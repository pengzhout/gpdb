/*
 * px-crypt.c
 *		Wrapper for various crypt algorithms.
 *
 * Copyright (c) 2001 Marko Kreen
 * All rights reserved.
 *
 * Redistribution and use in source and binary forms, with or without
 * modification, are permitted provided that the following conditions
 * are met:
 * 1. Redistributions of source code must retain the above copyright
 *	  notice, this list of conditions and the following disclaimer.
 * 2. Redistributions in binary form must reproduce the above copyright
 *	  notice, this list of conditions and the following disclaimer in the
 *	  documentation and/or other materials provided with the distribution.
 *
 * THIS SOFTWARE IS PROVIDED BY THE AUTHOR AND CONTRIBUTORS ``AS IS'' AND
 * ANY EXPRESS OR IMPLIED WARRANTIES, INCLUDING, BUT NOT LIMITED TO, THE
 * IMPLIED WARRANTIES OF MERCHANTABILITY AND FITNESS FOR A PARTICULAR PURPOSE
 * ARE DISCLAIMED.  IN NO EVENT SHALL THE AUTHOR OR CONTRIBUTORS BE LIABLE
 * FOR ANY DIRECT, INDIRECT, INCIDENTAL, SPECIAL, EXEMPLARY, OR CONSEQUENTIAL
 * DAMAGES (INCLUDING, BUT NOT LIMITED TO, PROCUREMENT OF SUBSTITUTE GOODS
 * OR SERVICES; LOSS OF USE, DATA, OR PROFITS; OR BUSINESS INTERRUPTION)
 * HOWEVER CAUSED AND ON ANY THEORY OF LIABILITY, WHETHER IN CONTRACT, STRICT
 * LIABILITY, OR TORT (INCLUDING NEGLIGENCE OR OTHERWISE) ARISING IN ANY WAY
 * OUT OF THE USE OF THIS SOFTWARE, EVEN IF ADVISED OF THE POSSIBILITY OF
 * SUCH DAMAGE.
 *
 * contrib/pgcrypto/px-crypt.c
 */

#include "postgres.h"

#include "px.h"
#include "px-crypt.h"


static char *
run_crypt_des(const char *psw, const char *salt,
			  char *buf, unsigned len)
{
	char	   *res;

	res = px_crypt_des(psw, salt);
	if (res == NULL || strlen(res) > len - 1)
		return NULL;
	strcpy(buf, res);
	return buf;
}

static char *
run_crypt_md5(const char *psw, const char *salt,
			  char *buf, unsigned len)
{
	char	   *res;

	res = px_crypt_md5(psw, salt, buf, len);
	return res;
}

static char *
run_crypt_bf(const char *psw, const char *salt,
			 char *buf, unsigned len)
{
	char	   *res;

	res = _crypt_blowfish_rn(psw, salt, buf, len);
	return res;
}

struct px_crypt_algo
{
	char	   *id;
	unsigned	id_len;
	char	   *(*crypt) (const char *psw, const char *salt,
						  char *buf, unsigned len);
};

static const struct px_crypt_algo
			px_crypt_list[] = {
	{"$2a$", 4, run_crypt_bf},
	{"$2x$", 4, run_crypt_bf},
	{"$2$", 3, NULL},			/* N/A */
	{"$1$", 3, run_crypt_md5},
	{"_", 1, run_crypt_des},
	{"", 0, run_crypt_des},
	{NULL, 0, NULL}
};

char *
px_crypt(const char *psw, const char *salt, char *buf, unsigned len)
{
	const struct px_crypt_algo *c;

	for (c = px_crypt_list; c->id; c++)
	{
		if (!c->id_len)
			break;
		if (strncmp(salt, c->id, c->id_len) == 0)
			break;
	}

	if (c->crypt == NULL)
		return NULL;

	return c->crypt(psw, salt, buf, len);
}

/*
 * salt generators
 */

struct generator
{
	char	   *name;
	char	   *(*gen) (unsigned long count, const char *input, int size,
						char *output, int output_size);
	int			input_len;
	int			def_rounds;
	int			min_rounds;
	int			max_rounds;
};

static struct generator gen_list[] = {
	{"des", _crypt_gensalt_traditional_rn, 2, 0, 0, 0},
	{"md5", _crypt_gensalt_md5_rn, 6, 0, 0, 0},
	{"xdes", _crypt_gensalt_extended_rn, 3, PX_XDES_ROUNDS, 1, 0xFFFFFF},
	{"bf", _crypt_gensalt_blowfish_rn, 16, PX_BF_ROUNDS, 4, 31},
	{NULL, NULL, 0, 0, 0, 0}
};

int
px_gen_salt(const char *salt_type, char *buf, int rounds)
{
	struct generator *g;
	char	   *p;
	char		rbuf[16];

	for (g = gen_list; g->name; g++)
		if (pg_strcasecmp(g->name, salt_type) == 0)
			break;

	if (g->name == NULL)
		return PXE_UNKNOWN_SALT_ALGO;

	if (g->def_rounds)
	{
		if (rounds == 0)
			rounds = g->def_rounds;

		if (rounds < g->min_rounds || rounds > g->max_rounds)
			return PXE_BAD_SALT_ROUNDS;
	}

<<<<<<< HEAD
	res = px_get_random_bytes((uint8 *) rbuf, g->input_len);
	if (res < 0)
		return res;
=======
	if (!pg_strong_random(rbuf, g->input_len))
		return PXE_NO_RANDOM;
>>>>>>> 9e1c9f95

	p = g->gen(rounds, rbuf, g->input_len, buf, PX_MAX_SALT_LEN);
	px_memset(rbuf, 0, sizeof(rbuf));

	if (p == NULL)
		return PXE_BAD_SALT_ROUNDS;

	return strlen(p);
}<|MERGE_RESOLUTION|>--- conflicted
+++ resolved
@@ -152,14 +152,8 @@
 			return PXE_BAD_SALT_ROUNDS;
 	}
 
-<<<<<<< HEAD
-	res = px_get_random_bytes((uint8 *) rbuf, g->input_len);
-	if (res < 0)
-		return res;
-=======
 	if (!pg_strong_random(rbuf, g->input_len))
 		return PXE_NO_RANDOM;
->>>>>>> 9e1c9f95
 
 	p = g->gen(rounds, rbuf, g->input_len, buf, PX_MAX_SALT_LEN);
 	px_memset(rbuf, 0, sizeof(rbuf));

# contrib/sslinfo/Makefile

MODULE_big = sslinfo
OBJS = sslinfo.o $(WIN32RES)

EXTENSION = sslinfo
<<<<<<< HEAD
DATA = sslinfo--1.0--1.1.sql sslinfo--1.1.sql \
=======
DATA = sslinfo--1.2.sql sslinfo--1.1--1.2.sql sslinfo--1.0--1.1.sql \
>>>>>>> b5bce6c1
	sslinfo--unpackaged--1.0.sql
PGFILEDESC = "sslinfo - information about client SSL certificate"

REGRESS = sslinfo

ifdef USE_PGXS
PG_CONFIG = pg_config
PGXS := $(shell $(PG_CONFIG) --pgxs)
include $(PGXS)
else
subdir = contrib/sslinfo
top_builddir = ../..
include $(top_builddir)/src/Makefile.global
include $(top_srcdir)/contrib/contrib-global.mk
endif

SHLIB_LINK += $(filter -lssl -lcrypto -lssleay32 -leay32, $(LIBS))<|MERGE_RESOLUTION|>--- conflicted
+++ resolved
@@ -4,11 +4,7 @@
 OBJS = sslinfo.o $(WIN32RES)
 
 EXTENSION = sslinfo
-<<<<<<< HEAD
-DATA = sslinfo--1.0--1.1.sql sslinfo--1.1.sql \
-=======
 DATA = sslinfo--1.2.sql sslinfo--1.1--1.2.sql sslinfo--1.0--1.1.sql \
->>>>>>> b5bce6c1
 	sslinfo--unpackaged--1.0.sql
 PGFILEDESC = "sslinfo - information about client SSL certificate"
 

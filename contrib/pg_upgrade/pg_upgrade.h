/*
 *	pg_upgrade.h
 *
<<<<<<< HEAD
 *	Portions Copyright (c) 2016, Pivotal Software Inc
 *	Portions Copyright (c) 2010, PostgreSQL Global Development Group
 *	$PostgreSQL: pgsql/contrib/pg_upgrade/pg_upgrade.h,v 1.15.2.1 2010/07/25 03:47:33 momjian Exp $
=======
 *	Copyright (c) 2010-2011, PostgreSQL Global Development Group
 *	contrib/pg_upgrade/pg_upgrade.h
>>>>>>> a4bebdd9
 */

#include "postgres.h"

#include <unistd.h>
#include <assert.h>
#include <dirent.h>
#include <sys/stat.h>
#include <sys/time.h>

#include "libpq-fe.h"

/* Allocate for null byte */
#define USER_NAME_SIZE		128

#define MAX_STRING			1024
#define LINE_ALLOC			4096
#define QUERY_ALLOC			8192

#define NUMERIC_ALLOC 100

#define MIGRATOR_API_VERSION	1

#define MESSAGE_WIDTH		"60"

#define OVERWRITE_MESSAGE	"  %-" MESSAGE_WIDTH "." MESSAGE_WIDTH "s\r"
#define GET_MAJOR_VERSION(v)	((v) / 100)

#define ALL_DUMP_FILE		"pg_upgrade_dump_all.sql"
/* contains both global db information and CREATE DATABASE commands */
#define GLOBALS_DUMP_FILE	"pg_upgrade_dump_globals.sql"
#define DB_DUMP_FILE		"pg_upgrade_dump_db.sql"

#define GLOBAL_OIDS_DUMP_FILE "pg_upgrade_dump_global_oids.sql"
#define DB_OIDS_DUMP_FILE_MASK	"pg_upgrade_dump_%u_oids.sql"


/* needs to be kept in sync with pg_class.h */
#define RELSTORAGE_EXTERNAL	'x'

#ifndef WIN32
#define pg_copy_file		copy_file
#define pg_mv_file			rename
#define pg_link_file		link
<<<<<<< HEAD
#define PATH_SEPARATOR      '/'
#define RM_CMD				"rm -f"
#define RMDIR_CMD			"rm -rf"
#define SHELL_EXT			"sh"
=======
#define RM_CMD				"rm -f"
#define RMDIR_CMD			"rm -rf"
#define SCRIPT_EXT			"sh"
>>>>>>> a4bebdd9
#else
#define pg_copy_file		CopyFile
#define pg_mv_file			pgrename
#define pg_link_file		win32_pghardlink
#define sleep(x)			Sleep(x * 1000)
<<<<<<< HEAD
#define PATH_SEPARATOR      '\\'
#define RM_CMD				"DEL /q"
#define RMDIR_CMD			"RMDIR /s/q"
#define SHELL_EXT			"bat"
#define EXE_EXT				".exe"
#endif

#if defined(WIN32) && !defined(__CYGWIN__)

		/*
		 * XXX This does not work for all terminal environments or for output
		 * containing non-ASCII characters; see comments in simple_prompt().
		 */
#define DEVTTY	"con"
#else
#define DEVTTY	"/dev/tty"
#endif

#define CLUSTERNAME(cluster)	((cluster) == NONE ? "none" : ((cluster) == CLUSTER_OLD ? "old" : "new"))
=======
#define RM_CMD				"DEL /q"
#define RMDIR_CMD			"RMDIR /s/q"
#define SCRIPT_EXT			"bat"
#define EXE_EXT				".exe"
#endif

#define CLUSTER_NAME(cluster)	((cluster) == &old_cluster ? "old" : \
								 (cluster) == &new_cluster ? "new" : "none")
>>>>>>> a4bebdd9

#define atooid(x)  ((Oid) strtoul((x), NULL, 10))

/* OID system catalog preservation added during PG 9.0 development */
#define TABLE_SPACE_SUBDIRS_CAT_VER 201001111
/* postmaster/postgres -b (binary_upgrade) flag added during PG 9.1 development */
<<<<<<< HEAD
/* In GPDB, it was introduced during GPDB 5.0 development. */
#define BINARY_UPGRADE_SERVER_FLAG_CAT_VER 301607301

/*
 * Extra information stored for each Append-only table.
 * This is used to transfer the information from the auxiliary
 * AO table to the new cluster.
 */

/* To hold contents of pg_visimap_<oid> */
typedef struct
{
	int			segno;
	int64		first_row_no;
	char	   *visimap;		/* text representation of the "bit varying" field */
} AOVisiMapInfo;

typedef struct
{
	int			segno;
	int			columngroup_no;
	int64		first_row_no;
	char	   *minipage;		/* text representation of the "bit varying" field */
} AOBlkDir;

/* To hold contents of pg_aoseg_<oid> */
typedef struct
{
	int			segno;
	int64		eof;
	int64		tupcount;
	int64		varblockcount;
	int64		eofuncompressed;
	int64		modcount;
	int16		version;
	int16		state;
} AOSegInfo;

/* To hold contents of pf_aocsseg_<oid> */
typedef struct
{
	int         segno;
	int64		tupcount;
	int64		varblockcount;
	char       *vpinfo;
	int64		modcount;
	int16		state;
	int16		version;
} AOCSSegInfo;

typedef struct
{
	int16		attlen;
	char		attalign;
	bool		is_numeric;
} AttInfo;
=======
#define BINARY_UPGRADE_SERVER_FLAG_CAT_VER 201104251
>>>>>>> a4bebdd9

/*
 * Each relation is represented by a relinfo structure.
 */
typedef struct
{
	char		nspname[NAMEDATALEN];	/* namespace name */
	char		relname[NAMEDATALEN];	/* relation name */
<<<<<<< HEAD
	Oid			reloid;			/* relation oid				 */
	char		relstorage;
	Oid			relfilenode;	/* relation relfile node	 */
	Oid			toastrelid;		/* oid of the toast relation */
	/* relation tablespace path, or "" for the cluster default */
	char		tablespace[MAXPGPATH];

	/* Extra information for append-only tables */
	AOSegInfo  *aosegments;
	AOCSSegInfo *aocssegments;
	int			naosegments;
	AOVisiMapInfo *aovisimaps;
	int			naovisimaps;
	AOBlkDir   *aoblkdirs;
	int			naoblkdirs;

	/* Extra information for heap tables */
	bool		gpdb4_heap_conversion_needed;
	bool		has_numerics;
	AttInfo	   *atts;
	int			natts;
=======
	Oid			reloid;			/* relation oid */
	Oid			relfilenode;	/* relation relfile node */
	char		tablespace[MAXPGPATH];	/* relations tablespace path */
>>>>>>> a4bebdd9
} RelInfo;

typedef struct
{
	RelInfo    *rels;
	int			nrels;
} RelInfoArr;

typedef enum
{
	HEAP,
	AO,
	AOCS,
	FSM
} RelType;

/*
 * The following structure represents a relation mapping.
 */
typedef struct
{
<<<<<<< HEAD
	Oid			old;			/* Relfilenode of the old relation */
	Oid			new;			/* Relfilenode of the new relation */
	char		old_file[MAXPGPATH];
	char		new_file[MAXPGPATH];
	char		old_nspname[NAMEDATALEN];		/* old name of the namespace */
	char		old_relname[NAMEDATALEN];		/* old name of the relation */
	char		new_nspname[NAMEDATALEN];		/* new name of the namespace */
	char		new_relname[NAMEDATALEN];		/* new name of the relation */
	bool		missing_seg0_ok;

	RelType		type;			/* Type of relation */

	/* Extra information for heap tables */
	bool		gpdb4_heap_conversion_needed;
	bool		has_numerics;
	AttInfo	   *atts;
	int			natts;
=======
	char		old_dir[MAXPGPATH];
	char		new_dir[MAXPGPATH];

	/*
	 * old/new relfilenodes might differ for pg_largeobject(_metadata) indexes
	 * due to VACUUM FULL or REINDEX.  Other relfilenodes are preserved.
	 */
	Oid			old_relfilenode;
	Oid			new_relfilenode;
	/* the rest are used only for logging and error reporting */
	char		nspname[NAMEDATALEN];	/* namespaces */
	char		relname[NAMEDATALEN];
>>>>>>> a4bebdd9
} FileNameMap;

/*
 * Structure to store database information
 */
typedef struct
{
	Oid			db_oid;			/* oid of the database */
	char		db_name[NAMEDATALEN];	/* database name */
	char		db_tblspace[MAXPGPATH]; /* database default tablespace path */
	RelInfoArr	rel_arr;		/* array of all user relinfos */

	char	   *reserved_oids;	/* as a string */
} DbInfo;

typedef struct
{
	DbInfo	   *dbs;			/* array of db infos */
	int			ndbs;			/* number of db infos */
} DbInfoArr;

/*
 * The following structure is used to hold pg_control information.
 * Rather than using the backend's control structure we use our own
 * structure to avoid pg_control version issues between releases.
 */
typedef struct
{
	uint32		ctrl_ver;
	uint32		cat_ver;
	uint32		logid;
	uint32		nxtlogseg;
	uint32		chkpnt_tli;
	uint32		chkpnt_nxtxid;
	uint32		chkpnt_nxtoid;
	uint32		align;
	uint32		blocksz;
	uint32		largesz;
	uint32		walsz;
	uint32		walseg;
	uint32		ident;
	uint32		index;
	uint32		toast;
	bool		date_is_int;
	bool		float8_pass_by_value;
	bool		data_checksum_version;
	char	   *lc_collate;
	char	   *lc_ctype;
	char	   *encoding;
} ControlData;

/*
 * Enumeration to denote link modes
 */
typedef enum
{
	TRANSFER_MODE_COPY,
	TRANSFER_MODE_LINK
} transferMode;

/*
 * Enumeration to denote checksum modes
 */
typedef enum
{
	CHECKSUM_NONE = 0,
	CHECKSUM_ADD,
	CHECKSUM_REMOVE
} checksumMode;

/*
 * Enumeration to denote pg_log modes
 */
typedef enum
{
	PG_INFO,
	PG_REPORT,
	PG_WARNING,
	PG_FATAL,
	PG_DEBUG
} eLogType;


typedef long pgpid_t;

/*
 * Enumeration for operations in the progress report
 */
typedef enum
{
	CHECK,
	SCHEMA_DUMP,
	SCHEMA_RESTORE,
	FILE_MAP,
	FILE_COPY,
	FIXUP,
	ABORT,
	DONE
} progress_type;

/*
 * cluster
 *
 *	information about each cluster
 */
typedef struct
{
	ControlData controldata;	/* pg_control information */
	DbInfoArr	dbarr;			/* dbinfos array */
	char	   *pgdata;			/* pathname for cluster's $PGDATA directory */
	char	   *bindir;			/* pathname for cluster's executable directory */
	unsigned short port;		/* port number where postmaster is waiting */
	uint32		major_version;	/* PG_VERSION of cluster */
	char		major_version_str[64];	/* string PG_VERSION of cluster */
	Oid			pg_database_oid;	/* OID of pg_database relation */
	char	   *libpath;		/* pathname for cluster's pkglibdir */
	char	   *tablespace_suffix;		/* directory specification */

	char	   *global_reserved_oids; /* OID preassign calls for shared objects */
} ClusterInfo;


/*
 *	LogOpts
*/
typedef struct
{
	char	   *filename;		/* name of log file (may be /dev/null) */
	FILE	   *fd;				/* log FILE */
	bool		debug;			/* TRUE -> log more information */
	FILE	   *debug_fd;		/* debug-level log FILE */
	bool		verbose;		/* TRUE -> be verbose in messages */
} LogOpts;


/*
 *	UserOpts
*/
typedef struct
{
	bool		check;			/* TRUE -> ask user for permission to make
								 * changes */
	transferMode transfer_mode; /* copy files or link them? */
} UserOpts;


/*
 * OSInfo
 */
typedef struct
{
	const char *progname;		/* complete pathname for this program */
	char	   *exec_path;		/* full path to my executable */
	char	   *user;			/* username for clusters */
	char		cwd[MAXPGPATH]; /* current working directory, used for output */
	char	  **tablespaces;	/* tablespaces */
	int			num_tablespaces;
	char	  **libraries;		/* loadable libraries */
	int			num_libraries;
<<<<<<< HEAD
	pgpid_t		postmasterPID;	/* PID of currently running postmaster */
	Cluster		running_cluster;

	char	   *logfile;		/* name of log file (may be /dev/null) */
	FILE	   *log_fd;			/* log FILE */
	FILE	   *debug_fd;		/* debug-level log FILE */
	bool		check;			/* TRUE -> ask user for permission to make
								 * changes */
	bool		verbose;		/* TRUE -> be verbose in messages */
	bool		progress;		/* TRUE -> file based progress queue */
	bool		debug;			/* TRUE -> log more information */
	transferMode transfer_mode; /* copy files or link them? */
	bool		dispatcher_mode;	/* TRUE -> upgrading QD node */
	checksumMode checksum_mode;	/* true -> calculate and add checksums to
								 * data pages */
} migratorContext;
=======
	ClusterInfo *running_cluster;
} OSInfo;
>>>>>>> a4bebdd9


/*
 * Global variables
 */
extern LogOpts log_opts;
extern UserOpts user_opts;
extern ClusterInfo old_cluster,
			new_cluster;
extern OSInfo os_info;
extern char scandir_file_pattern[];


/* check.c */

void		output_check_banner(bool *live_check);
void check_old_cluster(bool live_check,
				  char **sequence_script_file_name);
void		check_new_cluster(void);
void		report_clusters_compatible(void);
void		issue_warnings(char *sequence_script_file_name);
void		output_completion_banner(char *deletion_script_file_name);
void		check_cluster_versions(void);
void		check_cluster_compatibility(bool live_check);
void		create_script_for_old_cluster_deletion(char **deletion_script_file_name);


/* controldata.c */

void		get_control_data(ClusterInfo *cluster, bool live_check);
void check_control_data(ControlData *oldctrl,
				   ControlData *newctrl);


/* dump.c */

void		generate_old_dump(void);
void		split_old_dump(void);


/* exec.c */

int exec_prog(bool throw_error,
		  const char *cmd,...);
void		verify_directories(void);
bool		is_server_running(const char *datadir);
void		rename_old_pg_control(void);


/* file.c */

#ifdef PAGE_CONVERSION
typedef const char *(*pluginStartup) (uint16 migratorVersion,
								uint16 *pluginVersion, uint16 newPageVersion,
								   uint16 oldPageVersion, void **pluginData);
typedef const char *(*pluginConvertFile) (void *pluginData,
								   const char *dstName, const char *srcName);
typedef const char *(*pluginConvertPage) (void *pluginData,
								   const char *dstPage, const char *srcPage);
typedef const char *(*pluginShutdown) (void *pluginData);

typedef struct
{
	uint16		oldPageVersion; /* Page layout version of the old cluster		*/
	uint16		newPageVersion; /* Page layout version of the new cluster		*/
	uint16		pluginVersion;	/* API version of converter plugin */
	void	   *pluginData;		/* Plugin data (set by plugin) */
	pluginStartup startup;		/* Pointer to plugin's startup function */
	pluginConvertFile convertFile;		/* Pointer to plugin's file converter
										 * function */
	pluginConvertPage convertPage;		/* Pointer to plugin's page converter
										 * function */
	pluginShutdown shutdown;	/* Pointer to plugin's shutdown function */
} pageCnvCtx;

const char *setupPageConverter(pageCnvCtx **result);
#else
/* dummy */
typedef void *pageCnvCtx;
#endif

int			dir_matching_filenames(const struct dirent * scan_ent);
int pg_scandir(const char *dirname, struct dirent *** namelist,
		   int (*selector) (const struct dirent *));
const char *copyAndUpdateFile(pageCnvCtx *pageConverter, const char *src,
				  const char *dst, bool force);
const char *linkAndUpdateFile(pageCnvCtx *pageConverter, const char *src,
				  const char *dst);

<<<<<<< HEAD
void		check_hard_link(migratorContext *ctx);
void rewriteHeapPageChecksum(migratorContext *ctx,
					 const char *fromfile, const char *tofile,
					 const char *schemaName, const char *relName);

/* function.c */

void		install_support_functions(migratorContext *ctx);
void		install_system_support_functions(migratorContext *ctx);
void		uninstall_support_functions(migratorContext *ctx);
void		get_loadable_libraries(migratorContext *ctx);
void		check_loadable_libraries(migratorContext *ctx);
=======
void		check_hard_link(void);

/* function.c */

void		install_support_functions_in_new_db(const char *db_name);
void		uninstall_support_functions_from_new_cluster(void);
void		get_loadable_libraries(void);
void		check_loadable_libraries(void);
>>>>>>> a4bebdd9

/* info.c */

FileNameMap *gen_db_file_maps(DbInfo *old_db,
				 DbInfo *new_db, int *nmaps, const char *old_pgdata,
				 const char *new_pgdata);
void		get_db_and_rel_infos(ClusterInfo *cluster);
void		free_db_and_rel_infos(DbInfoArr *db_arr);
void print_maps(FileNameMap *maps, int n,
		   const char *db_name);

/* option.c */

void		parseCommandLine(int argc, char *argv[]);

/* relfilenode.c */

void		get_pg_database_relfilenode(ClusterInfo *cluster);
const char *transfer_all_new_dbs(DbInfoArr *olddb_arr,
				   DbInfoArr *newdb_arr, char *old_pgdata, char *new_pgdata);

/* aotable.c */
void		restore_aosegment_tables(migratorContext *ctx);

/* gpdb4_heap_convert.c */
const char *convert_gpdb4_heap_file(migratorContext *ctx,
									const char *src, const char *dst,
									bool has_numerics, AttInfo *atts, int natts);
void		finish_gpdb4_page_converter(migratorContext *ctx);

/* tablespace.c */

void		init_tablespaces(void);


/* server.c */

PGconn	   *connectToServer(ClusterInfo *cluster, const char *db_name);
PGresult   *executeQueryOrDie(PGconn *conn, const char *fmt,...);

void		start_postmaster(ClusterInfo *cluster);
void		stop_postmaster(bool fast);
uint32		get_major_server_version(ClusterInfo *cluster);
void		check_pghost_envvar(void);


/* util.c */

char	   *quote_identifier(const char *s);
int			get_user_info(char **user_name);
void		check_ok(void);
void		report_status(eLogType type, const char *fmt,...);
void		pg_log(eLogType type, char *fmt,...);
void		prep_status(const char *fmt,...);
void		check_ok(void);
char	   *pg_strdup(const char *s);
void	   *pg_malloc(int size);
void		pg_free(void *ptr);
const char *getErrorText(int errNum);
unsigned int str2uint(const char *str);
<<<<<<< HEAD
void 		report_progress(migratorContext *ctx, Cluster cluster, progress_type op, char *fmt,...);
void		close_progress(migratorContext *ctx);
=======
void		pg_putenv(const char *var, const char *val);
>>>>>>> a4bebdd9


/* version.c */

<<<<<<< HEAD
void new_9_0_populate_pg_largeobject_metadata(migratorContext *ctx,
									  bool check_mode, Cluster whichCluster);
void new_gpdb5_0_invalidate_indexes(migratorContext *ctx, bool check_mode,
									Cluster whichCluster);
void new_gpdb_invalidate_bitmap_indexes(migratorContext *ctx, bool check_mode,
										Cluster whichCluster);

/* version_old_8_3.c */

void old_8_3_check_for_name_data_type_usage(migratorContext *ctx,
									   Cluster whichCluster);
void old_8_3_check_for_tsquery_usage(migratorContext *ctx,
								Cluster whichCluster);
void old_8_3_check_ltree_usage(migratorContext *ctx,
								Cluster whichCluster);
void old_8_3_rebuild_tsvector_tables(migratorContext *ctx,
								bool check_mode, Cluster whichCluster);
void old_8_3_invalidate_hash_gin_indexes(migratorContext *ctx,
									bool check_mode, Cluster whichCluster);
void old_8_3_invalidate_bpchar_pattern_ops_indexes(migratorContext *ctx,
									  bool check_mode, Cluster whichCluster);
char *old_8_3_create_sequence_script(migratorContext *ctx,
							   Cluster whichCluster);

/* version_old_gpdb4.c */
void old_GPDB4_check_for_money_data_type_usage(migratorContext *ctx, Cluster whichCluster);
void old_GPDB4_check_no_free_aoseg(migratorContext *ctx, Cluster whichCluster);

/* oid_dump.c */
void dump_new_oids(migratorContext *ctx);
void get_old_oids(migratorContext *ctx);
void slurp_oid_files(migratorContext *ctx);

/*
 * Hack to make backend macros that check for assertions to work.
 */
#ifdef AssertMacro
#undef AssertMacro
#endif
#define AssertMacro(condition) ((void) true)
#ifdef Assert
#undef Assert
#endif
#define Assert(condition) ((void) (true || (condition)))
=======
void new_9_0_populate_pg_largeobject_metadata(ClusterInfo *cluster,
										 bool check_mode);

/* version_old_8_3.c */

void		old_8_3_check_for_name_data_type_usage(ClusterInfo *cluster);
void		old_8_3_check_for_tsquery_usage(ClusterInfo *cluster);
void		old_8_3_rebuild_tsvector_tables(ClusterInfo *cluster, bool check_mode);
void		old_8_3_invalidate_hash_gin_indexes(ClusterInfo *cluster, bool check_mode);
void old_8_3_invalidate_bpchar_pattern_ops_indexes(ClusterInfo *cluster,
											  bool check_mode);
char	   *old_8_3_create_sequence_script(ClusterInfo *cluster);
>>>>>>> a4bebdd9
<|MERGE_RESOLUTION|>--- conflicted
+++ resolved
@@ -1,14 +1,9 @@
 /*
  *	pg_upgrade.h
  *
-<<<<<<< HEAD
  *	Portions Copyright (c) 2016, Pivotal Software Inc
- *	Portions Copyright (c) 2010, PostgreSQL Global Development Group
- *	$PostgreSQL: pgsql/contrib/pg_upgrade/pg_upgrade.h,v 1.15.2.1 2010/07/25 03:47:33 momjian Exp $
-=======
  *	Copyright (c) 2010-2011, PostgreSQL Global Development Group
  *	contrib/pg_upgrade/pg_upgrade.h
->>>>>>> a4bebdd9
  */
 
 #include "postgres.h"
@@ -53,26 +48,19 @@
 #define pg_copy_file		copy_file
 #define pg_mv_file			rename
 #define pg_link_file		link
-<<<<<<< HEAD
 #define PATH_SEPARATOR      '/'
 #define RM_CMD				"rm -f"
 #define RMDIR_CMD			"rm -rf"
-#define SHELL_EXT			"sh"
-=======
-#define RM_CMD				"rm -f"
-#define RMDIR_CMD			"rm -rf"
 #define SCRIPT_EXT			"sh"
->>>>>>> a4bebdd9
 #else
 #define pg_copy_file		CopyFile
 #define pg_mv_file			pgrename
 #define pg_link_file		win32_pghardlink
 #define sleep(x)			Sleep(x * 1000)
-<<<<<<< HEAD
 #define PATH_SEPARATOR      '\\'
 #define RM_CMD				"DEL /q"
 #define RMDIR_CMD			"RMDIR /s/q"
-#define SHELL_EXT			"bat"
+#define SCRIPT_EXT			"bat"
 #define EXE_EXT				".exe"
 #endif
 
@@ -87,24 +75,14 @@
 #define DEVTTY	"/dev/tty"
 #endif
 
-#define CLUSTERNAME(cluster)	((cluster) == NONE ? "none" : ((cluster) == CLUSTER_OLD ? "old" : "new"))
-=======
-#define RM_CMD				"DEL /q"
-#define RMDIR_CMD			"RMDIR /s/q"
-#define SCRIPT_EXT			"bat"
-#define EXE_EXT				".exe"
-#endif
-
 #define CLUSTER_NAME(cluster)	((cluster) == &old_cluster ? "old" : \
 								 (cluster) == &new_cluster ? "new" : "none")
->>>>>>> a4bebdd9
 
 #define atooid(x)  ((Oid) strtoul((x), NULL, 10))
 
 /* OID system catalog preservation added during PG 9.0 development */
 #define TABLE_SPACE_SUBDIRS_CAT_VER 201001111
 /* postmaster/postgres -b (binary_upgrade) flag added during PG 9.1 development */
-<<<<<<< HEAD
 /* In GPDB, it was introduced during GPDB 5.0 development. */
 #define BINARY_UPGRADE_SERVER_FLAG_CAT_VER 301607301
 
@@ -161,9 +139,6 @@
 	char		attalign;
 	bool		is_numeric;
 } AttInfo;
-=======
-#define BINARY_UPGRADE_SERVER_FLAG_CAT_VER 201104251
->>>>>>> a4bebdd9
 
 /*
  * Each relation is represented by a relinfo structure.
@@ -172,11 +147,9 @@
 {
 	char		nspname[NAMEDATALEN];	/* namespace name */
 	char		relname[NAMEDATALEN];	/* relation name */
-<<<<<<< HEAD
-	Oid			reloid;			/* relation oid				 */
+	Oid			reloid;			/* relation oid */
 	char		relstorage;
-	Oid			relfilenode;	/* relation relfile node	 */
-	Oid			toastrelid;		/* oid of the toast relation */
+	Oid			relfilenode;	/* relation relfile node */
 	/* relation tablespace path, or "" for the cluster default */
 	char		tablespace[MAXPGPATH];
 
@@ -194,11 +167,6 @@
 	bool		has_numerics;
 	AttInfo	   *atts;
 	int			natts;
-=======
-	Oid			reloid;			/* relation oid */
-	Oid			relfilenode;	/* relation relfile node */
-	char		tablespace[MAXPGPATH];	/* relations tablespace path */
->>>>>>> a4bebdd9
 } RelInfo;
 
 typedef struct
@@ -220,25 +188,6 @@
  */
 typedef struct
 {
-<<<<<<< HEAD
-	Oid			old;			/* Relfilenode of the old relation */
-	Oid			new;			/* Relfilenode of the new relation */
-	char		old_file[MAXPGPATH];
-	char		new_file[MAXPGPATH];
-	char		old_nspname[NAMEDATALEN];		/* old name of the namespace */
-	char		old_relname[NAMEDATALEN];		/* old name of the relation */
-	char		new_nspname[NAMEDATALEN];		/* new name of the namespace */
-	char		new_relname[NAMEDATALEN];		/* new name of the relation */
-	bool		missing_seg0_ok;
-
-	RelType		type;			/* Type of relation */
-
-	/* Extra information for heap tables */
-	bool		gpdb4_heap_conversion_needed;
-	bool		has_numerics;
-	AttInfo	   *atts;
-	int			natts;
-=======
 	char		old_dir[MAXPGPATH];
 	char		new_dir[MAXPGPATH];
 
@@ -251,7 +200,17 @@
 	/* the rest are used only for logging and error reporting */
 	char		nspname[NAMEDATALEN];	/* namespaces */
 	char		relname[NAMEDATALEN];
->>>>>>> a4bebdd9
+
+	/* GPDB */
+	bool		missing_seg0_ok;
+
+	RelType		type;			/* Type of relation */
+
+	/* Extra information for heap tables */
+	bool		gpdb4_heap_conversion_needed;
+	bool		has_numerics;
+	AttInfo	   *atts;
+	int			natts;
 } FileNameMap;
 
 /*
@@ -384,6 +343,9 @@
 	bool		debug;			/* TRUE -> log more information */
 	FILE	   *debug_fd;		/* debug-level log FILE */
 	bool		verbose;		/* TRUE -> be verbose in messages */
+
+	/* GPDB */
+	bool		progress;		/* TRUE -> file based progress queue */
 } LogOpts;
 
 
@@ -395,6 +357,11 @@
 	bool		check;			/* TRUE -> ask user for permission to make
 								 * changes */
 	transferMode transfer_mode; /* copy files or link them? */
+
+	/* GPDB */
+	bool		dispatcher_mode; /* TRUE -> upgrading QD node */
+	checksumMode checksum_mode; /* TRUE -> calculate and add checksums to
+								 * data pages */
 } UserOpts;
 
 
@@ -411,27 +378,8 @@
 	int			num_tablespaces;
 	char	  **libraries;		/* loadable libraries */
 	int			num_libraries;
-<<<<<<< HEAD
-	pgpid_t		postmasterPID;	/* PID of currently running postmaster */
-	Cluster		running_cluster;
-
-	char	   *logfile;		/* name of log file (may be /dev/null) */
-	FILE	   *log_fd;			/* log FILE */
-	FILE	   *debug_fd;		/* debug-level log FILE */
-	bool		check;			/* TRUE -> ask user for permission to make
-								 * changes */
-	bool		verbose;		/* TRUE -> be verbose in messages */
-	bool		progress;		/* TRUE -> file based progress queue */
-	bool		debug;			/* TRUE -> log more information */
-	transferMode transfer_mode; /* copy files or link them? */
-	bool		dispatcher_mode;	/* TRUE -> upgrading QD node */
-	checksumMode checksum_mode;	/* true -> calculate and add checksums to
-								 * data pages */
-} migratorContext;
-=======
 	ClusterInfo *running_cluster;
 } OSInfo;
->>>>>>> a4bebdd9
 
 
 /*
@@ -521,21 +469,9 @@
 const char *linkAndUpdateFile(pageCnvCtx *pageConverter, const char *src,
 				  const char *dst);
 
-<<<<<<< HEAD
-void		check_hard_link(migratorContext *ctx);
-void rewriteHeapPageChecksum(migratorContext *ctx,
-					 const char *fromfile, const char *tofile,
-					 const char *schemaName, const char *relName);
-
-/* function.c */
-
-void		install_support_functions(migratorContext *ctx);
-void		install_system_support_functions(migratorContext *ctx);
-void		uninstall_support_functions(migratorContext *ctx);
-void		get_loadable_libraries(migratorContext *ctx);
-void		check_loadable_libraries(migratorContext *ctx);
-=======
 void		check_hard_link(void);
+void rewriteHeapPageChecksum(const char *fromfile, const char *tofile,
+							 const char *schemaName, const char *relName);
 
 /* function.c */
 
@@ -543,7 +479,6 @@
 void		uninstall_support_functions_from_new_cluster(void);
 void		get_loadable_libraries(void);
 void		check_loadable_libraries(void);
->>>>>>> a4bebdd9
 
 /* info.c */
 
@@ -566,13 +501,11 @@
 				   DbInfoArr *newdb_arr, char *old_pgdata, char *new_pgdata);
 
 /* aotable.c */
-void		restore_aosegment_tables(migratorContext *ctx);
+void		restore_aosegment_tables(void);
 
 /* gpdb4_heap_convert.c */
-const char *convert_gpdb4_heap_file(migratorContext *ctx,
-									const char *src, const char *dst,
+const char *convert_gpdb4_heap_file(const char *src, const char *dst,
 									bool has_numerics, AttInfo *atts, int natts);
-void		finish_gpdb4_page_converter(migratorContext *ctx);
 
 /* tablespace.c */
 
@@ -604,49 +537,37 @@
 void		pg_free(void *ptr);
 const char *getErrorText(int errNum);
 unsigned int str2uint(const char *str);
-<<<<<<< HEAD
-void 		report_progress(migratorContext *ctx, Cluster cluster, progress_type op, char *fmt,...);
-void		close_progress(migratorContext *ctx);
-=======
 void		pg_putenv(const char *var, const char *val);
->>>>>>> a4bebdd9
+void 		report_progress(ClusterInfo *cluster, progress_type op, char *fmt,...);
+void		close_progress(void);
 
 
 /* version.c */
 
-<<<<<<< HEAD
-void new_9_0_populate_pg_largeobject_metadata(migratorContext *ctx,
-									  bool check_mode, Cluster whichCluster);
-void new_gpdb5_0_invalidate_indexes(migratorContext *ctx, bool check_mode,
-									Cluster whichCluster);
-void new_gpdb_invalidate_bitmap_indexes(migratorContext *ctx, bool check_mode,
-										Cluster whichCluster);
+void new_9_0_populate_pg_largeobject_metadata(ClusterInfo *cluster,
+										 bool check_mode);
+void new_gpdb5_0_invalidate_indexes(bool check_mode);
+void new_gpdb_invalidate_bitmap_indexes(bool check_mode);
 
 /* version_old_8_3.c */
 
-void old_8_3_check_for_name_data_type_usage(migratorContext *ctx,
-									   Cluster whichCluster);
-void old_8_3_check_for_tsquery_usage(migratorContext *ctx,
-								Cluster whichCluster);
-void old_8_3_check_ltree_usage(migratorContext *ctx,
-								Cluster whichCluster);
-void old_8_3_rebuild_tsvector_tables(migratorContext *ctx,
-								bool check_mode, Cluster whichCluster);
-void old_8_3_invalidate_hash_gin_indexes(migratorContext *ctx,
-									bool check_mode, Cluster whichCluster);
-void old_8_3_invalidate_bpchar_pattern_ops_indexes(migratorContext *ctx,
-									  bool check_mode, Cluster whichCluster);
-char *old_8_3_create_sequence_script(migratorContext *ctx,
-							   Cluster whichCluster);
+void		old_8_3_check_for_name_data_type_usage(ClusterInfo *cluster);
+void		old_8_3_check_for_tsquery_usage(ClusterInfo *cluster);
+void		old_8_3_check_ltree_usage(ClusterInfo *cluster);
+void		old_8_3_rebuild_tsvector_tables(ClusterInfo *cluster, bool check_mode);
+void		old_8_3_invalidate_hash_gin_indexes(ClusterInfo *cluster, bool check_mode);
+void old_8_3_invalidate_bpchar_pattern_ops_indexes(ClusterInfo *cluster,
+											  bool check_mode);
+char	   *old_8_3_create_sequence_script(ClusterInfo *cluster);
 
 /* version_old_gpdb4.c */
-void old_GPDB4_check_for_money_data_type_usage(migratorContext *ctx, Cluster whichCluster);
-void old_GPDB4_check_no_free_aoseg(migratorContext *ctx, Cluster whichCluster);
+void old_GPDB4_check_for_money_data_type_usage(ClusterInfo *cluster);
+void old_GPDB4_check_no_free_aoseg(ClusterInfo *cluster);
 
 /* oid_dump.c */
-void dump_new_oids(migratorContext *ctx);
-void get_old_oids(migratorContext *ctx);
-void slurp_oid_files(migratorContext *ctx);
+void dump_new_oids(void);
+void get_old_oids(void);
+void slurp_oid_files(void);
 
 /*
  * Hack to make backend macros that check for assertions to work.
@@ -658,18 +579,4 @@
 #ifdef Assert
 #undef Assert
 #endif
-#define Assert(condition) ((void) (true || (condition)))
-=======
-void new_9_0_populate_pg_largeobject_metadata(ClusterInfo *cluster,
-										 bool check_mode);
-
-/* version_old_8_3.c */
-
-void		old_8_3_check_for_name_data_type_usage(ClusterInfo *cluster);
-void		old_8_3_check_for_tsquery_usage(ClusterInfo *cluster);
-void		old_8_3_rebuild_tsvector_tables(ClusterInfo *cluster, bool check_mode);
-void		old_8_3_invalidate_hash_gin_indexes(ClusterInfo *cluster, bool check_mode);
-void old_8_3_invalidate_bpchar_pattern_ops_indexes(ClusterInfo *cluster,
-											  bool check_mode);
-char	   *old_8_3_create_sequence_script(ClusterInfo *cluster);
->>>>>>> a4bebdd9
+#define Assert(condition) ((void) (true || (condition)))
/*
 *	pg_upgrade.h
 *
<<<<<<< HEAD
 *	Copyright (c) 2010-2013, PostgreSQL Global Development Group
 *	Portions Copyright (c) 2016-Present, Pivotal Software Inc
=======
 *	Copyright (c) 2010-2014, PostgreSQL Global Development Group
>>>>>>> ab76208e
 *	contrib/pg_upgrade/pg_upgrade.h
 */

#include <unistd.h>
#include <assert.h>
#include <sys/stat.h>
#include <sys/time.h>

#include "postgres.h"
#include "libpq-fe.h"
#include "pqexpbuffer.h"

/* Use port in the private/dynamic port number range */
#define DEF_PGUPORT			50432

/* Allocate for null byte */
#define USER_NAME_SIZE		128

#define MAX_STRING			1024
#define LINE_ALLOC			4096
#define QUERY_ALLOC			8192

#define NUMERIC_ALLOC 100

#define MIGRATOR_API_VERSION	1

#define MESSAGE_WIDTH		60

#define GET_MAJOR_VERSION(v)	((v) / 100)

/* contains both global db information and CREATE DATABASE commands */
#define GLOBALS_DUMP_FILE	"pg_upgrade_dump_globals.sql"
#define DB_DUMP_FILE_MASK	"pg_upgrade_dump_%u.custom"

#define GLOBALS_OIDS_DUMP_FILE	"pg_upgrade_dump_globals_oids.sql"
#define DB_OIDS_DUMP_FILE_MASK	"pg_upgrade_dump_%u_oids.sql"

/* needs to be kept in sync with pg_class.h */
#define RELSTORAGE_EXTERNAL	'x'
#define RELSTORAGE_AOROWS	'a'
#define RELSTORAGE_AOCOLS	'c'

#define DB_DUMP_LOG_FILE_MASK	"pg_upgrade_dump_%u.log"
#define SERVER_LOG_FILE		"pg_upgrade_server.log"
#define UTILITY_LOG_FILE	"pg_upgrade_utility.log"
#define INTERNAL_LOG_FILE	"pg_upgrade_internal.log"

extern char *output_files[];

/*
 * WIN32 files do not accept writes from multiple processes
 *
 * On Win32, we can't send both pg_upgrade output and command output to the
 * same file because we get the error: "The process cannot access the file
 * because it is being used by another process." so send the pg_ctl
 * command-line output to a new file, rather than into the server log file.
 * Ideally we could use UTILITY_LOG_FILE for this, but some Windows platforms
 * keep the pg_ctl output file open by the running postmaster, even after
 * pg_ctl exits.
 *
 * We could use the Windows pgwin32_open() flags to allow shared file
 * writes but is unclear how all other tools would use those flags, so
 * we just avoid it and log a little differently on Windows;  we adjust
 * the error message appropriately.
 */
#ifndef WIN32
#define SERVER_START_LOG_FILE	SERVER_LOG_FILE
#define SERVER_STOP_LOG_FILE	SERVER_LOG_FILE
#else
#define SERVER_START_LOG_FILE	"pg_upgrade_server_start.log"
/*
 *	"pg_ctl start" keeps SERVER_START_LOG_FILE and SERVER_LOG_FILE open
 *	while the server is running, so we use UTILITY_LOG_FILE for "pg_ctl
 *	stop".
 */
#define SERVER_STOP_LOG_FILE	UTILITY_LOG_FILE
#endif


#ifndef WIN32
#define pg_mv_file			rename
#define pg_link_file		link
#define PATH_SEPARATOR		'/'
#define RM_CMD				"rm -f"
#define RMDIR_CMD			"rm -rf"
#define SCRIPT_EXT			"sh"
#define ECHO_QUOTE	"'"
#define ECHO_BLANK	""
#else
#define pg_mv_file			pgrename
#define pg_link_file		win32_pghardlink
#define PATH_SEPARATOR		'\\'
#define RM_CMD				"DEL /q"
#define RMDIR_CMD			"RMDIR /s/q"
#define SCRIPT_EXT			"bat"
#define EXE_EXT				".exe"
#define ECHO_QUOTE	""
#define ECHO_BLANK	"."
#endif

#define CLUSTER_NAME(cluster)	((cluster) == &old_cluster ? "old" : \
								 (cluster) == &new_cluster ? "new" : "none")

#define atooid(x)  ((Oid) strtoul((x), NULL, 10))

/* OID system catalog preservation added during PG 9.0 development */
#define TABLE_SPACE_SUBDIRS_CAT_VER 201001111
/* postmaster/postgres -b (binary_upgrade) flag added during PG 9.1 development */
/* In GPDB, it was introduced during GPDB 5.0 development. */
#define BINARY_UPGRADE_SERVER_FLAG_CAT_VER 301607301
/*
 *	Visibility map changed with this 9.2 commit,
 *	8f9fe6edce358f7904e0db119416b4d1080a83aa; pick later catalog version.
 */
#define VISIBILITY_MAP_CRASHSAFE_CAT_VER 201107031

/*
 * pg_multixact format changed in 9.3 commit 0ac5ad5134f2769ccbaefec73844f85,
 * ("Improve concurrency of foreign key locking") which also updated catalog
 * version to this value.  pg_upgrade behavior depends on whether old and new
 * server versions are both newer than this, or only the new one is.
 *
 * In GPDB: that upstream change was merged into GPDB in the big 9.3 merge
 * commit.
 */
#define MULTIXACT_FORMATCHANGE_CAT_VER 301809211

/*
 * Extra information stored for each Append-only table.
 * This is used to transfer the information from the auxiliary
 * AO table to the new cluster.
 */

/* To hold contents of pg_visimap_<oid> */
typedef struct
{
	int			segno;
	int64		first_row_no;
	char	   *visimap;		/* text representation of the "bit varying" field */
} AOVisiMapInfo;

typedef struct
{
	int			segno;
	int			columngroup_no;
	int64		first_row_no;
	char	   *minipage;		/* text representation of the "bit varying" field */
} AOBlkDir;

/* To hold contents of pg_aoseg_<oid> */
typedef struct
{
	int			segno;
	int64		eof;
	int64		tupcount;
	int64		varblockcount;
	int64		eofuncompressed;
	int64		modcount;
	int16		version;
	int16		state;
} AOSegInfo;

/* To hold contents of pf_aocsseg_<oid> */
typedef struct
{
	int         segno;
	int64		tupcount;
	int64		varblockcount;
	char       *vpinfo;
	int64		modcount;
	int16		state;
	int16		version;
} AOCSSegInfo;

typedef struct
{
	int16		attlen;
	char		attalign;
	bool		is_numeric;
} AttInfo;

typedef enum
{
	HEAP,
	AO,
	AOCS,
	FSM
} RelType;


/*
 * Each relation is represented by a relinfo structure.
 */
typedef struct
{
	/* Can't use NAMEDATALEN;  not guaranteed to fit on client */
	char	   *nspname;		/* namespace name */
	char	   *relname;		/* relation name */
	Oid			reloid;			/* relation oid */
	char		relstorage;
	Oid			relfilenode;	/* relation relfile node */
	/* GPDB_96_MERGE_FIXME: indtable and toastheap are backported from 9.6. */
	Oid			indtable;		/* if index, OID of its table, else 0 */
	Oid			toastheap;		/* if toast table, OID of base table, else 0 */
	/* relation tablespace path, or "" for the cluster default */
<<<<<<< HEAD
	char		tablespace[MAXPGPATH];

	RelType		reltype;

	/* Extra information for append-only tables */
	AOSegInfo  *aosegments;
	AOCSSegInfo *aocssegments;
	int			naosegments;
	AOVisiMapInfo *aovisimaps;
	int			naovisimaps;
	AOBlkDir   *aoblkdirs;
	int			naoblkdirs;

	/* Extra information for heap tables */
	bool		gpdb4_heap_conversion_needed;
	bool		has_numerics;
	AttInfo	   *atts;
	int			natts;
=======
	char	   *tablespace;
	bool		nsp_alloc;
	bool		tblsp_alloc;
>>>>>>> ab76208e
} RelInfo;

typedef struct
{
	RelInfo    *rels;
	int			nrels;
} RelInfoArr;

/*
 * The following structure represents a relation mapping.
 */
typedef struct
{
	const char *old_tablespace;
	const char *new_tablespace;
	const char *old_tablespace_suffix;
	const char *new_tablespace_suffix;
	Oid			old_db_oid;
	Oid			new_db_oid;

	/*
	 * old/new relfilenodes might differ for pg_largeobject(_metadata) indexes
	 * due to VACUUM FULL or REINDEX.  Other relfilenodes are preserved.
	 */
	Oid			old_relfilenode;
	Oid			new_relfilenode;
	/* the rest are used only for logging and error reporting */
	char	   *nspname;		/* namespaces */
	char	   *relname;

	bool		missing_seg0_ok;

	RelType		type;			/* Type of relation */

	/* Extra information for heap tables */
	bool		gpdb4_heap_conversion_needed;
	bool		has_numerics;
	AttInfo	   *atts;
	int			natts;
} FileNameMap;

/*
 * Structure to store database information
 */
typedef struct
{
	Oid			db_oid;			/* oid of the database */
	char	   *db_name;		/* database name */
	char		db_tablespace[MAXPGPATH];		/* database default tablespace
												 * path */
	RelInfoArr	rel_arr;		/* array of all user relinfos */

	char	   *reserved_oids;	/* as a string */
} DbInfo;

typedef struct
{
	DbInfo	   *dbs;			/* array of db infos */
	int			ndbs;			/* number of db infos */
} DbInfoArr;

/*
 * The following structure is used to hold pg_control information.
 * Rather than using the backend's control structure we use our own
 * structure to avoid pg_control version issues between releases.
 */
typedef struct
{
	uint32		ctrl_ver;
	uint32		cat_ver;
	char		nextxlogfile[25];
	uint32		chkpnt_nxtxid;
	uint32		chkpnt_nxtepoch;
	uint32		chkpnt_nxtoid;
	uint32		chkpnt_nxtmulti;
	uint32		chkpnt_nxtmxoff;
	uint32		chkpnt_oldstMulti;
	uint32		align;
	uint32		blocksz;
	uint32		largesz;
	uint32		walsz;
	uint32		walseg;
	uint32		ident;
	uint32		index;
	uint32		toast;
	bool		date_is_int;
	bool		float8_pass_by_value;
	bool		data_checksum_version;
	char	   *lc_collate;
	char	   *lc_ctype;
	char	   *encoding;
} ControlData;

/*
 * Enumeration to denote link modes
 */
typedef enum
{
	TRANSFER_MODE_COPY,
	TRANSFER_MODE_LINK
} transferMode;

/*
 * Enumeration to denote checksum modes
 */
typedef enum
{
	CHECKSUM_NONE = 0,
	CHECKSUM_ADD,
	CHECKSUM_REMOVE
} checksumMode;

typedef enum
{
	DISPATCHER = 0,
	SEGMENT
} segmentMode;

/*
 * Enumeration to denote pg_log modes
 */
typedef enum
{
	PG_VERBOSE,
	PG_STATUS,
	PG_REPORT,
	PG_WARNING,
	PG_FATAL
} eLogType;

/*
 * Enumeration for operations in the progress report
 */
typedef enum
{
	CHECK,
	SCHEMA_DUMP,
	SCHEMA_RESTORE,
	FILE_MAP,
	FILE_COPY,
	FIXUP,
	ABORT,
	DONE
} progress_type;

typedef long pgpid_t;


/*
 * cluster
 *
 *	information about each cluster
 */
typedef struct
{
	ControlData controldata;	/* pg_control information */
	DbInfoArr	dbarr;			/* dbinfos array */
	char	   *pgdata;			/* pathname for cluster's $PGDATA directory */
	char	   *pgconfig;		/* pathname for cluster's config file
								 * directory */
	char	   *bindir;			/* pathname for cluster's executable directory */
	char	   *pgopts;			/* options to pass to the server, like pg_ctl
								 * -o */
	char	   *sockdir;		/* directory for Unix Domain socket, if any */
	unsigned short port;		/* port number where postmaster is waiting */
	uint32		major_version;	/* PG_VERSION of cluster */
	char		major_version_str[64];	/* string PG_VERSION of cluster */
	uint32		bin_version;	/* version returned from pg_ctl */
	Oid			pg_database_oid;	/* OID of pg_database relation */
	Oid			install_role_oid;		/* OID of connected role */
	Oid			role_count;		/* number of roles defined in the cluster */
<<<<<<< HEAD
	char	   *tablespace_suffix;		/* directory specification */

	char	   *global_reserved_oids; /* OID preassign calls for shared objects */
=======
	const char *tablespace_suffix;		/* directory specification */
>>>>>>> ab76208e
} ClusterInfo;


/*
 *	LogOpts
*/
typedef struct
{
	FILE	   *internal;		/* internal log FILE */
	bool		verbose;		/* TRUE -> be verbose in messages */
	bool		retain;			/* retain log files on success */
} LogOpts;


/*
 *	UserOpts
*/
typedef struct
{
	bool		check;			/* TRUE -> ask user for permission to make
								 * changes */
	transferMode transfer_mode; /* copy files or link them? */
	int			jobs;

	bool		progress;
	segmentMode	segment_mode;
	checksumMode checksum_mode;

} UserOpts;


/*
 * OSInfo
 */
typedef struct
{
	const char *progname;		/* complete pathname for this program */
	char	   *exec_path;		/* full path to my executable */
	char	   *user;			/* username for clusters */
	bool		user_specified; /* user specified on command-line */
	char	  **old_tablespaces;	/* tablespaces */
	int			num_old_tablespaces;
	char	  **libraries;		/* loadable libraries */
	int			num_libraries;
	ClusterInfo *running_cluster;
} OSInfo;


/*
 * Global variables
 */
extern LogOpts log_opts;
extern UserOpts user_opts;
extern ClusterInfo old_cluster,
			new_cluster;
extern OSInfo os_info;


/* check.c */

void		output_check_banner(bool live_check);
void check_and_dump_old_cluster(bool live_check,
						   char **sequence_script_file_name);
void		check_new_cluster(void);
void		report_clusters_compatible(void);
void		issue_warnings_and_set_wal_level(char *sequence_script_file_name);
void output_completion_banner(char *analyze_script_file_name,
						 char *deletion_script_file_name);
void		check_cluster_versions(void);
void		check_cluster_compatibility(bool live_check);
void		create_script_for_old_cluster_deletion(char **deletion_script_file_name);
void		create_script_for_cluster_analyze(char **analyze_script_file_name);


/* controldata.c */

void		get_control_data(ClusterInfo *cluster, bool live_check);
void		check_control_data(ControlData *oldctrl, ControlData *newctrl);
void		disable_old_cluster(void);


/* dump.c */

void		generate_old_dump(void);


/* exec.c */

#define EXEC_PSQL_ARGS "--echo-queries --set ON_ERROR_STOP=on --no-psqlrc --dbname=template1"
bool
exec_prog(const char *log_file, const char *opt_log_file,
		  bool throw_error, const char *fmt,...)
__attribute__((format(PG_PRINTF_ATTRIBUTE, 4, 5)));
void		verify_directories(void);
bool		pid_lock_file_exists(const char *datadir);


/* file.c */

#ifdef PAGE_CONVERSION
typedef const char *(*pluginStartup) (uint16 migratorVersion,
								uint16 *pluginVersion, uint16 newPageVersion,
								   uint16 oldPageVersion, void **pluginData);
typedef const char *(*pluginConvertFile) (void *pluginData,
								   const char *dstName, const char *srcName);
typedef const char *(*pluginConvertPage) (void *pluginData,
								   const char *dstPage, const char *srcPage);
typedef const char *(*pluginShutdown) (void *pluginData);

typedef struct
{
	uint16		oldPageVersion; /* Page layout version of the old cluster		*/
	uint16		newPageVersion; /* Page layout version of the new cluster		*/
	uint16		pluginVersion;	/* API version of converter plugin */
	void	   *pluginData;		/* Plugin data (set by plugin) */
	pluginStartup startup;		/* Pointer to plugin's startup function */
	pluginConvertFile convertFile;		/* Pointer to plugin's file converter
										 * function */
	pluginConvertPage convertPage;		/* Pointer to plugin's page converter
										 * function */
	pluginShutdown shutdown;	/* Pointer to plugin's shutdown function */
} pageCnvCtx;

const pageCnvCtx *setupPageConverter(void);
#else
/* dummy */
typedef void *pageCnvCtx;
#endif

const char *copyAndUpdateFile(pageCnvCtx *pageConverter, const char *src,
				  const char *dst, bool force);
const char *linkAndUpdateFile(pageCnvCtx *pageConverter, const char *src,
				  const char *dst);

void		check_hard_link(void);

/* fopen_priv() is no longer different from fopen() */
#define fopen_priv(path, mode)	fopen(path, mode)

/* function.c */

void		install_support_functions_in_new_db(const char *db_name);
void		uninstall_support_functions_from_new_cluster(void);
void		get_loadable_libraries(void);
void		check_loadable_libraries(void);

/* info.c */

FileNameMap *gen_db_file_maps(DbInfo *old_db,
				 DbInfo *new_db, int *nmaps, const char *old_pgdata,
				 const char *new_pgdata);
void		get_db_and_rel_infos(ClusterInfo *cluster);
void print_maps(FileNameMap *maps, int n,
		   const char *db_name);

/* option.c */

void		parseCommandLine(int argc, char *argv[]);
void		adjust_data_dir(ClusterInfo *cluster);
void		get_sock_dir(ClusterInfo *cluster, bool live_check);

/* relfilenode.c */

void		get_pg_database_relfilenode(ClusterInfo *cluster);
void transfer_all_new_tablespaces(DbInfoArr *old_db_arr,
				  DbInfoArr *new_db_arr, char *old_pgdata, char *new_pgdata);
void transfer_all_new_dbs(DbInfoArr *old_db_arr,
				   DbInfoArr *new_db_arr, char *old_pgdata, char *new_pgdata,
					 char *old_tablespace);

/* tablespace.c */

void		init_tablespaces(void);


/* server.c */

PGconn	   *connectToServer(ClusterInfo *cluster, const char *db_name);
PGresult *
executeQueryOrDie(PGconn *conn, const char *fmt,...)
__attribute__((format(PG_PRINTF_ATTRIBUTE, 2, 3)));

char	   *cluster_conn_opts(ClusterInfo *cluster);

bool		start_postmaster(ClusterInfo *cluster, bool throw_error);
void		stop_postmaster(bool fast);
uint32		get_major_server_version(ClusterInfo *cluster);
void		check_pghost_envvar(void);


/* util.c */

char	   *quote_identifier(const char *s);
<<<<<<< HEAD
extern void appendShellString(PQExpBuffer buf, const char *str);
extern void appendConnStrVal(PQExpBuffer buf, const char *str);
extern void appendPsqlMetaConnect(PQExpBuffer buf, const char *dbname);
int			get_user_info(char **user_name);
=======
int			get_user_info(char **user_name_p);
>>>>>>> ab76208e
void		check_ok(void);
void
report_status(eLogType type, const char *fmt,...)
__attribute__((format(PG_PRINTF_ATTRIBUTE, 2, 3)));
void
pg_log(eLogType type, const char *fmt,...)
__attribute__((format(PG_PRINTF_ATTRIBUTE, 2, 3)));
void
pg_fatal(const char *fmt,...)
__attribute__((format(PG_PRINTF_ATTRIBUTE, 1, 2), noreturn));
void		end_progress_output(void);
void
prep_status(const char *fmt,...)
__attribute__((format(PG_PRINTF_ATTRIBUTE, 1, 2)));
void		check_ok(void);
const char *getErrorText(int errNum);
unsigned int str2uint(const char *str);
void		pg_putenv(const char *var, const char *val);


/* version.c */

void new_9_0_populate_pg_largeobject_metadata(ClusterInfo *cluster,
										 bool check_mode);
void old_9_3_check_for_line_data_type_usage(ClusterInfo *cluster);

/* version_old_8_3.c */

void		old_8_3_check_for_name_data_type_usage(ClusterInfo *cluster);
void		old_8_3_check_for_tsquery_usage(ClusterInfo *cluster);
void		old_8_3_check_ltree_usage(ClusterInfo *cluster);
void		old_8_3_rebuild_tsvector_tables(ClusterInfo *cluster, bool check_mode);
void		old_8_3_invalidate_hash_gin_indexes(ClusterInfo *cluster, bool check_mode);
void old_8_3_invalidate_bpchar_pattern_ops_indexes(ClusterInfo *cluster,
											  bool check_mode);
char	   *old_8_3_create_sequence_script(ClusterInfo *cluster);

/* parallel.c */
void
parallel_exec_prog(const char *log_file, const char *opt_log_file,
				   const char *fmt,...)
__attribute__((format(PG_PRINTF_ATTRIBUTE, 3, 4)));
void parallel_transfer_all_new_dbs(DbInfoArr *old_db_arr, DbInfoArr *new_db_arr,
							  char *old_pgdata, char *new_pgdata,
							  char *old_tablespace);
bool		reap_child(bool wait_for_child);

/*
 * Hack to make backend macros that check for assertions to work.
 */
#ifdef AssertMacro
#undef AssertMacro
#endif
#define AssertMacro(condition) ((void) true)
#ifdef Assert
#undef Assert
#endif
#define Assert(condition) ((void) (true || (condition)))

/* aotable.c */

void		restore_aosegment_tables(void);

/* gpdb4_heap_convert.c */

const char *convert_gpdb4_heap_file(const char *src, const char *dst,
									bool has_numerics, AttInfo *atts, int natts);
void		finish_gpdb4_page_converter(void);

/* file_gp.c */

void copy_distributedlog(void);
const char * rewriteHeapPageChecksum( const char *fromfile, const char *tofile,
					 const char *schemaName, const char *relName);

/* version_old_gpdb4.c */

void old_GPDB4_check_for_money_data_type_usage(void);
void old_GPDB4_check_no_free_aoseg(void);
void check_hash_partition_usage(void);
void new_gpdb5_0_invalidate_indexes(void);
void new_gpdb_invalidate_bitmap_indexes(void);
Oid *get_numeric_types(PGconn *conn);

/* check_gp.c */

void check_greenplum(void);

/* reporting.c */

void report_progress(ClusterInfo *cluster, progress_type op, char *fmt,...)
__attribute__((format(PG_PRINTF_ATTRIBUTE, 3, 4)));
void close_progress(void);<|MERGE_RESOLUTION|>--- conflicted
+++ resolved
@@ -1,12 +1,8 @@
 /*
  *	pg_upgrade.h
  *
-<<<<<<< HEAD
- *	Copyright (c) 2010-2013, PostgreSQL Global Development Group
+ *	Copyright (c) 2010-2014, PostgreSQL Global Development Group
  *	Portions Copyright (c) 2016-Present, Pivotal Software Inc
-=======
- *	Copyright (c) 2010-2014, PostgreSQL Global Development Group
->>>>>>> ab76208e
  *	contrib/pg_upgrade/pg_upgrade.h
  */
 
@@ -212,8 +208,9 @@
 	Oid			indtable;		/* if index, OID of its table, else 0 */
 	Oid			toastheap;		/* if toast table, OID of base table, else 0 */
 	/* relation tablespace path, or "" for the cluster default */
-<<<<<<< HEAD
-	char		tablespace[MAXPGPATH];
+	char	   *tablespace;
+	bool		nsp_alloc;
+	bool		tblsp_alloc;
 
 	RelType		reltype;
 
@@ -231,11 +228,6 @@
 	bool		has_numerics;
 	AttInfo	   *atts;
 	int			natts;
-=======
-	char	   *tablespace;
-	bool		nsp_alloc;
-	bool		tblsp_alloc;
->>>>>>> ab76208e
 } RelInfo;
 
 typedef struct
@@ -407,13 +399,9 @@
 	Oid			pg_database_oid;	/* OID of pg_database relation */
 	Oid			install_role_oid;		/* OID of connected role */
 	Oid			role_count;		/* number of roles defined in the cluster */
-<<<<<<< HEAD
-	char	   *tablespace_suffix;		/* directory specification */
+	const char *tablespace_suffix;		/* directory specification */
 
 	char	   *global_reserved_oids; /* OID preassign calls for shared objects */
-=======
-	const char *tablespace_suffix;		/* directory specification */
->>>>>>> ab76208e
 } ClusterInfo;
 
 
@@ -607,14 +595,10 @@
 /* util.c */
 
 char	   *quote_identifier(const char *s);
-<<<<<<< HEAD
 extern void appendShellString(PQExpBuffer buf, const char *str);
 extern void appendConnStrVal(PQExpBuffer buf, const char *str);
 extern void appendPsqlMetaConnect(PQExpBuffer buf, const char *dbname);
-int			get_user_info(char **user_name);
-=======
 int			get_user_info(char **user_name_p);
->>>>>>> ab76208e
 void		check_ok(void);
 void
 report_status(eLogType type, const char *fmt,...)

--
--  Test citext datatype
--
CREATE EXTENSION citext;
-- Check whether any of our opclasses fail amvalidate
SELECT amname, opcname
FROM pg_opclass opc LEFT JOIN pg_am am ON am.oid = opcmethod
WHERE opc.oid >= 16384 AND NOT amvalidate(opc.oid);
 amname | opcname 
--------+---------
(0 rows)

-- Test the operators and indexing functions
-- Test = and <>.
SELECT 'a'::citext = 'a'::citext AS t;
 t 
---
 t
(1 row)

SELECT 'a'::citext = 'A'::citext AS t;
 t 
---
 t
(1 row)

SELECT 'a'::citext = 'A'::text AS f;        -- text wins the discussion
 f 
---
 f
(1 row)

SELECT 'a'::citext = 'b'::citext AS f;
 f 
---
 f
(1 row)

SELECT 'a'::citext = 'ab'::citext AS f;
 f 
---
 f
(1 row)

SELECT 'a'::citext <> 'ab'::citext AS t;
 t 
---
 t
(1 row)

-- Multibyte sanity tests. Uncomment to run.
-- SELECT 'À'::citext =  'À'::citext AS t;
-- SELECT 'À'::citext =  'à'::citext AS t;
-- SELECT 'À'::text   =  'à'::text   AS f; -- text wins.
-- SELECT 'À'::citext <> 'B'::citext AS t;
-- Test combining characters making up canonically equivalent strings.
-- SELECT 'Ä'::text   <> 'Ä'::text   AS t;
-- SELECT 'Ä'::citext <> 'Ä'::citext AS t;
-- Test the Turkish dotted I. The lowercase is a single byte while the
-- uppercase is multibyte. This is why the comparison code can't be optimized
-- to compare string lengths.
-- SELECT 'i'::citext = 'İ'::citext AS t;
-- Regression.
-- SELECT 'láska'::citext <> 'laská'::citext AS t;
-- SELECT 'Ask Bjørn Hansen'::citext = 'Ask Bjørn Hansen'::citext AS t;
-- SELECT 'Ask Bjørn Hansen'::citext = 'ASK BJØRN HANSEN'::citext AS t;
-- SELECT 'Ask Bjørn Hansen'::citext <> 'Ask Bjorn Hansen'::citext AS t;
-- SELECT 'Ask Bjørn Hansen'::citext <> 'ASK BJORN HANSEN'::citext AS t;
-- SELECT citext_cmp('Ask Bjørn Hansen'::citext, 'Ask Bjørn Hansen'::citext) AS zero;
-- SELECT citext_cmp('Ask Bjørn Hansen'::citext, 'ask bjørn hansen'::citext) AS zero;
-- SELECT citext_cmp('Ask Bjørn Hansen'::citext, 'ASK BJØRN HANSEN'::citext) AS zero;
-- SELECT citext_cmp('Ask Bjørn Hansen'::citext, 'Ask Bjorn Hansen'::citext) AS positive;
-- SELECT citext_cmp('Ask Bjorn Hansen'::citext, 'Ask Bjørn Hansen'::citext) AS negative;
-- Test > and >=
SELECT 'B'::citext > 'a'::citext AS t;
 t 
---
 t
(1 row)

SELECT 'b'::citext >  'A'::citext AS t;
 t 
---
 t
(1 row)

SELECT 'B'::citext >  'b'::citext AS f;
 f 
---
 f
(1 row)

SELECT 'B'::citext >= 'b'::citext AS t;
 t 
---
 t
(1 row)

-- Test < and <=
SELECT 'a'::citext <  'B'::citext AS t;
 t 
---
 t
(1 row)

SELECT 'a'::citext <= 'B'::citext AS t;
 t 
---
 t
(1 row)

-- Test implicit casting. citext casts to text, but not vice-versa.
SELECT 'a'::citext = 'a'::text   AS t;
 t 
---
 t
(1 row)

SELECT 'A'::text  <> 'a'::citext AS t;
 t 
---
 t
(1 row)

SELECT 'B'::citext <  'a'::text AS t;  -- text wins.
 t 
---
 t
(1 row)

SELECT 'B'::citext <= 'a'::text AS t;  -- text wins.
 t 
---
 t
(1 row)

SELECT 'a'::citext >  'B'::text AS t;  -- text wins.
 t 
---
 t
(1 row)

SELECT 'a'::citext >= 'B'::text AS t;  -- text wins.
 t 
---
 t
(1 row)

-- Test implicit casting. citext casts to varchar, but not vice-versa.
SELECT 'a'::citext = 'a'::varchar   AS t;
 t 
---
 t
(1 row)

SELECT 'A'::varchar  <> 'a'::citext AS t;
 t 
---
 t
(1 row)

SELECT 'B'::citext <  'a'::varchar AS t;  -- varchar wins.
 t 
---
 t
(1 row)

SELECT 'B'::citext <= 'a'::varchar AS t;  -- varchar wins.
 t 
---
 t
(1 row)

SELECT 'a'::citext >  'B'::varchar AS t;  -- varchar wins.
 t 
---
 t
(1 row)

SELECT 'a'::citext >= 'B'::varchar AS t;  -- varchar wins.
 t 
---
 t
(1 row)

-- A couple of longer examples to ensure that we don't get any issues with bad
-- conversions to char[] in the c code. Yes, I did do this.
SELECT 'aardvark'::citext = 'aardvark'::citext AS t;
 t 
---
 t
(1 row)

SELECT 'aardvark'::citext = 'aardVark'::citext AS t;
 t 
---
 t
(1 row)

-- Check the citext_cmp() function explicitly.
SELECT citext_cmp('aardvark'::citext, 'aardvark'::citext) AS zero;
 zero 
------
    0
(1 row)

SELECT citext_cmp('aardvark'::citext, 'aardVark'::citext) AS zero;
 zero 
------
    0
(1 row)

SELECT citext_cmp('AARDVARK'::citext, 'AARDVARK'::citext) AS zero;
 zero 
------
    0
(1 row)

SELECT citext_cmp('B'::citext, 'a'::citext) > 0 AS true;
 true 
------
 t
(1 row)

-- Check the citext_hash() and citext_hash_extended() function explicitly.
SELECT v as value, citext_hash(v)::bit(32) as standard,
       citext_hash_extended(v, 0)::bit(32) as extended0,
       citext_hash_extended(v, 1)::bit(32) as extended1
FROM   (VALUES (NULL::citext), ('PostgreSQL'), ('eIpUEtqmY89'), ('AXKEJBTK'),
       ('muop28x03'), ('yi3nm0d73')) x(v)
WHERE  citext_hash(v)::bit(32) != citext_hash_extended(v, 0)::bit(32)
       OR citext_hash(v)::bit(32) = citext_hash_extended(v, 1)::bit(32);
 value | standard | extended0 | extended1 
-------+----------+-----------+-----------
(0 rows)

-- Do some tests using a table and index.
CREATE TEMP TABLE try (
   name citext PRIMARY KEY
);
INSERT INTO try (name)
VALUES ('a'), ('ab'), ('â'), ('aba'), ('b'), ('ba'), ('bab'), ('AZ');
SELECT name, 'a' = name AS eq_a   FROM try WHERE name <> 'â';
 name | eq_a 
------+------
 a    | t
 ab   | f
 aba  | f
 b    | f
 ba   | f
 bab  | f
 AZ   | f
(7 rows)

SELECT name, 'a' = name AS t      FROM try where name = 'a';
 name | t 
------+---
 a    | t
(1 row)

SELECT name, 'A' = name AS "eq_A" FROM try WHERE name <> 'â';
 name | eq_A 
------+------
 a    | t
 ab   | f
 aba  | f
 b    | f
 ba   | f
 bab  | f
 AZ   | f
(7 rows)

SELECT name, 'A' = name AS t      FROM try where name = 'A';
 name | t 
------+---
 a    | t
(1 row)

SELECT name, 'A' = name AS t      FROM try where name = 'A';
 name | t 
------+---
 a    | t
(1 row)

-- expected failures on duplicate key
INSERT INTO try (name) VALUES ('a');
ERROR:  duplicate key value violates unique constraint "try_pkey"
DETAIL:  Key (name)=(a) already exists.
INSERT INTO try (name) VALUES ('A');
ERROR:  duplicate key value violates unique constraint "try_pkey"
DETAIL:  Key (name)=(A) already exists.
INSERT INTO try (name) VALUES ('aB');
ERROR:  duplicate key value violates unique constraint "try_pkey"
DETAIL:  Key (name)=(aB) already exists.
-- Make sure that citext_smaller() and citext_larger() work properly.
SELECT citext_smaller( 'ab'::citext, 'ac'::citext ) = 'ab' AS t;
 t 
---
 t
(1 row)

SELECT citext_smaller( 'ABC'::citext, 'bbbb'::citext ) = 'ABC' AS t;
 t 
---
 t
(1 row)

SELECT citext_smaller( 'aardvark'::citext, 'Aaba'::citext ) = 'Aaba' AS t;
 t 
---
 t
(1 row)

SELECT citext_smaller( 'aardvark'::citext, 'AARDVARK'::citext ) = 'AARDVARK' AS t;
 t 
---
 t
(1 row)

SELECT citext_larger( 'ab'::citext, 'ac'::citext ) = 'ac' AS t;
 t 
---
 t
(1 row)

SELECT citext_larger( 'ABC'::citext, 'bbbb'::citext ) = 'bbbb' AS t;
 t 
---
 t
(1 row)

SELECT citext_larger( 'aardvark'::citext, 'Aaba'::citext ) = 'aardvark' AS t;
 t 
---
 t
(1 row)

-- Test aggregate functions and sort ordering
CREATE TEMP TABLE srt (
   name CITEXT
);
NOTICE:  Table doesn't have 'DISTRIBUTED BY' clause -- Using column named 'name' as the Greenplum Database data distribution key for this table.
HINT:  The 'DISTRIBUTED BY' clause determines the distribution of data. Make sure column(s) chosen are the optimal data distribution key to minimize skew.
INSERT INTO srt (name)
VALUES ('abb'),
       ('ABA'),
       ('ABC'),
       ('abd');
CREATE INDEX srt_name ON srt (name);
-- Check the min() and max() aggregates, with and without index.
set enable_seqscan = off;
SELECT MIN(name) AS "ABA" FROM srt;
 ABA 
-----
 ABA
(1 row)

SELECT MAX(name) AS abd FROM srt;
 abd 
-----
 abd
(1 row)

reset enable_seqscan;
set enable_indexscan = off;
SELECT MIN(name) AS "ABA" FROM srt;
 ABA 
-----
 ABA
(1 row)

SELECT MAX(name) AS abd FROM srt;
 abd 
-----
 abd
(1 row)

reset enable_indexscan;
-- Check sorting likewise
set enable_seqscan = off;
SELECT name FROM srt ORDER BY name;
 name 
------
 ABA
 abb
 ABC
 abd
(4 rows)

reset enable_seqscan;
set enable_indexscan = off;
SELECT name FROM srt ORDER BY name;
 name 
------
 ABA
 abb
 ABC
 abd
(4 rows)

reset enable_indexscan;
-- Test assignment casts.
SELECT LOWER(name) as aba FROM srt WHERE name = 'ABA'::text;
 aba 
-----
 aba
(1 row)

SELECT LOWER(name) as aba FROM srt WHERE name = 'ABA'::varchar;
 aba 
-----
 aba
(1 row)

SELECT LOWER(name) as aba FROM srt WHERE name = 'ABA'::bpchar;
 aba 
-----
 aba
(1 row)

SELECT LOWER(name) as aba FROM srt WHERE name = 'ABA';
 aba 
-----
 aba
(1 row)

SELECT LOWER(name) as aba FROM srt WHERE name = 'ABA'::citext;
 aba 
-----
 aba
(1 row)

-- LIKE should be case-insensitive
SELECT name FROM srt WHERE name     LIKE '%a%' ORDER BY name;
 name 
------
 ABA
 abb
 ABC
 abd
(4 rows)

SELECT name FROM srt WHERE name NOT LIKE '%b%' ORDER BY name;
 name 
------
(0 rows)

SELECT name FROM srt WHERE name     LIKE '%A%' ORDER BY name;
 name 
------
 ABA
 abb
 ABC
 abd
(4 rows)

SELECT name FROM srt WHERE name NOT LIKE '%B%' ORDER BY name;
 name 
------
(0 rows)

-- ~~ should be case-insensitive
SELECT name FROM srt WHERE name ~~  '%a%' ORDER BY name;
 name 
------
 ABA
 abb
 ABC
 abd
(4 rows)

SELECT name FROM srt WHERE name !~~ '%b%' ORDER BY name;
 name 
------
(0 rows)

SELECT name FROM srt WHERE name ~~  '%A%' ORDER BY name;
 name 
------
 ABA
 abb
 ABC
 abd
(4 rows)

SELECT name FROM srt WHERE name !~~ '%B%' ORDER BY name;
 name 
------
(0 rows)

-- ~ should be case-insensitive
SELECT name FROM srt WHERE name ~  '^a' ORDER BY name;
 name 
------
 ABA
 abb
 ABC
 abd
(4 rows)

SELECT name FROM srt WHERE name !~ 'a$' ORDER BY name;
 name 
------
 abb
 ABC
 abd
(3 rows)

SELECT name FROM srt WHERE name ~  '^A' ORDER BY name;
 name 
------
 ABA
 abb
 ABC
 abd
(4 rows)

SELECT name FROM srt WHERE name !~ 'A$' ORDER BY name;
 name 
------
 abb
 ABC
 abd
(3 rows)

-- SIMILAR TO should be case-insensitive.
SELECT name FROM srt WHERE name SIMILAR TO '%a.*';
 name 
------
 ABA
(1 row)

SELECT name FROM srt WHERE name SIMILAR TO '%A.*';
 name 
------
 ABA
(1 row)

-- Explicit casts.
SELECT true::citext = 'true' AS t;
 t 
---
 t
(1 row)

SELECT 'true'::citext::boolean = true AS t;
 t 
---
 t
(1 row)

SELECT 4::citext = '4' AS t;
 t 
---
 t
(1 row)

SELECT 4::int4::citext = '4' AS t;
 t 
---
 t
(1 row)

SELECT '4'::citext::int4 = 4 AS t;
 t 
---
 t
(1 row)

SELECT 4::integer::citext = '4' AS t;
 t 
---
 t
(1 row)

SELECT '4'::citext::integer = 4 AS t;
 t 
---
 t
(1 row)

SELECT 4::int8::citext = '4' AS t;
 t 
---
 t
(1 row)

SELECT '4'::citext::int8 = 4 AS t;
 t 
---
 t
(1 row)

SELECT 4::bigint::citext = '4' AS t;
 t 
---
 t
(1 row)

SELECT '4'::citext::bigint = 4 AS t;
 t 
---
 t
(1 row)

SELECT 4::int2::citext = '4' AS t;
 t 
---
 t
(1 row)

SELECT '4'::citext::int2 = 4 AS t;
 t 
---
 t
(1 row)

SELECT 4::smallint::citext = '4' AS t;
 t 
---
 t
(1 row)

SELECT '4'::citext::smallint = 4 AS t;
 t 
---
 t
(1 row)

SELECT 4.0::numeric = '4.0' AS t;
 t 
---
 t
(1 row)

SELECT '4.0'::citext::numeric = 4.0 AS t;
 t 
---
 t
(1 row)

SELECT 4.0::decimal = '4.0' AS t;
 t 
---
 t
(1 row)

SELECT '4.0'::citext::decimal = 4.0 AS t;
 t 
---
 t
(1 row)

SELECT 4.0::real = '4.0' AS t;
 t 
---
 t
(1 row)

SELECT '4.0'::citext::real = 4.0 AS t;
 t 
---
 t
(1 row)

SELECT 4.0::float4 = '4.0' AS t;
 t 
---
 t
(1 row)

SELECT '4.0'::citext::float4 = 4.0 AS t;
 t 
---
 t
(1 row)

SELECT 4.0::double precision = '4.0' AS t;
 t 
---
 t
(1 row)

SELECT '4.0'::citext::double precision = 4.0 AS t;
 t 
---
 t
(1 row)

SELECT 4.0::float8 = '4.0' AS t;
 t 
---
 t
(1 row)

SELECT '4.0'::citext::float8 = 4.0 AS t;
 t 
---
 t
(1 row)

SELECT 'foo'::name::citext = 'foo' AS t;
 t 
---
 t
(1 row)

SELECT 'foo'::citext::name = 'foo'::name AS t;
 t 
---
 t
(1 row)

SELECT 'f'::char::citext = 'f' AS t;
 t 
---
 t
(1 row)

SELECT 'f'::citext::char = 'f'::char AS t;
 t 
---
 t
(1 row)

SELECT 'f'::"char"::citext = 'f' AS t;
 t 
---
 t
(1 row)

SELECT 'f'::citext::"char" = 'f'::"char" AS t;
 t 
---
 t
(1 row)

SELECT '100'::money::citext = '$100.00' AS t;
 t 
---
 t
(1 row)

SELECT '100'::citext::money = '100'::money AS t;
 t 
---
 t
(1 row)

SELECT 'a'::char::citext = 'a' AS t;
 t 
---
 t
(1 row)

SELECT 'a'::citext::char = 'a'::char AS t;
 t 
---
 t
(1 row)

SELECT 'foo'::varchar::citext = 'foo' AS t;
 t 
---
 t
(1 row)

SELECT 'foo'::citext::varchar = 'foo'::varchar AS t;
 t 
---
 t
(1 row)

SELECT 'foo'::text::citext = 'foo' AS t;
 t 
---
 t
(1 row)

SELECT 'foo'::citext::text = 'foo'::text AS t;
 t 
---
 t
(1 row)

SELECT '192.168.100.128/25'::cidr::citext = '192.168.100.128/25' AS t;
 t 
---
 t
(1 row)

SELECT '192.168.100.128/25'::citext::cidr = '192.168.100.128/25'::cidr AS t;
 t 
---
 t
(1 row)

SELECT '192.168.100.128'::inet::citext = '192.168.100.128/32' AS t;
 t 
---
 t
(1 row)

SELECT '192.168.100.128'::citext::inet = '192.168.100.128'::inet AS t;
 t 
---
 t
(1 row)

SELECT '08:00:2b:01:02:03'::macaddr::citext = '08:00:2b:01:02:03' AS t;
 t 
---
 t
(1 row)

SELECT '08:00:2b:01:02:03'::citext::macaddr = '08:00:2b:01:02:03'::macaddr AS t;
 t 
---
 t
(1 row)

SELECT '1999-01-08 04:05:06'::timestamp::citext = '1999-01-08 04:05:06'::timestamp::text AS t;
 t 
---
 t
(1 row)

SELECT '1999-01-08 04:05:06'::citext::timestamp = '1999-01-08 04:05:06'::timestamp AS t;
 t 
---
 t
(1 row)

SELECT '1999-01-08 04:05:06'::timestamptz::citext = '1999-01-08 04:05:06'::timestamptz::text AS t;
 t 
---
 t
(1 row)

SELECT '1999-01-08 04:05:06'::citext::timestamptz = '1999-01-08 04:05:06'::timestamptz AS t;
 t 
---
 t
(1 row)

SELECT '1 hour'::interval::citext = '1 hour'::interval::text AS t;
 t 
---
 t
(1 row)

SELECT '1 hour'::citext::interval = '1 hour'::interval AS t;
 t 
---
 t
(1 row)

SELECT '1999-01-08'::date::citext = '1999-01-08'::date::text AS t;
 t 
---
 t
(1 row)

SELECT '1999-01-08'::citext::date = '1999-01-08'::date AS t;
 t 
---
 t
(1 row)

SELECT '04:05:06'::time::citext = '04:05:06' AS t;
 t 
---
 t
(1 row)

SELECT '04:05:06'::citext::time = '04:05:06'::time AS t;
 t 
---
 t
(1 row)

SELECT '04:05:06'::timetz::citext = '04:05:06'::timetz::text AS t;
 t 
---
 t
(1 row)

SELECT '04:05:06'::citext::timetz = '04:05:06'::timetz AS t;
 t 
---
 t
(1 row)

SELECT '( 1 , 1)'::point::citext = '(1,1)' AS t;
 t 
---
 t
(1 row)

SELECT '( 1 , 1)'::citext::point ~= '(1,1)'::point AS t;
 t 
---
 t
(1 row)

SELECT '( 1 , 1 ) , ( 2 , 2 )'::lseg::citext = '[(1,1),(2,2)]' AS t;
 t 
---
 t
(1 row)

SELECT '( 1 , 1 ) , ( 2 , 2 )'::citext::lseg = '[(1,1),(2,2)]'::lseg AS t;
 t 
---
 t
(1 row)

SELECT '( 0 , 0 ) , ( 1 , 1 )'::box::citext = '(0,0),(1,1)'::box::text AS t;
 t 
---
 t
(1 row)

SELECT '( 0 , 0 ) , ( 1 , 1 )'::citext::box ~= '(0,0),(1,1)'::text::box AS t;
 t 
---
 t
(1 row)

SELECT '((0,0),(1,1),(2,0))'::path::citext = '((0,0),(1,1),(2,0))' AS t;
 t 
---
 t
(1 row)

SELECT '((0,0),(1,1),(2,0))'::citext::path = '((0,0),(1,1),(2,0))'::path AS t;
 t 
---
 t
(1 row)

SELECT '((0,0),(1,1))'::polygon::citext = '((0,0),(1,1))' AS t;
 t 
---
 t
(1 row)

SELECT '((0,0),(1,1))'::citext::polygon ~= '((0,0),(1,1))'::polygon AS t;
 t 
---
 t
(1 row)

SELECT '((0,0),2)'::circle::citext = '((0,0),2)'::circle::text AS t;
 t 
---
 t
(1 row)

SELECT '((0,0),2)'::citext::circle ~= '((0,0),2)'::text::circle AS t;
 t 
---
 t
(1 row)

SELECT '101'::bit::citext = '101'::bit::text AS t;
 t 
---
 t
(1 row)

SELECT '101'::citext::bit = '101'::text::bit AS t;
 t 
---
 t
(1 row)

SELECT '101'::bit varying::citext = '101'::bit varying::text AS t;
 t 
---
 t
(1 row)

SELECT '101'::citext::bit varying = '101'::text::bit varying AS t;
 t 
---
 t
(1 row)

SELECT 'a fat cat'::tsvector::citext = '''a'' ''cat'' ''fat''' AS t;
 t 
---
 t
(1 row)

SELECT 'a fat cat'::citext::tsvector = 'a fat cat'::tsvector AS t;
 t 
---
 t
(1 row)

SELECT 'fat & rat'::tsquery::citext = '''fat'' & ''rat''' AS t;
 t 
---
 t
(1 row)

SELECT 'fat & rat'::citext::tsquery = 'fat & rat'::tsquery AS t;
 t 
---
 t
(1 row)

SELECT 'a0eebc99-9c0b-4ef8-bb6d-6bb9bd380a11'::uuid::citext = 'a0eebc99-9c0b-4ef8-bb6d-6bb9bd380a11' AS t;
 t 
---
 t
(1 row)

SELECT 'a0eebc99-9c0b-4ef8-bb6d-6bb9bd380a11'::citext::uuid = 'a0eebc99-9c0b-4ef8-bb6d-6bb9bd380a11'::uuid AS t;
 t 
---
 t
(1 row)

CREATE TYPE mood AS ENUM ('sad', 'ok', 'happy');
SELECT 'sad'::mood::citext = 'sad' AS t;
 t 
---
 t
(1 row)

SELECT 'sad'::citext::mood = 'sad'::mood AS t;
 t 
---
 t
(1 row)

-- Assignment casts.
CREATE TABLE caster (
    citext      citext,
    text        text,
    varchar     varchar,
    bpchar      bpchar,
    char        char,
    chr         "char",
    name        name,
    bytea       bytea,
    boolean     boolean,
    float4      float4,
    float8      float8,
    numeric     numeric,
    int8        int8,
    int4        int4,
    int2        int2,
    cidr        cidr,
    inet        inet,
    macaddr     macaddr,
    money       money,
    timestamp   timestamp,
    timestamptz timestamptz,
    interval    interval,
    date        date,
    time        time,
    timetz      timetz,
    point       point,
    lseg        lseg,
    box         box,
    path        path,
    polygon     polygon,
    circle      circle,
    bit         bit,
    bitv        bit varying,
    tsvector    tsvector,
    tsquery     tsquery,
    uuid        uuid
);
NOTICE:  Table doesn't have 'DISTRIBUTED BY' clause -- Using column named 'citext' as the Greenplum Database data distribution key for this table.
HINT:  The 'DISTRIBUTED BY' clause determines the distribution of data. Make sure column(s) chosen are the optimal data distribution key to minimize skew.
INSERT INTO caster (text)          VALUES ('foo'::citext);
INSERT INTO caster (citext)        VALUES ('foo'::text);
INSERT INTO caster (varchar)       VALUES ('foo'::text);
INSERT INTO caster (text)          VALUES ('foo'::varchar);
INSERT INTO caster (varchar)       VALUES ('foo'::citext);
INSERT INTO caster (citext)        VALUES ('foo'::varchar);
INSERT INTO caster (bpchar)        VALUES ('foo'::text);
INSERT INTO caster (text)          VALUES ('foo'::bpchar);
INSERT INTO caster (bpchar)        VALUES ('foo'::citext);
INSERT INTO caster (citext)        VALUES ('foo'::bpchar);
INSERT INTO caster (char)          VALUES ('f'::text);
INSERT INTO caster (text)          VALUES ('f'::char);
INSERT INTO caster (char)          VALUES ('f'::citext);
INSERT INTO caster (citext)        VALUES ('f'::char);
INSERT INTO caster (chr)           VALUES ('f'::text);
INSERT INTO caster (text)          VALUES ('f'::"char");
INSERT INTO caster (chr)           VALUES ('f'::citext);
INSERT INTO caster (citext)        VALUES ('f'::"char");
INSERT INTO caster (name)          VALUES ('foo'::text);
INSERT INTO caster (text)          VALUES ('foo'::name);
INSERT INTO caster (name)          VALUES ('foo'::citext);
INSERT INTO caster (citext)        VALUES ('foo'::name);
-- Cannot cast to bytea on assignment.
INSERT INTO caster (bytea)         VALUES ('foo'::text);
ERROR:  column "bytea" is of type bytea but expression is of type text
LINE 1: INSERT INTO caster (bytea)         VALUES ('foo'::text);
                                                   ^
HINT:  You will need to rewrite or cast the expression.
INSERT INTO caster (text)          VALUES ('foo'::bytea);
INSERT INTO caster (bytea)         VALUES ('foo'::citext);
ERROR:  column "bytea" is of type bytea but expression is of type citext
LINE 1: INSERT INTO caster (bytea)         VALUES ('foo'::citext);
                                                   ^
HINT:  You will need to rewrite or cast the expression.
INSERT INTO caster (citext)        VALUES ('foo'::bytea);
-- Cannot cast to boolean on assignment.
INSERT INTO caster (boolean)       VALUES ('t'::text);
ERROR:  column "boolean" is of type boolean but expression is of type text
LINE 1: INSERT INTO caster (boolean)       VALUES ('t'::text);
                                                   ^
HINT:  You will need to rewrite or cast the expression.
INSERT INTO caster (text)          VALUES ('t'::boolean);
INSERT INTO caster (boolean)       VALUES ('t'::citext);
ERROR:  column "boolean" is of type boolean but expression is of type citext
LINE 1: INSERT INTO caster (boolean)       VALUES ('t'::citext);
                                                   ^
HINT:  You will need to rewrite or cast the expression.
INSERT INTO caster (citext)        VALUES ('t'::boolean);
-- Cannot cast to float8 on assignment.
INSERT INTO caster (float8)        VALUES ('12.42'::text);
ERROR:  column "float8" is of type double precision but expression is of type text
LINE 1: INSERT INTO caster (float8)        VALUES ('12.42'::text);
                                                   ^
HINT:  You will need to rewrite or cast the expression.
INSERT INTO caster (text)          VALUES ('12.42'::float8);
INSERT INTO caster (float8)        VALUES ('12.42'::citext);
ERROR:  column "float8" is of type double precision but expression is of type citext
LINE 1: INSERT INTO caster (float8)        VALUES ('12.42'::citext);
                                                   ^
HINT:  You will need to rewrite or cast the expression.
INSERT INTO caster (citext)        VALUES ('12.42'::float8);
-- Cannot cast to float4 on assignment.
INSERT INTO caster (float4)        VALUES ('12.42'::text);
ERROR:  column "float4" is of type real but expression is of type text
LINE 1: INSERT INTO caster (float4)        VALUES ('12.42'::text);
                                                   ^
HINT:  You will need to rewrite or cast the expression.
INSERT INTO caster (text)          VALUES ('12.42'::float4);
INSERT INTO caster (float4)        VALUES ('12.42'::citext);
ERROR:  column "float4" is of type real but expression is of type citext
LINE 1: INSERT INTO caster (float4)        VALUES ('12.42'::citext);
                                                   ^
HINT:  You will need to rewrite or cast the expression.
INSERT INTO caster (citext)        VALUES ('12.42'::float4);
-- Cannot cast to numeric on assignment.
INSERT INTO caster (numeric)       VALUES ('12.42'::text);
ERROR:  column "numeric" is of type numeric but expression is of type text
LINE 1: INSERT INTO caster (numeric)       VALUES ('12.42'::text);
                                                   ^
HINT:  You will need to rewrite or cast the expression.
INSERT INTO caster (text)          VALUES ('12.42'::numeric);
INSERT INTO caster (numeric)       VALUES ('12.42'::citext);
ERROR:  column "numeric" is of type numeric but expression is of type citext
LINE 1: INSERT INTO caster (numeric)       VALUES ('12.42'::citext);
                                                   ^
HINT:  You will need to rewrite or cast the expression.
INSERT INTO caster (citext)        VALUES ('12.42'::numeric);
-- Cannot cast to int8 on assignment.
INSERT INTO caster (int8)          VALUES ('12'::text);
ERROR:  column "int8" is of type bigint but expression is of type text
LINE 1: INSERT INTO caster (int8)          VALUES ('12'::text);
                                                   ^
HINT:  You will need to rewrite or cast the expression.
INSERT INTO caster (text)          VALUES ('12'::int8);
INSERT INTO caster (int8)          VALUES ('12'::citext);
ERROR:  column "int8" is of type bigint but expression is of type citext
LINE 1: INSERT INTO caster (int8)          VALUES ('12'::citext);
                                                   ^
HINT:  You will need to rewrite or cast the expression.
INSERT INTO caster (citext)        VALUES ('12'::int8);
-- Cannot cast to int4 on assignment.
INSERT INTO caster (int4)          VALUES ('12'::text);
ERROR:  column "int4" is of type integer but expression is of type text
LINE 1: INSERT INTO caster (int4)          VALUES ('12'::text);
                                                   ^
HINT:  You will need to rewrite or cast the expression.
INSERT INTO caster (text)          VALUES ('12'::int4);
INSERT INTO caster (int4)          VALUES ('12'::citext);
ERROR:  column "int4" is of type integer but expression is of type citext
LINE 1: INSERT INTO caster (int4)          VALUES ('12'::citext);
                                                   ^
HINT:  You will need to rewrite or cast the expression.
INSERT INTO caster (citext)        VALUES ('12'::int4);
-- Cannot cast to int2 on assignment.
INSERT INTO caster (int2)          VALUES ('12'::text);
ERROR:  column "int2" is of type smallint but expression is of type text
LINE 1: INSERT INTO caster (int2)          VALUES ('12'::text);
                                                   ^
HINT:  You will need to rewrite or cast the expression.
INSERT INTO caster (text)          VALUES ('12'::int2);
INSERT INTO caster (int2)          VALUES ('12'::citext);
ERROR:  column "int2" is of type smallint but expression is of type citext
LINE 1: INSERT INTO caster (int2)          VALUES ('12'::citext);
                                                   ^
HINT:  You will need to rewrite or cast the expression.
INSERT INTO caster (citext)        VALUES ('12'::int2);
-- Cannot cast to cidr on assignment.
INSERT INTO caster (cidr)          VALUES ('192.168.100.128/25'::text);
ERROR:  column "cidr" is of type cidr but expression is of type text
LINE 1: INSERT INTO caster (cidr)          VALUES ('192.168.100.128/...
                                                   ^
HINT:  You will need to rewrite or cast the expression.
INSERT INTO caster (text)          VALUES ('192.168.100.128/25'::cidr);
INSERT INTO caster (cidr)          VALUES ('192.168.100.128/25'::citext);
ERROR:  column "cidr" is of type cidr but expression is of type citext
LINE 1: INSERT INTO caster (cidr)          VALUES ('192.168.100.128/...
                                                   ^
HINT:  You will need to rewrite or cast the expression.
INSERT INTO caster (citext)        VALUES ('192.168.100.128/25'::cidr);
-- Cannot cast to inet on assignment.
INSERT INTO caster (inet)          VALUES ('192.168.100.128'::text);
ERROR:  column "inet" is of type inet but expression is of type text
LINE 1: INSERT INTO caster (inet)          VALUES ('192.168.100.128'...
                                                   ^
HINT:  You will need to rewrite or cast the expression.
INSERT INTO caster (text)          VALUES ('192.168.100.128'::inet);
INSERT INTO caster (inet)          VALUES ('192.168.100.128'::citext);
ERROR:  column "inet" is of type inet but expression is of type citext
LINE 1: INSERT INTO caster (inet)          VALUES ('192.168.100.128'...
                                                   ^
HINT:  You will need to rewrite or cast the expression.
INSERT INTO caster (citext)        VALUES ('192.168.100.128'::inet);
-- Cannot cast to macaddr on assignment.
INSERT INTO caster (macaddr)       VALUES ('08:00:2b:01:02:03'::text);
ERROR:  column "macaddr" is of type macaddr but expression is of type text
LINE 1: INSERT INTO caster (macaddr)       VALUES ('08:00:2b:01:02:0...
                                                   ^
HINT:  You will need to rewrite or cast the expression.
INSERT INTO caster (text)          VALUES ('08:00:2b:01:02:03'::macaddr);
INSERT INTO caster (macaddr)       VALUES ('08:00:2b:01:02:03'::citext);
ERROR:  column "macaddr" is of type macaddr but expression is of type citext
LINE 1: INSERT INTO caster (macaddr)       VALUES ('08:00:2b:01:02:0...
                                                   ^
HINT:  You will need to rewrite or cast the expression.
INSERT INTO caster (citext)        VALUES ('08:00:2b:01:02:03'::macaddr);
-- Cannot cast to money on assignment.
INSERT INTO caster (money)         VALUES ('12'::text);
ERROR:  column "money" is of type money but expression is of type text
LINE 1: INSERT INTO caster (money)         VALUES ('12'::text);
                                                   ^
HINT:  You will need to rewrite or cast the expression.
INSERT INTO caster (text)          VALUES ('12'::money);
INSERT INTO caster (money)         VALUES ('12'::citext);
ERROR:  column "money" is of type money but expression is of type citext
LINE 1: INSERT INTO caster (money)         VALUES ('12'::citext);
                                                   ^
HINT:  You will need to rewrite or cast the expression.
INSERT INTO caster (citext)        VALUES ('12'::money);
-- Cannot cast to timestamp on assignment.
INSERT INTO caster (timestamp)     VALUES ('1999-01-08 04:05:06'::text);
ERROR:  column "timestamp" is of type timestamp without time zone but expression is of type text
LINE 1: INSERT INTO caster (timestamp)     VALUES ('1999-01-08 04:05...
                                                   ^
HINT:  You will need to rewrite or cast the expression.
INSERT INTO caster (text)          VALUES ('1999-01-08 04:05:06'::timestamp);
INSERT INTO caster (timestamp)     VALUES ('1999-01-08 04:05:06'::citext);
ERROR:  column "timestamp" is of type timestamp without time zone but expression is of type citext
LINE 1: INSERT INTO caster (timestamp)     VALUES ('1999-01-08 04:05...
                                                   ^
HINT:  You will need to rewrite or cast the expression.
INSERT INTO caster (citext)        VALUES ('1999-01-08 04:05:06'::timestamp);
-- Cannot cast to timestamptz on assignment.
INSERT INTO caster (timestamptz)   VALUES ('1999-01-08 04:05:06'::text);
ERROR:  column "timestamptz" is of type timestamp with time zone but expression is of type text
LINE 1: INSERT INTO caster (timestamptz)   VALUES ('1999-01-08 04:05...
                                                   ^
HINT:  You will need to rewrite or cast the expression.
INSERT INTO caster (text)          VALUES ('1999-01-08 04:05:06'::timestamptz);
INSERT INTO caster (timestamptz)   VALUES ('1999-01-08 04:05:06'::citext);
ERROR:  column "timestamptz" is of type timestamp with time zone but expression is of type citext
LINE 1: INSERT INTO caster (timestamptz)   VALUES ('1999-01-08 04:05...
                                                   ^
HINT:  You will need to rewrite or cast the expression.
INSERT INTO caster (citext)        VALUES ('1999-01-08 04:05:06'::timestamptz);
-- Cannot cast to interval on assignment.
INSERT INTO caster (interval)      VALUES ('1 hour'::text);
ERROR:  column "interval" is of type interval but expression is of type text
LINE 1: INSERT INTO caster (interval)      VALUES ('1 hour'::text);
                                                   ^
HINT:  You will need to rewrite or cast the expression.
INSERT INTO caster (text)          VALUES ('1 hour'::interval);
INSERT INTO caster (interval)      VALUES ('1 hour'::citext);
ERROR:  column "interval" is of type interval but expression is of type citext
LINE 1: INSERT INTO caster (interval)      VALUES ('1 hour'::citext)...
                                                   ^
HINT:  You will need to rewrite or cast the expression.
INSERT INTO caster (citext)        VALUES ('1 hour'::interval);
-- Cannot cast to date on assignment.
INSERT INTO caster (date)          VALUES ('1999-01-08'::text);
ERROR:  column "date" is of type date but expression is of type text
LINE 1: INSERT INTO caster (date)          VALUES ('1999-01-08'::tex...
                                                   ^
HINT:  You will need to rewrite or cast the expression.
INSERT INTO caster (text)          VALUES ('1999-01-08'::date);
INSERT INTO caster (date)          VALUES ('1999-01-08'::citext);
ERROR:  column "date" is of type date but expression is of type citext
LINE 1: INSERT INTO caster (date)          VALUES ('1999-01-08'::cit...
                                                   ^
HINT:  You will need to rewrite or cast the expression.
INSERT INTO caster (citext)        VALUES ('1999-01-08'::date);
-- Cannot cast to time on assignment.
INSERT INTO caster (time)          VALUES ('04:05:06'::text);
ERROR:  column "time" is of type time without time zone but expression is of type text
LINE 1: INSERT INTO caster (time)          VALUES ('04:05:06'::text)...
                                                   ^
HINT:  You will need to rewrite or cast the expression.
INSERT INTO caster (text)          VALUES ('04:05:06'::time);
INSERT INTO caster (time)          VALUES ('04:05:06'::citext);
ERROR:  column "time" is of type time without time zone but expression is of type citext
LINE 1: INSERT INTO caster (time)          VALUES ('04:05:06'::citex...
                                                   ^
HINT:  You will need to rewrite or cast the expression.
INSERT INTO caster (citext)        VALUES ('04:05:06'::time);
-- Cannot cast to timetz on assignment.
INSERT INTO caster (timetz)        VALUES ('04:05:06'::text);
ERROR:  column "timetz" is of type time with time zone but expression is of type text
LINE 1: INSERT INTO caster (timetz)        VALUES ('04:05:06'::text)...
                                                   ^
HINT:  You will need to rewrite or cast the expression.
INSERT INTO caster (text)          VALUES ('04:05:06'::timetz);
INSERT INTO caster (timetz)        VALUES ('04:05:06'::citext);
ERROR:  column "timetz" is of type time with time zone but expression is of type citext
LINE 1: INSERT INTO caster (timetz)        VALUES ('04:05:06'::citex...
                                                   ^
HINT:  You will need to rewrite or cast the expression.
INSERT INTO caster (citext)        VALUES ('04:05:06'::timetz);
-- Cannot cast to point on assignment.
INSERT INTO caster (point)         VALUES ('( 1 , 1)'::text);
ERROR:  column "point" is of type point but expression is of type text
LINE 1: INSERT INTO caster (point)         VALUES ('( 1 , 1)'::text)...
                                                   ^
HINT:  You will need to rewrite or cast the expression.
INSERT INTO caster (text)          VALUES ('( 1 , 1)'::point);
INSERT INTO caster (point)         VALUES ('( 1 , 1)'::citext);
ERROR:  column "point" is of type point but expression is of type citext
LINE 1: INSERT INTO caster (point)         VALUES ('( 1 , 1)'::citex...
                                                   ^
HINT:  You will need to rewrite or cast the expression.
INSERT INTO caster (citext)        VALUES ('( 1 , 1)'::point);
-- Cannot cast to lseg on assignment.
INSERT INTO caster (lseg)          VALUES ('( 1 , 1 ) , ( 2 , 2 )'::text);
ERROR:  column "lseg" is of type lseg but expression is of type text
LINE 1: INSERT INTO caster (lseg)          VALUES ('( 1 , 1 ) , ( 2 ...
                                                   ^
HINT:  You will need to rewrite or cast the expression.
INSERT INTO caster (text)          VALUES ('( 1 , 1 ) , ( 2 , 2 )'::lseg);
INSERT INTO caster (lseg)          VALUES ('( 1 , 1 ) , ( 2 , 2 )'::citext);
ERROR:  column "lseg" is of type lseg but expression is of type citext
LINE 1: INSERT INTO caster (lseg)          VALUES ('( 1 , 1 ) , ( 2 ...
                                                   ^
HINT:  You will need to rewrite or cast the expression.
INSERT INTO caster (citext)        VALUES ('( 1 , 1 ) , ( 2 , 2 )'::lseg);
-- Cannot cast to box on assignment.
INSERT INTO caster (box)           VALUES ('(0,0),(1,1)'::text);
ERROR:  column "box" is of type box but expression is of type text
LINE 1: INSERT INTO caster (box)           VALUES ('(0,0),(1,1)'::te...
                                                   ^
HINT:  You will need to rewrite or cast the expression.
INSERT INTO caster (text)          VALUES ('(0,0),(1,1)'::box);
INSERT INTO caster (box)           VALUES ('(0,0),(1,1)'::citext);
ERROR:  column "box" is of type box but expression is of type citext
LINE 1: INSERT INTO caster (box)           VALUES ('(0,0),(1,1)'::ci...
                                                   ^
HINT:  You will need to rewrite or cast the expression.
INSERT INTO caster (citext)        VALUES ('(0,0),(1,1)'::box);
-- Cannot cast to path on assignment.
INSERT INTO caster (path)          VALUES ('((0,0),(1,1),(2,0))'::text);
ERROR:  column "path" is of type path but expression is of type text
LINE 1: INSERT INTO caster (path)          VALUES ('((0,0),(1,1),(2,...
                                                   ^
HINT:  You will need to rewrite or cast the expression.
INSERT INTO caster (text)          VALUES ('((0,0),(1,1),(2,0))'::path);
INSERT INTO caster (path)          VALUES ('((0,0),(1,1),(2,0))'::citext);
ERROR:  column "path" is of type path but expression is of type citext
LINE 1: INSERT INTO caster (path)          VALUES ('((0,0),(1,1),(2,...
                                                   ^
HINT:  You will need to rewrite or cast the expression.
INSERT INTO caster (citext)        VALUES ('((0,0),(1,1),(2,0))'::path);
-- Cannot cast to polygon on assignment.
INSERT INTO caster (polygon)       VALUES ('((0,0),(1,1))'::text);
ERROR:  column "polygon" is of type polygon but expression is of type text
LINE 1: INSERT INTO caster (polygon)       VALUES ('((0,0),(1,1))'::...
                                                   ^
HINT:  You will need to rewrite or cast the expression.
INSERT INTO caster (text)          VALUES ('((0,0),(1,1))'::polygon);
INSERT INTO caster (polygon)       VALUES ('((0,0),(1,1))'::citext);
ERROR:  column "polygon" is of type polygon but expression is of type citext
LINE 1: INSERT INTO caster (polygon)       VALUES ('((0,0),(1,1))'::...
                                                   ^
HINT:  You will need to rewrite or cast the expression.
INSERT INTO caster (citext)        VALUES ('((0,0),(1,1))'::polygon);
-- Cannot cast to circle on assignment.
INSERT INTO caster (circle)        VALUES ('((0,0),2)'::text);
ERROR:  column "circle" is of type circle but expression is of type text
LINE 1: INSERT INTO caster (circle)        VALUES ('((0,0),2)'::text...
                                                   ^
HINT:  You will need to rewrite or cast the expression.
INSERT INTO caster (text)          VALUES ('((0,0),2)'::circle);
INSERT INTO caster (circle)        VALUES ('((0,0),2)'::citext);
ERROR:  column "circle" is of type circle but expression is of type citext
LINE 1: INSERT INTO caster (circle)        VALUES ('((0,0),2)'::cite...
                                                   ^
HINT:  You will need to rewrite or cast the expression.
INSERT INTO caster (citext)        VALUES ('((0,0),2)'::circle);
-- Cannot cast to bit on assignment.
INSERT INTO caster (bit)           VALUES ('101'::text);
ERROR:  column "bit" is of type bit but expression is of type text
LINE 1: INSERT INTO caster (bit)           VALUES ('101'::text);
                                                   ^
HINT:  You will need to rewrite or cast the expression.
INSERT INTO caster (text)          VALUES ('101'::bit);
INSERT INTO caster (bit)           VALUES ('101'::citext);
ERROR:  column "bit" is of type bit but expression is of type citext
LINE 1: INSERT INTO caster (bit)           VALUES ('101'::citext);
                                                   ^
HINT:  You will need to rewrite or cast the expression.
INSERT INTO caster (citext)        VALUES ('101'::bit);
-- Cannot cast to bit varying on assignment.
INSERT INTO caster (bitv)          VALUES ('101'::text);
ERROR:  column "bitv" is of type bit varying but expression is of type text
LINE 1: INSERT INTO caster (bitv)          VALUES ('101'::text);
                                                   ^
HINT:  You will need to rewrite or cast the expression.
INSERT INTO caster (text)          VALUES ('101'::bit varying);
INSERT INTO caster (bitv)          VALUES ('101'::citext);
ERROR:  column "bitv" is of type bit varying but expression is of type citext
LINE 1: INSERT INTO caster (bitv)          VALUES ('101'::citext);
                                                   ^
HINT:  You will need to rewrite or cast the expression.
INSERT INTO caster (citext)        VALUES ('101'::bit varying);
-- Cannot cast to tsvector on assignment.
INSERT INTO caster (tsvector)      VALUES ('the fat cat'::text);
ERROR:  column "tsvector" is of type tsvector but expression is of type text
LINE 1: INSERT INTO caster (tsvector)      VALUES ('the fat cat'::te...
                                                   ^
HINT:  You will need to rewrite or cast the expression.
INSERT INTO caster (text)          VALUES ('the fat cat'::tsvector);
INSERT INTO caster (tsvector)      VALUES ('the fat cat'::citext);
ERROR:  column "tsvector" is of type tsvector but expression is of type citext
LINE 1: INSERT INTO caster (tsvector)      VALUES ('the fat cat'::ci...
                                                   ^
HINT:  You will need to rewrite or cast the expression.
INSERT INTO caster (citext)        VALUES ('the fat cat'::tsvector);
-- Cannot cast to tsquery on assignment.
INSERT INTO caster (tsquery)       VALUES ('fat & rat'::text);
ERROR:  column "tsquery" is of type tsquery but expression is of type text
LINE 1: INSERT INTO caster (tsquery)       VALUES ('fat & rat'::text...
                                                   ^
HINT:  You will need to rewrite or cast the expression.
INSERT INTO caster (text)          VALUES ('fat & rat'::tsquery);
INSERT INTO caster (tsquery)       VALUES ('fat & rat'::citext);
ERROR:  column "tsquery" is of type tsquery but expression is of type citext
LINE 1: INSERT INTO caster (tsquery)       VALUES ('fat & rat'::cite...
                                                   ^
HINT:  You will need to rewrite or cast the expression.
INSERT INTO caster (citext)        VALUES ('fat & rat'::tsquery);
-- Cannot cast to uuid on assignment.
INSERT INTO caster (uuid)          VALUES ('a0eebc99-9c0b-4ef8-bb6d-6bb9bd380a11'::text);
ERROR:  column "uuid" is of type uuid but expression is of type text
LINE 1: INSERT INTO caster (uuid)          VALUES ('a0eebc99-9c0b-4e...
                                                   ^
HINT:  You will need to rewrite or cast the expression.
INSERT INTO caster (text)          VALUES ('a0eebc99-9c0b-4ef8-bb6d-6bb9bd380a11'::uuid);
INSERT INTO caster (uuid)          VALUES ('a0eebc99-9c0b-4ef8-bb6d-6bb9bd380a11'::citext);
ERROR:  column "uuid" is of type uuid but expression is of type citext
LINE 1: INSERT INTO caster (uuid)          VALUES ('a0eebc99-9c0b-4e...
                                                   ^
HINT:  You will need to rewrite or cast the expression.
INSERT INTO caster (citext)        VALUES ('a0eebc99-9c0b-4ef8-bb6d-6bb9bd380a11'::uuid);
-- Table 9-5. SQL String Functions and Operators
SELECT 'D'::citext || 'avid'::citext = 'David'::citext AS citext_concat;
 citext_concat 
---------------
 t
(1 row)

SELECT 'Value: '::citext || 42 = 'Value: 42' AS text_concat;
 text_concat 
-------------
 t
(1 row)

SELECT  42 || ': value'::citext ='42: value' AS int_concat;
 int_concat 
------------
 t
(1 row)

SELECT bit_length('jose'::citext) = 32 AS t;
 t 
---
 t
(1 row)

SELECT bit_length( name ) = bit_length( name::text ) AS t FROM srt;
 t 
---
 t
 t
 t
 t
(4 rows)

SELECT textlen( name ) = textlen( name::text ) AS t FROM srt;
 t 
---
 t
 t
 t
 t
(4 rows)

SELECT char_length( name ) = char_length( name::text ) AS t FROM srt;
 t 
---
 t
 t
 t
 t
(4 rows)

SELECT lower( name ) = lower( name::text ) AS t FROM srt;
 t 
---
 t
 t
 t
 t
(4 rows)

SELECT octet_length( name ) = octet_length( name::text ) AS t FROM srt;
 t 
---
 t
 t
 t
 t
(4 rows)

SELECT overlay( name placing 'hom' from 2 for 4) = overlay( name::text placing 'hom' from 2 for 4) AS t FROM srt;
 t 
---
 t
 t
 t
 t
(4 rows)

SELECT position( 'a' IN name ) = position( 'a' IN name::text ) AS t FROM srt;
 t 
---
 t
 t
 t
 t
(4 rows)

SELECT substr('alphabet'::citext, 3)       = 'phabet' AS t;
 t 
---
 t
(1 row)

SELECT substr('alphabet'::citext, 3, 2)    = 'ph' AS t;
 t 
---
 t
(1 row)

SELECT substring('alphabet'::citext, 3)    = 'phabet' AS t;
 t 
---
 t
(1 row)

SELECT substring('alphabet'::citext, 3, 2) = 'ph' AS t;
 t 
---
 t
(1 row)

SELECT substring('Thomas'::citext from 2 for 3) = 'hom' AS t;
 t 
---
 t
(1 row)

SELECT substring('Thomas'::citext from 2) = 'homas' AS t;
 t 
---
 t
(1 row)

SELECT substring('Thomas'::citext from '...$') = 'mas' AS t;
 t 
---
 t
(1 row)

SELECT substring('Thomas'::citext from '%#"o_a#"_' for '#') = 'oma' AS t;
 t 
---
 t
(1 row)

SELECT trim('    trim    '::citext)               = 'trim' AS t;
 t 
---
 t
(1 row)

SELECT trim('xxxxxtrimxxxx'::citext, 'x'::citext) = 'trim' AS t;
 t 
---
 t
(1 row)

SELECT trim('xxxxxxtrimxxxx'::text,  'x'::citext) = 'trim' AS t;
 t 
---
 t
(1 row)

SELECT trim('xxxxxtrimxxxx'::text,   'x'::citext) = 'trim' AS t;
 t 
---
 t
(1 row)

SELECT upper( name ) = upper( name::text ) AS t FROM srt;
 t 
---
 t
 t
 t
 t
(4 rows)

-- Table 9-6. Other String Functions.
SELECT ascii( name ) = ascii( name::text ) AS t FROM srt;
 t 
---
 t
 t
 t
 t
(4 rows)

SELECT btrim('    trim'::citext                   ) = 'trim' AS t;
 t 
---
 t
(1 row)

SELECT btrim('xxxxxtrimxxxx'::citext, 'x'::citext ) = 'trim' AS t;
 t 
---
 t
(1 row)

SELECT btrim('xyxtrimyyx'::citext,    'xy'::citext) = 'trim' AS t;
 t 
---
 t
(1 row)

SELECT btrim('xyxtrimyyx'::text,      'xy'::citext) = 'trim' AS t;
 t 
---
 t
(1 row)

SELECT btrim('xyxtrimyyx'::citext,    'xy'::text  ) = 'trim' AS t;
 t 
---
 t
(1 row)

-- chr() takes an int and returns text.
-- convert() and convert_from take bytea and return text.
SELECT convert_from( name::bytea, 'SQL_ASCII' ) = convert_from( name::text::bytea, 'SQL_ASCII' ) AS t FROM srt;
 t 
---
 t
 t
 t
 t
(4 rows)

SELECT decode('MTIzAAE='::citext, 'base64') = decode('MTIzAAE='::text, 'base64') AS t;
 t 
---
 t
(1 row)

-- encode() takes bytea and returns text.
SELECT initcap('hi THOMAS'::citext) = initcap('hi THOMAS'::text) AS t;
 t 
---
 t
(1 row)

SELECT length( name ) = length( name::text ) AS t FROM srt;
 t 
---
 t
 t
 t
 t
(4 rows)

SELECT lpad('hi'::citext, 5              ) = '   hi' AS t;
 t 
---
 t
(1 row)

SELECT lpad('hi'::citext, 5, 'xy'::citext) = 'xyxhi' AS t;
 t 
---
 t
(1 row)

SELECT lpad('hi'::text,   5, 'xy'::citext) = 'xyxhi' AS t;
 t 
---
 t
(1 row)

SELECT lpad('hi'::citext, 5, 'xy'::text  ) = 'xyxhi' AS t;
 t 
---
 t
(1 row)

SELECT ltrim('    trim'::citext               ) = 'trim' AS t;
 t 
---
 t
(1 row)

SELECT ltrim('zzzytrim'::citext, 'xyz'::citext) = 'trim' AS t;
 t 
---
 t
(1 row)

SELECT ltrim('zzzytrim'::text,   'xyz'::citext) = 'trim' AS t;
 t 
---
 t
(1 row)

SELECT ltrim('zzzytrim'::citext, 'xyz'::text  ) = 'trim' AS t;
 t 
---
 t
(1 row)

SELECT md5( name ) = md5( name::text ) AS t FROM srt;
 t 
---
 t
 t
 t
 t
(4 rows)

-- pg_client_encoding() takes no args and returns name.
SELECT quote_ident( name ) = quote_ident( name::text ) AS t FROM srt;
 t 
---
 t
 t
 t
 t
(4 rows)

SELECT quote_literal( name ) = quote_literal( name::text ) AS t FROM srt;
 t 
---
 t
 t
 t
 t
(4 rows)

SELECT regexp_match('foobarbequebaz'::citext, '(bar)(beque)') = ARRAY[ 'bar', 'beque' ] AS t;
 t 
---
 t
(1 row)

SELECT regexp_match('foobarbequebaz'::citext, '(BAR)(BEQUE)') = ARRAY[ 'bar', 'beque' ] AS t;
 t 
---
 t
(1 row)

SELECT regexp_match('foobarbequebaz'::citext, '(BAR)(BEQUE)'::citext) = ARRAY[ 'bar', 'beque' ] AS t;
 t 
---
 t
(1 row)

SELECT regexp_match('foobarbequebaz'::citext, '(BAR)(BEQUE)'::citext, '') = ARRAY[ 'bar', 'beque' ] AS t;
 t 
---
 t
(1 row)

SELECT regexp_match('foobarbequebaz'::citext, '(BAR)(BEQUE)', '') = ARRAY[ 'bar', 'beque' ] AS t;
 t 
---
 t
(1 row)

SELECT regexp_match('foobarbequebaz', '(BAR)(BEQUE)'::citext, '') = ARRAY[ 'bar', 'beque' ] AS t;
 t 
---
 t
(1 row)

SELECT regexp_match('foobarbequebaz'::citext, '(BAR)(BEQUE)'::citext, ''::citext) = ARRAY[ 'bar', 'beque' ] AS t;
 t 
---
 t
(1 row)

-- c forces case-sensitive
SELECT regexp_match('foobarbequebaz'::citext, '(BAR)(BEQUE)'::citext, 'c'::citext) = ARRAY[ 'bar', 'beque' ] AS "no result";
 no result 
-----------
 
(1 row)

-- g is not allowed
SELECT regexp_match('foobarbequebazmorebarbequetoo'::citext, '(BAR)(BEQUE)'::citext, 'g') AS "error";
ERROR:  regexp_match() does not support the "global" option
HINT:  Use the regexp_matches function instead.
CONTEXT:  SQL function "regexp_match" statement 1
SELECT regexp_matches('foobarbequebaz'::citext, '(bar)(beque)') = ARRAY[ 'bar', 'beque' ] AS t;
 t 
---
 t
(1 row)

SELECT regexp_matches('foobarbequebaz'::citext, '(BAR)(BEQUE)') = ARRAY[ 'bar', 'beque' ] AS t;
 t 
---
 t
(1 row)

SELECT regexp_matches('foobarbequebaz'::citext, '(BAR)(BEQUE)'::citext) = ARRAY[ 'bar', 'beque' ] AS t;
 t 
---
 t
(1 row)

SELECT regexp_matches('foobarbequebaz'::citext, '(BAR)(BEQUE)'::citext, '') = ARRAY[ 'bar', 'beque' ] AS t;
 t 
---
 t
(1 row)

SELECT regexp_matches('foobarbequebaz'::citext, '(BAR)(BEQUE)', '') = ARRAY[ 'bar', 'beque' ] AS t;
 t 
---
 t
(1 row)

SELECT regexp_matches('foobarbequebaz', '(BAR)(BEQUE)'::citext, '') = ARRAY[ 'bar', 'beque' ] AS t;
 t 
---
 t
(1 row)

SELECT regexp_matches('foobarbequebaz'::citext, '(BAR)(BEQUE)'::citext, ''::citext) = ARRAY[ 'bar', 'beque' ] AS t;
 t 
---
 t
(1 row)

-- c forces case-sensitive
SELECT regexp_matches('foobarbequebaz'::citext, '(BAR)(BEQUE)'::citext, 'c'::citext) = ARRAY[ 'bar', 'beque' ] AS "no rows";
 no rows 
---------
(0 rows)

-- g allows multiple output rows
SELECT regexp_matches('foobarbequebazmorebarbequetoo'::citext, '(BAR)(BEQUE)'::citext, 'g'::citext) AS "two rows";
  two rows   
-------------
 {bar,beque}
 {bar,beque}
(2 rows)

SELECT regexp_replace('Thomas'::citext, '.[mN]a.',         'M') = 'ThM' AS t;
 t 
---
 t
(1 row)

SELECT regexp_replace('Thomas'::citext, '.[MN]A.',         'M') = 'ThM' AS t;
 t 
---
 t
(1 row)

SELECT regexp_replace('Thomas',         '.[MN]A.'::citext, 'M') = 'ThM' AS t;
 t 
---
 t
(1 row)

SELECT regexp_replace('Thomas'::citext, '.[MN]A.'::citext, 'M') = 'ThM' AS t;
 t 
---
 t
(1 row)

-- c forces case-sensitive
SELECT regexp_replace('Thomas'::citext, '.[MN]A.'::citext, 'M', 'c') = 'Thomas' AS t;
 t 
---
 t
(1 row)

SELECT regexp_split_to_array('hello world'::citext, E'\\s+') = ARRAY[ 'hello', 'world' ] AS t;
 t 
---
 t
(1 row)

SELECT regexp_split_to_array('helloTworld'::citext, 't') = ARRAY[ 'hello', 'world' ] AS t;
 t 
---
 t
(1 row)

SELECT regexp_split_to_array('helloTworld', 't'::citext) = ARRAY[ 'hello', 'world' ] AS t;
 t 
---
 t
(1 row)

SELECT regexp_split_to_array('helloTworld'::citext, 't'::citext) = ARRAY[ 'hello', 'world' ] AS t;
 t 
---
 t
(1 row)

SELECT regexp_split_to_array('helloTworld'::citext, 't', 's') = ARRAY[ 'hello', 'world' ] AS t;
 t 
---
 t
(1 row)

SELECT regexp_split_to_array('helloTworld', 't'::citext, 's') = ARRAY[ 'hello', 'world' ] AS t;
 t 
---
 t
(1 row)

SELECT regexp_split_to_array('helloTworld'::citext, 't'::citext, 's') = ARRAY[ 'hello', 'world' ] AS t;
 t 
---
 t
(1 row)

-- c forces case-sensitive
SELECT regexp_split_to_array('helloTworld'::citext, 't'::citext, 'c') = ARRAY[ 'helloTworld' ] AS t;
 t 
---
 t
(1 row)

SELECT regexp_split_to_table('hello world'::citext, E'\\s+') AS words;
 words 
-------
 hello
 world
(2 rows)

SELECT regexp_split_to_table('helloTworld'::citext, 't') AS words;
 words 
-------
 hello
 world
(2 rows)

SELECT regexp_split_to_table('helloTworld',         't'::citext) AS words;
 words 
-------
 hello
 world
(2 rows)

SELECT regexp_split_to_table('helloTworld'::citext, 't'::citext) AS words;
 words 
-------
 hello
 world
(2 rows)

-- c forces case-sensitive
SELECT regexp_split_to_table('helloTworld'::citext, 't'::citext, 'c') AS word;
    word     
-------------
 helloTworld
(1 row)

SELECT repeat('Pg'::citext, 4) = 'PgPgPgPg' AS t;
 t 
---
 t
(1 row)

SELECT replace('abcdefabcdef'::citext, 'cd', 'XX') = 'abXXefabXXef' AS t;
 t 
---
 t
(1 row)

SELECT replace('abcdefabcdef'::citext, 'CD', 'XX') = 'abXXefabXXef' AS t;
 t 
---
 t
(1 row)

SELECT replace('ab^is$abcdef'::citext, '^is$', 'XX') = 'abXXabcdef' AS t;
 t 
---
 t
(1 row)

SELECT replace('abcdefabcdef', 'cd'::citext, 'XX') = 'abXXefabXXef' AS t;
 t 
---
 t
(1 row)

SELECT replace('abcdefabcdef', 'CD'::citext, 'XX') = 'abXXefabXXef' AS t;
 t 
---
 t
(1 row)

SELECT replace('ab^is$abcdef', '^is$'::citext, 'XX') = 'abXXabcdef' AS t;
 t 
---
 t
(1 row)

SELECT replace('abcdefabcdef'::citext, 'cd'::citext, 'XX') = 'abXXefabXXef' AS t;
 t 
---
 t
(1 row)

SELECT replace('abcdefabcdef'::citext, 'CD'::citext, 'XX') = 'abXXefabXXef' AS t;
 t 
---
 t
(1 row)

SELECT replace('ab^is$abcdef'::citext, '^is$'::citext, 'XX') = 'abXXabcdef' AS t;
 t 
---
 t
(1 row)

SELECT rpad('hi'::citext, 5              ) = 'hi   ' AS t;
 t 
---
 t
(1 row)

SELECT rpad('hi'::citext, 5, 'xy'::citext) = 'hixyx' AS t;
 t 
---
 t
(1 row)

SELECT rpad('hi'::text,   5, 'xy'::citext) = 'hixyx' AS t;
 t 
---
 t
(1 row)

SELECT rpad('hi'::citext, 5, 'xy'::text  ) = 'hixyx' AS t;
 t 
---
 t
(1 row)

SELECT rtrim('trim    '::citext             ) = 'trim' AS t;
 t 
---
 t
(1 row)

SELECT rtrim('trimxxxx'::citext, 'x'::citext) = 'trim' AS t;
 t 
---
 t
(1 row)

SELECT rtrim('trimxxxx'::text,   'x'::citext) = 'trim' AS t;
 t 
---
 t
(1 row)

SELECT rtrim('trimxxxx'::text,   'x'::text  ) = 'trim' AS t;
 t 
---
 t
(1 row)

SELECT split_part('abc~@~def~@~ghi'::citext, '~@~', 2) = 'def' AS t;
 t 
---
 t
(1 row)

SELECT split_part('abcTdefTghi'::citext, 't', 2) = 'def' AS t;
 t 
---
 t
(1 row)

SELECT split_part('abcTdefTghi'::citext, 't'::citext, 2) = 'def' AS t;
 t 
---
 t
(1 row)

SELECT split_part('abcTdefTghi', 't'::citext, 2) = 'def' AS t;
 t 
---
 t
(1 row)

SELECT strpos('high'::citext, 'gh'        ) = 3 AS t;
 t 
---
 t
(1 row)

SELECT strpos('high',         'gh'::citext) = 3 AS t;
 t 
---
 t
(1 row)

SELECT strpos('high'::citext, 'gh'::citext) = 3 AS t;
 t 
---
 t
(1 row)

SELECT strpos('high'::citext, 'GH'        ) = 3 AS t;
 t 
---
 t
(1 row)

SELECT strpos('high',         'GH'::citext) = 3 AS t;
 t 
---
 t
(1 row)

SELECT strpos('high'::citext, 'GH'::citext) = 3 AS t;
 t 
---
 t
(1 row)

-- to_ascii() does not support UTF-8.
-- to_hex() takes a numeric argument.
SELECT substr('alphabet', 3, 2) = 'ph' AS t;
 t 
---
 t
(1 row)

SELECT translate('abcdefabcdef'::citext, 'cd',         'XX') = 'abXXefabXXef' AS t;
 t 
---
 t
(1 row)

SELECT translate('abcdefabcdef'::citext, 'CD',         'XX') = 'abXXefabXXef' AS t;
 t 
---
 t
(1 row)

SELECT translate('abcdefabcdef'::citext, 'CD'::citext, 'XX') = 'abXXefabXXef' AS t;
 t 
---
 t
(1 row)

SELECT translate('abcdefabcdef',         'CD'::citext, 'XX') = 'abXXefabXXef' AS t;
 t 
---
 t
(1 row)

-- Table 9-20. Formatting Functions
SELECT to_date('05 Dec 2000'::citext, 'DD Mon YYYY'::citext)
     = to_date('05 Dec 2000',         'DD Mon YYYY') AS t;
 t 
---
 t
(1 row)

SELECT to_date('05 Dec 2000'::citext, 'DD Mon YYYY')
     = to_date('05 Dec 2000',         'DD Mon YYYY') AS t;
 t 
---
 t
(1 row)

SELECT to_date('05 Dec 2000',         'DD Mon YYYY'::citext)
     = to_date('05 Dec 2000',         'DD Mon YYYY') AS t;
 t 
---
 t
(1 row)

SELECT to_number('12,454.8-'::citext, '99G999D9S'::citext)
     = to_number('12,454.8-',         '99G999D9S') AS t;
 t 
---
 t
(1 row)

SELECT to_number('12,454.8-'::citext, '99G999D9S')
     = to_number('12,454.8-',         '99G999D9S') AS t;
 t 
---
 t
(1 row)

SELECT to_number('12,454.8-',         '99G999D9S'::citext)
     = to_number('12,454.8-',         '99G999D9S') AS t;
 t 
---
 t
(1 row)

SELECT to_timestamp('05 Dec 2000'::citext, 'DD Mon YYYY'::citext)
     = to_timestamp('05 Dec 2000',         'DD Mon YYYY') AS t;
 t 
---
 t
(1 row)

SELECT to_timestamp('05 Dec 2000'::citext, 'DD Mon YYYY')
     = to_timestamp('05 Dec 2000',         'DD Mon YYYY') AS t;
 t 
---
 t
(1 row)

SELECT to_timestamp('05 Dec 2000',         'DD Mon YYYY'::citext)
     = to_timestamp('05 Dec 2000',         'DD Mon YYYY') AS t;
 t 
---
 t
(1 row)

-- Try assigning function results to a column.
SELECT COUNT(*) = 8::bigint AS t FROM try;
 t 
---
 t
(1 row)

INSERT INTO try
VALUES ( to_char(  now()::timestamp,          'HH12:MI:SS') ),
       ( to_char(  now() + '1 sec'::interval, 'HH12:MI:SS') ), -- timetamptz
       ( to_char(  '15h 2m 12s'::interval,    'HH24:MI:SS') ),
       ( to_char(  current_date,              '999') ),
       ( to_char(  125::int,                  '999') ),
       ( to_char(  127::int4,                 '999') ),
       ( to_char(  126::int8,                 '999') ),
       ( to_char(  128.8::real,               '999D9') ),
       ( to_char(  125.7::float4,             '999D9') ),
       ( to_char(  125.9::float8,             '999D9') ),
       ( to_char( -125.8::numeric,            '999D99S') );
SELECT COUNT(*) = 19::bigint AS t FROM try;
 t 
---
 t
(1 row)

SELECT like_escape( name, '' ) = like_escape( name::text, '' ) AS t FROM srt;
 t 
---
 t
 t
 t
 t
(4 rows)

SELECT like_escape( name::text, ''::citext ) = like_escape( name::text, '' ) AS t FROM srt;
 t 
---
 t
 t
 t
 t
(4 rows)

-- start_ignore
-- Ensure correct behavior for citext with materialized views.
CREATE TABLE citext_table (
  id serial primary key,
  name citext
);
INSERT INTO citext_table (name)
  VALUES ('one'), ('two'), ('three'), (NULL), (NULL);
CREATE MATERIALIZED VIEW citext_matview AS
  SELECT * FROM citext_table;
CREATE UNIQUE INDEX citext_matview_id
  ON citext_matview (id);
SELECT *
  FROM citext_matview m
  FULL JOIN citext_table t ON (t.id = m.id AND t *= m)
  WHERE t.id IS NULL OR m.id IS NULL;
 id | name | id | name 
----+------+----+------
(0 rows)

UPDATE citext_table SET name = 'Two' WHERE name = 'TWO';
SELECT *
  FROM citext_matview m
  FULL JOIN citext_table t ON (t.id = m.id AND t *= m)
  WHERE t.id IS NULL OR m.id IS NULL;
 id | name | id | name 
----+------+----+------
    |      |  2 | Two
  2 | two  |    | 
(2 rows)

REFRESH MATERIALIZED VIEW CONCURRENTLY citext_matview;
SELECT * FROM citext_matview ORDER BY id;
 id | name  
----+-------
  1 | one
  2 | Two
  3 | three
  4 | 
  5 | 
(5 rows)

<<<<<<< HEAD
-- end_ignore
=======
-- test citext_pattern_cmp() function explicitly.
SELECT citext_pattern_cmp('aardvark'::citext, 'aardvark'::citext) AS zero;
 zero 
------
    0
(1 row)

SELECT citext_pattern_cmp('aardvark'::citext, 'aardVark'::citext) AS zero;
 zero 
------
    0
(1 row)

SELECT citext_pattern_cmp('AARDVARK'::citext, 'AARDVARK'::citext) AS zero;
 zero 
------
    0
(1 row)

SELECT citext_pattern_cmp('B'::citext, 'a'::citext) > 0 AS true;
 true 
------
 t
(1 row)

SELECT citext_pattern_cmp('a'::citext, 'B'::citext) < 0 AS true;
 true 
------
 t
(1 row)

SELECT citext_pattern_cmp('A'::citext, 'b'::citext) < 0 AS true;
 true 
------
 t
(1 row)

SELECT citext_pattern_cmp('ABCD'::citext, 'abc'::citext) > 0 AS true;
 true 
------
 t
(1 row)

SELECT citext_pattern_cmp('ABC'::citext, 'abcd'::citext) < 0 AS true;
 true 
------
 t
(1 row)

-- test operator functions
-- lt
SELECT citext_pattern_lt('a'::citext, 'b'::citext) AS true;
 true 
------
 t
(1 row)

SELECT citext_pattern_lt('A'::citext, 'b'::citext) AS true;
 true 
------
 t
(1 row)

SELECT citext_pattern_lt('a'::citext, 'B'::citext) AS true;
 true 
------
 t
(1 row)

SELECT citext_pattern_lt('b'::citext, 'a'::citext) AS false;
 false 
-------
 f
(1 row)

SELECT citext_pattern_lt('B'::citext, 'a'::citext) AS false;
 false 
-------
 f
(1 row)

SELECT citext_pattern_lt('b'::citext, 'A'::citext) AS false;
 false 
-------
 f
(1 row)

-- le
SELECT citext_pattern_le('a'::citext, 'a'::citext) AS true;
 true 
------
 t
(1 row)

SELECT citext_pattern_le('a'::citext, 'A'::citext) AS true;
 true 
------
 t
(1 row)

SELECT citext_pattern_le('A'::citext, 'a'::citext) AS true;
 true 
------
 t
(1 row)

SELECT citext_pattern_le('A'::citext, 'A'::citext) AS true;
 true 
------
 t
(1 row)

SELECT citext_pattern_le('a'::citext, 'B'::citext) AS true;
 true 
------
 t
(1 row)

SELECT citext_pattern_le('A'::citext, 'b'::citext) AS true;
 true 
------
 t
(1 row)

SELECT citext_pattern_le('a'::citext, 'B'::citext) AS true;
 true 
------
 t
(1 row)

SELECT citext_pattern_le('b'::citext, 'a'::citext) AS false;
 false 
-------
 f
(1 row)

SELECT citext_pattern_le('B'::citext, 'a'::citext) AS false;
 false 
-------
 f
(1 row)

SELECT citext_pattern_le('b'::citext, 'A'::citext) AS false;
 false 
-------
 f
(1 row)

-- gt
SELECT citext_pattern_gt('a'::citext, 'b'::citext) AS false;
 false 
-------
 f
(1 row)

SELECT citext_pattern_gt('A'::citext, 'b'::citext) AS false;
 false 
-------
 f
(1 row)

SELECT citext_pattern_gt('a'::citext, 'B'::citext) AS false;
 false 
-------
 f
(1 row)

SELECT citext_pattern_gt('b'::citext, 'a'::citext) AS true;
 true 
------
 t
(1 row)

SELECT citext_pattern_gt('B'::citext, 'a'::citext) AS true;
 true 
------
 t
(1 row)

SELECT citext_pattern_gt('b'::citext, 'A'::citext) AS true;
 true 
------
 t
(1 row)

-- ge
SELECT citext_pattern_ge('a'::citext, 'a'::citext) AS true;
 true 
------
 t
(1 row)

SELECT citext_pattern_ge('a'::citext, 'A'::citext) AS true;
 true 
------
 t
(1 row)

SELECT citext_pattern_ge('A'::citext, 'a'::citext) AS true;
 true 
------
 t
(1 row)

SELECT citext_pattern_ge('A'::citext, 'A'::citext) AS true;
 true 
------
 t
(1 row)

SELECT citext_pattern_ge('a'::citext, 'B'::citext) AS false;
 false 
-------
 f
(1 row)

SELECT citext_pattern_ge('A'::citext, 'b'::citext) AS false;
 false 
-------
 f
(1 row)

SELECT citext_pattern_ge('a'::citext, 'B'::citext) AS false;
 false 
-------
 f
(1 row)

SELECT citext_pattern_ge('b'::citext, 'a'::citext) AS true;
 true 
------
 t
(1 row)

SELECT citext_pattern_ge('B'::citext, 'a'::citext) AS true;
 true 
------
 t
(1 row)

SELECT citext_pattern_ge('b'::citext, 'A'::citext) AS true;
 true 
------
 t
(1 row)

-- Multi-byte tests below are disabled like the sanity tests above.
-- Uncomment to run them.
-- Test ~<~ and ~<=~
SELECT 'a'::citext ~<~  'B'::citext AS t;
 t 
---
 t
(1 row)

SELECT 'b'::citext ~<~  'A'::citext AS f;
 f 
---
 f
(1 row)

-- SELECT 'à'::citext ~<~  'À'::citext AS f;
SELECT 'a'::citext ~<=~ 'B'::citext AS t;
 t 
---
 t
(1 row)

SELECT 'a'::citext ~<=~ 'A'::citext AS t;
 t 
---
 t
(1 row)

-- SELECT 'à'::citext ~<=~ 'À'::citext AS t;
-- Test ~>~ and ~>=~
SELECT 'B'::citext ~>~  'a'::citext AS t;
 t 
---
 t
(1 row)

SELECT 'b'::citext ~>~  'A'::citext AS t;
 t 
---
 t
(1 row)

-- SELECT 'à'::citext ~>~  'À'::citext AS f;
SELECT 'B'::citext ~>~  'b'::citext AS f;
 f 
---
 f
(1 row)

SELECT 'B'::citext ~>=~ 'b'::citext AS t;
 t 
---
 t
(1 row)

-- SELECT 'à'::citext ~>=~ 'À'::citext AS t;
-- Test implicit casting. citext casts to text, but not vice-versa.
SELECT 'B'::citext ~<~  'a'::text AS t;  -- text wins.
 t 
---
 t
(1 row)

SELECT 'B'::citext ~<=~ 'a'::text AS t;  -- text wins.
 t 
---
 t
(1 row)

SELECT 'a'::citext ~>~  'B'::text AS t;  -- text wins.
 t 
---
 t
(1 row)

SELECT 'a'::citext ~>=~ 'B'::text AS t;  -- text wins.
 t 
---
 t
(1 row)

-- Test implicit casting. citext casts to varchar, but not vice-versa.
SELECT 'B'::citext ~<~  'a'::varchar AS t;  -- varchar wins.
 t 
---
 t
(1 row)

SELECT 'B'::citext ~<=~ 'a'::varchar AS t;  -- varchar wins.
 t 
---
 t
(1 row)

SELECT 'a'::citext ~>~  'B'::varchar AS t;  -- varchar wins.
 t 
---
 t
(1 row)

SELECT 'a'::citext ~>=~ 'B'::varchar AS t;  -- varchar wins.
 t 
---
 t
(1 row)
>>>>>>> 9e1c9f95
<|MERGE_RESOLUTION|>--- conflicted
+++ resolved
@@ -339,8 +339,6 @@
 CREATE TEMP TABLE srt (
    name CITEXT
 );
-NOTICE:  Table doesn't have 'DISTRIBUTED BY' clause -- Using column named 'name' as the Greenplum Database data distribution key for this table.
-HINT:  The 'DISTRIBUTED BY' clause determines the distribution of data. Make sure column(s) chosen are the optimal data distribution key to minimize skew.
 INSERT INTO srt (name)
 VALUES ('abb'),
        ('ABA'),
@@ -1075,8 +1073,6 @@
     tsquery     tsquery,
     uuid        uuid
 );
-NOTICE:  Table doesn't have 'DISTRIBUTED BY' clause -- Using column named 'citext' as the Greenplum Database data distribution key for this table.
-HINT:  The 'DISTRIBUTED BY' clause determines the distribution of data. Make sure column(s) chosen are the optimal data distribution key to minimize skew.
 INSERT INTO caster (text)          VALUES ('foo'::citext);
 INSERT INTO caster (citext)        VALUES ('foo'::text);
 INSERT INTO caster (varchar)       VALUES ('foo'::text);
@@ -2326,7 +2322,6 @@
  t
 (4 rows)
 
--- start_ignore
 -- Ensure correct behavior for citext with materialized views.
 CREATE TABLE citext_table (
   id serial primary key,
@@ -2335,7 +2330,8 @@
 INSERT INTO citext_table (name)
   VALUES ('one'), ('two'), ('three'), (NULL), (NULL);
 CREATE MATERIALIZED VIEW citext_matview AS
-  SELECT * FROM citext_table;
+  SELECT * FROM citext_table
+DISTRIBUTED BY (id);
 CREATE UNIQUE INDEX citext_matview_id
   ON citext_matview (id);
 SELECT *
@@ -2368,9 +2364,6 @@
   5 | 
 (5 rows)
 
-<<<<<<< HEAD
--- end_ignore
-=======
 -- test citext_pattern_cmp() function explicitly.
 SELECT citext_pattern_cmp('aardvark'::citext, 'aardvark'::citext) AS zero;
  zero 
@@ -2722,4 +2715,3 @@
 ---
  t
 (1 row)
->>>>>>> 9e1c9f95

@echo off
REM src/tools/msvc/clean.bat

set DIST=0
if "%1"=="dist" set DIST=1

set D=%CD%
if exist ..\msvc if exist ..\..\..\src cd ..\..\..

if exist debug rd /s /q debug
if exist release rd /s /q release
for %%f in (*.vcproj) do del %%f
for %%f in (*.vcxproj) do del %%f
for %%f in (*.vcxproj.user) do del %%f
if exist pgsql.sln del /q pgsql.sln
if exist pgsql.sln.cache del /q pgsql.sln.cache
if exist pgsql.sdf del /q pgsql.sdf
if exist pgsql.suo del /q /a:H pgsql.suo
del /s /q src\bin\win32ver.rc 2> NUL
del /s /q src\interfaces\win32ver.rc 2> NUL
if exist src\backend\win32ver.rc del /q src\backend\win32ver.rc
if exist src\backend\replication\libpqwalreceiver\win32ver.rc del /q src\backend\replication\libpqwalreceiver\win32ver.rc
if exist src\backend\snowball\win32ver.rc del /q src\backend\snowball\win32ver.rc
if exist src\interfaces\ecpg\test\win32ver.rc del /q src\interfaces\ecpg\test\win32ver.rc
if exist src\pl\plperl\win32ver.rc del /q src\pl\plperl\win32ver.rc
if exist src\pl\plpgsql\src\win32ver.rc del /q src\pl\plpgsql\src\win32ver.rc
if exist src\pl\plpython\win32ver.rc del /q src\pl\plpython\win32ver.rc
if exist src\pl\tcl\win32ver.rc del /q src\pl\tcl\win32ver.rc
if exist src\test\isolation\win32ver.rc del /q src\test\isolation\win32ver.rc
if exist src\test\regress\win32ver.rc del /q src\test\regress\win32ver.rc
if exist src\timezone\win32ver.rc del /q src\timezone\win32ver.rc

for /d %%f in (src\interfaces\ecpg\*) do if exist %%f\win32ver.rc del /q %%f\win32ver.rc
for /d %%f in (contrib\*) do if exist %%f\win32ver.rc del /q %%f\win32ver.rc
for /d %%f in (src\backend\utils\mb\conversion_procs\*) do if exist %%f\win32ver.rc del /q %%f\win32ver.rc

REM Delete files created with GenerateFiles() in Solution.pm
if exist src\include\pg_config.h del /q src\include\pg_config.h
if exist src\include\pg_config_ext.h del /q src\include\pg_config_ext.h
if exist src\include\pg_config_os.h del /q src\include\pg_config_os.h
if exist src\include\dynloader.h del /q src\include\dynloader.h
if %DIST%==1 if exist src\backend\parser\gram.h del /q src\backend\parser\gram.h
if exist src\include\utils\errcodes.h del /q src\include\utils\errcodes.h
if exist src\include\utils\fmgroids.h del /q src\include\utils\fmgroids.h
if exist src\include\utils\probes.h del /q src\include\utils\probes.h

if %DIST%==1 if exist src\backend\utils\fmgroids.h del /q src\backend\utils\fmgroids.h
if %DIST%==1 if exist src\backend\utils\fmgrtab.c del /q src\backend\utils\fmgrtab.c
if %DIST%==1 if exist src\backend\catalog\postgres.bki del /q src\backend\catalog\postgres.bki
if %DIST%==1 if exist src\backend\catalog\postgres.description del /q src\backend\catalog\postgres.description
if %DIST%==1 if exist src\backend\catalog\postgres.shdescription del /q src\backend\catalog\postgres.shdescription
if %DIST%==1 if exist src\backend\catalog\schemapg.h del /q src\backend\catalog\schemapg.h
if %DIST%==1 if exist src\backend\parser\scan.c del /q src\backend\parser\scan.c
if %DIST%==1 if exist src\backend\parser\gram.c del /q src\backend\parser\gram.c
if %DIST%==1 if exist src\backend\bootstrap\bootscanner.c del /q src\backend\bootstrap\bootscanner.c
if %DIST%==1 if exist src\backend\bootstrap\bootparse.c del /q src\backend\bootstrap\bootparse.c
if %DIST%==1 if exist src\backend\utils\misc\guc-file.c del /q src\backend\utils\misc\guc-file.c


if exist src\bin\psql\sql_help.h del /q src\bin\psql\sql_help.h

if exist src\interfaces\libpq\libpq.rc del /q src\interfaces\libpq\libpq.rc
if exist src\interfaces\libpq\libpqdll.def del /q src\interfaces\libpq\libpqdll.def
if exist src\interfaces\ecpg\compatlib\compatlib.def del /q src\interfaces\ecpg\compatlib\compatlib.def
if exist src\interfaces\ecpg\ecpglib\ecpglib.def del /q src\interfaces\ecpg\ecpglib\ecpglib.def
if exist src\interfaces\ecpg\include\ecpg_config.h del /q src\interfaces\ecpg\include\ecpg_config.h
if exist src\interfaces\ecpg\pgtypeslib\pgtypeslib.def del /q src\interfaces\ecpg\pgtypeslib\pgtypeslib.def
if %DIST%==1 if exist src\interfaces\ecpg\preproc\pgc.c del /q src\interfaces\ecpg\preproc\pgc.c
if %DIST%==1 if exist src\interfaces\ecpg\preproc\preproc.c del /q src\interfaces\ecpg\preproc\preproc.c
if %DIST%==1 if exist src\interfaces\ecpg\preproc\preproc.h del /q src\interfaces\ecpg\preproc\preproc.h

if exist src\port\pg_config_paths.h del /q src\port\pg_config_paths.h

if exist src\pl\plperl\spi.c del /q src\pl\plperl\spi.c
if %DIST%==1 if exist src\pl\plpgsql\src\pl_gram.c del /q src\pl\plpgsql\src\pl_gram.c
if %DIST%==1 if exist src\pl\plpgsql\src\pl_gram.h del /q src\pl\plpgsql\src\pl_gram.h

if %DIST%==1 if exist src\fe_utils\psqlscan.c del /q src\fe_utils\psqlscan.c
if %DIST%==1 if exist src\bin\psql\psqlscanslash.c del /q src\bin\psql\psqlscanslash.c

if %DIST%==1 if exist contrib\cube\cubescan.c del /q contrib\cube\cubescan.c
if %DIST%==1 if exist contrib\cube\cubeparse.c del /q contrib\cube\cubeparse.c
if %DIST%==1 if exist contrib\seg\segscan.c del /q contrib\seg\segscan.c
if %DIST%==1 if exist contrib\seg\segparse.c del /q contrib\seg\segparse.c

if exist src\test\regress\tmp_check rd /s /q src\test\regress\tmp_check
if exist contrib\spi\refint.dll del /q contrib\spi\refint.dll
if exist contrib\spi\autoinc.dll del /q contrib\spi\autoinc.dll
if exist src\test\regress\regress.dll del /q src\test\regress\regress.dll
if exist src\test\regress\refint.dll del /q src\test\regress\refint.dll
if exist src\test\regress\autoinc.dll del /q src\test\regress\autoinc.dll

if exist src\bin\initdb\tmp_check rd /s /q src\bin\initdb\tmp_check
if exist src\bin\pg_basebackup\tmp_check rd /s /q src\bin\pg_basebackup\tmp_check
if exist src\bin\pg_config\tmp_check rd /s /q src\bin\pg_config\tmp_check
if exist src\bin\pg_controldata\tmp_check rd /s /q src\bin\pg_controldata\tmp_check
if exist src\bin\pg_ctl\tmp_check rd /s /q src\bin\pg_ctl\tmp_check
<<<<<<< HEAD
if exist src\bin\scripts\tmp_check rd /s /q src\bin\scripts\tmp_check
=======
if exist src\bin\pg_rewind\tmp_check rd /s /q src\bin\pg_rewind\tmp_check
if exist src\bin\pgbench\tmp_check rd /s /q src\bin\pgbench\tmp_check
if exist src\bin\scripts\tmp_check rd /s /q src\bin\scripts\tmp_check
if exist src\test\recovery\tmp_check rd /s /q src\test\recovery\tmp_check
>>>>>>> b5bce6c1

REM Clean up datafiles built with contrib
REM cd contrib
REM for /r %%f in (*.sql) do if exist %%f.in del %%f

cd %D%

REM Clean up ecpg regression test files
msbuild /NoLogo ecpg_regression.proj /t:clean /v:q

goto :eof<|MERGE_RESOLUTION|>--- conflicted
+++ resolved
@@ -95,14 +95,10 @@
 if exist src\bin\pg_config\tmp_check rd /s /q src\bin\pg_config\tmp_check
 if exist src\bin\pg_controldata\tmp_check rd /s /q src\bin\pg_controldata\tmp_check
 if exist src\bin\pg_ctl\tmp_check rd /s /q src\bin\pg_ctl\tmp_check
-<<<<<<< HEAD
-if exist src\bin\scripts\tmp_check rd /s /q src\bin\scripts\tmp_check
-=======
 if exist src\bin\pg_rewind\tmp_check rd /s /q src\bin\pg_rewind\tmp_check
 if exist src\bin\pgbench\tmp_check rd /s /q src\bin\pgbench\tmp_check
 if exist src\bin\scripts\tmp_check rd /s /q src\bin\scripts\tmp_check
 if exist src\test\recovery\tmp_check rd /s /q src\test\recovery\tmp_check
->>>>>>> b5bce6c1
 
 REM Clean up datafiles built with contrib
 REM cd contrib

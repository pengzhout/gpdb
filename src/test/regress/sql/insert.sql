--
-- insert with DEFAULT in the target_list
--
create table inserttest (col1 int4, col2 int4 NOT NULL, col3 text default 'testing');
insert into inserttest (col1, col2, col3) values (DEFAULT, DEFAULT, DEFAULT);
insert into inserttest (col2, col3) values (3, DEFAULT);
insert into inserttest (col1, col2, col3) values (DEFAULT, 5, DEFAULT);
insert into inserttest values (DEFAULT, 5, 'test');
insert into inserttest values (DEFAULT, 7);

select * from inserttest;

--
-- insert with similar expression / target_list values (all fail)
--
insert into inserttest (col1, col2, col3) values (DEFAULT, DEFAULT);
insert into inserttest (col1, col2, col3) values (1, 2);
insert into inserttest (col1) values (1, 2);
insert into inserttest (col1) values (DEFAULT, DEFAULT);

select * from inserttest;

--
-- VALUES test
--
insert into inserttest values(10, 20, '40'), (-1, 2, DEFAULT),
    ((select 2), (select i from (values(3)) as foo (i)), 'values are fun!');

select * from inserttest;

<<<<<<< HEAD
drop table inserttest;

-- MPP-6775 : Adding and dropping a column. Then perform an insert.
 
create table bar(x int) distributed randomly;        
create table foo(like bar) distributed randomly;

alter table foo add column y int;
alter table foo drop column y;

insert into bar values(1);
insert into bar values(2);

insert into foo(x) select  t1.x from    bar t1 join bar t2 on t1.x=t2.x;
insert into foo(x) select  t1.x from    bar t1;
insert into foo(x) select  t1.x from    bar t1 group by t1.x;

drop table if exists foo;
drop table if exists bar;

-- MPP-6775 : Dropping a column. Then perform an insert.

create table bar(x int, y int) distributed randomly;        
create table foo(like bar) distributed randomly;

alter table foo drop column y;

insert into bar values(1,1);
insert into bar values(2,2);

insert into foo(x) select  t1.x from    bar t1 join bar t2 on t1.x=t2.x;
insert into foo(x) select  t1.x from    bar t1;
insert into foo(x) select  t1.x from    bar t1 group by t1.x;

drop table if exists foo;
drop table if exists bar;
=======
--
-- TOASTed value test
--
insert into inserttest values(30, 50, repeat('x', 10000));

select col1, col2, char_length(col3) from inserttest;

drop table inserttest;
>>>>>>> a4bebdd9
<|MERGE_RESOLUTION|>--- conflicted
+++ resolved
@@ -28,7 +28,13 @@
 
 select * from inserttest;
 
-<<<<<<< HEAD
+--
+-- TOASTed value test
+--
+insert into inserttest values(30, 50, repeat('x', 10000));
+
+select col1, col2, char_length(col3) from inserttest;
+
 drop table inserttest;
 
 -- MPP-6775 : Adding and dropping a column. Then perform an insert.
@@ -64,14 +70,4 @@
 insert into foo(x) select  t1.x from    bar t1 group by t1.x;
 
 drop table if exists foo;
-drop table if exists bar;
-=======
---
--- TOASTed value test
---
-insert into inserttest values(30, 50, repeat('x', 10000));
-
-select col1, col2, char_length(col3) from inserttest;
-
-drop table inserttest;
->>>>>>> a4bebdd9
+drop table if exists bar;
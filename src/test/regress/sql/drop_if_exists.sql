--- conflicted
+++ resolved
@@ -108,7 +108,6 @@
 
 DROP GROUP tg1;
 
-<<<<<<< HEAD
 --create a schema with the same name as the logged in user name and try to drop and recreate a table
 drop database if exists drop_table_test;
 create database drop_table_test;
@@ -133,7 +132,7 @@
 DROP SCHEMA :cur_user CASCADE;
 \c regression
 drop database drop_table_test;
-=======
+
 -- collation
 DROP COLLATION IF EXISTS test_collation_exists;
 
@@ -251,5 +250,4 @@
 
 DROP TABLE IF EXISTS test_exists;
 
-DROP TABLE test_exists;
->>>>>>> 80edfd76
+DROP TABLE test_exists;
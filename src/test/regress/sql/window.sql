--
-- WINDOW FUNCTIONS
--

CREATE TEMPORARY TABLE empsalary (
    depname varchar,
    empno bigint,
    salary int,
    enroll_date date
);

INSERT INTO empsalary VALUES
('develop', 10, 5200, '2007-08-01'),
('sales', 1, 5000, '2006-10-01'),
('personnel', 5, 3500, '2007-12-10'),
('sales', 4, 4800, '2007-08-08'),
('personnel', 2, 3900, '2006-12-23'),
('develop', 7, 4200, '2008-01-01'),
('develop', 9, 4500, '2008-01-01'),
('sales', 3, 4800, '2007-08-01'),
('develop', 8, 6000, '2006-10-01'),
('develop', 11, 5200, '2007-08-15');

SELECT depname, empno, salary, sum(salary) OVER (PARTITION BY depname) FROM empsalary ORDER BY depname, salary;

SELECT depname, empno, salary, rank() OVER (PARTITION BY depname ORDER BY salary) FROM empsalary;

-- with GROUP BY
SELECT four, ten, SUM(SUM(four)) OVER (PARTITION BY four), AVG(ten) FROM tenk1
GROUP BY four, ten ORDER BY four, ten;

SELECT depname, empno, salary, sum(salary) OVER w FROM empsalary WINDOW w AS (PARTITION BY depname);

SELECT depname, empno, salary, rank() OVER w FROM empsalary WINDOW w AS (PARTITION BY depname ORDER BY salary) ORDER BY rank() OVER w;

-- empty window specification
SELECT COUNT(*) OVER () FROM tenk1 WHERE unique2 < 10;

SELECT COUNT(*) OVER w FROM tenk1 WHERE unique2 < 10 WINDOW w AS ();

-- no window operation
SELECT four FROM tenk1 WHERE FALSE WINDOW w AS (PARTITION BY ten);

-- cumulative aggregate
SELECT sum(four) OVER (PARTITION BY ten ORDER BY unique2) AS sum_1, ten, four FROM tenk1 WHERE unique2 < 10;

SELECT row_number() OVER (ORDER BY unique2) FROM tenk1 WHERE unique2 < 10;

SELECT rank() OVER (PARTITION BY four ORDER BY ten) AS rank_1, ten, four FROM tenk1 WHERE unique2 < 10;

SELECT dense_rank() OVER (PARTITION BY four ORDER BY ten), ten, four FROM tenk1 WHERE unique2 < 10;

SELECT percent_rank() OVER (PARTITION BY four ORDER BY ten), ten, four FROM tenk1 WHERE unique2 < 10;

SELECT cume_dist() OVER (PARTITION BY four ORDER BY ten), ten, four FROM tenk1 WHERE unique2 < 10;

SELECT ntile(3) OVER (ORDER BY ten, four), ten, four FROM tenk1 WHERE unique2 < 10;

SELECT ntile(NULL) OVER (ORDER BY ten, four), ten, four FROM tenk1 LIMIT 2;

SELECT lag(ten) OVER (PARTITION BY four ORDER BY ten), ten, four FROM tenk1 WHERE unique2 < 10;

SELECT lag(ten, four) OVER (PARTITION BY four ORDER BY ten), ten, four FROM tenk1 WHERE unique2 < 10;

SELECT lag(ten, four, 0) OVER (PARTITION BY four ORDER BY ten), ten, four FROM tenk1 WHERE unique2 < 10;

SELECT lead(ten) OVER (PARTITION BY four ORDER BY ten), ten, four FROM tenk1 WHERE unique2 < 10;

SELECT lead(ten * 2, 1) OVER (PARTITION BY four ORDER BY ten), ten, four FROM tenk1 WHERE unique2 < 10;

SELECT lead(ten * 2, 1, -1) OVER (PARTITION BY four ORDER BY ten), ten, four FROM tenk1 WHERE unique2 < 10;

SELECT first_value(ten) OVER (PARTITION BY four ORDER BY ten), ten, four FROM tenk1 WHERE unique2 < 10;

-- last_value returns the last row of the frame, which is CURRENT ROW in ORDER BY window.
-- the column `ten` is ordered, so we should call last_value on this
-- column. Using other cols the result is flaky because there are
-- tuples with the same `ten` while different other col values.
SELECT last_value(ten) OVER (ORDER BY ten), ten, four FROM tenk1 WHERE unique2 < 10;

set search_path=singleseg, public;
SELECT last_value(ten) OVER (PARTITION BY four ORDER BY ten), ten, four FROM
	(SELECT * FROM tenk1 WHERE unique2 < 10 ORDER BY four, ten)s
	ORDER BY four, ten;

SELECT nth_value(ten, four + 1) OVER (PARTITION BY four ORDER BY ten), ten, four
	FROM (SELECT * FROM tenk1 WHERE unique2 < 10 ORDER BY four, ten)s order by four,ten;

reset search_path;

SELECT ten, two, sum(hundred) AS gsum, sum(sum(hundred)) OVER (PARTITION BY two ORDER BY ten) AS wsum
FROM tenk1 GROUP BY ten, two;

SELECT count(*) OVER (PARTITION BY four), four FROM (SELECT * FROM tenk1 WHERE two = 1)s WHERE unique2 < 10;

SELECT (count(*) OVER (PARTITION BY four ORDER BY ten) +
  sum(hundred) OVER (PARTITION BY four ORDER BY ten))::varchar AS cntsum
  FROM tenk1 WHERE unique2 < 10;

-- opexpr with different windows evaluation.
SELECT * FROM(
  SELECT count(*) OVER (PARTITION BY four ORDER BY ten) +
    sum(hundred) OVER (PARTITION BY two ORDER BY ten) AS total,
    count(*) OVER (PARTITION BY four ORDER BY ten) AS fourcount,
    sum(hundred) OVER (PARTITION BY two ORDER BY ten) AS twosum
    FROM tenk1
)sub
WHERE total <> fourcount + twosum;

SELECT avg(four) OVER (PARTITION BY four ORDER BY thousand / 100) FROM tenk1 WHERE unique2 < 10;

SELECT ten, two, sum(hundred) AS gsum, sum(sum(hundred)) OVER win AS wsum
FROM tenk1 GROUP BY ten, two WINDOW win AS (PARTITION BY two ORDER BY ten);

-- more than one window with GROUP BY
SELECT sum(salary),
	row_number() OVER (ORDER BY depname),
	sum(sum(salary)) OVER (ORDER BY depname DESC)
FROM empsalary GROUP BY depname;

-- identical windows with different names
SELECT sum(salary) OVER w1, count(*) OVER w2
FROM empsalary WINDOW w1 AS (ORDER BY salary), w2 AS (ORDER BY salary);

-- subplan
SELECT lead(ten, (SELECT two FROM tenk1 WHERE s.unique2 = unique2)) OVER (PARTITION BY four ORDER BY ten)
FROM tenk1 s WHERE unique2 < 10;

-- empty table
SELECT count(*) OVER (PARTITION BY four) FROM (SELECT * FROM tenk1 WHERE FALSE)s;

-- mixture of agg/wfunc in the same window
SELECT sum(salary) OVER w, rank() OVER w FROM empsalary WINDOW w AS (PARTITION BY depname ORDER BY salary DESC);

-- strict aggs
SELECT empno, depname, salary, bonus, depadj, MIN(bonus) OVER (ORDER BY empno), MAX(depadj) OVER () FROM(
	SELECT *,
		CASE WHEN enroll_date < '2008-01-01' THEN 2008 - extract(YEAR FROM enroll_date) END * 500 AS bonus,
		CASE WHEN
			AVG(salary) OVER (PARTITION BY depname) < salary
		THEN 200 END AS depadj FROM empsalary
)s;

-- window function over ungrouped agg over empty row set (bug before 9.1)
SELECT SUM(COUNT(f1)) OVER () FROM int4_tbl WHERE f1=42;

-- window function with ORDER BY an expression involving aggregates (9.1 bug)
select ten,
  sum(unique1) + sum(unique2) as res,
  rank() over (order by sum(unique1) + sum(unique2)) as rank
from tenk1
group by ten order by ten;

-- window and aggregate with GROUP BY expression (9.2 bug)
explain (costs off)
select first_value(max(x)) over (), y
  from (select unique1 as x, ten+four as y from tenk1) ss
  group by y;

-- test non-default frame specifications
SELECT four, ten,
	sum(ten) over (partition by four order by ten),
	last_value(ten) over (partition by four order by ten)
FROM (select distinct ten, four from tenk1) ss;

SELECT four, ten,
	sum(ten) over (partition by four order by ten range between unbounded preceding and current row),
	last_value(ten) over (partition by four order by ten range between unbounded preceding and current row)
FROM (select distinct ten, four from tenk1) ss;

SELECT four, ten,
	sum(ten) over (partition by four order by ten range between unbounded preceding and unbounded following),
	last_value(ten) over (partition by four order by ten range between unbounded preceding and unbounded following)
FROM (select distinct ten, four from tenk1) ss;

SELECT four, ten/4 as two,
	sum(ten/4) over (partition by four order by ten/4 range between unbounded preceding and current row),
	last_value(ten/4) over (partition by four order by ten/4 range between unbounded preceding and current row)
FROM (select distinct ten, four from tenk1) ss;

SELECT four, ten/4 as two,
	sum(ten/4) over (partition by four order by ten/4 rows between unbounded preceding and current row),
	last_value(ten/4) over (partition by four order by ten/4 rows between unbounded preceding and current row)
FROM (select distinct ten, four from tenk1) ss;

SELECT sum(unique1) over (order by four range between current row and unbounded following),
	unique1, four
FROM tenk1 WHERE unique1 < 10;

set search_path=singleseg, public;
SELECT sum(unique1) over (rows between current row and unbounded following),
	unique1, four
FROM tenk1 WHERE unique1 < 10;

SELECT sum(unique1) over (rows between 2 preceding and 2 following),
	unique1, four
FROM tenk1 WHERE unique1 < 10;

SELECT sum(unique1) over (rows between 2 preceding and 2 following exclude no others),
	unique1, four
FROM tenk1 WHERE unique1 < 10;

SELECT sum(unique1) over (rows between 2 preceding and 2 following exclude current row),
	unique1, four
FROM tenk1 WHERE unique1 < 10;

SELECT sum(unique1) over (rows between 2 preceding and 2 following exclude group),
	unique1, four
FROM tenk1 WHERE unique1 < 10;

SELECT sum(unique1) over (rows between 2 preceding and 2 following exclude ties),
	unique1, four
FROM tenk1 WHERE unique1 < 10;

SELECT first_value(unique1) over (ORDER BY four rows between current row and 2 following exclude current row),
	unique1, four
FROM tenk1 WHERE unique1 < 10;

SELECT first_value(unique1) over (ORDER BY four rows between current row and 2 following exclude group),
	unique1, four
FROM tenk1 WHERE unique1 < 10;

SELECT first_value(unique1) over (ORDER BY four rows between current row and 2 following exclude ties),
	unique1, four
FROM tenk1 WHERE unique1 < 10;

SELECT last_value(unique1) over (ORDER BY four rows between current row and 2 following exclude current row),
	unique1, four
FROM tenk1 WHERE unique1 < 10;

SELECT last_value(unique1) over (ORDER BY four rows between current row and 2 following exclude group),
	unique1, four
FROM tenk1 WHERE unique1 < 10;

SELECT last_value(unique1) over (ORDER BY four rows between current row and 2 following exclude ties),
	unique1, four
FROM tenk1 WHERE unique1 < 10;

SELECT sum(unique1) over (rows between 2 preceding and 1 preceding),
	unique1, four
FROM tenk1 WHERE unique1 < 10;

SELECT sum(unique1) over (rows between 1 following and 3 following),
	unique1, four
FROM tenk1 WHERE unique1 < 10;

SELECT sum(unique1) over (rows between unbounded preceding and 1 following),
	unique1, four
FROM tenk1 WHERE unique1 < 10;

SELECT sum(unique1) over (w range between current row and unbounded following),
	unique1, four
FROM tenk1 WHERE unique1 < 10 WINDOW w AS (order by four);

<<<<<<< HEAD
-- fails on PostgreSQL: not implemented yet
-- Has been implemented in GPDB.
SELECT sum(unique1) over (order by four range between 2::int8 preceding and 1::int2 preceding),
=======
SELECT sum(unique1) over (w range between unbounded preceding and current row exclude current row),
>>>>>>> 9e1c9f95
	unique1, four
FROM tenk1 WHERE unique1 < 10 WINDOW w AS (order by four);

SELECT sum(unique1) over (w range between unbounded preceding and current row exclude group),
	unique1, four
FROM tenk1 WHERE unique1 < 10 WINDOW w AS (order by four);

SELECT sum(unique1) over (w range between unbounded preceding and current row exclude ties),
	unique1, four
FROM tenk1 WHERE unique1 < 10 WINDOW w AS (order by four);

SELECT first_value(unique1) over w,
	nth_value(unique1, 2) over w AS nth_2,
	last_value(unique1) over w, unique1, four
FROM tenk1 WHERE unique1 < 10
WINDOW w AS (order by four range between current row and unbounded following);

SELECT sum(unique1) over
	(order by unique1
	 rows (SELECT unique1 FROM tenk1 ORDER BY unique1 LIMIT 1) + 1 PRECEDING),
	unique1
FROM tenk1 WHERE unique1 < 10;

CREATE TEMP VIEW v_window AS
	SELECT i, sum(i) over (order by i rows between 1 preceding and 1 following) as sum_rows
	FROM generate_series(1, 10) i;

SELECT * FROM v_window;

SELECT pg_get_viewdef('v_window');

<<<<<<< HEAD
reset search_path;
=======
CREATE OR REPLACE TEMP VIEW v_window AS
	SELECT i, sum(i) over (order by i rows between 1 preceding and 1 following
	exclude current row) as sum_rows FROM generate_series(1, 10) i;

SELECT * FROM v_window;

SELECT pg_get_viewdef('v_window');

CREATE OR REPLACE TEMP VIEW v_window AS
	SELECT i, sum(i) over (order by i rows between 1 preceding and 1 following
	exclude group) as sum_rows FROM generate_series(1, 10) i;

SELECT * FROM v_window;

SELECT pg_get_viewdef('v_window');

CREATE OR REPLACE TEMP VIEW v_window AS
	SELECT i, sum(i) over (order by i rows between 1 preceding and 1 following
	exclude ties) as sum_rows FROM generate_series(1, 10) i;

SELECT * FROM v_window;

SELECT pg_get_viewdef('v_window');

CREATE OR REPLACE TEMP VIEW v_window AS
	SELECT i, sum(i) over (order by i rows between 1 preceding and 1 following
	exclude no others) as sum_rows FROM generate_series(1, 10) i;

SELECT * FROM v_window;

SELECT pg_get_viewdef('v_window');

CREATE OR REPLACE TEMP VIEW v_window AS
	SELECT i, sum(i) over (order by i groups between 1 preceding and 1 following) as sum_rows FROM generate_series(1, 10) i;

SELECT * FROM v_window;

SELECT pg_get_viewdef('v_window');

DROP VIEW v_window;

CREATE TEMP VIEW v_window AS
	SELECT i, min(i) over (order by i range between '1 day' preceding and '10 days' following) as min_i
  FROM generate_series(now(), now()+'100 days'::interval, '1 hour') i;

SELECT pg_get_viewdef('v_window');

-- RANGE offset PRECEDING/FOLLOWING tests

SELECT sum(unique1) over (order by four range between 2::int8 preceding and 1::int2 preceding),
	unique1, four
FROM tenk1 WHERE unique1 < 10;

SELECT sum(unique1) over (order by four desc range between 2::int8 preceding and 1::int2 preceding),
	unique1, four
FROM tenk1 WHERE unique1 < 10;

SELECT sum(unique1) over (order by four range between 2::int8 preceding and 1::int2 preceding exclude no others),
	unique1, four
FROM tenk1 WHERE unique1 < 10;

SELECT sum(unique1) over (order by four range between 2::int8 preceding and 1::int2 preceding exclude current row),
	unique1, four
FROM tenk1 WHERE unique1 < 10;

SELECT sum(unique1) over (order by four range between 2::int8 preceding and 1::int2 preceding exclude group),
	unique1, four
FROM tenk1 WHERE unique1 < 10;

SELECT sum(unique1) over (order by four range between 2::int8 preceding and 1::int2 preceding exclude ties),
	unique1, four
FROM tenk1 WHERE unique1 < 10;

SELECT sum(unique1) over (order by four range between 2::int8 preceding and 6::int2 following exclude ties),
	unique1, four
FROM tenk1 WHERE unique1 < 10;

SELECT sum(unique1) over (order by four range between 2::int8 preceding and 6::int2 following exclude group),
	unique1, four
FROM tenk1 WHERE unique1 < 10;

SELECT sum(unique1) over (partition by four order by unique1 range between 5::int8 preceding and 6::int2 following),
	unique1, four
FROM tenk1 WHERE unique1 < 10;

SELECT sum(unique1) over (partition by four order by unique1 range between 5::int8 preceding and 6::int2 following
	exclude current row),unique1, four
FROM tenk1 WHERE unique1 < 10;

select sum(salary) over (order by enroll_date range between '1 year'::interval preceding and '1 year'::interval following),
	salary, enroll_date from empsalary;

select sum(salary) over (order by enroll_date desc range between '1 year'::interval preceding and '1 year'::interval following),
	salary, enroll_date from empsalary;

select sum(salary) over (order by enroll_date desc range between '1 year'::interval following and '1 year'::interval following),
	salary, enroll_date from empsalary;

select sum(salary) over (order by enroll_date range between '1 year'::interval preceding and '1 year'::interval following
	exclude current row), salary, enroll_date from empsalary;

select sum(salary) over (order by enroll_date range between '1 year'::interval preceding and '1 year'::interval following
	exclude group), salary, enroll_date from empsalary;

select sum(salary) over (order by enroll_date range between '1 year'::interval preceding and '1 year'::interval following
	exclude ties), salary, enroll_date from empsalary;

select first_value(salary) over(order by salary range between 1000 preceding and 1000 following),
	lead(salary) over(order by salary range between 1000 preceding and 1000 following),
	nth_value(salary, 1) over(order by salary range between 1000 preceding and 1000 following),
	salary from empsalary;

select last_value(salary) over(order by salary range between 1000 preceding and 1000 following),
	lag(salary) over(order by salary range between 1000 preceding and 1000 following),
	salary from empsalary;

select first_value(salary) over(order by salary range between 1000 following and 3000 following
	exclude current row),
	lead(salary) over(order by salary range between 1000 following and 3000 following exclude ties),
	nth_value(salary, 1) over(order by salary range between 1000 following and 3000 following
	exclude ties),
	salary from empsalary;

select last_value(salary) over(order by salary range between 1000 following and 3000 following
	exclude group),
	lag(salary) over(order by salary range between 1000 following and 3000 following exclude group),
	salary from empsalary;

select first_value(salary) over(order by enroll_date range between unbounded preceding and '1 year'::interval following
	exclude ties),
	last_value(salary) over(order by enroll_date range between unbounded preceding and '1 year'::interval following),
	salary, enroll_date from empsalary;

select first_value(salary) over(order by enroll_date range between unbounded preceding and '1 year'::interval following
	exclude ties),
	last_value(salary) over(order by enroll_date range between unbounded preceding and '1 year'::interval following
	exclude ties),
	salary, enroll_date from empsalary;

select first_value(salary) over(order by enroll_date range between unbounded preceding and '1 year'::interval following
	exclude group),
	last_value(salary) over(order by enroll_date range between unbounded preceding and '1 year'::interval following
	exclude group),
	salary, enroll_date from empsalary;

select first_value(salary) over(order by enroll_date range between unbounded preceding and '1 year'::interval following
	exclude current row),
	last_value(salary) over(order by enroll_date range between unbounded preceding and '1 year'::interval following
	exclude current row),
	salary, enroll_date from empsalary;

-- RANGE offset PRECEDING/FOLLOWING with null values
select x, y,
       first_value(y) over w,
       last_value(y) over w
from
  (select x, x as y from generate_series(1,5) as x
   union all select null, 42
   union all select null, 43) ss
window w as
  (order by x asc nulls first range between 2 preceding and 2 following);

select x, y,
       first_value(y) over w,
       last_value(y) over w
from
  (select x, x as y from generate_series(1,5) as x
   union all select null, 42
   union all select null, 43) ss
window w as
  (order by x asc nulls last range between 2 preceding and 2 following);

select x, y,
       first_value(y) over w,
       last_value(y) over w
from
  (select x, x as y from generate_series(1,5) as x
   union all select null, 42
   union all select null, 43) ss
window w as
  (order by x desc nulls first range between 2 preceding and 2 following);

select x, y,
       first_value(y) over w,
       last_value(y) over w
from
  (select x, x as y from generate_series(1,5) as x
   union all select null, 42
   union all select null, 43) ss
window w as
  (order by x desc nulls last range between 2 preceding and 2 following);

-- Check overflow behavior for various integer sizes

select x, last_value(x) over (order by x::smallint range between current row and 2147450884 following)
from generate_series(32764, 32766) x;

select x, last_value(x) over (order by x::smallint desc range between current row and 2147450885 following)
from generate_series(-32766, -32764) x;

select x, last_value(x) over (order by x range between current row and 4 following)
from generate_series(2147483644, 2147483646) x;

select x, last_value(x) over (order by x desc range between current row and 5 following)
from generate_series(-2147483646, -2147483644) x;

select x, last_value(x) over (order by x range between current row and 4 following)
from generate_series(9223372036854775804, 9223372036854775806) x;

select x, last_value(x) over (order by x desc range between current row and 5 following)
from generate_series(-9223372036854775806, -9223372036854775804) x;

-- Test in_range for other numeric datatypes

create temp table numerics(
    id int,
    f_float4 float4,
    f_float8 float8,
    f_numeric numeric
);

insert into numerics values
(0, '-infinity', '-infinity', '-1000'),  -- numeric type lacks infinities
(1, -3, -3, -3),
(2, -1, -1, -1),
(3, 0, 0, 0),
(4, 1.1, 1.1, 1.1),
(5, 1.12, 1.12, 1.12),
(6, 2, 2, 2),
(7, 100, 100, 100),
(8, 'infinity', 'infinity', '1000'),
(9, 'NaN', 'NaN', 'NaN');

select id, f_float4, first_value(id) over w, last_value(id) over w
from numerics
window w as (order by f_float4 range between
             1 preceding and 1 following);
select id, f_float4, first_value(id) over w, last_value(id) over w
from numerics
window w as (order by f_float4 range between
             1 preceding and 1.1::float4 following);
select id, f_float4, first_value(id) over w, last_value(id) over w
from numerics
window w as (order by f_float4 range between
             'inf' preceding and 'inf' following);
select id, f_float4, first_value(id) over w, last_value(id) over w
from numerics
window w as (order by f_float4 range between
             1.1 preceding and 'NaN' following);  -- error, NaN disallowed

select id, f_float8, first_value(id) over w, last_value(id) over w
from numerics
window w as (order by f_float8 range between
             1 preceding and 1 following);
select id, f_float8, first_value(id) over w, last_value(id) over w
from numerics
window w as (order by f_float8 range between
             1 preceding and 1.1::float8 following);
select id, f_float8, first_value(id) over w, last_value(id) over w
from numerics
window w as (order by f_float8 range between
             'inf' preceding and 'inf' following);
select id, f_float8, first_value(id) over w, last_value(id) over w
from numerics
window w as (order by f_float8 range between
             1.1 preceding and 'NaN' following);  -- error, NaN disallowed

select id, f_numeric, first_value(id) over w, last_value(id) over w
from numerics
window w as (order by f_numeric range between
             1 preceding and 1 following);
select id, f_numeric, first_value(id) over w, last_value(id) over w
from numerics
window w as (order by f_numeric range between
             1 preceding and 1.1::numeric following);
select id, f_numeric, first_value(id) over w, last_value(id) over w
from numerics
window w as (order by f_numeric range between
             1 preceding and 1.1::float8 following);  -- currently unsupported
select id, f_numeric, first_value(id) over w, last_value(id) over w
from numerics
window w as (order by f_numeric range between
             1.1 preceding and 'NaN' following);  -- error, NaN disallowed

-- Test in_range for other datetime datatypes

create temp table datetimes(
    id int,
    f_time time,
    f_timetz timetz,
    f_interval interval,
    f_timestamptz timestamptz,
    f_timestamp timestamp
);

insert into datetimes values
(1, '11:00', '11:00 BST', '1 year', '2000-10-19 10:23:54+01', '2000-10-19 10:23:54'),
(2, '12:00', '12:00 BST', '2 years', '2001-10-19 10:23:54+01', '2001-10-19 10:23:54'),
(3, '13:00', '13:00 BST', '3 years', '2001-10-19 10:23:54+01', '2001-10-19 10:23:54'),
(4, '14:00', '14:00 BST', '4 years', '2002-10-19 10:23:54+01', '2002-10-19 10:23:54'),
(5, '15:00', '15:00 BST', '5 years', '2003-10-19 10:23:54+01', '2003-10-19 10:23:54'),
(6, '15:00', '15:00 BST', '5 years', '2004-10-19 10:23:54+01', '2004-10-19 10:23:54'),
(7, '17:00', '17:00 BST', '7 years', '2005-10-19 10:23:54+01', '2005-10-19 10:23:54'),
(8, '18:00', '18:00 BST', '8 years', '2006-10-19 10:23:54+01', '2006-10-19 10:23:54'),
(9, '19:00', '19:00 BST', '9 years', '2007-10-19 10:23:54+01', '2007-10-19 10:23:54'),
(10, '20:00', '20:00 BST', '10 years', '2008-10-19 10:23:54+01', '2008-10-19 10:23:54');

select id, f_time, first_value(id) over w, last_value(id) over w
from datetimes
window w as (order by f_time range between
             '70 min'::interval preceding and '2 hours'::interval following);

select id, f_time, first_value(id) over w, last_value(id) over w
from datetimes
window w as (order by f_time desc range between
             '70 min' preceding and '2 hours' following);

select id, f_timetz, first_value(id) over w, last_value(id) over w
from datetimes
window w as (order by f_timetz range between
             '70 min'::interval preceding and '2 hours'::interval following);

select id, f_timetz, first_value(id) over w, last_value(id) over w
from datetimes
window w as (order by f_timetz desc range between
             '70 min' preceding and '2 hours' following);

select id, f_interval, first_value(id) over w, last_value(id) over w
from datetimes
window w as (order by f_interval range between
             '1 year'::interval preceding and '1 year'::interval following);

select id, f_interval, first_value(id) over w, last_value(id) over w
from datetimes
window w as (order by f_interval desc range between
             '1 year' preceding and '1 year' following);

select id, f_timestamptz, first_value(id) over w, last_value(id) over w
from datetimes
window w as (order by f_timestamptz range between
             '1 year'::interval preceding and '1 year'::interval following);

select id, f_timestamptz, first_value(id) over w, last_value(id) over w
from datetimes
window w as (order by f_timestamptz desc range between
             '1 year' preceding and '1 year' following);

select id, f_timestamp, first_value(id) over w, last_value(id) over w
from datetimes
window w as (order by f_timestamp range between
             '1 year'::interval preceding and '1 year'::interval following);

select id, f_timestamp, first_value(id) over w, last_value(id) over w
from datetimes
window w as (order by f_timestamp desc range between
             '1 year' preceding and '1 year' following);

-- RANGE offset PRECEDING/FOLLOWING error cases
select sum(salary) over (order by enroll_date, salary range between '1 year'::interval preceding and '2 years'::interval following
	exclude ties), salary, enroll_date from empsalary;

select sum(salary) over (range between '1 year'::interval preceding and '2 years'::interval following
	exclude ties), salary, enroll_date from empsalary;

select sum(salary) over (order by depname range between '1 year'::interval preceding and '2 years'::interval following
	exclude ties), salary, enroll_date from empsalary;

select max(enroll_date) over (order by enroll_date range between 1 preceding and 2 following
	exclude ties), salary, enroll_date from empsalary;

select max(enroll_date) over (order by salary range between -1 preceding and 2 following
	exclude ties), salary, enroll_date from empsalary;

select max(enroll_date) over (order by salary range between 1 preceding and -2 following
	exclude ties), salary, enroll_date from empsalary;

select max(enroll_date) over (order by salary range between '1 year'::interval preceding and '2 years'::interval following
	exclude ties), salary, enroll_date from empsalary;

select max(enroll_date) over (order by enroll_date range between '1 year'::interval preceding and '-2 years'::interval following
	exclude ties), salary, enroll_date from empsalary;

-- GROUPS tests

SELECT sum(unique1) over (order by four groups between unbounded preceding and current row),
	unique1, four
FROM tenk1 WHERE unique1 < 10;

SELECT sum(unique1) over (order by four groups between unbounded preceding and unbounded following),
	unique1, four
FROM tenk1 WHERE unique1 < 10;

SELECT sum(unique1) over (order by four groups between current row and unbounded following),
	unique1, four
FROM tenk1 WHERE unique1 < 10;

SELECT sum(unique1) over (order by four groups between 1 preceding and unbounded following),
	unique1, four
FROM tenk1 WHERE unique1 < 10;

SELECT sum(unique1) over (order by four groups between 1 following and unbounded following),
	unique1, four
FROM tenk1 WHERE unique1 < 10;

SELECT sum(unique1) over (order by four groups between unbounded preceding and 2 following),
	unique1, four
FROM tenk1 WHERE unique1 < 10;

SELECT sum(unique1) over (order by four groups between 2 preceding and 1 preceding),
	unique1, four
FROM tenk1 WHERE unique1 < 10;

SELECT sum(unique1) over (order by four groups between 2 preceding and 1 following),
	unique1, four
FROM tenk1 WHERE unique1 < 10;

SELECT sum(unique1) over (order by four groups between 0 preceding and 0 following),
	unique1, four
FROM tenk1 WHERE unique1 < 10;

SELECT sum(unique1) over (order by four groups between 2 preceding and 1 following
	exclude current row), unique1, four
FROM tenk1 WHERE unique1 < 10;

SELECT sum(unique1) over (order by four groups between 2 preceding and 1 following
	exclude group), unique1, four
FROM tenk1 WHERE unique1 < 10;

SELECT sum(unique1) over (order by four groups between 2 preceding and 1 following
	exclude ties), unique1, four
FROM tenk1 WHERE unique1 < 10;

SELECT sum(unique1) over (partition by ten
	order by four groups between 0 preceding and 0 following),unique1, four, ten
FROM tenk1 WHERE unique1 < 10;

SELECT sum(unique1) over (partition by ten
	order by four groups between 0 preceding and 0 following exclude current row), unique1, four, ten
FROM tenk1 WHERE unique1 < 10;

SELECT sum(unique1) over (partition by ten
	order by four groups between 0 preceding and 0 following exclude group), unique1, four, ten
FROM tenk1 WHERE unique1 < 10;

SELECT sum(unique1) over (partition by ten
	order by four groups between 0 preceding and 0 following exclude ties), unique1, four, ten
FROM tenk1 WHERE unique1 < 10;

select first_value(salary) over(order by enroll_date groups between 1 preceding and 1 following),
	lead(salary) over(order by enroll_date groups between 1 preceding and 1 following),
	nth_value(salary, 1) over(order by enroll_date groups between 1 preceding and 1 following),
	salary, enroll_date from empsalary;

select last_value(salary) over(order by enroll_date groups between 1 preceding and 1 following),
	lag(salary) over(order by enroll_date groups between 1 preceding and 1 following),
	salary, enroll_date from empsalary;

select first_value(salary) over(order by enroll_date groups between 1 following and 3 following
	exclude current row),
	lead(salary) over(order by enroll_date groups between 1 following and 3 following exclude ties),
	nth_value(salary, 1) over(order by enroll_date groups between 1 following and 3 following
	exclude ties),
	salary, enroll_date from empsalary;

select last_value(salary) over(order by enroll_date groups between 1 following and 3 following
	exclude group),
	lag(salary) over(order by enroll_date groups between 1 following and 3 following exclude group),
	salary, enroll_date from empsalary;

-- Show differences in offset interpretation between ROWS, RANGE, and GROUPS
WITH cte (x) AS (
        SELECT * FROM generate_series(1, 35, 2)
)
SELECT x, (sum(x) over w)
FROM cte
WINDOW w AS (ORDER BY x rows between 1 preceding and 1 following);

WITH cte (x) AS (
        SELECT * FROM generate_series(1, 35, 2)
)
SELECT x, (sum(x) over w)
FROM cte
WINDOW w AS (ORDER BY x range between 1 preceding and 1 following);

WITH cte (x) AS (
        SELECT * FROM generate_series(1, 35, 2)
)
SELECT x, (sum(x) over w)
FROM cte
WINDOW w AS (ORDER BY x groups between 1 preceding and 1 following);

WITH cte (x) AS (
        select 1 union all select 1 union all select 1 union all
        SELECT * FROM generate_series(5, 49, 2)
)
SELECT x, (sum(x) over w)
FROM cte
WINDOW w AS (ORDER BY x rows between 1 preceding and 1 following);

WITH cte (x) AS (
        select 1 union all select 1 union all select 1 union all
        SELECT * FROM generate_series(5, 49, 2)
)
SELECT x, (sum(x) over w)
FROM cte
WINDOW w AS (ORDER BY x range between 1 preceding and 1 following);

WITH cte (x) AS (
        select 1 union all select 1 union all select 1 union all
        SELECT * FROM generate_series(5, 49, 2)
)
SELECT x, (sum(x) over w)
FROM cte
WINDOW w AS (ORDER BY x groups between 1 preceding and 1 following);
>>>>>>> 9e1c9f95

-- with UNION
SELECT count(*) OVER (PARTITION BY four) FROM (SELECT * FROM tenk1 UNION ALL SELECT * FROM tenk2)s LIMIT 0;

-- check some degenerate cases
create temp table t1 (f1 int, f2 int8);
insert into t1 values (1,1),(1,2),(2,2);

select f1, sum(f1) over (partition by f1
                         range between 1 preceding and 1 following)
from t1 where f1 = f2;  -- error, must have order by
explain (costs off)
select f1, sum(f1) over (partition by f1 order by f2
                         range between 1 preceding and 1 following)
from t1 where f1 = f2;
select f1, sum(f1) over (partition by f1 order by f2
                         range between 1 preceding and 1 following)
from t1 where f1 = f2;
select f1, sum(f1) over (partition by f1, f1 order by f2
                         range between 2 preceding and 1 preceding)
from t1 where f1 = f2;
select f1, sum(f1) over (partition by f1, f2 order by f2
                         range between 1 following and 2 following)
from t1 where f1 = f2;

select f1, sum(f1) over (partition by f1
                         groups between 1 preceding and 1 following)
from t1 where f1 = f2;  -- error, must have order by
explain (costs off)
select f1, sum(f1) over (partition by f1 order by f2
                         groups between 1 preceding and 1 following)
from t1 where f1 = f2;
select f1, sum(f1) over (partition by f1 order by f2
                         groups between 1 preceding and 1 following)
from t1 where f1 = f2;
select f1, sum(f1) over (partition by f1, f1 order by f2
                         groups between 2 preceding and 1 preceding)
from t1 where f1 = f2;
select f1, sum(f1) over (partition by f1, f2 order by f2
                         groups between 1 following and 2 following)
from t1 where f1 = f2;

-- ordering by a non-integer constant is allowed
SELECT rank() OVER (ORDER BY length('abc'));

-- can't order by another window function
SELECT rank() OVER (ORDER BY rank() OVER (ORDER BY random()));

-- some other errors
SELECT * FROM empsalary WHERE row_number() OVER (ORDER BY salary) < 10;

SELECT * FROM empsalary INNER JOIN tenk1 ON row_number() OVER (ORDER BY salary) < 10;

SELECT rank() OVER (ORDER BY 1), count(*) FROM empsalary GROUP BY 1;

SELECT * FROM rank() OVER (ORDER BY random());

DELETE FROM empsalary WHERE (rank() OVER (ORDER BY random())) > 10;

DELETE FROM empsalary RETURNING rank() OVER (ORDER BY random());

SELECT count(*) OVER w FROM tenk1 WINDOW w AS (ORDER BY unique1), w AS (ORDER BY unique1);

SELECT rank() OVER (PARTITION BY four, ORDER BY ten) FROM tenk1;

-- Not allowed in PostgreSQL, but is allowed in GPDB for backwards-compatibility.
-- Added LIMIT to reduce the size of the output.
SELECT count() OVER () FROM tenk1 limit 5;

SELECT generate_series(1, 100) OVER () FROM empsalary;

SELECT ntile(0) OVER (ORDER BY ten), ten, four FROM tenk1;

SELECT nth_value(four, 0) OVER (ORDER BY ten), ten, four FROM tenk1;

-- filter

SELECT sum(salary), row_number() OVER (ORDER BY depname), sum(
    sum(salary) FILTER (WHERE enroll_date > '2007-01-01')
) FILTER (WHERE depname <> 'sales') OVER (ORDER BY depname DESC) AS "filtered_sum",
    depname
FROM empsalary GROUP BY depname;

-- Test Sort node collapsing
EXPLAIN (COSTS OFF)
SELECT * FROM
  (SELECT depname,
          sum(salary) OVER (PARTITION BY depname order by empno) depsalary,
          min(salary) OVER (PARTITION BY depname, empno order by enroll_date) depminsalary
   FROM empsalary) emp
WHERE depname = 'sales';

-- Test Sort node reordering
EXPLAIN (COSTS OFF)
SELECT
  lead(1) OVER (PARTITION BY depname ORDER BY salary, enroll_date),
  lag(1) OVER (PARTITION BY depname ORDER BY salary,enroll_date,empno)
FROM empsalary;

-- Test pushdown of quals into a subquery containing window functions

-- pushdown is safe because all PARTITION BY clauses include depname:
EXPLAIN (COSTS OFF)
SELECT * FROM
  (SELECT depname,
          sum(salary) OVER (PARTITION BY depname) depsalary,
          min(salary) OVER (PARTITION BY depname || 'A', depname) depminsalary
   FROM empsalary) emp
WHERE depname = 'sales';

-- pushdown is unsafe because there's a PARTITION BY clause without depname:
EXPLAIN (COSTS OFF)
SELECT * FROM
  (SELECT depname,
          sum(salary) OVER (PARTITION BY enroll_date) enroll_salary,
          min(salary) OVER (PARTITION BY depname) depminsalary
   FROM empsalary) emp
WHERE depname = 'sales';

<<<<<<< HEAD
-- pushdown is unsafe because the subquery contains window functions and the qual is volatile:
EXPLAIN (COSTS OFF)
SELECT * FROM
  (SELECT depname,
          sum(salary) OVER (PARTITION BY depname) depsalary,
          min(salary) OVER (PARTITION BY depname || 'A', depname) depminsalary
   FROM empsalary) emp
WHERE depname = 'sales' OR RANDOM() > 0.5;

=======
-- Test Sort node collapsing
EXPLAIN (COSTS OFF)
SELECT * FROM
  (SELECT depname,
          sum(salary) OVER (PARTITION BY depname order by empno) depsalary,
          min(salary) OVER (PARTITION BY depname, empno order by enroll_date) depminsalary
   FROM empsalary) emp
WHERE depname = 'sales';

-- Test Sort node reordering
EXPLAIN (COSTS OFF)
SELECT
  lead(1) OVER (PARTITION BY depname ORDER BY salary, enroll_date),
  lag(1) OVER (PARTITION BY depname ORDER BY salary,enroll_date,empno)
FROM empsalary;
>>>>>>> 9e1c9f95

-- cleanup
DROP TABLE empsalary;

-- test user-defined window function with named args and default args
CREATE FUNCTION nth_value_def(val anyelement, n integer = 1) RETURNS anyelement
  LANGUAGE internal WINDOW IMMUTABLE STRICT AS 'window_nth_value';

-- GPDB: LIMIT 100 added, to force the result of the subquery to be ordered
-- across all segments.
SELECT nth_value_def(n := 2, val := ten) OVER (PARTITION BY four), ten, four
  FROM (SELECT * FROM tenk1 WHERE unique2 < 10 ORDER BY four, ten LIMIT 100) s;

SELECT nth_value_def(ten) OVER (PARTITION BY four), ten, four
  FROM (SELECT * FROM tenk1 WHERE unique2 < 10 ORDER BY four, ten LIMIT 100) s;

--
-- Test the basic moving-aggregate machinery
--

-- create aggregates that record the series of transform calls (these are
-- intentionally not true inverses)

CREATE FUNCTION logging_sfunc_nonstrict(text, anyelement) RETURNS text AS
$$ SELECT COALESCE($1, '') || '*' || quote_nullable($2) $$
LANGUAGE SQL IMMUTABLE;

CREATE FUNCTION logging_msfunc_nonstrict(text, anyelement) RETURNS text AS
$$ SELECT COALESCE($1, '') || '+' || quote_nullable($2) $$
LANGUAGE SQL IMMUTABLE;

CREATE FUNCTION logging_minvfunc_nonstrict(text, anyelement) RETURNS text AS
$$ SELECT $1 || '-' || quote_nullable($2) $$
LANGUAGE SQL IMMUTABLE;

CREATE AGGREGATE logging_agg_nonstrict (anyelement)
(
	stype = text,
	sfunc = logging_sfunc_nonstrict,
	mstype = text,
	msfunc = logging_msfunc_nonstrict,
	minvfunc = logging_minvfunc_nonstrict
);

CREATE AGGREGATE logging_agg_nonstrict_initcond (anyelement)
(
	stype = text,
	sfunc = logging_sfunc_nonstrict,
	mstype = text,
	msfunc = logging_msfunc_nonstrict,
	minvfunc = logging_minvfunc_nonstrict,
	initcond = 'I',
	minitcond = 'MI'
);

CREATE FUNCTION logging_sfunc_strict(text, anyelement) RETURNS text AS
$$ SELECT $1 || '*' || quote_nullable($2) $$
LANGUAGE SQL STRICT IMMUTABLE;

CREATE FUNCTION logging_msfunc_strict(text, anyelement) RETURNS text AS
$$ SELECT $1 || '+' || quote_nullable($2) $$
LANGUAGE SQL STRICT IMMUTABLE;

CREATE FUNCTION logging_minvfunc_strict(text, anyelement) RETURNS text AS
$$ SELECT $1 || '-' || quote_nullable($2) $$
LANGUAGE SQL STRICT IMMUTABLE;

CREATE AGGREGATE logging_agg_strict (text)
(
	stype = text,
	sfunc = logging_sfunc_strict,
	mstype = text,
	msfunc = logging_msfunc_strict,
	minvfunc = logging_minvfunc_strict
);

CREATE AGGREGATE logging_agg_strict_initcond (anyelement)
(
	stype = text,
	sfunc = logging_sfunc_strict,
	mstype = text,
	msfunc = logging_msfunc_strict,
	minvfunc = logging_minvfunc_strict,
	initcond = 'I',
	minitcond = 'MI'
);

-- test strict and non-strict cases
SELECT
	p::text || ',' || i::text || ':' || COALESCE(v::text, 'NULL') AS row,
	logging_agg_nonstrict(v) over wnd as nstrict,
	logging_agg_nonstrict_initcond(v) over wnd as nstrict_init,
	logging_agg_strict(v::text) over wnd as strict,
	logging_agg_strict_initcond(v) over wnd as strict_init
FROM (VALUES
	(1, 1, NULL),
	(1, 2, 'a'),
	(1, 3, 'b'),
	(1, 4, NULL),
	(1, 5, NULL),
	(1, 6, 'c'),
	(2, 1, NULL),
	(2, 2, 'x'),
	(3, 1, 'z')
) AS t(p, i, v)
WINDOW wnd AS (PARTITION BY P ORDER BY i ROWS BETWEEN 1 PRECEDING AND CURRENT ROW)
ORDER BY p, i;

-- and again, but with filter
SELECT
	p::text || ',' || i::text || ':' ||
		CASE WHEN f THEN COALESCE(v::text, 'NULL') ELSE '-' END as row,
	logging_agg_nonstrict(v) filter(where f) over wnd as nstrict_filt,
	logging_agg_nonstrict_initcond(v) filter(where f) over wnd as nstrict_init_filt,
	logging_agg_strict(v::text) filter(where f) over wnd as strict_filt,
	logging_agg_strict_initcond(v) filter(where f) over wnd as strict_init_filt
FROM (VALUES
	(1, 1, true,  NULL),
	(1, 2, false, 'a'),
	(1, 3, true,  'b'),
	(1, 4, false, NULL),
	(1, 5, false, NULL),
	(1, 6, false, 'c'),
	(2, 1, false, NULL),
	(2, 2, true,  'x'),
	(3, 1, true,  'z')
) AS t(p, i, f, v)
WINDOW wnd AS (PARTITION BY p ORDER BY i ROWS BETWEEN 1 PRECEDING AND CURRENT ROW)
ORDER BY p, i;

-- test that volatile arguments disable moving-aggregate mode
SELECT
	i::text || ':' || COALESCE(v::text, 'NULL') as row,
	logging_agg_strict(v::text)
		over wnd as inverse,
	logging_agg_strict(v::text || CASE WHEN random() < 0 then '?' ELSE '' END)
		over wnd as noinverse
FROM (VALUES
	(1, 'a'),
	(2, 'b'),
	(3, 'c')
) AS t(i, v)
WINDOW wnd AS (ORDER BY i ROWS BETWEEN 1 PRECEDING AND CURRENT ROW)
ORDER BY i;

SELECT
	i::text || ':' || COALESCE(v::text, 'NULL') as row,
	logging_agg_strict(v::text) filter(where true)
		over wnd as inverse,
	logging_agg_strict(v::text) filter(where random() >= 0)
		over wnd as noinverse
FROM (VALUES
	(1, 'a'),
	(2, 'b'),
	(3, 'c')
) AS t(i, v)
WINDOW wnd AS (ORDER BY i ROWS BETWEEN 1 PRECEDING AND CURRENT ROW)
ORDER BY i;

-- test that non-overlapping windows don't use inverse transitions
SELECT
	logging_agg_strict(v::text) OVER wnd
FROM (VALUES
	(1, 'a'),
	(2, 'b'),
	(3, 'c')
) AS t(i, v)
WINDOW wnd AS (ORDER BY i ROWS BETWEEN CURRENT ROW AND CURRENT ROW)
ORDER BY i;

-- test that returning NULL from the inverse transition functions
-- restarts the aggregation from scratch. The second aggregate is supposed
-- to test cases where only some aggregates restart, the third one checks
-- that one aggregate restarting doesn't cause others to restart.

CREATE FUNCTION sum_int_randrestart_minvfunc(int4, int4) RETURNS int4 AS
$$ SELECT CASE WHEN random() < 0.2 THEN NULL ELSE $1 - $2 END $$
LANGUAGE SQL STRICT;

CREATE AGGREGATE sum_int_randomrestart (int4)
(
	stype = int4,
	sfunc = int4pl,
	mstype = int4,
	msfunc = int4pl,
	minvfunc = sum_int_randrestart_minvfunc
);

-- In PostgreSQL, the 'vs' CTE is constructed using random() and
-- generate_series(), but GPDB inlines CTEs even when they contain volatile
-- expressions, causing incorrect results. That's a bug in GPDB, of course,
-- but for the purposes of this test, we work around that by using a
-- non-volatile WITH clause. The list of values below was created by running
-- the original subquery using random() once, and copying the result here.
--
-- See https://github.com/greenplum-db/gpdb/issues/1349
WITH
vs (i, v) AS (
VALUES
 ( 1, 18),
 ( 2, 91),
 ( 3, 62),
 ( 4, 34),
 ( 5, 12),
 ( 6, 99),
 ( 7,  4),
 ( 8, 32),
 ( 9, 75),
 (10, 38),
 (11,  0),
 (12, 43),
 (13, 95),
 (14, 83),
 (15, 99),
 (16, 44),
 (17, 27),
 (18, 11),
 (19, 27),
 (20, 19),
 (21, 71),
 (22, 52),
 (23, 49),
 (24, 58),
 (25, 35),
 (26, 66),
 (27, 12),
 (28, 49),
 (29,  9),
 (30, 89),
 (31,  7),
 (32, 27),
 (33, 80),
 (34, 69),
 (35, 61),
 (36, 92),
 (37, 68),
 (38, 65),
 (39, 23),
 (40, 43),
 (41,  3),
 (42, 24),
 (43, 86),
 (44, 98),
 (45,  6),
 (46, 85),
 (47, 42),
 (48, 33),
 (49, 96),
 (50, 68),
 (51, 52),
 (52, 67),
 (53, 20),
 (54,  1),
 (55, 25),
 (56, 55),
 (57, 67),
 (58, 37),
 (59,  4),
 (60, 76),
 (61, 26),
 (62, 11),
 (63,  3),
 (64,  6),
 (65, 80),
 (66, 64),
 (67, 98),
 (68, 48),
 (69, 29),
 (70, 21),
 (71, 91),
 (72, 31),
 (73, 45),
 (74, 77),
 (75, 29),
 (76, 51),
 (77, 63),
 (78, 71),
 (79, 84),
 (80, 59),
 (81, 39),
 (82, 36),
 (83, 26),
 (84, 60),
 (85, 37),
 (86, 51),
 (87, 15),
 (88,  4),
 (89, 88),
 (90, 19),
 (91, 80),
 (92, 14),
 (93, 30),
 (94, 83),
 (95, 20),
 (96, 10),
 (97, 47),
 (98, 18),
 (99, 58),
(100, 75)
),
sum_following AS (
	SELECT i, SUM(v) OVER
		(ORDER BY i DESC ROWS BETWEEN UNBOUNDED PRECEDING AND CURRENT ROW) AS s
	FROM vs
)
SELECT DISTINCT
	sum_following.s = sum_int_randomrestart(v) OVER fwd AS eq1,
	-sum_following.s = sum_int_randomrestart(-v) OVER fwd AS eq2,
	100*3+(vs.i-1)*3 = length(logging_agg_nonstrict(''::text) OVER fwd) AS eq3
FROM vs
JOIN sum_following ON sum_following.i = vs.i
WINDOW fwd AS (
	ORDER BY vs.i ROWS BETWEEN CURRENT ROW AND UNBOUNDED FOLLOWING
);

--
-- Test various built-in aggregates that have moving-aggregate support
--

-- test inverse transition functions handle NULLs properly
SELECT i,AVG(v::bigint) OVER (ORDER BY i ROWS BETWEEN CURRENT ROW AND UNBOUNDED FOLLOWING)
  FROM (VALUES(1,1),(2,2),(3,NULL),(4,NULL)) t(i,v);

SELECT i,AVG(v::int) OVER (ORDER BY i ROWS BETWEEN CURRENT ROW AND UNBOUNDED FOLLOWING)
  FROM (VALUES(1,1),(2,2),(3,NULL),(4,NULL)) t(i,v);

SELECT i,AVG(v::smallint) OVER (ORDER BY i ROWS BETWEEN CURRENT ROW AND UNBOUNDED FOLLOWING)
  FROM (VALUES(1,1),(2,2),(3,NULL),(4,NULL)) t(i,v);

SELECT i,AVG(v::numeric) OVER (ORDER BY i ROWS BETWEEN CURRENT ROW AND UNBOUNDED FOLLOWING)
  FROM (VALUES(1,1.5),(2,2.5),(3,NULL),(4,NULL)) t(i,v);

SELECT i,AVG(v::interval) OVER (ORDER BY i ROWS BETWEEN CURRENT ROW AND UNBOUNDED FOLLOWING)
  FROM (VALUES(1,'1 sec'),(2,'2 sec'),(3,NULL),(4,NULL)) t(i,v);

SELECT i,SUM(v::smallint) OVER (ORDER BY i ROWS BETWEEN CURRENT ROW AND UNBOUNDED FOLLOWING)
  FROM (VALUES(1,1),(2,2),(3,NULL),(4,NULL)) t(i,v);

SELECT i,SUM(v::int) OVER (ORDER BY i ROWS BETWEEN CURRENT ROW AND UNBOUNDED FOLLOWING)
  FROM (VALUES(1,1),(2,2),(3,NULL),(4,NULL)) t(i,v);

SELECT i,SUM(v::bigint) OVER (ORDER BY i ROWS BETWEEN CURRENT ROW AND UNBOUNDED FOLLOWING)
  FROM (VALUES(1,1),(2,2),(3,NULL),(4,NULL)) t(i,v);

SELECT i,SUM(v::money) OVER (ORDER BY i ROWS BETWEEN CURRENT ROW AND UNBOUNDED FOLLOWING)
  FROM (VALUES(1,'1.10'),(2,'2.20'),(3,NULL),(4,NULL)) t(i,v);

SELECT i,SUM(v::interval) OVER (ORDER BY i ROWS BETWEEN CURRENT ROW AND UNBOUNDED FOLLOWING)
  FROM (VALUES(1,'1 sec'),(2,'2 sec'),(3,NULL),(4,NULL)) t(i,v);

SELECT i,SUM(v::numeric) OVER (ORDER BY i ROWS BETWEEN CURRENT ROW AND UNBOUNDED FOLLOWING)
  FROM (VALUES(1,1.1),(2,2.2),(3,NULL),(4,NULL)) t(i,v);

SELECT SUM(n::numeric) OVER (ORDER BY i ROWS BETWEEN CURRENT ROW AND UNBOUNDED FOLLOWING)
  FROM (VALUES(1,1.01),(2,2),(3,3)) v(i,n);

SELECT i,COUNT(v) OVER (ORDER BY i ROWS BETWEEN CURRENT ROW AND UNBOUNDED FOLLOWING)
  FROM (VALUES(1,1),(2,2),(3,NULL),(4,NULL)) t(i,v);

SELECT i,COUNT(*) OVER (ORDER BY i ROWS BETWEEN CURRENT ROW AND UNBOUNDED FOLLOWING)
  FROM (VALUES(1,1),(2,2),(3,NULL),(4,NULL)) t(i,v);

SELECT VAR_POP(n::bigint) OVER (ORDER BY i ROWS BETWEEN CURRENT ROW AND UNBOUNDED FOLLOWING)
  FROM (VALUES(1,600),(2,470),(3,170),(4,430),(5,300)) r(i,n);

SELECT VAR_POP(n::int) OVER (ORDER BY i ROWS BETWEEN CURRENT ROW AND UNBOUNDED FOLLOWING)
  FROM (VALUES(1,600),(2,470),(3,170),(4,430),(5,300)) r(i,n);

SELECT VAR_POP(n::smallint) OVER (ORDER BY i ROWS BETWEEN CURRENT ROW AND UNBOUNDED FOLLOWING)
  FROM (VALUES(1,600),(2,470),(3,170),(4,430),(5,300)) r(i,n);

SELECT VAR_POP(n::numeric) OVER (ORDER BY i ROWS BETWEEN CURRENT ROW AND UNBOUNDED FOLLOWING)
  FROM (VALUES(1,600),(2,470),(3,170),(4,430),(5,300)) r(i,n);

SELECT VAR_SAMP(n::bigint) OVER (ORDER BY i ROWS BETWEEN CURRENT ROW AND UNBOUNDED FOLLOWING)
  FROM (VALUES(1,600),(2,470),(3,170),(4,430),(5,300)) r(i,n);

SELECT VAR_SAMP(n::int) OVER (ORDER BY i ROWS BETWEEN CURRENT ROW AND UNBOUNDED FOLLOWING)
  FROM (VALUES(1,600),(2,470),(3,170),(4,430),(5,300)) r(i,n);

SELECT VAR_SAMP(n::smallint) OVER (ORDER BY i ROWS BETWEEN CURRENT ROW AND UNBOUNDED FOLLOWING)
  FROM (VALUES(1,600),(2,470),(3,170),(4,430),(5,300)) r(i,n);

SELECT VAR_SAMP(n::numeric) OVER (ORDER BY i ROWS BETWEEN CURRENT ROW AND UNBOUNDED FOLLOWING)
  FROM (VALUES(1,600),(2,470),(3,170),(4,430),(5,300)) r(i,n);

SELECT VARIANCE(n::bigint) OVER (ORDER BY i ROWS BETWEEN CURRENT ROW AND UNBOUNDED FOLLOWING)
  FROM (VALUES(1,600),(2,470),(3,170),(4,430),(5,300)) r(i,n);

SELECT VARIANCE(n::int) OVER (ORDER BY i ROWS BETWEEN CURRENT ROW AND UNBOUNDED FOLLOWING)
  FROM (VALUES(1,600),(2,470),(3,170),(4,430),(5,300)) r(i,n);

SELECT VARIANCE(n::smallint) OVER (ORDER BY i ROWS BETWEEN CURRENT ROW AND UNBOUNDED FOLLOWING)
  FROM (VALUES(1,600),(2,470),(3,170),(4,430),(5,300)) r(i,n);

SELECT VARIANCE(n::numeric) OVER (ORDER BY i ROWS BETWEEN CURRENT ROW AND UNBOUNDED FOLLOWING)
  FROM (VALUES(1,600),(2,470),(3,170),(4,430),(5,300)) r(i,n);

SELECT STDDEV_POP(n::bigint) OVER (ORDER BY i ROWS BETWEEN CURRENT ROW AND UNBOUNDED FOLLOWING)
  FROM (VALUES(1,NULL),(2,600),(3,470),(4,170),(5,430),(6,300)) r(i,n);

SELECT STDDEV_POP(n::int) OVER (ORDER BY i ROWS BETWEEN CURRENT ROW AND UNBOUNDED FOLLOWING)
  FROM (VALUES(1,NULL),(2,600),(3,470),(4,170),(5,430),(6,300)) r(i,n);

SELECT STDDEV_POP(n::smallint) OVER (ORDER BY i ROWS BETWEEN CURRENT ROW AND UNBOUNDED FOLLOWING)
  FROM (VALUES(1,NULL),(2,600),(3,470),(4,170),(5,430),(6,300)) r(i,n);

SELECT STDDEV_POP(n::numeric) OVER (ORDER BY i ROWS BETWEEN CURRENT ROW AND UNBOUNDED FOLLOWING)
  FROM (VALUES(1,NULL),(2,600),(3,470),(4,170),(5,430),(6,300)) r(i,n);

SELECT STDDEV_SAMP(n::bigint) OVER (ORDER BY i ROWS BETWEEN CURRENT ROW AND UNBOUNDED FOLLOWING)
  FROM (VALUES(1,NULL),(2,600),(3,470),(4,170),(5,430),(6,300)) r(i,n);

SELECT STDDEV_SAMP(n::int) OVER (ORDER BY i ROWS BETWEEN CURRENT ROW AND UNBOUNDED FOLLOWING)
  FROM (VALUES(1,NULL),(2,600),(3,470),(4,170),(5,430),(6,300)) r(i,n);

SELECT STDDEV_SAMP(n::smallint) OVER (ORDER BY i ROWS BETWEEN CURRENT ROW AND UNBOUNDED FOLLOWING)
  FROM (VALUES(1,NULL),(2,600),(3,470),(4,170),(5,430),(6,300)) r(i,n);

SELECT STDDEV_SAMP(n::numeric) OVER (ORDER BY i ROWS BETWEEN CURRENT ROW AND UNBOUNDED FOLLOWING)
  FROM (VALUES(1,NULL),(2,600),(3,470),(4,170),(5,430),(6,300)) r(i,n);

SELECT STDDEV(n::bigint) OVER (ORDER BY i ROWS BETWEEN CURRENT ROW AND UNBOUNDED FOLLOWING)
  FROM (VALUES(0,NULL),(1,600),(2,470),(3,170),(4,430),(5,300)) r(i,n);

SELECT STDDEV(n::int) OVER (ORDER BY i ROWS BETWEEN CURRENT ROW AND UNBOUNDED FOLLOWING)
  FROM (VALUES(0,NULL),(1,600),(2,470),(3,170),(4,430),(5,300)) r(i,n);

SELECT STDDEV(n::smallint) OVER (ORDER BY i ROWS BETWEEN CURRENT ROW AND UNBOUNDED FOLLOWING)
  FROM (VALUES(0,NULL),(1,600),(2,470),(3,170),(4,430),(5,300)) r(i,n);

SELECT STDDEV(n::numeric) OVER (ORDER BY i ROWS BETWEEN CURRENT ROW AND UNBOUNDED FOLLOWING)
  FROM (VALUES(0,NULL),(1,600),(2,470),(3,170),(4,430),(5,300)) r(i,n);

-- test that inverse transition functions work with various frame options
SELECT i,SUM(v::int) OVER (ORDER BY i ROWS BETWEEN CURRENT ROW AND CURRENT ROW)
  FROM (VALUES(1,1),(2,2),(3,NULL),(4,NULL)) t(i,v);

SELECT i,SUM(v::int) OVER (ORDER BY i ROWS BETWEEN CURRENT ROW AND 1 FOLLOWING)
  FROM (VALUES(1,1),(2,2),(3,NULL),(4,NULL)) t(i,v);

SELECT i,SUM(v::int) OVER (ORDER BY i ROWS BETWEEN 1 PRECEDING AND 1 FOLLOWING)
  FROM (VALUES(1,1),(2,2),(3,3),(4,4)) t(i,v);

-- ensure aggregate over numeric properly recovers from NaN values
SELECT a, b,
       SUM(b) OVER(ORDER BY A ROWS BETWEEN 1 PRECEDING AND CURRENT ROW)
FROM (VALUES(1,1::numeric),(2,2),(3,'NaN'),(4,3),(5,4)) t(a,b);

-- It might be tempting for someone to add an inverse trans function for
-- float and double precision. This should not be done as it can give incorrect
-- results. This test should fail if anyone ever does this without thinking too
-- hard about it.
SELECT to_char(SUM(n::float8) OVER (ORDER BY i ROWS BETWEEN CURRENT ROW AND 1 FOLLOWING),'999999999999999999999D9')
  FROM (VALUES(1,1e20),(2,1)) n(i,n);

SELECT i, b, bool_and(b) OVER w, bool_or(b) OVER w
  FROM (VALUES (1,true), (2,true), (3,false), (4,false), (5,true)) v(i,b)
  WINDOW w AS (ORDER BY i ROWS BETWEEN CURRENT ROW AND 1 FOLLOWING);<|MERGE_RESOLUTION|>--- conflicted
+++ resolved
@@ -252,13 +252,7 @@
 	unique1, four
 FROM tenk1 WHERE unique1 < 10 WINDOW w AS (order by four);
 
-<<<<<<< HEAD
--- fails on PostgreSQL: not implemented yet
--- Has been implemented in GPDB.
-SELECT sum(unique1) over (order by four range between 2::int8 preceding and 1::int2 preceding),
-=======
 SELECT sum(unique1) over (w range between unbounded preceding and current row exclude current row),
->>>>>>> 9e1c9f95
 	unique1, four
 FROM tenk1 WHERE unique1 < 10 WINDOW w AS (order by four);
 
@@ -290,9 +284,8 @@
 
 SELECT pg_get_viewdef('v_window');
 
-<<<<<<< HEAD
 reset search_path;
-=======
+
 CREATE OR REPLACE TEMP VIEW v_window AS
 	SELECT i, sum(i) over (order by i rows between 1 preceding and 1 following
 	exclude current row) as sum_rows FROM generate_series(1, 10) i;
@@ -807,7 +800,6 @@
 SELECT x, (sum(x) over w)
 FROM cte
 WINDOW w AS (ORDER BY x groups between 1 preceding and 1 following);
->>>>>>> 9e1c9f95
 
 -- with UNION
 SELECT count(*) OVER (PARTITION BY four) FROM (SELECT * FROM tenk1 UNION ALL SELECT * FROM tenk2)s LIMIT 0;
@@ -891,6 +883,35 @@
     depname
 FROM empsalary GROUP BY depname;
 
+-- Test pushdown of quals into a subquery containing window functions
+
+-- pushdown is safe because all PARTITION BY clauses include depname:
+EXPLAIN (COSTS OFF)
+SELECT * FROM
+  (SELECT depname,
+          sum(salary) OVER (PARTITION BY depname) depsalary,
+          min(salary) OVER (PARTITION BY depname || 'A', depname) depminsalary
+   FROM empsalary) emp
+WHERE depname = 'sales';
+
+-- pushdown is unsafe because there's a PARTITION BY clause without depname:
+EXPLAIN (COSTS OFF)
+SELECT * FROM
+  (SELECT depname,
+          sum(salary) OVER (PARTITION BY enroll_date) enroll_salary,
+          min(salary) OVER (PARTITION BY depname) depminsalary
+   FROM empsalary) emp
+WHERE depname = 'sales';
+
+-- pushdown is unsafe because the subquery contains window functions and the qual is volatile:
+EXPLAIN (COSTS OFF)
+SELECT * FROM
+  (SELECT depname,
+          sum(salary) OVER (PARTITION BY depname) depsalary,
+          min(salary) OVER (PARTITION BY depname || 'A', depname) depminsalary
+   FROM empsalary) emp
+WHERE depname = 'sales' OR RANDOM() > 0.5;
+
 -- Test Sort node collapsing
 EXPLAIN (COSTS OFF)
 SELECT * FROM
@@ -906,54 +927,6 @@
   lead(1) OVER (PARTITION BY depname ORDER BY salary, enroll_date),
   lag(1) OVER (PARTITION BY depname ORDER BY salary,enroll_date,empno)
 FROM empsalary;
-
--- Test pushdown of quals into a subquery containing window functions
-
--- pushdown is safe because all PARTITION BY clauses include depname:
-EXPLAIN (COSTS OFF)
-SELECT * FROM
-  (SELECT depname,
-          sum(salary) OVER (PARTITION BY depname) depsalary,
-          min(salary) OVER (PARTITION BY depname || 'A', depname) depminsalary
-   FROM empsalary) emp
-WHERE depname = 'sales';
-
--- pushdown is unsafe because there's a PARTITION BY clause without depname:
-EXPLAIN (COSTS OFF)
-SELECT * FROM
-  (SELECT depname,
-          sum(salary) OVER (PARTITION BY enroll_date) enroll_salary,
-          min(salary) OVER (PARTITION BY depname) depminsalary
-   FROM empsalary) emp
-WHERE depname = 'sales';
-
-<<<<<<< HEAD
--- pushdown is unsafe because the subquery contains window functions and the qual is volatile:
-EXPLAIN (COSTS OFF)
-SELECT * FROM
-  (SELECT depname,
-          sum(salary) OVER (PARTITION BY depname) depsalary,
-          min(salary) OVER (PARTITION BY depname || 'A', depname) depminsalary
-   FROM empsalary) emp
-WHERE depname = 'sales' OR RANDOM() > 0.5;
-
-=======
--- Test Sort node collapsing
-EXPLAIN (COSTS OFF)
-SELECT * FROM
-  (SELECT depname,
-          sum(salary) OVER (PARTITION BY depname order by empno) depsalary,
-          min(salary) OVER (PARTITION BY depname, empno order by enroll_date) depminsalary
-   FROM empsalary) emp
-WHERE depname = 'sales';
-
--- Test Sort node reordering
-EXPLAIN (COSTS OFF)
-SELECT
-  lead(1) OVER (PARTITION BY depname ORDER BY salary, enroll_date),
-  lag(1) OVER (PARTITION BY depname ORDER BY salary,enroll_date,empno)
-FROM empsalary;
->>>>>>> 9e1c9f95
 
 -- cleanup
 DROP TABLE empsalary;

--- conflicted
+++ resolved
@@ -1735,18 +1735,9 @@
 	platform_expectfile = get_expectfile(testname, resultsfile, default_expectfile);
 
 	if (platform_expectfile)
-<<<<<<< HEAD
 		strlcpy(expectfile, platform_expectfile, sizeof(expectfile));
 	else
 		strlcpy(expectfile, default_expectfile, sizeof(expectfile));
-=======
-	{
-		/*
-		 * Replace everything after the last slash in expectfile with what the
-		 * platform_expectfile contains.
-		 */
-		char	   *p = strrchr(expectfile, '/');
->>>>>>> b5bce6c1
 
 	if (ignore_plans)
 		ignore_plans_opts = " -gpd_ignore_plans";

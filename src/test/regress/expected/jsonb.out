--- conflicted
+++ resolved
@@ -283,9 +283,9 @@
 select to_jsonb(histogram_bounds) histogram_bounds
 from pg_stats
 where attname = 'tmplname' and tablename = 'pg_pltemplate';
-                                       histogram_bounds                                       
-----------------------------------------------------------------------------------------------
- ["plperl", "plperlu", "plpgsql", "plpython2u", "plpython3u", "plpythonu", "pltcl", "pltclu"]
+                                                     histogram_bounds                                                     
+--------------------------------------------------------------------------------------------------------------------------
+ ["pljava", "pljavau", "plperl", "plperlu", "plpgsql", "plpython2u", "plpython3u", "plpythonu", "plr", "pltcl", "pltclu"]
 (1 row)
 
 -- to_jsonb, timestamps
@@ -2433,7 +2433,8 @@
 
 -- anonymous record type
 SELECT jsonb_populate_record(null::record, '{"x": 0, "y": 1}');
-ERROR:  record type has not been registered
+ERROR:  could not determine row type for result of jsonb_populate_record
+HINT:  Provide a non-null record argument, or call the function in the FROM clause using a column definition list.
 SELECT jsonb_populate_record(row(1,2), '{"f1": 0, "f2": 1}');
  jsonb_populate_record 
 -----------------------
@@ -2514,11 +2515,10 @@
  {"z": true}     |  3 | Fri Jan 20 10:42:53 2012
 (2 rows)
 
-<<<<<<< HEAD
-=======
 -- anonymous record type
 SELECT jsonb_populate_recordset(null::record, '[{"x": 0, "y": 1}]');
-ERROR:  record type has not been registered
+ERROR:  could not determine row type for result of jsonb_populate_recordset
+HINT:  Provide a non-null record argument, or call the function in the FROM clause using a column definition list.
 SELECT jsonb_populate_recordset(row(1,2), '[{"f1": 0, "f2": 1}]');
  jsonb_populate_recordset 
 --------------------------
@@ -2537,7 +2537,8 @@
 
 -- empty array is a corner case
 SELECT jsonb_populate_recordset(null::record, '[]');
-ERROR:  record type has not been registered
+ERROR:  could not determine row type for result of jsonb_populate_recordset
+HINT:  Provide a non-null record argument, or call the function in the FROM clause using a column definition list.
 SELECT jsonb_populate_recordset(row(1,2), '[]');
  jsonb_populate_recordset 
 --------------------------
@@ -2564,7 +2565,6 @@
 
 SELECT jsonb_populate_recordset(row(1,2)::jb_ordered_pair, '[{"x": 1, "y": 0}]');
 ERROR:  value for domain jb_ordered_pair violates check constraint "jb_ordered_pair_check"
->>>>>>> 9e1c9f95
 -- negative cases where the wrong record type is supplied
 select * from jsonb_populate_recordset(row(0::int),'[{"a":"1","b":"2"},{"a":"3"}]') q (a text, b text);
 ERROR:  function return row and query-specified return row do not match
@@ -2880,6 +2880,7 @@
 
 CREATE INDEX jidx ON testjsonb USING gin (j);
 SET enable_seqscan = off;
+SET optimizer_enable_tablescan = off;
 SELECT count(*) FROM testjsonb WHERE j @> '{"wait":null}';
  count 
 -------
@@ -2955,14 +2956,16 @@
 
 EXPLAIN (COSTS OFF)
 SELECT count(*) FROM testjsonb WHERE j @@ '$.wait == null';
-                           QUERY PLAN                            
------------------------------------------------------------------
+                              QUERY PLAN                               
+-----------------------------------------------------------------------
  Aggregate
-   ->  Bitmap Heap Scan on testjsonb
-         Recheck Cond: (j @@ '($."wait" == null)'::jsonpath)
-         ->  Bitmap Index Scan on jidx
-               Index Cond: (j @@ '($."wait" == null)'::jsonpath)
-(5 rows)
+   ->  Gather Motion 3:1  (slice1; segments: 3)
+         ->  Bitmap Heap Scan on testjsonb
+               Recheck Cond: (j @@ '($."wait" == null)'::jsonpath)
+               ->  Bitmap Index Scan on jidx
+                     Index Cond: (j @@ '($."wait" == null)'::jsonpath)
+ Optimizer: Postgres query optimizer
+(7 rows)
 
 SELECT count(*) FROM testjsonb WHERE j @@ '$.wait == null';
  count 
@@ -3068,14 +3071,16 @@
 
 EXPLAIN (COSTS OFF)
 SELECT count(*) FROM testjsonb WHERE j @? '$.wait ? (@ == null)';
-                            QUERY PLAN                             
--------------------------------------------------------------------
+                               QUERY PLAN                                
+-------------------------------------------------------------------------
  Aggregate
-   ->  Bitmap Heap Scan on testjsonb
-         Recheck Cond: (j @? '$."wait"?(@ == null)'::jsonpath)
-         ->  Bitmap Index Scan on jidx
-               Index Cond: (j @? '$."wait"?(@ == null)'::jsonpath)
-(5 rows)
+   ->  Gather Motion 3:1  (slice1; segments: 3)
+         ->  Bitmap Heap Scan on testjsonb
+               Recheck Cond: (j @? '$."wait"?(@ == null)'::jsonpath)
+               ->  Bitmap Index Scan on jidx
+                     Index Cond: (j @? '$."wait"?(@ == null)'::jsonpath)
+ Optimizer: Postgres query optimizer
+(7 rows)
 
 SELECT count(*) FROM testjsonb WHERE j @? '$.wait ? (@ == null)';
  count 
@@ -3256,6 +3261,7 @@
 DROP INDEX jidx;
 CREATE INDEX jidx ON testjsonb USING gin (j jsonb_path_ops);
 SET enable_seqscan = off;
+SET optimizer_enable_tablescan = off;
 SELECT count(*) FROM testjsonb WHERE j @> '{"wait":null}';
  count 
 -------
@@ -3373,14 +3379,16 @@
 
 EXPLAIN (COSTS OFF)
 SELECT count(*) FROM testjsonb WHERE j @? '$.wait ? (@ == null)';
-                            QUERY PLAN                             
--------------------------------------------------------------------
+                               QUERY PLAN                                
+-------------------------------------------------------------------------
  Aggregate
-   ->  Bitmap Heap Scan on testjsonb
-         Recheck Cond: (j @? '$."wait"?(@ == null)'::jsonpath)
-         ->  Bitmap Index Scan on jidx
-               Index Cond: (j @? '$."wait"?(@ == null)'::jsonpath)
-(5 rows)
+   ->  Gather Motion 3:1  (slice1; segments: 3)
+         ->  Bitmap Heap Scan on testjsonb
+               Recheck Cond: (j @? '$."wait"?(@ == null)'::jsonpath)
+               ->  Bitmap Index Scan on jidx
+                     Index Cond: (j @? '$."wait"?(@ == null)'::jsonpath)
+ Optimizer: Postgres query optimizer
+(7 rows)
 
 SELECT count(*) FROM testjsonb WHERE j @? '$.wait ? (@ == null)';
  count 

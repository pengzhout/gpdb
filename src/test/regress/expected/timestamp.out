--
-- TIMESTAMP
--
CREATE TABLE TIMESTAMP_TBL (d1 timestamp(2) without time zone);
-- Test shorthand input values
-- We can't just "select" the results since they aren't constants; test for
-- equality instead.  We can do that by running the test inside a transaction
-- block, within which the value of 'now' shouldn't change.  We also check
-- that 'now' *does* change over a reasonable interval such as 100 msec.
-- NOTE: it is possible for this part of the test to fail if the transaction
-- block is entered exactly at local midnight; then 'now' and 'today' have
-- the same values and the counts will come out different.
INSERT INTO TIMESTAMP_TBL VALUES ('now');
SELECT pg_sleep(0.1);
 pg_sleep 
----------
 
(1 row)

BEGIN;
INSERT INTO TIMESTAMP_TBL VALUES ('now');
INSERT INTO TIMESTAMP_TBL VALUES ('today');
INSERT INTO TIMESTAMP_TBL VALUES ('yesterday');
INSERT INTO TIMESTAMP_TBL VALUES ('tomorrow');
-- time zone should be ignored by this data type
INSERT INTO TIMESTAMP_TBL VALUES ('tomorrow EST');
INSERT INTO TIMESTAMP_TBL VALUES ('tomorrow zulu');
SELECT count(*) AS One FROM TIMESTAMP_TBL WHERE d1 = timestamp without time zone 'today';
 one 
-----
   1
(1 row)

SELECT count(*) AS Three FROM TIMESTAMP_TBL WHERE d1 = timestamp without time zone 'tomorrow';
 three 
-------
     3
(1 row)

SELECT count(*) AS One FROM TIMESTAMP_TBL WHERE d1 = timestamp without time zone 'yesterday';
 one 
-----
   1
(1 row)

SELECT count(*) AS One FROM TIMESTAMP_TBL WHERE d1 = timestamp(2) without time zone 'now';
 one 
-----
   1
(1 row)

COMMIT;
DELETE FROM TIMESTAMP_TBL;
-- verify uniform transaction time within transaction block
BEGIN;
INSERT INTO TIMESTAMP_TBL VALUES ('now');
SELECT pg_sleep(0.1);
 pg_sleep 
----------
 
(1 row)

INSERT INTO TIMESTAMP_TBL VALUES ('now');
SELECT pg_sleep(0.1);
 pg_sleep 
----------
 
(1 row)

SELECT count(*) AS two FROM TIMESTAMP_TBL WHERE d1 = timestamp(2) without time zone 'now';
 two 
-----
   2
(1 row)

COMMIT;
DELETE FROM TIMESTAMP_TBL;
-- Special values
INSERT INTO TIMESTAMP_TBL VALUES ('-infinity');
INSERT INTO TIMESTAMP_TBL VALUES ('infinity');
INSERT INTO TIMESTAMP_TBL VALUES ('epoch');
-- Obsolete special values
INSERT INTO TIMESTAMP_TBL VALUES ('invalid');
ERROR:  date/time value "invalid" is no longer supported
LINE 1: INSERT INTO TIMESTAMP_TBL VALUES ('invalid');
                                          ^
INSERT INTO TIMESTAMP_TBL VALUES ('undefined');
ERROR:  date/time value "undefined" is no longer supported
LINE 1: INSERT INTO TIMESTAMP_TBL VALUES ('undefined');
                                          ^
INSERT INTO TIMESTAMP_TBL VALUES ('current');
ERROR:  date/time value "current" is no longer supported
LINE 1: INSERT INTO TIMESTAMP_TBL VALUES ('current');
                                          ^
-- Postgres v6.0 standard output format
INSERT INTO TIMESTAMP_TBL VALUES ('Mon Feb 10 17:32:01 1997 PST');
<<<<<<< HEAD
INSERT INTO TIMESTAMP_TBL VALUES ('Invalid Abstime');
ERROR:  invalid input syntax for type timestamp: "Invalid Abstime"
LINE 1: INSERT INTO TIMESTAMP_TBL VALUES ('Invalid Abstime');
                                          ^
INSERT INTO TIMESTAMP_TBL VALUES ('Undefined Abstime');
ERROR:  invalid input syntax for type timestamp: "Undefined Abstime"
LINE 1: INSERT INTO TIMESTAMP_TBL VALUES ('Undefined Abstime');
                                          ^
=======
>>>>>>> 4d53a2f9
-- Variations on Postgres v6.1 standard output format
INSERT INTO TIMESTAMP_TBL VALUES ('Mon Feb 10 17:32:01.000001 1997 PST');
INSERT INTO TIMESTAMP_TBL VALUES ('Mon Feb 10 17:32:01.999999 1997 PST');
INSERT INTO TIMESTAMP_TBL VALUES ('Mon Feb 10 17:32:01.4 1997 PST');
INSERT INTO TIMESTAMP_TBL VALUES ('Mon Feb 10 17:32:01.5 1997 PST');
INSERT INTO TIMESTAMP_TBL VALUES ('Mon Feb 10 17:32:01.6 1997 PST');
-- ISO 8601 format
INSERT INTO TIMESTAMP_TBL VALUES ('1997-01-02');
INSERT INTO TIMESTAMP_TBL VALUES ('1997-01-02 03:04:05');
INSERT INTO TIMESTAMP_TBL VALUES ('1997-02-10 17:32:01-08');
INSERT INTO TIMESTAMP_TBL VALUES ('1997-02-10 17:32:01-0800');
INSERT INTO TIMESTAMP_TBL VALUES ('1997-02-10 17:32:01 -08:00');
INSERT INTO TIMESTAMP_TBL VALUES ('19970210 173201 -0800');
INSERT INTO TIMESTAMP_TBL VALUES ('1997-06-10 17:32:01 -07:00');
INSERT INTO TIMESTAMP_TBL VALUES ('2001-09-22T18:19:20');
-- POSIX format (note that the timezone abbrev is just decoration here)
INSERT INTO TIMESTAMP_TBL VALUES ('2000-03-15 08:14:01 GMT+8');
INSERT INTO TIMESTAMP_TBL VALUES ('2000-03-15 13:14:02 GMT-1');
INSERT INTO TIMESTAMP_TBL VALUES ('2000-03-15 12:14:03 GMT-2');
INSERT INTO TIMESTAMP_TBL VALUES ('2000-03-15 03:14:04 PST+8');
INSERT INTO TIMESTAMP_TBL VALUES ('2000-03-15 02:14:05 MST+7:00');
-- Variations for acceptable input formats
INSERT INTO TIMESTAMP_TBL VALUES ('Feb 10 17:32:01 1997 -0800');
INSERT INTO TIMESTAMP_TBL VALUES ('Feb 10 17:32:01 1997');
INSERT INTO TIMESTAMP_TBL VALUES ('Feb 10 5:32PM 1997');
INSERT INTO TIMESTAMP_TBL VALUES ('1997/02/10 17:32:01-0800');
INSERT INTO TIMESTAMP_TBL VALUES ('1997-02-10 17:32:01 PST');
INSERT INTO TIMESTAMP_TBL VALUES ('Feb-10-1997 17:32:01 PST');
INSERT INTO TIMESTAMP_TBL VALUES ('02-10-1997 17:32:01 PST');
INSERT INTO TIMESTAMP_TBL VALUES ('19970210 173201 PST');
set datestyle to ymd;
INSERT INTO TIMESTAMP_TBL VALUES ('97FEB10 5:32:01PM UTC');
INSERT INTO TIMESTAMP_TBL VALUES ('97/02/10 17:32:01 UTC');
reset datestyle;
INSERT INTO TIMESTAMP_TBL VALUES ('1997.041 17:32:01 UTC');
INSERT INTO TIMESTAMP_TBL VALUES ('19970210 173201 America/New_York');
-- this fails (even though TZ is a no-op, we still look it up)
INSERT INTO TIMESTAMP_TBL VALUES ('19970710 173201 America/Does_not_exist');
ERROR:  time zone "america/does_not_exist" not recognized
LINE 1: INSERT INTO TIMESTAMP_TBL VALUES ('19970710 173201 America/D...
                                          ^
-- Check date conversion and date arithmetic
INSERT INTO TIMESTAMP_TBL VALUES ('1997-06-10 18:32:01 PDT');
INSERT INTO TIMESTAMP_TBL VALUES ('Feb 10 17:32:01 1997');
INSERT INTO TIMESTAMP_TBL VALUES ('Feb 11 17:32:01 1997');
INSERT INTO TIMESTAMP_TBL VALUES ('Feb 12 17:32:01 1997');
INSERT INTO TIMESTAMP_TBL VALUES ('Feb 13 17:32:01 1997');
INSERT INTO TIMESTAMP_TBL VALUES ('Feb 14 17:32:01 1997');
INSERT INTO TIMESTAMP_TBL VALUES ('Feb 15 17:32:01 1997');
INSERT INTO TIMESTAMP_TBL VALUES ('Feb 16 17:32:01 1997');
INSERT INTO TIMESTAMP_TBL VALUES ('Feb 16 17:32:01 0097 BC');
INSERT INTO TIMESTAMP_TBL VALUES ('Feb 16 17:32:01 0097');
INSERT INTO TIMESTAMP_TBL VALUES ('Feb 16 17:32:01 0597');
INSERT INTO TIMESTAMP_TBL VALUES ('Feb 16 17:32:01 1097');
INSERT INTO TIMESTAMP_TBL VALUES ('Feb 16 17:32:01 1697');
INSERT INTO TIMESTAMP_TBL VALUES ('Feb 16 17:32:01 1797');
INSERT INTO TIMESTAMP_TBL VALUES ('Feb 16 17:32:01 1897');
INSERT INTO TIMESTAMP_TBL VALUES ('Feb 16 17:32:01 1997');
INSERT INTO TIMESTAMP_TBL VALUES ('Feb 16 17:32:01 2097');
INSERT INTO TIMESTAMP_TBL VALUES ('Feb 28 17:32:01 1996');
INSERT INTO TIMESTAMP_TBL VALUES ('Feb 29 17:32:01 1996');
INSERT INTO TIMESTAMP_TBL VALUES ('Mar 01 17:32:01 1996');
INSERT INTO TIMESTAMP_TBL VALUES ('Dec 30 17:32:01 1996');
INSERT INTO TIMESTAMP_TBL VALUES ('Dec 31 17:32:01 1996');
INSERT INTO TIMESTAMP_TBL VALUES ('Jan 01 17:32:01 1997');
INSERT INTO TIMESTAMP_TBL VALUES ('Feb 28 17:32:01 1997');
INSERT INTO TIMESTAMP_TBL VALUES ('Feb 29 17:32:01 1997');
ERROR:  date/time field value out of range: "Feb 29 17:32:01 1997"
LINE 1: INSERT INTO TIMESTAMP_TBL VALUES ('Feb 29 17:32:01 1997');
                                          ^
INSERT INTO TIMESTAMP_TBL VALUES ('Mar 01 17:32:01 1997');
INSERT INTO TIMESTAMP_TBL VALUES ('Dec 30 17:32:01 1997');
INSERT INTO TIMESTAMP_TBL VALUES ('Dec 31 17:32:01 1997');
INSERT INTO TIMESTAMP_TBL VALUES ('Dec 31 17:32:01 1999');
INSERT INTO TIMESTAMP_TBL VALUES ('Jan 01 17:32:01 2000');
INSERT INTO TIMESTAMP_TBL VALUES ('Dec 31 17:32:01 2000');
INSERT INTO TIMESTAMP_TBL VALUES ('Jan 01 17:32:01 2001');
-- Currently unsupported syntax and ranges
INSERT INTO TIMESTAMP_TBL VALUES ('Feb 16 17:32:01 -0097');
ERROR:  time zone displacement out of range: "Feb 16 17:32:01 -0097"
LINE 1: INSERT INTO TIMESTAMP_TBL VALUES ('Feb 16 17:32:01 -0097');
                                          ^
INSERT INTO TIMESTAMP_TBL VALUES ('Feb 16 17:32:01 5097 BC');
ERROR:  timestamp out of range: "Feb 16 17:32:01 5097 BC"
LINE 1: INSERT INTO TIMESTAMP_TBL VALUES ('Feb 16 17:32:01 5097 BC')...
                                          ^
SELECT '' AS "64", d1 FROM TIMESTAMP_TBL; 
 64 |             d1              
----+-----------------------------
    | Mon Feb 10 17:32:02 1997
    | Mon Feb 10 17:32:01.5 1997
    | Mon Feb 10 17:32:01.6 1997
    | Sat Sep 22 18:19:20 2001
    | Wed Mar 15 13:14:02 2000
    | Tue Jun 10 18:32:01 1997
    | Tue Feb 11 17:32:01 1997
    | Thu Feb 13 17:32:01 1997
    | Tue Feb 16 17:32:01 1897
    | Fri Mar 01 17:32:01 1996
    | -infinity
    | infinity
    | Mon Feb 10 17:32:01 1997
    | Mon Feb 10 17:32:01 1997
    | Mon Feb 10 17:32:01.4 1997
    | Thu Jan 02 00:00:00 1997
    | Mon Feb 10 17:32:01 1997
    | Mon Feb 10 17:32:01 1997
    | Mon Feb 10 17:32:01 1997
    | Mon Feb 10 17:32:01 1997
    | Wed Mar 15 03:14:04 2000
    | Mon Feb 10 17:32:01 1997
    | Mon Feb 10 17:32:01 1997
    | Mon Feb 10 17:32:01 1997
    | Mon Feb 10 17:32:01 1997
    | Mon Feb 10 17:32:01 1997
    | Mon Feb 10 17:32:01 1997
    | Mon Feb 10 17:32:01 1997
    | Mon Feb 10 17:32:01 1997
    | Mon Feb 10 17:32:01 1997
    | Mon Feb 10 17:32:01 1997
    | Mon Feb 10 17:32:01 1997
    | Mon Feb 10 17:32:01 1997
    | Fri Feb 14 17:32:01 1997
    | Sun Feb 16 17:32:01 1997
    | Thu Feb 16 17:32:01 0597
    | Sun Feb 16 17:32:01 1997
    | Wed Feb 28 17:32:01 1996
    | Mon Dec 30 17:32:01 1996
    | Sat Mar 01 17:32:01 1997
    | Sat Jan 01 17:32:01 2000
    | Sun Dec 31 17:32:01 2000
    | Thu Jan 01 00:00:00 1970
    | Tue Jun 10 17:32:01 1997
    | Wed Mar 15 08:14:01 2000
    | Wed Mar 15 02:14:05 2000
    | Mon Feb 10 17:32:00 1997
    | Wed Feb 12 17:32:01 1997
    | Sat Feb 15 17:32:01 1997
    | Tue Feb 16 17:32:01 0097 BC
    | Sat Feb 16 17:32:01 1697
    | Wed Jan 01 17:32:01 1997
    | Fri Feb 28 17:32:01 1997
    | Wed Dec 31 17:32:01 1997
    | Fri Dec 31 17:32:01 1999
    | Thu Jan 02 03:04:05 1997
    | Wed Mar 15 12:14:03 2000
    | Sat Feb 16 17:32:01 0097
    | Tue Feb 16 17:32:01 1097
    | Thu Feb 16 17:32:01 1797
    | Sat Feb 16 17:32:01 2097
    | Thu Feb 29 17:32:01 1996
    | Tue Dec 31 17:32:01 1996
    | Tue Dec 30 17:32:01 1997
    | Mon Jan 01 17:32:01 2001
(65 rows)

-- Demonstrate functions and operators
SELECT '' AS "48", d1 FROM TIMESTAMP_TBL
   WHERE d1 > timestamp without time zone '1997-01-02';
 48 |             d1             
----+----------------------------
    | Thu Jan 02 03:04:05 1997
    | Wed Mar 15 12:14:03 2000
    | Sat Feb 16 17:32:01 2097
    | Tue Dec 30 17:32:01 1997
    | Mon Jan 01 17:32:01 2001
    | Mon Feb 10 17:32:02 1997
    | Mon Feb 10 17:32:01.5 1997
    | Mon Feb 10 17:32:01.6 1997
    | Sat Sep 22 18:19:20 2001
    | Wed Mar 15 13:14:02 2000
    | Tue Jun 10 18:32:01 1997
    | Tue Feb 11 17:32:01 1997
    | Thu Feb 13 17:32:01 1997
    | infinity
    | Mon Feb 10 17:32:01 1997
    | Mon Feb 10 17:32:01 1997
    | Mon Feb 10 17:32:01.4 1997
    | Mon Feb 10 17:32:01 1997
    | Mon Feb 10 17:32:01 1997
    | Mon Feb 10 17:32:01 1997
    | Mon Feb 10 17:32:01 1997
    | Wed Mar 15 03:14:04 2000
    | Mon Feb 10 17:32:01 1997
    | Mon Feb 10 17:32:01 1997
    | Mon Feb 10 17:32:01 1997
    | Mon Feb 10 17:32:01 1997
    | Mon Feb 10 17:32:01 1997
    | Mon Feb 10 17:32:01 1997
    | Mon Feb 10 17:32:01 1997
    | Mon Feb 10 17:32:01 1997
    | Mon Feb 10 17:32:01 1997
    | Mon Feb 10 17:32:01 1997
    | Mon Feb 10 17:32:01 1997
    | Mon Feb 10 17:32:01 1997
    | Fri Feb 14 17:32:01 1997
    | Sun Feb 16 17:32:01 1997
    | Sun Feb 16 17:32:01 1997
    | Sat Mar 01 17:32:01 1997
    | Sat Jan 01 17:32:01 2000
    | Sun Dec 31 17:32:01 2000
    | Tue Jun 10 17:32:01 1997
    | Wed Mar 15 08:14:01 2000
    | Wed Mar 15 02:14:05 2000
    | Mon Feb 10 17:32:00 1997
    | Wed Feb 12 17:32:01 1997
    | Sat Feb 15 17:32:01 1997
    | Fri Feb 28 17:32:01 1997
    | Wed Dec 31 17:32:01 1997
    | Fri Dec 31 17:32:01 1999
(49 rows)

SELECT '' AS "15", d1 FROM TIMESTAMP_TBL
   WHERE d1 < timestamp without time zone '1997-01-02';
 15 |             d1              
----+-----------------------------
    | Tue Feb 16 17:32:01 1897
    | Fri Mar 01 17:32:01 1996
    | -infinity
    | Thu Feb 16 17:32:01 0597
    | Wed Feb 28 17:32:01 1996
    | Mon Dec 30 17:32:01 1996
    | Thu Jan 01 00:00:00 1970
    | Tue Feb 16 17:32:01 0097 BC
    | Sat Feb 16 17:32:01 1697
    | Wed Jan 01 17:32:01 1997
    | Sat Feb 16 17:32:01 0097
    | Tue Feb 16 17:32:01 1097
    | Thu Feb 16 17:32:01 1797
    | Thu Feb 29 17:32:01 1996
    | Tue Dec 31 17:32:01 1996
(15 rows)

SELECT '' AS one, d1 FROM TIMESTAMP_TBL
   WHERE d1 = timestamp without time zone '1997-01-02';
 one |            d1            
-----+--------------------------
     | Thu Jan 02 00:00:00 1997
(1 row)

SELECT '' AS "63", d1 FROM TIMESTAMP_TBL
   WHERE d1 != timestamp without time zone '1997-01-02';
 63 |             d1              
----+-----------------------------
    | Thu Jan 02 03:04:05 1997
    | Wed Mar 15 12:14:03 2000
    | Sat Feb 16 17:32:01 0097
    | Tue Feb 16 17:32:01 1097
    | Thu Feb 16 17:32:01 1797
    | Sat Feb 16 17:32:01 2097
    | Thu Feb 29 17:32:01 1996
    | Tue Dec 31 17:32:01 1996
    | Tue Dec 30 17:32:01 1997
    | Mon Jan 01 17:32:01 2001
    | Mon Feb 10 17:32:02 1997
    | Mon Feb 10 17:32:01.5 1997
    | Mon Feb 10 17:32:01.6 1997
    | Sat Sep 22 18:19:20 2001
    | Wed Mar 15 13:14:02 2000
    | Tue Jun 10 18:32:01 1997
    | Tue Feb 11 17:32:01 1997
    | Thu Feb 13 17:32:01 1997
    | Tue Feb 16 17:32:01 1897
    | Fri Mar 01 17:32:01 1996
    | -infinity
    | infinity
    | Mon Feb 10 17:32:01 1997
    | Mon Feb 10 17:32:01 1997
    | Mon Feb 10 17:32:01.4 1997
    | Mon Feb 10 17:32:01 1997
    | Mon Feb 10 17:32:01 1997
    | Mon Feb 10 17:32:01 1997
    | Mon Feb 10 17:32:01 1997
    | Wed Mar 15 03:14:04 2000
    | Mon Feb 10 17:32:01 1997
    | Mon Feb 10 17:32:01 1997
    | Mon Feb 10 17:32:01 1997
    | Mon Feb 10 17:32:01 1997
    | Mon Feb 10 17:32:01 1997
    | Mon Feb 10 17:32:01 1997
    | Mon Feb 10 17:32:01 1997
    | Mon Feb 10 17:32:01 1997
    | Mon Feb 10 17:32:01 1997
    | Mon Feb 10 17:32:01 1997
    | Mon Feb 10 17:32:01 1997
    | Mon Feb 10 17:32:01 1997
    | Fri Feb 14 17:32:01 1997
    | Sun Feb 16 17:32:01 1997
    | Thu Feb 16 17:32:01 0597
    | Sun Feb 16 17:32:01 1997
    | Wed Feb 28 17:32:01 1996
    | Mon Dec 30 17:32:01 1996
    | Sat Mar 01 17:32:01 1997
    | Sat Jan 01 17:32:01 2000
    | Sun Dec 31 17:32:01 2000
    | Thu Jan 01 00:00:00 1970
    | Tue Jun 10 17:32:01 1997
    | Wed Mar 15 08:14:01 2000
    | Wed Mar 15 02:14:05 2000
    | Mon Feb 10 17:32:00 1997
    | Wed Feb 12 17:32:01 1997
    | Sat Feb 15 17:32:01 1997
    | Tue Feb 16 17:32:01 0097 BC
    | Sat Feb 16 17:32:01 1697
    | Wed Jan 01 17:32:01 1997
    | Fri Feb 28 17:32:01 1997
    | Wed Dec 31 17:32:01 1997
    | Fri Dec 31 17:32:01 1999
(64 rows)

SELECT '' AS "16", d1 FROM TIMESTAMP_TBL
   WHERE d1 <= timestamp without time zone '1997-01-02';
 16 |             d1              
----+-----------------------------
    | Tue Feb 16 17:32:01 1897
    | Fri Mar 01 17:32:01 1996
    | -infinity
    | Thu Jan 02 00:00:00 1997
    | Thu Feb 16 17:32:01 0597
    | Wed Feb 28 17:32:01 1996
    | Mon Dec 30 17:32:01 1996
    | Thu Jan 01 00:00:00 1970
    | Tue Feb 16 17:32:01 0097 BC
    | Sat Feb 16 17:32:01 1697
    | Wed Jan 01 17:32:01 1997
    | Sat Feb 16 17:32:01 0097
    | Tue Feb 16 17:32:01 1097
    | Thu Feb 16 17:32:01 1797
    | Thu Feb 29 17:32:01 1996
    | Tue Dec 31 17:32:01 1996
(16 rows)

SELECT '' AS "49", d1 FROM TIMESTAMP_TBL
   WHERE d1 >= timestamp without time zone '1997-01-02';
 49 |             d1             
----+----------------------------
    | infinity
    | Mon Feb 10 17:32:01 1997
    | Mon Feb 10 17:32:01 1997
    | Mon Feb 10 17:32:01.4 1997
    | Thu Jan 02 00:00:00 1997
    | Mon Feb 10 17:32:01 1997
    | Mon Feb 10 17:32:01 1997
    | Mon Feb 10 17:32:01 1997
    | Mon Feb 10 17:32:01 1997
    | Wed Mar 15 03:14:04 2000
    | Mon Feb 10 17:32:01 1997
    | Mon Feb 10 17:32:01 1997
    | Mon Feb 10 17:32:01 1997
    | Mon Feb 10 17:32:01 1997
    | Mon Feb 10 17:32:01 1997
    | Mon Feb 10 17:32:01 1997
    | Mon Feb 10 17:32:01 1997
    | Mon Feb 10 17:32:01 1997
    | Mon Feb 10 17:32:01 1997
    | Mon Feb 10 17:32:01 1997
    | Mon Feb 10 17:32:01 1997
    | Mon Feb 10 17:32:01 1997
    | Fri Feb 14 17:32:01 1997
    | Sun Feb 16 17:32:01 1997
    | Sun Feb 16 17:32:01 1997
    | Sat Mar 01 17:32:01 1997
    | Sat Jan 01 17:32:01 2000
    | Sun Dec 31 17:32:01 2000
    | Tue Jun 10 17:32:01 1997
    | Wed Mar 15 08:14:01 2000
    | Wed Mar 15 02:14:05 2000
    | Mon Feb 10 17:32:00 1997
    | Wed Feb 12 17:32:01 1997
    | Sat Feb 15 17:32:01 1997
    | Fri Feb 28 17:32:01 1997
    | Wed Dec 31 17:32:01 1997
    | Fri Dec 31 17:32:01 1999
    | Mon Feb 10 17:32:02 1997
    | Mon Feb 10 17:32:01.5 1997
    | Mon Feb 10 17:32:01.6 1997
    | Sat Sep 22 18:19:20 2001
    | Wed Mar 15 13:14:02 2000
    | Tue Jun 10 18:32:01 1997
    | Tue Feb 11 17:32:01 1997
    | Thu Feb 13 17:32:01 1997
    | Thu Jan 02 03:04:05 1997
    | Wed Mar 15 12:14:03 2000
    | Sat Feb 16 17:32:01 2097
    | Tue Dec 30 17:32:01 1997
    | Mon Jan 01 17:32:01 2001
(50 rows)

SELECT '' AS "54", d1 - timestamp without time zone '1997-01-02' AS diff
   FROM TIMESTAMP_TBL WHERE d1 BETWEEN '1902-01-01' AND '2038-01-01';
 54 |                  diff                  
----+----------------------------------------
    | @ 3 hours 4 mins 5 secs
    | @ 1168 days 12 hours 14 mins 3 secs
    | @ 307 days 6 hours 27 mins 59 secs ago
    | @ 1 day 6 hours 27 mins 59 secs ago
    | @ 362 days 17 hours 32 mins 1 sec
    | @ 1460 days 17 hours 32 mins 1 sec
    | @ 39 days 17 hours 32 mins 2 secs
    | @ 39 days 17 hours 32 mins 1.5 secs
    | @ 39 days 17 hours 32 mins 1.6 secs
    | @ 1724 days 18 hours 19 mins 20 secs
    | @ 1168 days 13 hours 14 mins 2 secs
    | @ 159 days 18 hours 32 mins 1 sec
    | @ 40 days 17 hours 32 mins 1 sec
    | @ 42 days 17 hours 32 mins 1 sec
    | @ 306 days 6 hours 27 mins 59 secs ago
    | @ 39 days 17 hours 32 mins 1 sec
    | @ 39 days 17 hours 32 mins 1 sec
    | @ 39 days 17 hours 32 mins 1.4 secs
    | @ 0
    | @ 39 days 17 hours 32 mins 1 sec
    | @ 39 days 17 hours 32 mins 1 sec
    | @ 39 days 17 hours 32 mins 1 sec
    | @ 39 days 17 hours 32 mins 1 sec
    | @ 1168 days 3 hours 14 mins 4 secs
    | @ 39 days 17 hours 32 mins 1 sec
    | @ 39 days 17 hours 32 mins 1 sec
    | @ 39 days 17 hours 32 mins 1 sec
    | @ 39 days 17 hours 32 mins 1 sec
    | @ 39 days 17 hours 32 mins 1 sec
    | @ 39 days 17 hours 32 mins 1 sec
    | @ 39 days 17 hours 32 mins 1 sec
    | @ 39 days 17 hours 32 mins 1 sec
    | @ 39 days 17 hours 32 mins 1 sec
    | @ 39 days 17 hours 32 mins 1 sec
    | @ 39 days 17 hours 32 mins 1 sec
    | @ 39 days 17 hours 32 mins 1 sec
    | @ 43 days 17 hours 32 mins 1 sec
    | @ 45 days 17 hours 32 mins 1 sec
    | @ 45 days 17 hours 32 mins 1 sec
    | @ 308 days 6 hours 27 mins 59 secs ago
    | @ 2 days 6 hours 27 mins 59 secs ago
    | @ 58 days 17 hours 32 mins 1 sec
    | @ 1094 days 17 hours 32 mins 1 sec
    | @ 1459 days 17 hours 32 mins 1 sec
    | @ 9863 days ago
    | @ 159 days 17 hours 32 mins 1 sec
    | @ 1168 days 8 hours 14 mins 1 sec
    | @ 1168 days 2 hours 14 mins 5 secs
    | @ 39 days 17 hours 32 mins
    | @ 41 days 17 hours 32 mins 1 sec
    | @ 44 days 17 hours 32 mins 1 sec
    | @ 6 hours 27 mins 59 secs ago
    | @ 57 days 17 hours 32 mins 1 sec
    | @ 363 days 17 hours 32 mins 1 sec
    | @ 1093 days 17 hours 32 mins 1 sec
(55 rows)

SELECT '' AS date_trunc_week, date_trunc( 'week', timestamp '2004-02-29 15:44:17.71393' ) AS week_trunc;
 date_trunc_week |        week_trunc        
-----------------+--------------------------
                 | Mon Feb 23 00:00:00 2004
(1 row)

-- Test casting within a BETWEEN qualifier
SELECT '' AS "54", d1 - timestamp without time zone '1997-01-02' AS diff
  FROM TIMESTAMP_TBL
  WHERE d1 BETWEEN timestamp without time zone '1902-01-01'
   AND timestamp without time zone '2038-01-01';
 54 |                  diff                  
----+----------------------------------------
    | @ 3 hours 4 mins 5 secs
    | @ 1168 days 12 hours 14 mins 3 secs
    | @ 307 days 6 hours 27 mins 59 secs ago
    | @ 1 day 6 hours 27 mins 59 secs ago
    | @ 362 days 17 hours 32 mins 1 sec
    | @ 1460 days 17 hours 32 mins 1 sec
    | @ 39 days 17 hours 32 mins 2 secs
    | @ 39 days 17 hours 32 mins 1.5 secs
    | @ 39 days 17 hours 32 mins 1.6 secs
    | @ 1724 days 18 hours 19 mins 20 secs
    | @ 1168 days 13 hours 14 mins 2 secs
    | @ 159 days 18 hours 32 mins 1 sec
    | @ 40 days 17 hours 32 mins 1 sec
    | @ 42 days 17 hours 32 mins 1 sec
    | @ 306 days 6 hours 27 mins 59 secs ago
    | @ 39 days 17 hours 32 mins 1 sec
    | @ 39 days 17 hours 32 mins 1 sec
    | @ 39 days 17 hours 32 mins 1.4 secs
    | @ 0
    | @ 39 days 17 hours 32 mins 1 sec
    | @ 39 days 17 hours 32 mins 1 sec
    | @ 39 days 17 hours 32 mins 1 sec
    | @ 39 days 17 hours 32 mins 1 sec
    | @ 1168 days 3 hours 14 mins 4 secs
    | @ 39 days 17 hours 32 mins 1 sec
    | @ 39 days 17 hours 32 mins 1 sec
    | @ 39 days 17 hours 32 mins 1 sec
    | @ 39 days 17 hours 32 mins 1 sec
    | @ 39 days 17 hours 32 mins 1 sec
    | @ 39 days 17 hours 32 mins 1 sec
    | @ 39 days 17 hours 32 mins 1 sec
    | @ 39 days 17 hours 32 mins 1 sec
    | @ 39 days 17 hours 32 mins 1 sec
    | @ 39 days 17 hours 32 mins 1 sec
    | @ 39 days 17 hours 32 mins 1 sec
    | @ 39 days 17 hours 32 mins 1 sec
    | @ 43 days 17 hours 32 mins 1 sec
    | @ 45 days 17 hours 32 mins 1 sec
    | @ 45 days 17 hours 32 mins 1 sec
    | @ 308 days 6 hours 27 mins 59 secs ago
    | @ 2 days 6 hours 27 mins 59 secs ago
    | @ 58 days 17 hours 32 mins 1 sec
    | @ 1094 days 17 hours 32 mins 1 sec
    | @ 1459 days 17 hours 32 mins 1 sec
    | @ 9863 days ago
    | @ 159 days 17 hours 32 mins 1 sec
    | @ 1168 days 8 hours 14 mins 1 sec
    | @ 1168 days 2 hours 14 mins 5 secs
    | @ 39 days 17 hours 32 mins
    | @ 41 days 17 hours 32 mins 1 sec
    | @ 44 days 17 hours 32 mins 1 sec
    | @ 6 hours 27 mins 59 secs ago
    | @ 57 days 17 hours 32 mins 1 sec
    | @ 363 days 17 hours 32 mins 1 sec
    | @ 1093 days 17 hours 32 mins 1 sec
(55 rows)

SELECT '' AS "54", d1 as "timestamp",
   date_part( 'year', d1) AS year, date_part( 'month', d1) AS month,
   date_part( 'day', d1) AS day, date_part( 'hour', d1) AS hour,
   date_part( 'minute', d1) AS minute, date_part( 'second', d1) AS second
   FROM TIMESTAMP_TBL WHERE d1 BETWEEN '1902-01-01' AND '2038-01-01';
 54 |         timestamp          | year | month | day | hour | minute | second 
----+----------------------------+------+-------+-----+------+--------+--------
    | Thu Jan 01 00:00:00 1970   | 1970 |     1 |   1 |    0 |      0 |      0
    | Mon Feb 10 17:32:01 1997   | 1997 |     2 |  10 |   17 |     32 |      1
    | Mon Feb 10 17:32:01 1997   | 1997 |     2 |  10 |   17 |     32 |      1
    | Mon Feb 10 17:32:02 1997   | 1997 |     2 |  10 |   17 |     32 |      2
    | Mon Feb 10 17:32:01.4 1997 | 1997 |     2 |  10 |   17 |     32 |    1.4
    | Mon Feb 10 17:32:01.5 1997 | 1997 |     2 |  10 |   17 |     32 |    1.5
    | Mon Feb 10 17:32:01.6 1997 | 1997 |     2 |  10 |   17 |     32 |    1.6
    | Thu Jan 02 00:00:00 1997   | 1997 |     1 |   2 |    0 |      0 |      0
    | Thu Jan 02 03:04:05 1997   | 1997 |     1 |   2 |    3 |      4 |      5
    | Mon Feb 10 17:32:01 1997   | 1997 |     2 |  10 |   17 |     32 |      1
    | Mon Feb 10 17:32:01 1997   | 1997 |     2 |  10 |   17 |     32 |      1
    | Mon Feb 10 17:32:01 1997   | 1997 |     2 |  10 |   17 |     32 |      1
    | Mon Feb 10 17:32:01 1997   | 1997 |     2 |  10 |   17 |     32 |      1
    | Tue Jun 10 17:32:01 1997   | 1997 |     6 |  10 |   17 |     32 |      1
    | Sat Sep 22 18:19:20 2001   | 2001 |     9 |  22 |   18 |     19 |     20
    | Wed Mar 15 08:14:01 2000   | 2000 |     3 |  15 |    8 |     14 |      1
    | Wed Mar 15 13:14:02 2000   | 2000 |     3 |  15 |   13 |     14 |      2
    | Wed Mar 15 12:14:03 2000   | 2000 |     3 |  15 |   12 |     14 |      3
    | Wed Mar 15 03:14:04 2000   | 2000 |     3 |  15 |    3 |     14 |      4
    | Wed Mar 15 02:14:05 2000   | 2000 |     3 |  15 |    2 |     14 |      5
    | Mon Feb 10 17:32:01 1997   | 1997 |     2 |  10 |   17 |     32 |      1
    | Mon Feb 10 17:32:01 1997   | 1997 |     2 |  10 |   17 |     32 |      1
    | Mon Feb 10 17:32:00 1997   | 1997 |     2 |  10 |   17 |     32 |      0
    | Mon Feb 10 17:32:01 1997   | 1997 |     2 |  10 |   17 |     32 |      1
    | Mon Feb 10 17:32:01 1997   | 1997 |     2 |  10 |   17 |     32 |      1
    | Mon Feb 10 17:32:01 1997   | 1997 |     2 |  10 |   17 |     32 |      1
    | Mon Feb 10 17:32:01 1997   | 1997 |     2 |  10 |   17 |     32 |      1
    | Mon Feb 10 17:32:01 1997   | 1997 |     2 |  10 |   17 |     32 |      1
    | Mon Feb 10 17:32:01 1997   | 1997 |     2 |  10 |   17 |     32 |      1
    | Mon Feb 10 17:32:01 1997   | 1997 |     2 |  10 |   17 |     32 |      1
    | Mon Feb 10 17:32:01 1997   | 1997 |     2 |  10 |   17 |     32 |      1
    | Mon Feb 10 17:32:01 1997   | 1997 |     2 |  10 |   17 |     32 |      1
    | Tue Jun 10 18:32:01 1997   | 1997 |     6 |  10 |   18 |     32 |      1
    | Mon Feb 10 17:32:01 1997   | 1997 |     2 |  10 |   17 |     32 |      1
    | Tue Feb 11 17:32:01 1997   | 1997 |     2 |  11 |   17 |     32 |      1
    | Wed Feb 12 17:32:01 1997   | 1997 |     2 |  12 |   17 |     32 |      1
    | Thu Feb 13 17:32:01 1997   | 1997 |     2 |  13 |   17 |     32 |      1
    | Fri Feb 14 17:32:01 1997   | 1997 |     2 |  14 |   17 |     32 |      1
    | Sat Feb 15 17:32:01 1997   | 1997 |     2 |  15 |   17 |     32 |      1
    | Sun Feb 16 17:32:01 1997   | 1997 |     2 |  16 |   17 |     32 |      1
    | Sun Feb 16 17:32:01 1997   | 1997 |     2 |  16 |   17 |     32 |      1
    | Wed Feb 28 17:32:01 1996   | 1996 |     2 |  28 |   17 |     32 |      1
    | Thu Feb 29 17:32:01 1996   | 1996 |     2 |  29 |   17 |     32 |      1
    | Fri Mar 01 17:32:01 1996   | 1996 |     3 |   1 |   17 |     32 |      1
    | Mon Dec 30 17:32:01 1996   | 1996 |    12 |  30 |   17 |     32 |      1
    | Tue Dec 31 17:32:01 1996   | 1996 |    12 |  31 |   17 |     32 |      1
    | Wed Jan 01 17:32:01 1997   | 1997 |     1 |   1 |   17 |     32 |      1
    | Fri Feb 28 17:32:01 1997   | 1997 |     2 |  28 |   17 |     32 |      1
    | Sat Mar 01 17:32:01 1997   | 1997 |     3 |   1 |   17 |     32 |      1
    | Tue Dec 30 17:32:01 1997   | 1997 |    12 |  30 |   17 |     32 |      1
    | Wed Dec 31 17:32:01 1997   | 1997 |    12 |  31 |   17 |     32 |      1
    | Fri Dec 31 17:32:01 1999   | 1999 |    12 |  31 |   17 |     32 |      1
    | Sat Jan 01 17:32:01 2000   | 2000 |     1 |   1 |   17 |     32 |      1
    | Sun Dec 31 17:32:01 2000   | 2000 |    12 |  31 |   17 |     32 |      1
    | Mon Jan 01 17:32:01 2001   | 2001 |     1 |   1 |   17 |     32 |      1
(55 rows)

SELECT '' AS "54", d1 as "timestamp",
   date_part( 'quarter', d1) AS quarter, date_part( 'msec', d1) AS msec,
   date_part( 'usec', d1) AS usec
   FROM TIMESTAMP_TBL WHERE d1 BETWEEN '1902-01-01' AND '2038-01-01';
 54 |         timestamp          | quarter | msec  |   usec   
----+----------------------------+---------+-------+----------
    | Thu Jan 01 00:00:00 1970   |       1 |     0 |        0
    | Mon Feb 10 17:32:01 1997   |       1 |  1000 |  1000000
    | Mon Feb 10 17:32:01 1997   |       1 |  1000 |  1000000
    | Mon Feb 10 17:32:02 1997   |       1 |  2000 |  2000000
    | Mon Feb 10 17:32:01.4 1997 |       1 |  1400 |  1400000
    | Mon Feb 10 17:32:01.5 1997 |       1 |  1500 |  1500000
    | Mon Feb 10 17:32:01.6 1997 |       1 |  1600 |  1600000
    | Thu Jan 02 00:00:00 1997   |       1 |     0 |        0
    | Thu Jan 02 03:04:05 1997   |       1 |  5000 |  5000000
    | Mon Feb 10 17:32:01 1997   |       1 |  1000 |  1000000
    | Mon Feb 10 17:32:01 1997   |       1 |  1000 |  1000000
    | Mon Feb 10 17:32:01 1997   |       1 |  1000 |  1000000
    | Mon Feb 10 17:32:01 1997   |       1 |  1000 |  1000000
    | Tue Jun 10 17:32:01 1997   |       2 |  1000 |  1000000
    | Sat Sep 22 18:19:20 2001   |       3 | 20000 | 20000000
    | Wed Mar 15 08:14:01 2000   |       1 |  1000 |  1000000
    | Wed Mar 15 13:14:02 2000   |       1 |  2000 |  2000000
    | Wed Mar 15 12:14:03 2000   |       1 |  3000 |  3000000
    | Wed Mar 15 03:14:04 2000   |       1 |  4000 |  4000000
    | Wed Mar 15 02:14:05 2000   |       1 |  5000 |  5000000
    | Mon Feb 10 17:32:01 1997   |       1 |  1000 |  1000000
    | Mon Feb 10 17:32:01 1997   |       1 |  1000 |  1000000
    | Mon Feb 10 17:32:00 1997   |       1 |     0 |        0
    | Mon Feb 10 17:32:01 1997   |       1 |  1000 |  1000000
    | Mon Feb 10 17:32:01 1997   |       1 |  1000 |  1000000
    | Mon Feb 10 17:32:01 1997   |       1 |  1000 |  1000000
    | Mon Feb 10 17:32:01 1997   |       1 |  1000 |  1000000
    | Mon Feb 10 17:32:01 1997   |       1 |  1000 |  1000000
    | Mon Feb 10 17:32:01 1997   |       1 |  1000 |  1000000
    | Mon Feb 10 17:32:01 1997   |       1 |  1000 |  1000000
    | Mon Feb 10 17:32:01 1997   |       1 |  1000 |  1000000
    | Mon Feb 10 17:32:01 1997   |       1 |  1000 |  1000000
    | Tue Jun 10 18:32:01 1997   |       2 |  1000 |  1000000
    | Mon Feb 10 17:32:01 1997   |       1 |  1000 |  1000000
    | Tue Feb 11 17:32:01 1997   |       1 |  1000 |  1000000
    | Wed Feb 12 17:32:01 1997   |       1 |  1000 |  1000000
    | Thu Feb 13 17:32:01 1997   |       1 |  1000 |  1000000
    | Fri Feb 14 17:32:01 1997   |       1 |  1000 |  1000000
    | Sat Feb 15 17:32:01 1997   |       1 |  1000 |  1000000
    | Sun Feb 16 17:32:01 1997   |       1 |  1000 |  1000000
    | Sun Feb 16 17:32:01 1997   |       1 |  1000 |  1000000
    | Wed Feb 28 17:32:01 1996   |       1 |  1000 |  1000000
    | Thu Feb 29 17:32:01 1996   |       1 |  1000 |  1000000
    | Fri Mar 01 17:32:01 1996   |       1 |  1000 |  1000000
    | Mon Dec 30 17:32:01 1996   |       4 |  1000 |  1000000
    | Tue Dec 31 17:32:01 1996   |       4 |  1000 |  1000000
    | Wed Jan 01 17:32:01 1997   |       1 |  1000 |  1000000
    | Fri Feb 28 17:32:01 1997   |       1 |  1000 |  1000000
    | Sat Mar 01 17:32:01 1997   |       1 |  1000 |  1000000
    | Tue Dec 30 17:32:01 1997   |       4 |  1000 |  1000000
    | Wed Dec 31 17:32:01 1997   |       4 |  1000 |  1000000
    | Fri Dec 31 17:32:01 1999   |       4 |  1000 |  1000000
    | Sat Jan 01 17:32:01 2000   |       1 |  1000 |  1000000
    | Sun Dec 31 17:32:01 2000   |       4 |  1000 |  1000000
    | Mon Jan 01 17:32:01 2001   |       1 |  1000 |  1000000
(55 rows)

SELECT '' AS "54", d1 as "timestamp",
   date_part( 'isoyear', d1) AS isoyear, date_part( 'week', d1) AS week,
   date_part( 'dow', d1) AS dow
   FROM TIMESTAMP_TBL WHERE d1 BETWEEN '1902-01-01' AND '2038-01-01';
 54 |         timestamp          | isoyear | week | dow 
----+----------------------------+---------+------+-----
    | Thu Jan 01 00:00:00 1970   |    1970 |    1 |   4
    | Mon Feb 10 17:32:01 1997   |    1997 |    7 |   1
    | Mon Feb 10 17:32:01 1997   |    1997 |    7 |   1
    | Mon Feb 10 17:32:02 1997   |    1997 |    7 |   1
    | Mon Feb 10 17:32:01.4 1997 |    1997 |    7 |   1
    | Mon Feb 10 17:32:01.5 1997 |    1997 |    7 |   1
    | Mon Feb 10 17:32:01.6 1997 |    1997 |    7 |   1
    | Thu Jan 02 00:00:00 1997   |    1997 |    1 |   4
    | Thu Jan 02 03:04:05 1997   |    1997 |    1 |   4
    | Mon Feb 10 17:32:01 1997   |    1997 |    7 |   1
    | Mon Feb 10 17:32:01 1997   |    1997 |    7 |   1
    | Mon Feb 10 17:32:01 1997   |    1997 |    7 |   1
    | Mon Feb 10 17:32:01 1997   |    1997 |    7 |   1
    | Tue Jun 10 17:32:01 1997   |    1997 |   24 |   2
    | Sat Sep 22 18:19:20 2001   |    2001 |   38 |   6
    | Wed Mar 15 08:14:01 2000   |    2000 |   11 |   3
    | Wed Mar 15 13:14:02 2000   |    2000 |   11 |   3
    | Wed Mar 15 12:14:03 2000   |    2000 |   11 |   3
    | Wed Mar 15 03:14:04 2000   |    2000 |   11 |   3
    | Wed Mar 15 02:14:05 2000   |    2000 |   11 |   3
    | Mon Feb 10 17:32:01 1997   |    1997 |    7 |   1
    | Mon Feb 10 17:32:01 1997   |    1997 |    7 |   1
    | Mon Feb 10 17:32:00 1997   |    1997 |    7 |   1
    | Mon Feb 10 17:32:01 1997   |    1997 |    7 |   1
    | Mon Feb 10 17:32:01 1997   |    1997 |    7 |   1
    | Mon Feb 10 17:32:01 1997   |    1997 |    7 |   1
    | Mon Feb 10 17:32:01 1997   |    1997 |    7 |   1
    | Mon Feb 10 17:32:01 1997   |    1997 |    7 |   1
    | Mon Feb 10 17:32:01 1997   |    1997 |    7 |   1
    | Mon Feb 10 17:32:01 1997   |    1997 |    7 |   1
    | Mon Feb 10 17:32:01 1997   |    1997 |    7 |   1
    | Mon Feb 10 17:32:01 1997   |    1997 |    7 |   1
    | Tue Jun 10 18:32:01 1997   |    1997 |   24 |   2
    | Mon Feb 10 17:32:01 1997   |    1997 |    7 |   1
    | Tue Feb 11 17:32:01 1997   |    1997 |    7 |   2
    | Wed Feb 12 17:32:01 1997   |    1997 |    7 |   3
    | Thu Feb 13 17:32:01 1997   |    1997 |    7 |   4
    | Fri Feb 14 17:32:01 1997   |    1997 |    7 |   5
    | Sat Feb 15 17:32:01 1997   |    1997 |    7 |   6
    | Sun Feb 16 17:32:01 1997   |    1997 |    7 |   0
    | Sun Feb 16 17:32:01 1997   |    1997 |    7 |   0
    | Wed Feb 28 17:32:01 1996   |    1996 |    9 |   3
    | Thu Feb 29 17:32:01 1996   |    1996 |    9 |   4
    | Fri Mar 01 17:32:01 1996   |    1996 |    9 |   5
    | Mon Dec 30 17:32:01 1996   |    1997 |    1 |   1
    | Tue Dec 31 17:32:01 1996   |    1997 |    1 |   2
    | Wed Jan 01 17:32:01 1997   |    1997 |    1 |   3
    | Fri Feb 28 17:32:01 1997   |    1997 |    9 |   5
    | Sat Mar 01 17:32:01 1997   |    1997 |    9 |   6
    | Tue Dec 30 17:32:01 1997   |    1998 |    1 |   2
    | Wed Dec 31 17:32:01 1997   |    1998 |    1 |   3
    | Fri Dec 31 17:32:01 1999   |    1999 |   52 |   5
    | Sat Jan 01 17:32:01 2000   |    1999 |   52 |   6
    | Sun Dec 31 17:32:01 2000   |    2000 |   52 |   0
    | Mon Jan 01 17:32:01 2001   |    2001 |    1 |   1
(55 rows)

-- TO_CHAR()
SELECT '' AS to_char_1, to_char(d1, 'DAY Day day DY Dy dy MONTH Month month RM MON Mon mon') 
   FROM TIMESTAMP_TBL;
 to_char_1 |                                         to_char                                          
-----------+------------------------------------------------------------------------------------------
           | THURSDAY  Thursday  thursday  THU Thu thu JANUARY   January   january   I    JAN Jan jan
           | WEDNESDAY Wednesday wednesday WED Wed wed MARCH     March     march     III  MAR Mar mar
           | SATURDAY  Saturday  saturday  SAT Sat sat FEBRUARY  February  february  II   FEB Feb feb
           | TUESDAY   Tuesday   tuesday   TUE Tue tue FEBRUARY  February  february  II   FEB Feb feb
           | THURSDAY  Thursday  thursday  THU Thu thu FEBRUARY  February  february  II   FEB Feb feb
           | SATURDAY  Saturday  saturday  SAT Sat sat FEBRUARY  February  february  II   FEB Feb feb
           | THURSDAY  Thursday  thursday  THU Thu thu FEBRUARY  February  february  II   FEB Feb feb
           | TUESDAY   Tuesday   tuesday   TUE Tue tue DECEMBER  December  december  XII  DEC Dec dec
           | TUESDAY   Tuesday   tuesday   TUE Tue tue DECEMBER  December  december  XII  DEC Dec dec
           | MONDAY    Monday    monday    MON Mon mon JANUARY   January   january   I    JAN Jan jan
           | MONDAY    Monday    monday    MON Mon mon FEBRUARY  February  february  II   FEB Feb feb
           | MONDAY    Monday    monday    MON Mon mon FEBRUARY  February  february  II   FEB Feb feb
           | MONDAY    Monday    monday    MON Mon mon FEBRUARY  February  february  II   FEB Feb feb
           | SATURDAY  Saturday  saturday  SAT Sat sat SEPTEMBER September september IX   SEP Sep sep
           | WEDNESDAY Wednesday wednesday WED Wed wed MARCH     March     march     III  MAR Mar mar
           | TUESDAY   Tuesday   tuesday   TUE Tue tue JUNE      June      june      VI   JUN Jun jun
           | TUESDAY   Tuesday   tuesday   TUE Tue tue FEBRUARY  February  february  II   FEB Feb feb
           | THURSDAY  Thursday  thursday  THU Thu thu FEBRUARY  February  february  II   FEB Feb feb
           | TUESDAY   Tuesday   tuesday   TUE Tue tue FEBRUARY  February  february  II   FEB Feb feb
           | FRIDAY    Friday    friday    FRI Fri fri MARCH     March     march     III  MAR Mar mar
           | THURSDAY  Thursday  thursday  THU Thu thu JANUARY   January   january   I    JAN Jan jan
           | TUESDAY   Tuesday   tuesday   TUE Tue tue JUNE      June      june      VI   JUN Jun jun
           | WEDNESDAY Wednesday wednesday WED Wed wed MARCH     March     march     III  MAR Mar mar
           | WEDNESDAY Wednesday wednesday WED Wed wed MARCH     March     march     III  MAR Mar mar
           | MONDAY    Monday    monday    MON Mon mon FEBRUARY  February  february  II   FEB Feb feb
           | WEDNESDAY Wednesday wednesday WED Wed wed FEBRUARY  February  february  II   FEB Feb feb
           | SATURDAY  Saturday  saturday  SAT Sat sat FEBRUARY  February  february  II   FEB Feb feb
           | TUESDAY   Tuesday   tuesday   TUE Tue tue FEBRUARY  February  february  II   FEB Feb feb
           | SATURDAY  Saturday  saturday  SAT Sat sat FEBRUARY  February  february  II   FEB Feb feb
           | WEDNESDAY Wednesday wednesday WED Wed wed JANUARY   January   january   I    JAN Jan jan
           | FRIDAY    Friday    friday    FRI Fri fri FEBRUARY  February  february  II   FEB Feb feb
           | WEDNESDAY Wednesday wednesday WED Wed wed DECEMBER  December  december  XII  DEC Dec dec
           | FRIDAY    Friday    friday    FRI Fri fri DECEMBER  December  december  XII  DEC Dec dec
           | 
           | 
           | MONDAY    Monday    monday    MON Mon mon FEBRUARY  February  february  II   FEB Feb feb
           | MONDAY    Monday    monday    MON Mon mon FEBRUARY  February  february  II   FEB Feb feb
           | MONDAY    Monday    monday    MON Mon mon FEBRUARY  February  february  II   FEB Feb feb
           | THURSDAY  Thursday  thursday  THU Thu thu JANUARY   January   january   I    JAN Jan jan
           | MONDAY    Monday    monday    MON Mon mon FEBRUARY  February  february  II   FEB Feb feb
           | MONDAY    Monday    monday    MON Mon mon FEBRUARY  February  february  II   FEB Feb feb
           | MONDAY    Monday    monday    MON Mon mon FEBRUARY  February  february  II   FEB Feb feb
           | MONDAY    Monday    monday    MON Mon mon FEBRUARY  February  february  II   FEB Feb feb
           | WEDNESDAY Wednesday wednesday WED Wed wed MARCH     March     march     III  MAR Mar mar
           | MONDAY    Monday    monday    MON Mon mon FEBRUARY  February  february  II   FEB Feb feb
           | MONDAY    Monday    monday    MON Mon mon FEBRUARY  February  february  II   FEB Feb feb
           | MONDAY    Monday    monday    MON Mon mon FEBRUARY  February  february  II   FEB Feb feb
           | MONDAY    Monday    monday    MON Mon mon FEBRUARY  February  february  II   FEB Feb feb
           | MONDAY    Monday    monday    MON Mon mon FEBRUARY  February  february  II   FEB Feb feb
           | MONDAY    Monday    monday    MON Mon mon FEBRUARY  February  february  II   FEB Feb feb
           | MONDAY    Monday    monday    MON Mon mon FEBRUARY  February  february  II   FEB Feb feb
           | MONDAY    Monday    monday    MON Mon mon FEBRUARY  February  february  II   FEB Feb feb
           | MONDAY    Monday    monday    MON Mon mon FEBRUARY  February  february  II   FEB Feb feb
           | MONDAY    Monday    monday    MON Mon mon FEBRUARY  February  february  II   FEB Feb feb
           | MONDAY    Monday    monday    MON Mon mon FEBRUARY  February  february  II   FEB Feb feb
           | MONDAY    Monday    monday    MON Mon mon FEBRUARY  February  february  II   FEB Feb feb
           | FRIDAY    Friday    friday    FRI Fri fri FEBRUARY  February  february  II   FEB Feb feb
           | SUNDAY    Sunday    sunday    SUN Sun sun FEBRUARY  February  february  II   FEB Feb feb
           | THURSDAY  Thursday  thursday  THU Thu thu FEBRUARY  February  february  II   FEB Feb feb
           | SUNDAY    Sunday    sunday    SUN Sun sun FEBRUARY  February  february  II   FEB Feb feb
           | WEDNESDAY Wednesday wednesday WED Wed wed FEBRUARY  February  february  II   FEB Feb feb
           | MONDAY    Monday    monday    MON Mon mon DECEMBER  December  december  XII  DEC Dec dec
           | SATURDAY  Saturday  saturday  SAT Sat sat MARCH     March     march     III  MAR Mar mar
           | SATURDAY  Saturday  saturday  SAT Sat sat JANUARY   January   january   I    JAN Jan jan
           | SUNDAY    Sunday    sunday    SUN Sun sun DECEMBER  December  december  XII  DEC Dec dec
(65 rows)

SELECT '' AS to_char_2, to_char(d1, 'FMDAY FMDay FMday FMMONTH FMMonth FMmonth FMRM')
   FROM TIMESTAMP_TBL;
 to_char_2 |                           to_char                            
-----------+--------------------------------------------------------------
           | MONDAY Monday monday FEBRUARY February february II
           | MONDAY Monday monday FEBRUARY February february II
           | MONDAY Monday monday FEBRUARY February february II
           | SATURDAY Saturday saturday SEPTEMBER September september IX
           | WEDNESDAY Wednesday wednesday MARCH March march III
           | TUESDAY Tuesday tuesday JUNE June june VI
           | TUESDAY Tuesday tuesday FEBRUARY February february II
           | THURSDAY Thursday thursday FEBRUARY February february II
           | TUESDAY Tuesday tuesday FEBRUARY February february II
           | FRIDAY Friday friday MARCH March march III
           | 
           | 
           | MONDAY Monday monday FEBRUARY February february II
           | MONDAY Monday monday FEBRUARY February february II
           | MONDAY Monday monday FEBRUARY February february II
           | THURSDAY Thursday thursday JANUARY January january I
           | MONDAY Monday monday FEBRUARY February february II
           | MONDAY Monday monday FEBRUARY February february II
           | MONDAY Monday monday FEBRUARY February february II
           | MONDAY Monday monday FEBRUARY February february II
           | WEDNESDAY Wednesday wednesday MARCH March march III
           | MONDAY Monday monday FEBRUARY February february II
           | MONDAY Monday monday FEBRUARY February february II
           | MONDAY Monday monday FEBRUARY February february II
           | MONDAY Monday monday FEBRUARY February february II
           | MONDAY Monday monday FEBRUARY February february II
           | MONDAY Monday monday FEBRUARY February february II
           | MONDAY Monday monday FEBRUARY February february II
           | MONDAY Monday monday FEBRUARY February february II
           | MONDAY Monday monday FEBRUARY February february II
           | MONDAY Monday monday FEBRUARY February february II
           | MONDAY Monday monday FEBRUARY February february II
           | MONDAY Monday monday FEBRUARY February february II
           | FRIDAY Friday friday FEBRUARY February february II
           | SUNDAY Sunday sunday FEBRUARY February february II
           | THURSDAY Thursday thursday FEBRUARY February february II
           | SUNDAY Sunday sunday FEBRUARY February february II
           | WEDNESDAY Wednesday wednesday FEBRUARY February february II
           | MONDAY Monday monday DECEMBER December december XII
           | SATURDAY Saturday saturday MARCH March march III
           | SATURDAY Saturday saturday JANUARY January january I
           | SUNDAY Sunday sunday DECEMBER December december XII
           | THURSDAY Thursday thursday JANUARY January january I
           | TUESDAY Tuesday tuesday JUNE June june VI
           | WEDNESDAY Wednesday wednesday MARCH March march III
           | WEDNESDAY Wednesday wednesday MARCH March march III
           | MONDAY Monday monday FEBRUARY February february II
           | WEDNESDAY Wednesday wednesday FEBRUARY February february II
           | SATURDAY Saturday saturday FEBRUARY February february II
           | TUESDAY Tuesday tuesday FEBRUARY February february II
           | SATURDAY Saturday saturday FEBRUARY February february II
           | WEDNESDAY Wednesday wednesday JANUARY January january I
           | FRIDAY Friday friday FEBRUARY February february II
           | WEDNESDAY Wednesday wednesday DECEMBER December december XII
           | FRIDAY Friday friday DECEMBER December december XII
           | THURSDAY Thursday thursday JANUARY January january I
           | WEDNESDAY Wednesday wednesday MARCH March march III
           | SATURDAY Saturday saturday FEBRUARY February february II
           | TUESDAY Tuesday tuesday FEBRUARY February february II
           | THURSDAY Thursday thursday FEBRUARY February february II
           | SATURDAY Saturday saturday FEBRUARY February february II
           | THURSDAY Thursday thursday FEBRUARY February february II
           | TUESDAY Tuesday tuesday DECEMBER December december XII
           | TUESDAY Tuesday tuesday DECEMBER December december XII
           | MONDAY Monday monday JANUARY January january I
(65 rows)

SELECT '' AS to_char_3, to_char(d1, 'Y,YYY YYYY YYY YY Y CC Q MM WW DDD DD D J')
   FROM TIMESTAMP_TBL;
 to_char_3 |                     to_char                     
-----------+-------------------------------------------------
           | 1,997 1997 997 97 7 20 1 02 06 041 10 2 2450490
           | 1,997 1997 997 97 7 20 1 02 06 041 10 2 2450490
           | 1,997 1997 997 97 7 20 1 02 06 041 10 2 2450490
           | 2,001 2001 001 01 1 21 3 09 38 265 22 7 2452175
           | 2,000 2000 000 00 0 20 1 03 11 075 15 4 2451619
           | 1,997 1997 997 97 7 20 2 06 23 161 10 3 2450610
           | 1,997 1997 997 97 7 20 1 02 06 042 11 3 2450491
           | 1,997 1997 997 97 7 20 1 02 07 044 13 5 2450493
           | 1,897 1897 897 97 7 19 1 02 07 047 16 3 2413972
           | 1,996 1996 996 96 6 20 1 03 09 061 01 6 2450144
           | 
           | 
           | 1,997 1997 997 97 7 20 1 02 06 041 10 2 2450490
           | 1,997 1997 997 97 7 20 1 02 06 041 10 2 2450490
           | 1,997 1997 997 97 7 20 1 02 06 041 10 2 2450490
           | 1,997 1997 997 97 7 20 1 01 01 002 02 5 2450451
           | 1,997 1997 997 97 7 20 1 02 06 041 10 2 2450490
           | 1,997 1997 997 97 7 20 1 02 06 041 10 2 2450490
           | 1,997 1997 997 97 7 20 1 02 06 041 10 2 2450490
           | 1,997 1997 997 97 7 20 1 02 06 041 10 2 2450490
           | 2,000 2000 000 00 0 20 1 03 11 075 15 4 2451619
           | 1,997 1997 997 97 7 20 1 02 06 041 10 2 2450490
           | 1,997 1997 997 97 7 20 1 02 06 041 10 2 2450490
           | 1,997 1997 997 97 7 20 1 02 06 041 10 2 2450490
           | 1,997 1997 997 97 7 20 1 02 06 041 10 2 2450490
           | 1,997 1997 997 97 7 20 1 02 06 041 10 2 2450490
           | 1,997 1997 997 97 7 20 1 02 06 041 10 2 2450490
           | 1,997 1997 997 97 7 20 1 02 06 041 10 2 2450490
           | 1,997 1997 997 97 7 20 1 02 06 041 10 2 2450490
           | 1,997 1997 997 97 7 20 1 02 06 041 10 2 2450490
           | 1,997 1997 997 97 7 20 1 02 06 041 10 2 2450490
           | 1,997 1997 997 97 7 20 1 02 06 041 10 2 2450490
           | 1,997 1997 997 97 7 20 1 02 06 041 10 2 2450490
           | 1,997 1997 997 97 7 20 1 02 07 045 14 6 2450494
           | 1,997 1997 997 97 7 20 1 02 07 047 16 1 2450496
           | 0,597 0597 597 97 7 06 1 02 07 047 16 5 1939157
           | 1,997 1997 997 97 7 20 1 02 07 047 16 1 2450496
           | 1,996 1996 996 96 6 20 1 02 09 059 28 4 2450142
           | 1,996 1996 996 96 6 20 4 12 53 365 30 2 2450448
           | 1,997 1997 997 97 7 20 1 03 09 060 01 7 2450509
           | 2,000 2000 000 00 0 20 1 01 01 001 01 7 2451545
           | 2,000 2000 000 00 0 20 4 12 53 366 31 1 2451910
           | 1,970 1970 970 70 0 20 1 01 01 001 01 5 2440588
           | 1,997 1997 997 97 7 20 2 06 23 161 10 3 2450610
           | 2,000 2000 000 00 0 20 1 03 11 075 15 4 2451619
           | 2,000 2000 000 00 0 20 1 03 11 075 15 4 2451619
           | 1,997 1997 997 97 7 20 1 02 06 041 10 2 2450490
           | 1,997 1997 997 97 7 20 1 02 07 043 12 4 2450492
           | 1,997 1997 997 97 7 20 1 02 07 046 15 7 2450495
           | 0,097 0097 097 97 7 01 1 02 07 047 16 3 1686042
           | 1,697 1697 697 97 7 17 1 02 07 047 16 7 2340924
           | 1,997 1997 997 97 7 20 1 01 01 001 01 4 2450450
           | 1,997 1997 997 97 7 20 1 02 09 059 28 6 2450508
           | 1,997 1997 997 97 7 20 4 12 53 365 31 4 2450814
           | 1,999 1999 999 99 9 20 4 12 53 365 31 6 2451544
           | 1,997 1997 997 97 7 20 1 01 01 002 02 5 2450451
           | 2,000 2000 000 00 0 20 1 03 11 075 15 4 2451619
           | 0,097 0097 097 97 7 01 1 02 07 047 16 7 1756536
           | 1,097 1097 097 97 7 11 1 02 07 047 16 3 2121778
           | 1,797 1797 797 97 7 18 1 02 07 047 16 5 2377448
           | 2,097 2097 097 97 7 21 1 02 07 047 16 7 2487021
           | 1,996 1996 996 96 6 20 1 02 09 060 29 5 2450143
           | 1,996 1996 996 96 6 20 4 12 53 366 31 3 2450449
           | 1,997 1997 997 97 7 20 4 12 52 364 30 3 2450813
           | 2,001 2001 001 01 1 21 1 01 01 001 01 2 2451911
(65 rows)

SELECT '' AS to_char_4, to_char(d1, 'FMY,YYY FMYYYY FMYYY FMYY FMY FMCC FMQ FMMM FMWW FMDDD FMDD FMD FMJ') 
   FROM TIMESTAMP_TBL;
 to_char_4 |                     to_char                     
-----------+-------------------------------------------------
           | 1,997 1997 997 97 7 20 1 2 6 41 10 2 2450490
           | 1,997 1997 997 97 7 20 1 2 6 41 10 2 2450490
           | 1,997 1997 997 97 7 20 1 2 6 41 10 2 2450490
           | 2,001 2001 001 01 1 21 3 9 38 265 22 7 2452175
           | 2,000 2000 000 00 0 20 1 3 11 75 15 4 2451619
           | 1,997 1997 997 97 7 20 2 6 23 161 10 3 2450610
           | 1,997 1997 997 97 7 20 1 2 6 42 11 3 2450491
           | 1,997 1997 997 97 7 20 1 2 7 44 13 5 2450493
           | 1,897 1897 897 97 7 19 1 2 7 47 16 3 2413972
           | 1,996 1996 996 96 6 20 1 3 9 61 1 6 2450144
           | 
           | 
           | 1,997 1997 997 97 7 20 1 2 6 41 10 2 2450490
           | 1,997 1997 997 97 7 20 1 2 6 41 10 2 2450490
           | 1,997 1997 997 97 7 20 1 2 6 41 10 2 2450490
           | 1,997 1997 997 97 7 20 1 1 1 2 2 5 2450451
           | 1,997 1997 997 97 7 20 1 2 6 41 10 2 2450490
           | 1,997 1997 997 97 7 20 1 2 6 41 10 2 2450490
           | 1,997 1997 997 97 7 20 1 2 6 41 10 2 2450490
           | 1,997 1997 997 97 7 20 1 2 6 41 10 2 2450490
           | 2,000 2000 000 00 0 20 1 3 11 75 15 4 2451619
           | 1,997 1997 997 97 7 20 1 2 6 41 10 2 2450490
           | 1,997 1997 997 97 7 20 1 2 6 41 10 2 2450490
           | 1,997 1997 997 97 7 20 1 2 6 41 10 2 2450490
           | 1,997 1997 997 97 7 20 1 2 6 41 10 2 2450490
           | 1,997 1997 997 97 7 20 1 2 6 41 10 2 2450490
           | 1,997 1997 997 97 7 20 1 2 6 41 10 2 2450490
           | 1,997 1997 997 97 7 20 1 2 6 41 10 2 2450490
           | 1,997 1997 997 97 7 20 1 2 6 41 10 2 2450490
           | 1,997 1997 997 97 7 20 1 2 6 41 10 2 2450490
           | 1,997 1997 997 97 7 20 1 2 6 41 10 2 2450490
           | 1,997 1997 997 97 7 20 1 2 6 41 10 2 2450490
           | 1,997 1997 997 97 7 20 1 2 6 41 10 2 2450490
           | 1,997 1997 997 97 7 20 1 2 7 45 14 6 2450494
           | 1,997 1997 997 97 7 20 1 2 7 47 16 1 2450496
           | 0,597 597 597 97 7 6 1 2 7 47 16 5 1939157
           | 1,997 1997 997 97 7 20 1 2 7 47 16 1 2450496
           | 1,996 1996 996 96 6 20 1 2 9 59 28 4 2450142
           | 1,996 1996 996 96 6 20 4 12 53 365 30 2 2450448
           | 1,997 1997 997 97 7 20 1 3 9 60 1 7 2450509
           | 2,000 2000 000 00 0 20 1 1 1 1 1 7 2451545
           | 2,000 2000 000 00 0 20 4 12 53 366 31 1 2451910
           | 1,970 1970 970 70 0 20 1 1 1 1 1 5 2440588
           | 1,997 1997 997 97 7 20 2 6 23 161 10 3 2450610
           | 2,000 2000 000 00 0 20 1 3 11 75 15 4 2451619
           | 2,000 2000 000 00 0 20 1 3 11 75 15 4 2451619
           | 1,997 1997 997 97 7 20 1 2 6 41 10 2 2450490
           | 1,997 1997 997 97 7 20 1 2 7 43 12 4 2450492
           | 1,997 1997 997 97 7 20 1 2 7 46 15 7 2450495
           | 0,097 97 097 97 7 1 1 2 7 47 16 3 1686042
           | 1,697 1697 697 97 7 17 1 2 7 47 16 7 2340924
           | 1,997 1997 997 97 7 20 1 1 1 1 1 4 2450450
           | 1,997 1997 997 97 7 20 1 2 9 59 28 6 2450508
           | 1,997 1997 997 97 7 20 4 12 53 365 31 4 2450814
           | 1,999 1999 999 99 9 20 4 12 53 365 31 6 2451544
           | 1,997 1997 997 97 7 20 1 1 1 2 2 5 2450451
           | 2,000 2000 000 00 0 20 1 3 11 75 15 4 2451619
           | 0,097 97 097 97 7 1 1 2 7 47 16 7 1756536
           | 1,097 1097 097 97 7 11 1 2 7 47 16 3 2121778
           | 1,797 1797 797 97 7 18 1 2 7 47 16 5 2377448
           | 2,097 2097 097 97 7 21 1 2 7 47 16 7 2487021
           | 1,996 1996 996 96 6 20 1 2 9 60 29 5 2450143
           | 1,996 1996 996 96 6 20 4 12 53 366 31 3 2450449
           | 1,997 1997 997 97 7 20 4 12 52 364 30 3 2450813
           | 2,001 2001 001 01 1 21 1 1 1 1 1 2 2451911
(65 rows)

SELECT '' AS to_char_5, to_char(d1, 'HH HH12 HH24 MI SS SSSS') 
   FROM TIMESTAMP_TBL;
 to_char_5 |       to_char        
-----------+----------------------
           | 05 05 17 32 02 63122
           | 05 05 17 32 01 63121
           | 05 05 17 32 01 63121
           | 06 06 18 19 20 65960
           | 01 01 13 14 02 47642
           | 06 06 18 32 01 66721
           | 05 05 17 32 01 63121
           | 05 05 17 32 01 63121
           | 05 05 17 32 01 63121
           | 05 05 17 32 01 63121
           | 
           | 
           | 05 05 17 32 01 63121
           | 05 05 17 32 01 63121
           | 05 05 17 32 01 63121
           | 12 12 00 00 00 0
           | 05 05 17 32 01 63121
           | 05 05 17 32 01 63121
           | 05 05 17 32 01 63121
           | 05 05 17 32 01 63121
           | 03 03 03 14 04 11644
           | 05 05 17 32 01 63121
           | 05 05 17 32 01 63121
           | 05 05 17 32 01 63121
           | 05 05 17 32 01 63121
           | 05 05 17 32 01 63121
           | 05 05 17 32 01 63121
           | 05 05 17 32 01 63121
           | 05 05 17 32 01 63121
           | 05 05 17 32 01 63121
           | 05 05 17 32 01 63121
           | 05 05 17 32 01 63121
           | 05 05 17 32 01 63121
           | 05 05 17 32 01 63121
           | 05 05 17 32 01 63121
           | 05 05 17 32 01 63121
           | 05 05 17 32 01 63121
           | 05 05 17 32 01 63121
           | 05 05 17 32 01 63121
           | 05 05 17 32 01 63121
           | 05 05 17 32 01 63121
           | 05 05 17 32 01 63121
           | 12 12 00 00 00 0
           | 05 05 17 32 01 63121
           | 08 08 08 14 01 29641
           | 02 02 02 14 05 8045
           | 05 05 17 32 00 63120
           | 05 05 17 32 01 63121
           | 05 05 17 32 01 63121
           | 05 05 17 32 01 63121
           | 05 05 17 32 01 63121
           | 05 05 17 32 01 63121
           | 05 05 17 32 01 63121
           | 05 05 17 32 01 63121
           | 05 05 17 32 01 63121
           | 03 03 03 04 05 11045
           | 12 12 12 14 03 44043
           | 05 05 17 32 01 63121
           | 05 05 17 32 01 63121
           | 05 05 17 32 01 63121
           | 05 05 17 32 01 63121
           | 05 05 17 32 01 63121
           | 05 05 17 32 01 63121
           | 05 05 17 32 01 63121
           | 05 05 17 32 01 63121
(65 rows)

SELECT '' AS to_char_6, to_char(d1, E'"HH:MI:SS is" HH:MI:SS "\\"text between quote marks\\""') 
   FROM TIMESTAMP_TBL;
 to_char_6 |                     to_char                     
-----------+-------------------------------------------------
           | HH:MI:SS is 05:32:02 "text between quote marks"
           | HH:MI:SS is 05:32:01 "text between quote marks"
           | HH:MI:SS is 05:32:01 "text between quote marks"
           | HH:MI:SS is 06:19:20 "text between quote marks"
           | HH:MI:SS is 01:14:02 "text between quote marks"
           | HH:MI:SS is 06:32:01 "text between quote marks"
           | HH:MI:SS is 05:32:01 "text between quote marks"
           | HH:MI:SS is 05:32:01 "text between quote marks"
           | HH:MI:SS is 05:32:01 "text between quote marks"
           | HH:MI:SS is 05:32:01 "text between quote marks"
           | 
           | 
           | HH:MI:SS is 05:32:01 "text between quote marks"
           | HH:MI:SS is 05:32:01 "text between quote marks"
           | HH:MI:SS is 05:32:01 "text between quote marks"
           | HH:MI:SS is 12:00:00 "text between quote marks"
           | HH:MI:SS is 05:32:01 "text between quote marks"
           | HH:MI:SS is 05:32:01 "text between quote marks"
           | HH:MI:SS is 05:32:01 "text between quote marks"
           | HH:MI:SS is 05:32:01 "text between quote marks"
           | HH:MI:SS is 03:14:04 "text between quote marks"
           | HH:MI:SS is 05:32:01 "text between quote marks"
           | HH:MI:SS is 05:32:01 "text between quote marks"
           | HH:MI:SS is 05:32:01 "text between quote marks"
           | HH:MI:SS is 05:32:01 "text between quote marks"
           | HH:MI:SS is 05:32:01 "text between quote marks"
           | HH:MI:SS is 05:32:01 "text between quote marks"
           | HH:MI:SS is 05:32:01 "text between quote marks"
           | HH:MI:SS is 05:32:01 "text between quote marks"
           | HH:MI:SS is 05:32:01 "text between quote marks"
           | HH:MI:SS is 05:32:01 "text between quote marks"
           | HH:MI:SS is 05:32:01 "text between quote marks"
           | HH:MI:SS is 05:32:01 "text between quote marks"
           | HH:MI:SS is 05:32:01 "text between quote marks"
           | HH:MI:SS is 05:32:01 "text between quote marks"
           | HH:MI:SS is 05:32:01 "text between quote marks"
           | HH:MI:SS is 05:32:01 "text between quote marks"
           | HH:MI:SS is 05:32:01 "text between quote marks"
           | HH:MI:SS is 05:32:01 "text between quote marks"
           | HH:MI:SS is 05:32:01 "text between quote marks"
           | HH:MI:SS is 05:32:01 "text between quote marks"
           | HH:MI:SS is 05:32:01 "text between quote marks"
           | HH:MI:SS is 12:00:00 "text between quote marks"
           | HH:MI:SS is 05:32:01 "text between quote marks"
           | HH:MI:SS is 08:14:01 "text between quote marks"
           | HH:MI:SS is 02:14:05 "text between quote marks"
           | HH:MI:SS is 05:32:00 "text between quote marks"
           | HH:MI:SS is 05:32:01 "text between quote marks"
           | HH:MI:SS is 05:32:01 "text between quote marks"
           | HH:MI:SS is 05:32:01 "text between quote marks"
           | HH:MI:SS is 05:32:01 "text between quote marks"
           | HH:MI:SS is 05:32:01 "text between quote marks"
           | HH:MI:SS is 05:32:01 "text between quote marks"
           | HH:MI:SS is 05:32:01 "text between quote marks"
           | HH:MI:SS is 05:32:01 "text between quote marks"
           | HH:MI:SS is 03:04:05 "text between quote marks"
           | HH:MI:SS is 12:14:03 "text between quote marks"
           | HH:MI:SS is 05:32:01 "text between quote marks"
           | HH:MI:SS is 05:32:01 "text between quote marks"
           | HH:MI:SS is 05:32:01 "text between quote marks"
           | HH:MI:SS is 05:32:01 "text between quote marks"
           | HH:MI:SS is 05:32:01 "text between quote marks"
           | HH:MI:SS is 05:32:01 "text between quote marks"
           | HH:MI:SS is 05:32:01 "text between quote marks"
           | HH:MI:SS is 05:32:01 "text between quote marks"
(65 rows)

SELECT '' AS to_char_7, to_char(d1, 'HH24--text--MI--text--SS')
   FROM TIMESTAMP_TBL;
 to_char_7 |        to_char         
-----------+------------------------
           | 17--text--32--text--02
           | 17--text--32--text--01
           | 17--text--32--text--01
           | 18--text--19--text--20
           | 13--text--14--text--02
           | 18--text--32--text--01
           | 17--text--32--text--01
           | 17--text--32--text--01
           | 17--text--32--text--01
           | 17--text--32--text--01
           | 
           | 
           | 17--text--32--text--01
           | 17--text--32--text--01
           | 17--text--32--text--01
           | 00--text--00--text--00
           | 17--text--32--text--01
           | 17--text--32--text--01
           | 17--text--32--text--01
           | 17--text--32--text--01
           | 03--text--14--text--04
           | 17--text--32--text--01
           | 17--text--32--text--01
           | 17--text--32--text--01
           | 17--text--32--text--01
           | 17--text--32--text--01
           | 17--text--32--text--01
           | 17--text--32--text--01
           | 17--text--32--text--01
           | 17--text--32--text--01
           | 17--text--32--text--01
           | 17--text--32--text--01
           | 17--text--32--text--01
           | 17--text--32--text--01
           | 17--text--32--text--01
           | 17--text--32--text--01
           | 17--text--32--text--01
           | 17--text--32--text--01
           | 17--text--32--text--01
           | 17--text--32--text--01
           | 17--text--32--text--01
           | 17--text--32--text--01
           | 00--text--00--text--00
           | 17--text--32--text--01
           | 08--text--14--text--01
           | 02--text--14--text--05
           | 17--text--32--text--00
           | 17--text--32--text--01
           | 17--text--32--text--01
           | 17--text--32--text--01
           | 17--text--32--text--01
           | 17--text--32--text--01
           | 17--text--32--text--01
           | 17--text--32--text--01
           | 17--text--32--text--01
           | 03--text--04--text--05
           | 12--text--14--text--03
           | 17--text--32--text--01
           | 17--text--32--text--01
           | 17--text--32--text--01
           | 17--text--32--text--01
           | 17--text--32--text--01
           | 17--text--32--text--01
           | 17--text--32--text--01
           | 17--text--32--text--01
(65 rows)

SELECT '' AS to_char_8, to_char(d1, 'YYYYTH YYYYth Jth') 
   FROM TIMESTAMP_TBL;
 to_char_8 |         to_char         
-----------+-------------------------
           | 1997TH 1997th 2450490th
           | 1997TH 1997th 2450490th
           | 1997TH 1997th 2450490th
           | 2001ST 2001st 2452175th
           | 2000TH 2000th 2451619th
           | 1997TH 1997th 2450610th
           | 1997TH 1997th 2450491st
           | 1997TH 1997th 2450493rd
           | 1897TH 1897th 2413972nd
           | 1996TH 1996th 2450144th
           | 
           | 
           | 1997TH 1997th 2450490th
           | 1997TH 1997th 2450490th
           | 1997TH 1997th 2450490th
           | 1997TH 1997th 2450451st
           | 1997TH 1997th 2450490th
           | 1997TH 1997th 2450490th
           | 1997TH 1997th 2450490th
           | 1997TH 1997th 2450490th
           | 2000TH 2000th 2451619th
           | 1997TH 1997th 2450490th
           | 1997TH 1997th 2450490th
           | 1997TH 1997th 2450490th
           | 1997TH 1997th 2450490th
           | 1997TH 1997th 2450490th
           | 1997TH 1997th 2450490th
           | 1997TH 1997th 2450490th
           | 1997TH 1997th 2450490th
           | 1997TH 1997th 2450490th
           | 1997TH 1997th 2450490th
           | 1997TH 1997th 2450490th
           | 1997TH 1997th 2450490th
           | 1997TH 1997th 2450494th
           | 1997TH 1997th 2450496th
           | 0597TH 0597th 1939157th
           | 1997TH 1997th 2450496th
           | 1996TH 1996th 2450142nd
           | 1996TH 1996th 2450448th
           | 1997TH 1997th 2450509th
           | 2000TH 2000th 2451545th
           | 2000TH 2000th 2451910th
           | 1970TH 1970th 2440588th
           | 1997TH 1997th 2450610th
           | 2000TH 2000th 2451619th
           | 2000TH 2000th 2451619th
           | 1997TH 1997th 2450490th
           | 1997TH 1997th 2450492nd
           | 1997TH 1997th 2450495th
           | 0097TH 0097th 1686042nd
           | 1697TH 1697th 2340924th
           | 1997TH 1997th 2450450th
           | 1997TH 1997th 2450508th
           | 1997TH 1997th 2450814th
           | 1999TH 1999th 2451544th
           | 1997TH 1997th 2450451st
           | 2000TH 2000th 2451619th
           | 0097TH 0097th 1756536th
           | 1097TH 1097th 2121778th
           | 1797TH 1797th 2377448th
           | 2097TH 2097th 2487021st
           | 1996TH 1996th 2450143rd
           | 1996TH 1996th 2450449th
           | 1997TH 1997th 2450813th
           | 2001ST 2001st 2451911th
(65 rows)

  
SELECT '' AS to_char_9, to_char(d1, 'YYYY A.D. YYYY a.d. YYYY bc HH:MI:SS P.M. HH:MI:SS p.m. HH:MI:SS pm') 
   FROM TIMESTAMP_TBL;   
 to_char_9 |                               to_char                               
-----------+---------------------------------------------------------------------
           | 1997 A.D. 1997 a.d. 1997 ad 05:32:02 P.M. 05:32:02 p.m. 05:32:02 pm
           | 1997 A.D. 1997 a.d. 1997 ad 05:32:01 P.M. 05:32:01 p.m. 05:32:01 pm
           | 1997 A.D. 1997 a.d. 1997 ad 05:32:01 P.M. 05:32:01 p.m. 05:32:01 pm
           | 2001 A.D. 2001 a.d. 2001 ad 06:19:20 P.M. 06:19:20 p.m. 06:19:20 pm
           | 2000 A.D. 2000 a.d. 2000 ad 01:14:02 P.M. 01:14:02 p.m. 01:14:02 pm
           | 1997 A.D. 1997 a.d. 1997 ad 06:32:01 P.M. 06:32:01 p.m. 06:32:01 pm
           | 1997 A.D. 1997 a.d. 1997 ad 05:32:01 P.M. 05:32:01 p.m. 05:32:01 pm
           | 1997 A.D. 1997 a.d. 1997 ad 05:32:01 P.M. 05:32:01 p.m. 05:32:01 pm
           | 1897 A.D. 1897 a.d. 1897 ad 05:32:01 P.M. 05:32:01 p.m. 05:32:01 pm
           | 1996 A.D. 1996 a.d. 1996 ad 05:32:01 P.M. 05:32:01 p.m. 05:32:01 pm
           | 
           | 
           | 1997 A.D. 1997 a.d. 1997 ad 05:32:01 P.M. 05:32:01 p.m. 05:32:01 pm
           | 1997 A.D. 1997 a.d. 1997 ad 05:32:01 P.M. 05:32:01 p.m. 05:32:01 pm
           | 1997 A.D. 1997 a.d. 1997 ad 05:32:01 P.M. 05:32:01 p.m. 05:32:01 pm
           | 1997 A.D. 1997 a.d. 1997 ad 12:00:00 A.M. 12:00:00 a.m. 12:00:00 am
           | 1997 A.D. 1997 a.d. 1997 ad 05:32:01 P.M. 05:32:01 p.m. 05:32:01 pm
           | 1997 A.D. 1997 a.d. 1997 ad 05:32:01 P.M. 05:32:01 p.m. 05:32:01 pm
           | 1997 A.D. 1997 a.d. 1997 ad 05:32:01 P.M. 05:32:01 p.m. 05:32:01 pm
           | 1997 A.D. 1997 a.d. 1997 ad 05:32:01 P.M. 05:32:01 p.m. 05:32:01 pm
           | 2000 A.D. 2000 a.d. 2000 ad 03:14:04 A.M. 03:14:04 a.m. 03:14:04 am
           | 1997 A.D. 1997 a.d. 1997 ad 05:32:01 P.M. 05:32:01 p.m. 05:32:01 pm
           | 1997 A.D. 1997 a.d. 1997 ad 05:32:01 P.M. 05:32:01 p.m. 05:32:01 pm
           | 1997 A.D. 1997 a.d. 1997 ad 05:32:01 P.M. 05:32:01 p.m. 05:32:01 pm
           | 1997 A.D. 1997 a.d. 1997 ad 05:32:01 P.M. 05:32:01 p.m. 05:32:01 pm
           | 1997 A.D. 1997 a.d. 1997 ad 05:32:01 P.M. 05:32:01 p.m. 05:32:01 pm
           | 1997 A.D. 1997 a.d. 1997 ad 05:32:01 P.M. 05:32:01 p.m. 05:32:01 pm
           | 1997 A.D. 1997 a.d. 1997 ad 05:32:01 P.M. 05:32:01 p.m. 05:32:01 pm
           | 1997 A.D. 1997 a.d. 1997 ad 05:32:01 P.M. 05:32:01 p.m. 05:32:01 pm
           | 1997 A.D. 1997 a.d. 1997 ad 05:32:01 P.M. 05:32:01 p.m. 05:32:01 pm
           | 1997 A.D. 1997 a.d. 1997 ad 05:32:01 P.M. 05:32:01 p.m. 05:32:01 pm
           | 1997 A.D. 1997 a.d. 1997 ad 05:32:01 P.M. 05:32:01 p.m. 05:32:01 pm
           | 1997 A.D. 1997 a.d. 1997 ad 05:32:01 P.M. 05:32:01 p.m. 05:32:01 pm
           | 1997 A.D. 1997 a.d. 1997 ad 05:32:01 P.M. 05:32:01 p.m. 05:32:01 pm
           | 1997 A.D. 1997 a.d. 1997 ad 05:32:01 P.M. 05:32:01 p.m. 05:32:01 pm
           | 0597 A.D. 0597 a.d. 0597 ad 05:32:01 P.M. 05:32:01 p.m. 05:32:01 pm
           | 1997 A.D. 1997 a.d. 1997 ad 05:32:01 P.M. 05:32:01 p.m. 05:32:01 pm
           | 1996 A.D. 1996 a.d. 1996 ad 05:32:01 P.M. 05:32:01 p.m. 05:32:01 pm
           | 1996 A.D. 1996 a.d. 1996 ad 05:32:01 P.M. 05:32:01 p.m. 05:32:01 pm
           | 1997 A.D. 1997 a.d. 1997 ad 05:32:01 P.M. 05:32:01 p.m. 05:32:01 pm
           | 2000 A.D. 2000 a.d. 2000 ad 05:32:01 P.M. 05:32:01 p.m. 05:32:01 pm
           | 2000 A.D. 2000 a.d. 2000 ad 05:32:01 P.M. 05:32:01 p.m. 05:32:01 pm
           | 1970 A.D. 1970 a.d. 1970 ad 12:00:00 A.M. 12:00:00 a.m. 12:00:00 am
           | 1997 A.D. 1997 a.d. 1997 ad 05:32:01 P.M. 05:32:01 p.m. 05:32:01 pm
           | 2000 A.D. 2000 a.d. 2000 ad 08:14:01 A.M. 08:14:01 a.m. 08:14:01 am
           | 2000 A.D. 2000 a.d. 2000 ad 02:14:05 A.M. 02:14:05 a.m. 02:14:05 am
           | 1997 A.D. 1997 a.d. 1997 ad 05:32:00 P.M. 05:32:00 p.m. 05:32:00 pm
           | 1997 A.D. 1997 a.d. 1997 ad 05:32:01 P.M. 05:32:01 p.m. 05:32:01 pm
           | 1997 A.D. 1997 a.d. 1997 ad 05:32:01 P.M. 05:32:01 p.m. 05:32:01 pm
           | 0097 B.C. 0097 b.c. 0097 bc 05:32:01 P.M. 05:32:01 p.m. 05:32:01 pm
           | 1697 A.D. 1697 a.d. 1697 ad 05:32:01 P.M. 05:32:01 p.m. 05:32:01 pm
           | 1997 A.D. 1997 a.d. 1997 ad 05:32:01 P.M. 05:32:01 p.m. 05:32:01 pm
           | 1997 A.D. 1997 a.d. 1997 ad 05:32:01 P.M. 05:32:01 p.m. 05:32:01 pm
           | 1997 A.D. 1997 a.d. 1997 ad 05:32:01 P.M. 05:32:01 p.m. 05:32:01 pm
           | 1999 A.D. 1999 a.d. 1999 ad 05:32:01 P.M. 05:32:01 p.m. 05:32:01 pm
           | 1997 A.D. 1997 a.d. 1997 ad 03:04:05 A.M. 03:04:05 a.m. 03:04:05 am
           | 2000 A.D. 2000 a.d. 2000 ad 12:14:03 P.M. 12:14:03 p.m. 12:14:03 pm
           | 0097 A.D. 0097 a.d. 0097 ad 05:32:01 P.M. 05:32:01 p.m. 05:32:01 pm
           | 1097 A.D. 1097 a.d. 1097 ad 05:32:01 P.M. 05:32:01 p.m. 05:32:01 pm
           | 1797 A.D. 1797 a.d. 1797 ad 05:32:01 P.M. 05:32:01 p.m. 05:32:01 pm
           | 2097 A.D. 2097 a.d. 2097 ad 05:32:01 P.M. 05:32:01 p.m. 05:32:01 pm
           | 1996 A.D. 1996 a.d. 1996 ad 05:32:01 P.M. 05:32:01 p.m. 05:32:01 pm
           | 1996 A.D. 1996 a.d. 1996 ad 05:32:01 P.M. 05:32:01 p.m. 05:32:01 pm
           | 1997 A.D. 1997 a.d. 1997 ad 05:32:01 P.M. 05:32:01 p.m. 05:32:01 pm
           | 2001 A.D. 2001 a.d. 2001 ad 05:32:01 P.M. 05:32:01 p.m. 05:32:01 pm
(65 rows)

SELECT '' AS to_char_10, to_char(d1, 'IYYY IYY IY I IW IDDD ID')
   FROM TIMESTAMP_TBL;
 to_char_10 |        to_char         
------------+------------------------
            | 
            | 
            | 1970 970 70 0 01 004 4
            | 1997 997 97 7 07 043 1
            | 1997 997 97 7 07 043 1
            | 1997 997 97 7 07 043 1
            | 1997 997 97 7 07 043 1
            | 1997 997 97 7 07 043 1
            | 1997 997 97 7 07 043 1
            | 1997 997 97 7 01 004 4
            | 1997 997 97 7 01 004 4
            | 1997 997 97 7 07 043 1
            | 1997 997 97 7 07 043 1
            | 1997 997 97 7 07 043 1
            | 1997 997 97 7 07 043 1
            | 1997 997 97 7 24 163 2
            | 2001 001 01 1 38 265 6
            | 2000 000 00 0 11 073 3
            | 2000 000 00 0 11 073 3
            | 2000 000 00 0 11 073 3
            | 2000 000 00 0 11 073 3
            | 2000 000 00 0 11 073 3
            | 1997 997 97 7 07 043 1
            | 1997 997 97 7 07 043 1
            | 1997 997 97 7 07 043 1
            | 1997 997 97 7 07 043 1
            | 1997 997 97 7 07 043 1
            | 1997 997 97 7 07 043 1
            | 1997 997 97 7 07 043 1
            | 1997 997 97 7 07 043 1
            | 1997 997 97 7 07 043 1
            | 1997 997 97 7 07 043 1
            | 1997 997 97 7 07 043 1
            | 1997 997 97 7 07 043 1
            | 1997 997 97 7 24 163 2
            | 1997 997 97 7 07 043 1
            | 1997 997 97 7 07 044 2
            | 1997 997 97 7 07 045 3
            | 1997 997 97 7 07 046 4
            | 1997 997 97 7 07 047 5
            | 1997 997 97 7 07 048 6
            | 1997 997 97 7 07 049 7
            | 0097 097 97 7 07 044 2
            | 0097 097 97 7 07 048 6
            | 0597 597 97 7 07 046 4
            | 1097 097 97 7 07 044 2
            | 1697 697 97 7 07 048 6
            | 1797 797 97 7 07 046 4
            | 1897 897 97 7 07 044 2
            | 1997 997 97 7 07 049 7
            | 2097 097 97 7 07 048 6
            | 1996 996 96 6 09 059 3
            | 1996 996 96 6 09 060 4
            | 1996 996 96 6 09 061 5
            | 1997 997 97 7 01 001 1
            | 1997 997 97 7 01 002 2
            | 1997 997 97 7 01 003 3
            | 1997 997 97 7 09 061 5
            | 1997 997 97 7 09 062 6
            | 1998 998 98 8 01 002 2
            | 1998 998 98 8 01 003 3
            | 1999 999 99 9 52 362 5
            | 1999 999 99 9 52 363 6
            | 2000 000 00 0 52 364 7
            | 2001 001 01 1 01 001 1
(65 rows)

SELECT '' AS to_char_11, to_char(d1, 'FMIYYY FMIYY FMIY FMI FMIW FMIDDD FMID')
   FROM TIMESTAMP_TBL;
 to_char_11 |        to_char         
------------+------------------------
            | 
            | 
            | 1970 970 70 0 1 4 4
            | 1997 997 97 7 7 43 1
            | 1997 997 97 7 7 43 1
            | 1997 997 97 7 7 43 1
            | 1997 997 97 7 7 43 1
            | 1997 997 97 7 7 43 1
            | 1997 997 97 7 7 43 1
            | 1997 997 97 7 1 4 4
            | 1997 997 97 7 1 4 4
            | 1997 997 97 7 7 43 1
            | 1997 997 97 7 7 43 1
            | 1997 997 97 7 7 43 1
            | 1997 997 97 7 7 43 1
            | 1997 997 97 7 24 163 2
            | 2001 001 01 1 38 265 6
            | 2000 000 00 0 11 73 3
            | 2000 000 00 0 11 73 3
            | 2000 000 00 0 11 73 3
            | 2000 000 00 0 11 73 3
            | 2000 000 00 0 11 73 3
            | 1997 997 97 7 7 43 1
            | 1997 997 97 7 7 43 1
            | 1997 997 97 7 7 43 1
            | 1997 997 97 7 7 43 1
            | 1997 997 97 7 7 43 1
            | 1997 997 97 7 7 43 1
            | 1997 997 97 7 7 43 1
            | 1997 997 97 7 7 43 1
            | 1997 997 97 7 7 43 1
            | 1997 997 97 7 7 43 1
            | 1997 997 97 7 7 43 1
            | 1997 997 97 7 7 43 1
            | 1997 997 97 7 24 163 2
            | 1997 997 97 7 7 43 1
            | 1997 997 97 7 7 44 2
            | 1997 997 97 7 7 45 3
            | 1997 997 97 7 7 46 4
            | 1997 997 97 7 7 47 5
            | 1997 997 97 7 7 48 6
            | 1997 997 97 7 7 49 7
            | 97 097 97 7 7 44 2
            | 97 097 97 7 7 48 6
            | 597 597 97 7 7 46 4
            | 1097 097 97 7 7 44 2
            | 1697 697 97 7 7 48 6
            | 1797 797 97 7 7 46 4
            | 1897 897 97 7 7 44 2
            | 1997 997 97 7 7 49 7
            | 2097 097 97 7 7 48 6
            | 1996 996 96 6 9 59 3
            | 1996 996 96 6 9 60 4
            | 1996 996 96 6 9 61 5
            | 1997 997 97 7 1 1 1
            | 1997 997 97 7 1 2 2
            | 1997 997 97 7 1 3 3
            | 1997 997 97 7 9 61 5
            | 1997 997 97 7 9 62 6
            | 1998 998 98 8 1 2 2
            | 1998 998 98 8 1 3 3
            | 1999 999 99 9 52 362 5
            | 1999 999 99 9 52 363 6
            | 2000 000 00 0 52 364 7
            | 2001 001 01 1 1 1 1
(65 rows)

-- TO_TIMESTAMP()
SELECT '' AS to_timestamp_1, to_timestamp('0097/Feb/16 --> 08:14:30', 'YYYY/Mon/DD --> HH:MI:SS');
 to_timestamp_1 |         to_timestamp         
----------------+------------------------------
                | Sat Feb 16 08:14:30 0097 PST
(1 row)

SELECT '' AS to_timestamp_2, to_timestamp('97/2/16 8:14:30', 'FMYYYY/FMMM/FMDD FMHH:FMMI:FMSS');
 to_timestamp_2 |         to_timestamp         
----------------+------------------------------
                | Sat Feb 16 08:14:30 0097 PST
(1 row)

SELECT '' AS to_timestamp_3, to_timestamp('1985 January 12', 'YYYY FMMonth DD');
 to_timestamp_3 |         to_timestamp         
----------------+------------------------------
                | Sat Jan 12 00:00:00 1985 PST
(1 row)

SELECT '' AS to_timestamp_4, to_timestamp('My birthday-> Year: 1976, Month: May, Day: 16',
                                          '"My birthday-> Year" YYYY, "Month:" FMMonth, "Day:" DD');
 to_timestamp_4 |         to_timestamp         
----------------+------------------------------
                | Sun May 16 00:00:00 1976 PDT
(1 row)

SELECT '' AS to_timestamp_5, to_timestamp('1,582nd VIII 21', 'Y,YYYth FMRM DD');
 to_timestamp_5 |         to_timestamp         
----------------+------------------------------
                | Sat Aug 21 00:00:00 1582 PST
(1 row)

SELECT '' AS to_timestamp_6, to_timestamp('15 "text between quote marks" 98 54 45', 
                                          E'HH "\\text between quote marks\\"" YY MI SS');
WARNING:  hour "15" is invalid for the 12-hour clock
HINT:  Use the 24-hour clock, or give an hour between 1 and 12.
 to_timestamp_6 |         to_timestamp         
----------------+------------------------------
                | Thu Jan 01 15:54:45 1998 PST
(1 row)

    
SELECT '' AS to_timestamp_7, to_timestamp('05121445482000', 'MMDDHHMISSYYYY');    
WARNING:  hour "14" is invalid for the 12-hour clock
HINT:  Use the 24-hour clock, or give an hour between 1 and 12.
 to_timestamp_7 |         to_timestamp         
----------------+------------------------------
                | Fri May 12 14:45:48 2000 PDT
(1 row)

SELECT '' AS to_timestamp_8, to_timestamp('2000January09Sunday', 'YYYYFMMonthDDFMDay');
 to_timestamp_8 |         to_timestamp         
----------------+------------------------------
                | Sun Jan 09 00:00:00 2000 PST
(1 row)

SELECT '' AS to_timestamp_9, to_timestamp('97/Feb/16', 'YYMonDD');
ERROR:  invalid value "/Fe" for "Mon"
DETAIL:  The given value did not match any of the allowed values for this field.
SELECT '' AS to_timestamp_10, to_timestamp('19971116', 'YYYYMMDD');
 to_timestamp_10 |         to_timestamp         
-----------------+------------------------------
                 | Sun Nov 16 00:00:00 1997 PST
(1 row)

SELECT '' AS to_timestamp_11, to_timestamp('20000-1116', 'YYYY-MMDD');
 to_timestamp_11 |         to_timestamp          
-----------------+-------------------------------
                 | Thu Nov 16 00:00:00 20000 PST
(1 row)

SELECT '' AS to_timestamp_12, to_timestamp('9-1116', 'Y-MMDD');
 to_timestamp_12 |         to_timestamp         
-----------------+------------------------------
                 | Mon Nov 16 00:00:00 2009 PST
(1 row)

SELECT '' AS to_timestamp_13, to_timestamp('95-1116', 'YY-MMDD');
 to_timestamp_13 |         to_timestamp         
-----------------+------------------------------
                 | Thu Nov 16 00:00:00 1995 PST
(1 row)

SELECT '' AS to_timestamp_14, to_timestamp('995-1116', 'YYY-MMDD');
 to_timestamp_14 |         to_timestamp         
-----------------+------------------------------
                 | Thu Nov 16 00:00:00 1995 PST
(1 row)

SELECT '' AS to_timestamp_15, to_timestamp('2005426', 'YYYYWWD');
 to_timestamp_15 |         to_timestamp         
-----------------+------------------------------
                 | Sat Oct 15 00:00:00 2005 PDT
(1 row)

SELECT '' AS to_timestamp_16, to_timestamp('2005300', 'YYYYDDD');
 to_timestamp_16 |         to_timestamp         
-----------------+------------------------------
                 | Thu Oct 27 00:00:00 2005 PDT
(1 row)

SELECT '' AS to_timestamp_17, to_timestamp('2005527', 'IYYYIWID');
 to_timestamp_17 |         to_timestamp         
-----------------+------------------------------
                 | Sun Jan 01 00:00:00 2006 PST
(1 row)

SELECT '' AS to_timestamp_18, to_timestamp('005527', 'IYYIWID');
 to_timestamp_18 |         to_timestamp         
-----------------+------------------------------
                 | Sun Jan 01 00:00:00 2006 PST
(1 row)

SELECT '' AS to_timestamp_19, to_timestamp('05527', 'IYIWID');
 to_timestamp_19 |         to_timestamp         
-----------------+------------------------------
                 | Sun Jan 01 00:00:00 2006 PST
(1 row)

SELECT '' AS to_timestamp_20, to_timestamp('5527', 'IIWID');
 to_timestamp_20 |         to_timestamp         
-----------------+------------------------------
                 | Sun Jan 01 00:00:00 2006 PST
(1 row)

SELECT '' AS to_timestamp_21, to_timestamp('2005364', 'IYYYIDDD');
 to_timestamp_21 |         to_timestamp         
-----------------+------------------------------
                 | Sun Jan 01 00:00:00 2006 PST
(1 row)

SET DateStyle TO DEFAULT;
-- Make sure timeofdate() and current_time() are doing roughly the same thing
select timeofday()::date = current_timestamp::date;
 ?column? 
----------
 t
(1 row)

--MPP-5665
select '20081225130000.123456'::timestamp;
            timestamp            
---------------------------------
 Thu Dec 25 13:00:00.123456 2008
(1 row)

select '20081225130000'::timestamp;
        timestamp         
--------------------------
 Thu Dec 25 13:00:00 2008
(1 row)

select '20081225130000.000000000000000000000'::timestamp;
        timestamp         
--------------------------
 Thu Dec 25 13:00:00 2008
(1 row)

select '20090625123002.111111111111'::timestamp;
            timestamp            
---------------------------------
 Thu Jun 25 12:30:02.111111 2009
(1 row)

-- should error out
select '2009062512300.111111111111'::timestamp;
ERROR:  invalid input syntax for type timestamp: "2009062512300.111111111111"
LINE 1: select '2009062512300.111111111111'::timestamp;
               ^
select '200906251230021.111111111111'::timestamp;
ERROR:  invalid input syntax for type timestamp: "200906251230021.111111111111"
LINE 1: select '200906251230021.111111111111'::timestamp;
               ^<|MERGE_RESOLUTION|>--- conflicted
+++ resolved
@@ -94,17 +94,6 @@
                                           ^
 -- Postgres v6.0 standard output format
 INSERT INTO TIMESTAMP_TBL VALUES ('Mon Feb 10 17:32:01 1997 PST');
-<<<<<<< HEAD
-INSERT INTO TIMESTAMP_TBL VALUES ('Invalid Abstime');
-ERROR:  invalid input syntax for type timestamp: "Invalid Abstime"
-LINE 1: INSERT INTO TIMESTAMP_TBL VALUES ('Invalid Abstime');
-                                          ^
-INSERT INTO TIMESTAMP_TBL VALUES ('Undefined Abstime');
-ERROR:  invalid input syntax for type timestamp: "Undefined Abstime"
-LINE 1: INSERT INTO TIMESTAMP_TBL VALUES ('Undefined Abstime');
-                                          ^
-=======
->>>>>>> 4d53a2f9
 -- Variations on Postgres v6.1 standard output format
 INSERT INTO TIMESTAMP_TBL VALUES ('Mon Feb 10 17:32:01.000001 1997 PST');
 INSERT INTO TIMESTAMP_TBL VALUES ('Mon Feb 10 17:32:01.999999 1997 PST');

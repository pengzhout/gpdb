--- conflicted
+++ resolved
@@ -27,15 +27,10 @@
  ($2 = 'pg_catalog.any'::pg_catalog.regtype) OR
  ($2 = 'pg_catalog.anyarray'::pg_catalog.regtype AND
   EXISTS(select 1 from pg_catalog.pg_type where
-<<<<<<< HEAD
-         oid = $1 and typelem != 0 and typlen = -1))
-$$ language sql strict stable READS SQL DATA;
-=======
          oid = $1 and typelem != 0 and typlen = -1)) OR
  ($2 = 'pg_catalog.anyrange'::pg_catalog.regtype AND
   (select typtype from pg_catalog.pg_type where oid = $1) = 'r')
-$$ language sql strict stable;
->>>>>>> ab93f90c
+$$ language sql strict stable READS SQL DATA;
 -- This one ignores castcontext, so it considers only physical equivalence
 -- and not whether the coercion can be invoked implicitly.
 create function physically_coercible(oid, oid) returns bool as $$
@@ -46,15 +41,10 @@
  ($2 = 'pg_catalog.any'::pg_catalog.regtype) OR
  ($2 = 'pg_catalog.anyarray'::pg_catalog.regtype AND
   EXISTS(select 1 from pg_catalog.pg_type where
-<<<<<<< HEAD
-         oid = $1 and typelem != 0 and typlen = -1))
-$$ language sql strict stable READS SQL DATA;
-=======
          oid = $1 and typelem != 0 and typlen = -1)) OR
  ($2 = 'pg_catalog.anyrange'::pg_catalog.regtype AND
   (select typtype from pg_catalog.pg_type where oid = $1) = 'r')
-$$ language sql strict stable;
->>>>>>> ab93f90c
+$$ language sql strict stable READS SQL DATA;
 -- **************** pg_proc ****************
 -- Look for illegal values in pg_proc fields.
 SELECT p1.oid, p1.proname
@@ -207,7 +197,6 @@
     p1.prosrc NOT LIKE E'range\\_constructor_' AND
     p2.prosrc NOT LIKE E'range\\_constructor_' AND
     (p1.proargtypes[0] < p2.proargtypes[0])
-<<<<<<< HEAD
 ORDER BY 1, 2; -- order none
          proargtypes         |       proargtypes        
 -----------------------------+--------------------------
@@ -216,18 +205,7 @@
  bigint[]                    | double precision[]
  timestamp without time zone | timestamp with time zone
  bit                         | bit varying
- anyarray                    | anyelement
-(6 rows)
-=======
-ORDER BY 1, 2;
- proargtypes | proargtypes 
--------------+-------------
-          25 |        1042
-          25 |        1043
-        1114 |        1184
-        1560 |        1562
-(4 rows)
->>>>>>> ab93f90c
+(5 rows)
 
 SELECT DISTINCT p1.proargtypes[1]::regtype, p2.proargtypes[1]::regtype
 FROM pg_proc AS p1, pg_proc AS p2
@@ -240,7 +218,6 @@
     p1.prosrc NOT LIKE E'range\\_constructor_' AND
     p2.prosrc NOT LIKE E'range\\_constructor_' AND
     (p1.proargtypes[1] < p2.proargtypes[1])
-<<<<<<< HEAD
 ORDER BY 1, 2; -- order none
          proargtypes         |       proargtypes        
 -----------------------------+--------------------------
@@ -253,21 +230,9 @@
  bigint[]                    | double precision[]
  timestamp without time zone | timestamp with time zone
  bit                         | bit varying
- anyarray                    | anyelement
-(10 rows)
+(9 rows)
 
 SELECT DISTINCT p1.proargtypes[2]::regtype, p2.proargtypes[2]::regtype
-=======
-ORDER BY 1, 2;
- proargtypes | proargtypes 
--------------+-------------
-          23 |          28
-        1114 |        1184
-        1560 |        1562
-(3 rows)
-
-SELECT DISTINCT p1.proargtypes[2], p2.proargtypes[2]
->>>>>>> ab93f90c
 FROM pg_proc AS p1, pg_proc AS p2
 WHERE p1.oid != p2.oid AND
     p1.prosrc = p2.prosrc AND
@@ -1001,12 +966,14 @@
  *<=  | *>
  *<>  | *=
  <    | >=
+ <<   | >>=
+ <<=  | >>
  <=   | >
  <>   | =
  <>   | ~=
  ~<=~ | ~>~
  ~<~  | ~>=~
-(16 rows)
+(18 rows)
 
 -- A mergejoinable or hashjoinable operator must be binary, must return
 -- boolean, and must have a commutator (itself, unless it's a cross-type
@@ -1896,7 +1863,6 @@
        4000 |           15 | >
        4000 |           16 | @>
        4000 |           18 | =
-<<<<<<< HEAD
        7013 |            1 | <
        7013 |            1 | ~<~
        7013 |            2 | <=
@@ -1906,10 +1872,7 @@
        7013 |            4 | ~>=~
        7013 |            5 | >
        7013 |            5 | ~>~
-(93 rows)
-=======
-(108 rows)
->>>>>>> ab93f90c
+(121 rows)
 
 -- Check that all opclass search operators have selectivity estimators.
 -- This is not absolutely required, but it seems a reasonable thing
@@ -2219,7 +2182,6 @@
 --------------+--------+--------
 (0 rows)
 
-<<<<<<< HEAD
 -- Check for oid collisions between pg_proc/pg_type/pg_class
 SELECT *
 FROM
@@ -2233,7 +2195,8 @@
 WHERE oid_count > 1;
  oid | catalog | name | oid_count 
 -----+---------+------+-----------
-=======
+(0 rows)
+
 -- **************** pg_index ****************
 -- Look for illegal values in pg_index fields.
 SELECT p1.indexrelid, p1.indrelid
@@ -2282,10 +2245,11 @@
 WHERE a.attrelid = indrelid AND a.attnum = ikey AND opc.oid = iclass AND
       (opcintype != atttypid OR icoll != attcollation)
 ORDER BY 1;
-        indexrelid        |   indrelid   | attname  | atttypid | opcname 
---------------------------+--------------+----------+----------+---------
- pg_aggregate_fnoid_index | pg_aggregate | aggfnoid | regproc  | oid_ops
-(1 row)
+                indexrelid                 |     indrelid     | attname  | atttypid | opcname 
+-------------------------------------------+------------------+----------+----------+---------
+ pg_aggregate_fnoid_index                  | pg_aggregate     | aggfnoid | regproc  | oid_ops
+ pg_proc_callback_profnoid_promethod_index | pg_proc_callback | profnoid | regproc  | oid_ops
+(2 rows)
 
 -- Check for system catalogs with collation-sensitive ordering.  This is not
 -- a representational error in pg_index, but simply wrong catalog design.
@@ -2305,5 +2269,4 @@
            (SELECT oid FROM pg_am WHERE amname = 'btree'));
  indexrelid | indrelid | iclass | icoll 
 ------------+----------+--------+-------
->>>>>>> ab93f90c
-(0 rows)
+(0 rows)

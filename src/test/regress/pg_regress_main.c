/*-------------------------------------------------------------------------
 *
 * pg_regress_main --- regression test for the main backend
 *
 * This is a C implementation of the previous shell script for running
 * the regression tests, and should be mostly compatible with it.
 * Initial author of C translation: Magnus Hagander
 *
 * This code is released under the terms of the PostgreSQL License.
 *
 * Portions Copyright (c) 1996-2010, PostgreSQL Global Development Group
 * Portions Copyright (c) 1994, Regents of the University of California
 *
<<<<<<< HEAD
 * $PostgreSQL: pgsql/src/test/regress/pg_regress_main.c,v 1.9 2010/01/02 16:58:16 momjian Exp $
=======
 * $PostgreSQL: pgsql/src/test/regress/pg_regress_main.c,v 1.4 2008/10/01 22:38:57 petere Exp $
>>>>>>> 38e93482
 *
 *-------------------------------------------------------------------------
 */

#include "pg_regress.h"

#include <sys/stat.h>
#include <sys/types.h>

static bool
detect_answer_file(char *name,
				   int namesize,
				   const char *testname,
				   const char *variant)
{
	snprintf(name, namesize, "%s/expected/%s%s.out",
			 outputdir, testname, variant);

	if (file_exists(name))
		return true;

	snprintf(name, namesize, "%s/expected/%s%s.out",
			 inputdir, testname, variant);

	return file_exists(name);
}

/*
 * start a psql test process for specified file (including redirection),
 * and return process ID
 */
static PID_TYPE
psql_start_test(const char *testname,
				_stringlist ** resultfiles,
				_stringlist ** expectfiles,
				_stringlist ** tags)
{
	PID_TYPE	pid;
	char		infile[MAXPGPATH];
	char		outfile[MAXPGPATH];
	char		expectfile[MAXPGPATH] = "";
	char		psql_cmd[MAXPGPATH * 3];
	char		use_utility_mode = 0;
	char	   *lastslash;

<<<<<<< HEAD
	/* generalise later */
	if (strcmp(testname, "upg2") == 0)
		use_utility_mode = 1;

	/*
	 * Look for files in the output dir first, consistent with a vpath search.
	 * This is mainly to create more reasonable error messages if the file is
	 * not found.  It also allows local test overrides when running pg_regress
	 * outside of the source tree.
=======
	/*
	 * Look for files in the output dir first, consistent with a vpath
	 * search.  This is mainly to create more reasonable error
	 * messages if the file is not found.  It also allows local test
	 * overrides when running pg_regress outside of the source tree.
>>>>>>> 38e93482
	 */
	snprintf(infile, sizeof(infile), "%s/sql/%s.sql",
			 outputdir, testname);
	if (!file_exists(infile))
		snprintf(infile, sizeof(infile), "%s/sql/%s.sql",
				 inputdir, testname);

	snprintf(outfile, sizeof(outfile), "%s/results/%s.out",
			 outputdir, testname);

<<<<<<< HEAD
	/*
	 * If the test name contains slashes, create intermediary results
	 * directory.
	 */
	if ((lastslash = strrchr(outfile, '/')) != NULL)
	{
		char		resultdir[MAXPGPATH];

		memcpy(resultdir, outfile, lastslash - outfile);
		resultdir[lastslash - outfile] = '\0';
		if (mkdir(resultdir, S_IRWXU | S_IRWXG | S_IRWXO) < 0)
		{
			if (errno == EEXIST)
			{
				/* exists already, that's OK */
			}
			else
			{
				fprintf(stderr, _("could not create directory \"%s\": %s\n"),
						resultdir, strerror(errno));
				exit_nicely(2);
			}
		}
	}

	if      (optimizer_enabled && resgroup_enabled &&
			 detect_answer_file(expectfile, sizeof(expectfile), testname, "_optimizer_resgroup")) ;
	else if (optimizer_enabled &&
			 detect_answer_file(expectfile, sizeof(expectfile), testname, "_optimizer")) ;
	else if (resgroup_enabled &&
			 detect_answer_file(expectfile, sizeof(expectfile), testname, "_resgroup")) ;
	else if (detect_answer_file(expectfile, sizeof(expectfile), testname, "")) ;
	else
	{
		fprintf(stderr, _("missing answer file for test \"%s\"\n"), testname);
		exit_nicely(2);
	}
=======
	snprintf(expectfile, sizeof(expectfile), "%s/expected/%s.out",
			 outputdir, testname);
	if (!file_exists(expectfile))
		snprintf(expectfile, sizeof(expectfile), "%s/expected/%s.out",
				 inputdir, testname);
>>>>>>> 38e93482

	add_stringlist_item(resultfiles, outfile);
	add_stringlist_item(expectfiles, expectfile);

	snprintf(psql_cmd, sizeof(psql_cmd),
			 "%s " SYSTEMQUOTE "\"%s%spsql\" -X -a -q -d \"%s\" < \"%s\" > \"%s\" 2>&1" SYSTEMQUOTE,
			 use_utility_mode ? "env PGOPTIONS='-c gp_session_role=utility'" : "",
			 psqldir ? psqldir : "",
			 psqldir ? "/" : "",
			 dblist->str,
			 infile,
			 outfile);

	pid = spawn_process(psql_cmd);

	if (pid == INVALID_PID)
	{
		fprintf(stderr, _("could not start process for test %s\n"),
				testname);
		exit_nicely(2);
	}

	return pid;
}

static void
psql_init(void)
{
	/* set default regression database name */
	add_stringlist_item(&dblist, "regression");
}

int
main(int argc, char *argv[])
{
	return regression_main(argc, argv, psql_init, psql_start_test);
}<|MERGE_RESOLUTION|>--- conflicted
+++ resolved
@@ -11,11 +11,7 @@
  * Portions Copyright (c) 1996-2010, PostgreSQL Global Development Group
  * Portions Copyright (c) 1994, Regents of the University of California
  *
-<<<<<<< HEAD
- * $PostgreSQL: pgsql/src/test/regress/pg_regress_main.c,v 1.9 2010/01/02 16:58:16 momjian Exp $
-=======
  * $PostgreSQL: pgsql/src/test/regress/pg_regress_main.c,v 1.4 2008/10/01 22:38:57 petere Exp $
->>>>>>> 38e93482
  *
  *-------------------------------------------------------------------------
  */
@@ -61,7 +57,6 @@
 	char		use_utility_mode = 0;
 	char	   *lastslash;
 
-<<<<<<< HEAD
 	/* generalise later */
 	if (strcmp(testname, "upg2") == 0)
 		use_utility_mode = 1;
@@ -71,13 +66,6 @@
 	 * This is mainly to create more reasonable error messages if the file is
 	 * not found.  It also allows local test overrides when running pg_regress
 	 * outside of the source tree.
-=======
-	/*
-	 * Look for files in the output dir first, consistent with a vpath
-	 * search.  This is mainly to create more reasonable error
-	 * messages if the file is not found.  It also allows local test
-	 * overrides when running pg_regress outside of the source tree.
->>>>>>> 38e93482
 	 */
 	snprintf(infile, sizeof(infile), "%s/sql/%s.sql",
 			 outputdir, testname);
@@ -88,7 +76,6 @@
 	snprintf(outfile, sizeof(outfile), "%s/results/%s.out",
 			 outputdir, testname);
 
-<<<<<<< HEAD
 	/*
 	 * If the test name contains slashes, create intermediary results
 	 * directory.
@@ -126,13 +113,6 @@
 		fprintf(stderr, _("missing answer file for test \"%s\"\n"), testname);
 		exit_nicely(2);
 	}
-=======
-	snprintf(expectfile, sizeof(expectfile), "%s/expected/%s.out",
-			 outputdir, testname);
-	if (!file_exists(expectfile))
-		snprintf(expectfile, sizeof(expectfile), "%s/expected/%s.out",
-				 inputdir, testname);
->>>>>>> 38e93482
 
 	add_stringlist_item(resultfiles, outfile);
 	add_stringlist_item(expectfiles, expectfile);

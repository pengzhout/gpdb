/*
 * transforming Datums to Python objects and vice versa
 *
 * src/pl/plpython/plpy_typeio.c
 */

#include "postgres.h"

#include "access/htup_details.h"
#include "catalog/pg_type.h"
#include "funcapi.h"
#include "mb/pg_wchar.h"
#include "miscadmin.h"
#include "utils/array.h"
#include "utils/builtins.h"
#include "utils/fmgroids.h"
#include "utils/lsyscache.h"
#include "utils/memutils.h"

#include "plpython.h"

#include "plpy_typeio.h"

#include "plpy_elog.h"
#include "plpy_main.h"


/* conversion from Datums to Python objects */
static PyObject *PLyBool_FromBool(PLyDatumToOb *arg, Datum d);
static PyObject *PLyFloat_FromFloat4(PLyDatumToOb *arg, Datum d);
static PyObject *PLyFloat_FromFloat8(PLyDatumToOb *arg, Datum d);
static PyObject *PLyDecimal_FromNumeric(PLyDatumToOb *arg, Datum d);
static PyObject *PLyInt_FromInt16(PLyDatumToOb *arg, Datum d);
static PyObject *PLyInt_FromInt32(PLyDatumToOb *arg, Datum d);
static PyObject *PLyLong_FromInt64(PLyDatumToOb *arg, Datum d);
static PyObject *PLyLong_FromOid(PLyDatumToOb *arg, Datum d);
static PyObject *PLyBytes_FromBytea(PLyDatumToOb *arg, Datum d);
static PyObject *PLyString_FromScalar(PLyDatumToOb *arg, Datum d);
static PyObject *PLyObject_FromTransform(PLyDatumToOb *arg, Datum d);
static PyObject *PLyList_FromArray(PLyDatumToOb *arg, Datum d);
static PyObject *PLyList_FromArray_recurse(PLyDatumToOb *elm, int *dims, int ndim, int dim,
<<<<<<< HEAD
						  char **dataptr_p, bits8 **bitmap_p, int *bitmask_p);

/* conversion from Python objects to Datums */
static Datum PLyObject_ToBool(PLyObToDatum *arg, int32 typmod, PyObject *plrv, bool inarray);
static Datum PLyObject_ToBytea(PLyObToDatum *arg, int32 typmod, PyObject *plrv, bool inarray);
static Datum PLyObject_ToComposite(PLyObToDatum *arg, int32 typmod, PyObject *plrv, bool inarray);
static Datum PLyObject_ToDatum(PLyObToDatum *arg, int32 typmod, PyObject *plrv, bool inarray);
static Datum PLyObject_ToTransform(PLyObToDatum *arg, int32 typmod, PyObject *plrv, bool inarray);
static Datum PLySequence_ToArray(PLyObToDatum *arg, int32 typmod, PyObject *plrv, bool inarray);
static void PLySequence_ToArray_recurse(PLyObToDatum *elm, PyObject *list,
							int *dims, int ndim, int dim,
							Datum *elems, bool *nulls, int *currelem);

/* conversion from Python objects to composite Datums (used by triggers and SRFs) */
static Datum PLyString_ToComposite(PLyTypeInfo *info, TupleDesc desc, PyObject *string, bool inarray);
static Datum PLyMapping_ToComposite(PLyTypeInfo *info, TupleDesc desc, PyObject *mapping);
static Datum PLySequence_ToComposite(PLyTypeInfo *info, TupleDesc desc, PyObject *sequence);
static Datum PLyGenericObject_ToComposite(PLyTypeInfo *info, TupleDesc desc, PyObject *object, bool inarray);
=======
										   char **dataptr_p, bits8 **bitmap_p, int *bitmask_p);
static PyObject *PLyDict_FromComposite(PLyDatumToOb *arg, Datum d);
static PyObject *PLyDict_FromTuple(PLyDatumToOb *arg, HeapTuple tuple, TupleDesc desc, bool include_generated);

/* conversion from Python objects to Datums */
static Datum PLyObject_ToBool(PLyObToDatum *arg, PyObject *plrv,
							  bool *isnull, bool inarray);
static Datum PLyObject_ToBytea(PLyObToDatum *arg, PyObject *plrv,
							   bool *isnull, bool inarray);
static Datum PLyObject_ToComposite(PLyObToDatum *arg, PyObject *plrv,
								   bool *isnull, bool inarray);
static Datum PLyObject_ToScalar(PLyObToDatum *arg, PyObject *plrv,
								bool *isnull, bool inarray);
static Datum PLyObject_ToDomain(PLyObToDatum *arg, PyObject *plrv,
								bool *isnull, bool inarray);
static Datum PLyObject_ToTransform(PLyObToDatum *arg, PyObject *plrv,
								   bool *isnull, bool inarray);
static Datum PLySequence_ToArray(PLyObToDatum *arg, PyObject *plrv,
								 bool *isnull, bool inarray);
static void PLySequence_ToArray_recurse(PLyObToDatum *elm, PyObject *list,
										int *dims, int ndim, int dim,
										Datum *elems, bool *nulls, int *currelem);

/* conversion from Python objects to composite Datums */
static Datum PLyString_ToComposite(PLyObToDatum *arg, PyObject *string, bool inarray);
static Datum PLyMapping_ToComposite(PLyObToDatum *arg, TupleDesc desc, PyObject *mapping);
static Datum PLySequence_ToComposite(PLyObToDatum *arg, TupleDesc desc, PyObject *sequence);
static Datum PLyGenericObject_ToComposite(PLyObToDatum *arg, TupleDesc desc, PyObject *object, bool inarray);
>>>>>>> 9e1c9f95


/*
 * Conversion functions.  Remember output from Python is input to
 * PostgreSQL, and vice versa.
 */

/*
 * Perform input conversion, given correctly-set-up state information.
 *
 * This is the outer-level entry point for any input conversion.  Internally,
 * the conversion functions recurse directly to each other.
 */
PyObject *
PLy_input_convert(PLyDatumToOb *arg, Datum val)
{
	PyObject   *result;
	PLyExecutionContext *exec_ctx = PLy_current_execution_context();
	MemoryContext scratch_context = PLy_get_scratch_context(exec_ctx);
	MemoryContext oldcontext;

	/*
	 * Do the work in the scratch context to avoid leaking memory from the
	 * datatype output function calls.  (The individual PLyDatumToObFunc
	 * functions can't reset the scratch context, because they recurse and an
	 * inner one might clobber data an outer one still needs.  So we do it
	 * once at the outermost recursion level.)
	 *
	 * We reset the scratch context before, not after, each conversion cycle.
	 * This way we aren't on the hook to release a Python refcount on the
	 * result object in case MemoryContextReset throws an error.
	 */
	MemoryContextReset(scratch_context);

	oldcontext = MemoryContextSwitchTo(scratch_context);

	result = arg->func(arg, val);

	MemoryContextSwitchTo(oldcontext);

	return result;
}

/*
 * Perform output conversion, given correctly-set-up state information.
 *
 * This is the outer-level entry point for any output conversion.  Internally,
 * the conversion functions recurse directly to each other.
 *
 * The result, as well as any cruft generated along the way, are in the
 * current memory context.  Caller is responsible for cleanup.
 */
Datum
PLy_output_convert(PLyObToDatum *arg, PyObject *val, bool *isnull)
{
	/* at outer level, we are not considering an array element */
	return arg->func(arg, val, isnull, false);
}

/*
 * Transform a tuple into a Python dict object.
 *
 * Note: the tupdesc must match the one used to set up *arg.  We could
 * insist that this function lookup the tupdesc from what is in *arg,
 * but in practice all callers have the right tupdesc available.
 */
PyObject *
PLy_input_from_tuple(PLyDatumToOb *arg, HeapTuple tuple, TupleDesc desc, bool include_generated)
{
	PyObject   *dict;
	PLyExecutionContext *exec_ctx = PLy_current_execution_context();
	MemoryContext scratch_context = PLy_get_scratch_context(exec_ctx);
	MemoryContext oldcontext;

	/*
	 * As in PLy_input_convert, do the work in the scratch context.
	 */
	MemoryContextReset(scratch_context);

	oldcontext = MemoryContextSwitchTo(scratch_context);

	dict = PLyDict_FromTuple(arg, tuple, desc, include_generated);

	MemoryContextSwitchTo(oldcontext);

	return dict;
}

/*
 * Initialize, or re-initialize, per-column input info for a composite type.
 *
 * This is separate from PLy_input_setup_func() because in cases involving
 * anonymous record types, we need to be passed the tupdesc explicitly.
 * It's caller's responsibility that the tupdesc has adequate lifespan
 * in such cases.  If the tupdesc is for a named composite or registered
 * record type, it does not need to be long-lived.
 */
void
PLy_input_setup_tuple(PLyDatumToOb *arg, TupleDesc desc, PLyProcedure *proc)
{
	int			i;

	/* We should be working on a previously-set-up struct */
	Assert(arg->func == PLyDict_FromComposite);

	/* Save pointer to tupdesc, but only if this is an anonymous record type */
	if (arg->typoid == RECORDOID && arg->typmod < 0)
		arg->u.tuple.recdesc = desc;

	/* (Re)allocate atts array as needed */
	if (arg->u.tuple.natts != desc->natts)
	{
		if (arg->u.tuple.atts)
			pfree(arg->u.tuple.atts);
		arg->u.tuple.natts = desc->natts;
		arg->u.tuple.atts = (PLyDatumToOb *)
			MemoryContextAllocZero(arg->mcxt,
								   desc->natts * sizeof(PLyDatumToOb));
	}

	/* Fill the atts entries, except for dropped columns */
	for (i = 0; i < desc->natts; i++)
	{
		Form_pg_attribute attr = TupleDescAttr(desc, i);
		PLyDatumToOb *att = &arg->u.tuple.atts[i];

		if (attr->attisdropped)
			continue;

		if (att->typoid == attr->atttypid && att->typmod == attr->atttypmod)
			continue;			/* already set up this entry */

		PLy_input_setup_func(att, arg->mcxt,
							 attr->atttypid, attr->atttypmod,
							 proc);
	}
}

/*
 * Initialize, or re-initialize, per-column output info for a composite type.
 *
 * This is separate from PLy_output_setup_func() because in cases involving
 * anonymous record types, we need to be passed the tupdesc explicitly.
 * It's caller's responsibility that the tupdesc has adequate lifespan
 * in such cases.  If the tupdesc is for a named composite or registered
 * record type, it does not need to be long-lived.
 */
void
PLy_output_setup_tuple(PLyObToDatum *arg, TupleDesc desc, PLyProcedure *proc)
{
	int			i;

	/* We should be working on a previously-set-up struct */
	Assert(arg->func == PLyObject_ToComposite);

	/* Save pointer to tupdesc, but only if this is an anonymous record type */
	if (arg->typoid == RECORDOID && arg->typmod < 0)
		arg->u.tuple.recdesc = desc;

	/* (Re)allocate atts array as needed */
	if (arg->u.tuple.natts != desc->natts)
	{
		if (arg->u.tuple.atts)
			pfree(arg->u.tuple.atts);
		arg->u.tuple.natts = desc->natts;
		arg->u.tuple.atts = (PLyObToDatum *)
			MemoryContextAllocZero(arg->mcxt,
								   desc->natts * sizeof(PLyObToDatum));
	}

	/* Fill the atts entries, except for dropped columns */
	for (i = 0; i < desc->natts; i++)
	{
		Form_pg_attribute attr = TupleDescAttr(desc, i);
		PLyObToDatum *att = &arg->u.tuple.atts[i];

		if (attr->attisdropped)
			continue;

		if (att->typoid == attr->atttypid && att->typmod == attr->atttypmod)
			continue;			/* already set up this entry */

		PLy_output_setup_func(att, arg->mcxt,
							  attr->atttypid, attr->atttypmod,
							  proc);
	}
}

/*
 * Set up output info for a PL/Python function returning record.
 *
 * Note: the given tupdesc is not necessarily long-lived.
 */
void
PLy_output_setup_record(PLyObToDatum *arg, TupleDesc desc, PLyProcedure *proc)
{
	/* Makes no sense unless RECORD */
	Assert(arg->typoid == RECORDOID);
	Assert(desc->tdtypeid == RECORDOID);

	/*
	 * Bless the record type if not already done.  We'd have to do this anyway
	 * to return a tuple, so we might as well force the issue so we can use
	 * the known-record-type code path.
	 */
	BlessTupleDesc(desc);

	/*
	 * Update arg->typmod, and clear the recdesc link if it's changed. The
	 * next call of PLyObject_ToComposite will look up a long-lived tupdesc
	 * for the record type.
	 */
	arg->typmod = desc->tdtypmod;
	if (arg->u.tuple.recdesc &&
		arg->u.tuple.recdesc->tdtypmod != arg->typmod)
		arg->u.tuple.recdesc = NULL;

	/* Update derived data if necessary */
	PLy_output_setup_tuple(arg, desc, proc);
}

/*
 * Recursively initialize the PLyObToDatum structure(s) needed to construct
 * a SQL value of the specified typeOid/typmod from a Python value.
 * (But note that at this point we may have RECORDOID/-1, ie, an indeterminate
 * record type.)
 * proc is used to look up transform functions.
 */
void
PLy_output_setup_func(PLyObToDatum *arg, MemoryContext arg_mcxt,
					  Oid typeOid, int32 typmod,
					  PLyProcedure *proc)
{
	TypeCacheEntry *typentry;
	char		typtype;
	Oid			trfuncid;
	Oid			typinput;

	/* Since this is recursive, it could theoretically be driven to overflow */
	check_stack_depth();

	arg->typoid = typeOid;
	arg->typmod = typmod;
	arg->mcxt = arg_mcxt;

	/*
	 * Fetch typcache entry for the target type, asking for whatever info
	 * we'll need later.  RECORD is a special case: just treat it as composite
	 * without bothering with the typcache entry.
	 */
	if (typeOid != RECORDOID)
	{
		typentry = lookup_type_cache(typeOid, TYPECACHE_DOMAIN_BASE_INFO);
		typtype = typentry->typtype;
		arg->typbyval = typentry->typbyval;
		arg->typlen = typentry->typlen;
		arg->typalign = typentry->typalign;
	}
	else
	{
		typentry = NULL;
		typtype = TYPTYPE_COMPOSITE;
		/* hard-wired knowledge about type RECORD: */
		arg->typbyval = false;
		arg->typlen = -1;
		arg->typalign = 'd';
	}
<<<<<<< HEAD
	PG_END_TRY();

	return dict;
}

/*
 *	Convert a Python object to a composite Datum, using all supported
 *	conversion methods: composite as a string, as a sequence, as a mapping or
 *	as an object that has __getattr__ support.
 */
Datum
PLyObject_ToCompositeDatum(PLyTypeInfo *info, TupleDesc desc, PyObject *plrv, bool inarray)
{
	Datum		datum;

	if (PyString_Check(plrv) || PyUnicode_Check(plrv))
		datum = PLyString_ToComposite(info, desc, plrv, inarray);
	else if (PySequence_Check(plrv))
		/* composite type as sequence (tuple, list etc) */
		datum = PLySequence_ToComposite(info, desc, plrv);
	else if (PyMapping_Check(plrv))
		/* composite type as mapping (currently only dict) */
		datum = PLyMapping_ToComposite(info, desc, plrv);
	else
		/* returned as smth, must provide method __getattr__(name) */
		datum = PLyGenericObject_ToComposite(info, desc, plrv, inarray);

	return datum;
}

static void
PLy_output_datum_func2(PLyObToDatum *arg, MemoryContext arg_mcxt, HeapTuple typeTup, Oid langid, List *trftypes)
{
	Form_pg_type typeStruct = (Form_pg_type) GETSTRUCT(typeTup);
	Oid			element_type;
	Oid			base_type;
	Oid			funcid;
	MemoryContext oldcxt;

	oldcxt = MemoryContextSwitchTo(arg_mcxt);

	fmgr_info_cxt(typeStruct->typinput, &arg->typfunc, arg_mcxt);
	arg->typoid = HeapTupleGetOid(typeTup);
	arg->typmod = -1;
	arg->typioparam = getTypeIOParam(typeTup);
	arg->typbyval = typeStruct->typbyval;

	element_type = get_base_element_type(arg->typoid);
	base_type = getBaseType(element_type ? element_type : arg->typoid);
=======
>>>>>>> 9e1c9f95

	/*
	 * Choose conversion method.  Note that transform functions are checked
	 * for composite and scalar types, but not for arrays or domains.  This is
	 * somewhat historical, but we'd have a problem allowing them on domains,
	 * since we drill down through all levels of a domain nest without looking
	 * at the intermediate levels at all.
	 */
	if (typtype == TYPTYPE_DOMAIN)
	{
		/* Domain */
		arg->func = PLyObject_ToDomain;
		arg->u.domain.domain_info = NULL;
		/* Recursively set up conversion info for the element type */
		arg->u.domain.base = (PLyObToDatum *)
			MemoryContextAllocZero(arg_mcxt, sizeof(PLyObToDatum));
		PLy_output_setup_func(arg->u.domain.base, arg_mcxt,
							  typentry->domainBaseType,
							  typentry->domainBaseTypmod,
							  proc);
	}
	else if (typentry &&
			 OidIsValid(typentry->typelem) && typentry->typlen == -1)
	{
		/* Standard varlena array (cf. get_element_type) */
		arg->func = PLySequence_ToArray;
		/* Get base type OID to insert into constructed array */
		/* (note this might not be the same as the immediate child type) */
		arg->u.array.elmbasetype = getBaseType(typentry->typelem);
		/* Recursively set up conversion info for the element type */
		arg->u.array.elm = (PLyObToDatum *)
			MemoryContextAllocZero(arg_mcxt, sizeof(PLyObToDatum));
		PLy_output_setup_func(arg->u.array.elm, arg_mcxt,
							  typentry->typelem, typmod,
							  proc);
	}
	else if ((trfuncid = get_transform_tosql(typeOid,
											 proc->langid,
											 proc->trftypes)))
	{
		arg->func = PLyObject_ToTransform;
		fmgr_info_cxt(trfuncid, &arg->u.transform.typtransform, arg_mcxt);
	}
	else if (typtype == TYPTYPE_COMPOSITE)
	{
		/* Named composite type, or RECORD */
		arg->func = PLyObject_ToComposite;
		/* We'll set up the per-field data later */
		arg->u.tuple.recdesc = NULL;
		arg->u.tuple.typentry = typentry;
		arg->u.tuple.tupdescid = INVALID_TUPLEDESC_IDENTIFIER;
		arg->u.tuple.atts = NULL;
		arg->u.tuple.natts = 0;
		/* Mark this invalid till needed, too */
		arg->u.tuple.recinfunc.fn_oid = InvalidOid;
	}
	else
	{
		/* Scalar type, but we have a couple of special cases */
		switch (typeOid)
		{
			case BOOLOID:
				arg->func = PLyObject_ToBool;
				break;
			case BYTEAOID:
				arg->func = PLyObject_ToBytea;
				break;
			default:
				arg->func = PLyObject_ToScalar;
				getTypeInputInfo(typeOid, &typinput, &arg->u.scalar.typioparam);
				fmgr_info_cxt(typinput, &arg->u.scalar.typfunc, arg_mcxt);
				break;
		}
	}
}

/*
 * Recursively initialize the PLyDatumToOb structure(s) needed to construct
 * a Python value from a SQL value of the specified typeOid/typmod.
 * (But note that at this point we may have RECORDOID/-1, ie, an indeterminate
 * record type.)
 * proc is used to look up transform functions.
 */
void
PLy_input_setup_func(PLyDatumToOb *arg, MemoryContext arg_mcxt,
					 Oid typeOid, int32 typmod,
					 PLyProcedure *proc)
{
	TypeCacheEntry *typentry;
	char		typtype;
	Oid			trfuncid;
	Oid			typoutput;
	bool		typisvarlena;

	/* Since this is recursive, it could theoretically be driven to overflow */
	check_stack_depth();

	arg->typoid = typeOid;
	arg->typmod = typmod;
	arg->mcxt = arg_mcxt;

	/*
	 * Fetch typcache entry for the target type, asking for whatever info
	 * we'll need later.  RECORD is a special case: just treat it as composite
	 * without bothering with the typcache entry.
	 */
	if (typeOid != RECORDOID)
	{
		typentry = lookup_type_cache(typeOid, TYPECACHE_DOMAIN_BASE_INFO);
		typtype = typentry->typtype;
		arg->typbyval = typentry->typbyval;
		arg->typlen = typentry->typlen;
		arg->typalign = typentry->typalign;
	}
	else
	{
		typentry = NULL;
		typtype = TYPTYPE_COMPOSITE;
		/* hard-wired knowledge about type RECORD: */
		arg->typbyval = false;
		arg->typlen = -1;
		arg->typalign = 'd';
	}

	/*
	 * Choose conversion method.  Note that transform functions are checked
	 * for composite and scalar types, but not for arrays or domains.  This is
	 * somewhat historical, but we'd have a problem allowing them on domains,
	 * since we drill down through all levels of a domain nest without looking
	 * at the intermediate levels at all.
	 */
	if (typtype == TYPTYPE_DOMAIN)
	{
		/* Domain --- we don't care, just recurse down to the base type */
		PLy_input_setup_func(arg, arg_mcxt,
							 typentry->domainBaseType,
							 typentry->domainBaseTypmod,
							 proc);
	}
	else if (typentry &&
			 OidIsValid(typentry->typelem) && typentry->typlen == -1)
	{
		/* Standard varlena array (cf. get_element_type) */
		arg->func = PLyList_FromArray;
		/* Recursively set up conversion info for the element type */
		arg->u.array.elm = (PLyDatumToOb *)
			MemoryContextAllocZero(arg_mcxt, sizeof(PLyDatumToOb));
		PLy_input_setup_func(arg->u.array.elm, arg_mcxt,
							 typentry->typelem, typmod,
							 proc);
	}
	else if ((trfuncid = get_transform_fromsql(typeOid,
											   proc->langid,
											   proc->trftypes)))
	{
		arg->func = PLyObject_FromTransform;
		fmgr_info_cxt(trfuncid, &arg->u.transform.typtransform, arg_mcxt);
	}
	else if (typtype == TYPTYPE_COMPOSITE)
	{
		/* Named composite type, or RECORD */
		arg->func = PLyDict_FromComposite;
		/* We'll set up the per-field data later */
		arg->u.tuple.recdesc = NULL;
		arg->u.tuple.typentry = typentry;
		arg->u.tuple.tupdescid = INVALID_TUPLEDESC_IDENTIFIER;
		arg->u.tuple.atts = NULL;
		arg->u.tuple.natts = 0;
	}
	else
	{
		/* Scalar type, but we have a couple of special cases */
		switch (typeOid)
		{
			case BOOLOID:
				arg->func = PLyBool_FromBool;
				break;
			case FLOAT4OID:
				arg->func = PLyFloat_FromFloat4;
				break;
			case FLOAT8OID:
				arg->func = PLyFloat_FromFloat8;
				break;
			case NUMERICOID:
				arg->func = PLyDecimal_FromNumeric;
				break;
			case INT2OID:
				arg->func = PLyInt_FromInt16;
				break;
			case INT4OID:
				arg->func = PLyInt_FromInt32;
				break;
			case INT8OID:
				arg->func = PLyLong_FromInt64;
				break;
			case OIDOID:
				arg->func = PLyLong_FromOid;
				break;
			case BYTEAOID:
				arg->func = PLyBytes_FromBytea;
				break;
			default:
				arg->func = PLyString_FromScalar;
				getTypeOutputInfo(typeOid, &typoutput, &typisvarlena);
				fmgr_info_cxt(typoutput, &arg->u.scalar.typfunc, arg_mcxt);
				break;
		}
	}
}


/*
 * Special-purpose input converters.
 */

static PyObject *
PLyBool_FromBool(PLyDatumToOb *arg, Datum d)
{
	if (DatumGetBool(d))
		Py_RETURN_TRUE;
	Py_RETURN_FALSE;
}

static PyObject *
PLyFloat_FromFloat4(PLyDatumToOb *arg, Datum d)
{
	return PyFloat_FromDouble(DatumGetFloat4(d));
}

static PyObject *
PLyFloat_FromFloat8(PLyDatumToOb *arg, Datum d)
{
	return PyFloat_FromDouble(DatumGetFloat8(d));
}

static PyObject *
PLyDecimal_FromNumeric(PLyDatumToOb *arg, Datum d)
{
	static PyObject *decimal_constructor;
	char	   *str;
	PyObject   *pyvalue;

	/* Try to import cdecimal.  If it doesn't exist, fall back to decimal. */
	if (!decimal_constructor)
	{
		PyObject   *decimal_module;

		decimal_module = PyImport_ImportModule("cdecimal");
		if (!decimal_module)
		{
			PyErr_Clear();
			decimal_module = PyImport_ImportModule("decimal");
		}
		if (!decimal_module)
			PLy_elog(ERROR, "could not import a module for Decimal constructor");

		decimal_constructor = PyObject_GetAttrString(decimal_module, "Decimal");
		if (!decimal_constructor)
			PLy_elog(ERROR, "no Decimal attribute in module");
	}

	str = DatumGetCString(DirectFunctionCall1(numeric_out, d));
	pyvalue = PyObject_CallFunction(decimal_constructor, "s", str);
	if (!pyvalue)
		PLy_elog(ERROR, "conversion from numeric to Decimal failed");

	return pyvalue;
}

static PyObject *
PLyInt_FromInt16(PLyDatumToOb *arg, Datum d)
{
	return PyInt_FromLong(DatumGetInt16(d));
}

static PyObject *
PLyInt_FromInt32(PLyDatumToOb *arg, Datum d)
{
	return PyInt_FromLong(DatumGetInt32(d));
}

static PyObject *
PLyLong_FromInt64(PLyDatumToOb *arg, Datum d)
{
	return PyLong_FromLongLong(DatumGetInt64(d));
}

static PyObject *
PLyLong_FromOid(PLyDatumToOb *arg, Datum d)
{
	return PyLong_FromUnsignedLong(DatumGetObjectId(d));
}

static PyObject *
PLyBytes_FromBytea(PLyDatumToOb *arg, Datum d)
{
	text	   *txt = DatumGetByteaPP(d);
	char	   *str = VARDATA_ANY(txt);
	size_t		size = VARSIZE_ANY_EXHDR(txt);

	return PyBytes_FromStringAndSize(str, size);
}


/*
 * Generic input conversion using a SQL type's output function.
 */
static PyObject *
PLyString_FromScalar(PLyDatumToOb *arg, Datum d)
{
	char	   *x = OutputFunctionCall(&arg->u.scalar.typfunc, d);
	PyObject   *r = PyString_FromString(x);

	pfree(x);
	return r;
}

/*
 * Convert using a from-SQL transform function.
 */
static PyObject *
PLyObject_FromTransform(PLyDatumToOb *arg, Datum d)
{
	Datum		t;

	t = FunctionCall1(&arg->u.transform.typtransform, d);
	return (PyObject *) DatumGetPointer(t);
}

/*
 * Convert a SQL array to a Python list.
 */
static PyObject *
PLyList_FromArray(PLyDatumToOb *arg, Datum d)
{
	ArrayType  *array = DatumGetArrayTypeP(d);
<<<<<<< HEAD
	PLyDatumToOb *elm = arg->elm;
=======
	PLyDatumToOb *elm = arg->u.array.elm;
>>>>>>> 9e1c9f95
	int			ndim;
	int		   *dims;
	char	   *dataptr;
	bits8	   *bitmap;
	int			bitmask;

	if (ARR_NDIM(array) == 0)
		return PyList_New(0);

	/* Array dimensions and left bounds */
	ndim = ARR_NDIM(array);
	dims = ARR_DIMS(array);
	Assert(ndim < MAXDIM);

	/*
	 * We iterate the SQL array in the physical order it's stored in the
<<<<<<< HEAD
	 * datum. For example, for a 3-dimensional array the order of iteration would
	 * be the following: [0,0,0] elements through [0,0,k], then [0,1,0] through
	 * [0,1,k] till [0,m,k], then [1,0,0] through [1,0,k] till [1,m,k], and so on.
=======
	 * datum. For example, for a 3-dimensional array the order of iteration
	 * would be the following: [0,0,0] elements through [0,0,k], then [0,1,0]
	 * through [0,1,k] till [0,m,k], then [1,0,0] through [1,0,k] till
	 * [1,m,k], and so on.
>>>>>>> 9e1c9f95
	 *
	 * In Python, there are no multi-dimensional lists as such, but they are
	 * represented as a list of lists. So a 3-d array of [n,m,k] elements is a
	 * list of n m-element arrays, each element of which is k-element array.
	 * PLyList_FromArray_recurse() builds the Python list for a single
	 * dimension, and recurses for the next inner dimension.
	 */
	dataptr = ARR_DATA_PTR(array);
	bitmap = ARR_NULLBITMAP(array);
	bitmask = 1;

	return PLyList_FromArray_recurse(elm, dims, ndim, 0,
									 &dataptr, &bitmap, &bitmask);
}
<<<<<<< HEAD

static PyObject *
PLyList_FromArray_recurse(PLyDatumToOb *elm, int *dims, int ndim, int dim,
						  char **dataptr_p, bits8 **bitmap_p, int *bitmask_p)
{
	int			i;
	PyObject   *list;

	list = PyList_New(dims[dim]);
=======

static PyObject *
PLyList_FromArray_recurse(PLyDatumToOb *elm, int *dims, int ndim, int dim,
						  char **dataptr_p, bits8 **bitmap_p, int *bitmask_p)
{
	int			i;
	PyObject   *list;

	list = PyList_New(dims[dim]);
	if (!list)
		return NULL;
>>>>>>> 9e1c9f95

	if (dim < ndim - 1)
	{
		/* Outer dimension. Recurse for each inner slice. */
		for (i = 0; i < dims[dim]; i++)
		{
			PyObject   *sublist;

			sublist = PLyList_FromArray_recurse(elm, dims, ndim, dim + 1,
<<<<<<< HEAD
											 dataptr_p, bitmap_p, bitmask_p);
			PyList_SET_ITEM(list, i, sublist);
		}
	}
	else
	{
		/*
		 * Innermost dimension. Fill the list with the values from the array
		 * for this slice.
		 */
		char	   *dataptr = *dataptr_p;
		bits8	   *bitmap = *bitmap_p;
		int			bitmask = *bitmask_p;

		for (i = 0; i < dims[dim]; i++)
		{
			/* checking for NULL */
			if (bitmap && (*bitmap & bitmask) == 0)
			{
				Py_INCREF(Py_None);
				PyList_SET_ITEM(list, i, Py_None);
			}
			else
			{
				Datum		itemvalue;

				itemvalue = fetch_att(dataptr, elm->typbyval, elm->typlen);
				PyList_SET_ITEM(list, i, elm->func(elm, itemvalue));
				dataptr = att_addlength_pointer(dataptr, elm->typlen, dataptr);
				dataptr = (char *) att_align_nominal(dataptr, elm->typalign);
			}

			/* advance bitmap pointer if any */
			if (bitmap)
			{
				bitmask <<= 1;
				if (bitmask == 0x100 /* (1<<8) */ )
				{
					bitmap++;
					bitmask = 1;
				}
			}
		}
=======
												dataptr_p, bitmap_p, bitmask_p);
			PyList_SET_ITEM(list, i, sublist);
		}
	}
	else
	{
		/*
		 * Innermost dimension. Fill the list with the values from the array
		 * for this slice.
		 */
		char	   *dataptr = *dataptr_p;
		bits8	   *bitmap = *bitmap_p;
		int			bitmask = *bitmask_p;

		for (i = 0; i < dims[dim]; i++)
		{
			/* checking for NULL */
			if (bitmap && (*bitmap & bitmask) == 0)
			{
				Py_INCREF(Py_None);
				PyList_SET_ITEM(list, i, Py_None);
			}
			else
			{
				Datum		itemvalue;

				itemvalue = fetch_att(dataptr, elm->typbyval, elm->typlen);
				PyList_SET_ITEM(list, i, elm->func(elm, itemvalue));
				dataptr = att_addlength_pointer(dataptr, elm->typlen, dataptr);
				dataptr = (char *) att_align_nominal(dataptr, elm->typalign);
			}

			/* advance bitmap pointer if any */
			if (bitmap)
			{
				bitmask <<= 1;
				if (bitmask == 0x100 /* (1<<8) */ )
				{
					bitmap++;
					bitmask = 1;
				}
			}
		}
>>>>>>> 9e1c9f95

		*dataptr_p = dataptr;
		*bitmap_p = bitmap;
		*bitmask_p = bitmask;
	}

	return list;
}

/*
 * Convert a composite SQL value to a Python dict.
 */
static PyObject *
PLyDict_FromComposite(PLyDatumToOb *arg, Datum d)
{
	PyObject   *dict;
	HeapTupleHeader td;
	Oid			tupType;
	int32		tupTypmod;
	TupleDesc	tupdesc;
	HeapTupleData tmptup;

	td = DatumGetHeapTupleHeader(d);
	/* Extract rowtype info and find a tupdesc */
	tupType = HeapTupleHeaderGetTypeId(td);
	tupTypmod = HeapTupleHeaderGetTypMod(td);
	tupdesc = lookup_rowtype_tupdesc(tupType, tupTypmod);

	/* Set up I/O funcs if not done yet */
	PLy_input_setup_tuple(arg, tupdesc,
						  PLy_current_execution_context()->curr_proc);

	/* Build a temporary HeapTuple control structure */
	tmptup.t_len = HeapTupleHeaderGetDatumLength(td);
	tmptup.t_data = td;

	dict = PLyDict_FromTuple(arg, &tmptup, tupdesc, true);

	ReleaseTupleDesc(tupdesc);

	return dict;
}

/*
 * Transform a tuple into a Python dict object.
 */
static PyObject *
PLyDict_FromTuple(PLyDatumToOb *arg, HeapTuple tuple, TupleDesc desc, bool include_generated)
{
	PyObject   *volatile dict;

	/* Simple sanity check that desc matches */
	Assert(desc->natts == arg->u.tuple.natts);

	dict = PyDict_New();
	if (dict == NULL)
		return NULL;

	PG_TRY();
	{
		int			i;

		for (i = 0; i < arg->u.tuple.natts; i++)
		{
			PLyDatumToOb *att = &arg->u.tuple.atts[i];
			Form_pg_attribute attr = TupleDescAttr(desc, i);
			char	   *key;
			Datum		vattr;
			bool		is_null;
			PyObject   *value;

			if (attr->attisdropped)
				continue;

			if (attr->attgenerated)
			{
				/* don't include unless requested */
				if (!include_generated)
					continue;
			}

			key = NameStr(attr->attname);
			vattr = heap_getattr(tuple, (i + 1), desc, &is_null);

			if (is_null)
				PyDict_SetItemString(dict, key, Py_None);
			else
			{
				value = att->func(att, vattr);
				PyDict_SetItemString(dict, key, value);
				Py_DECREF(value);
			}
		}
	}
	PG_CATCH();
	{
		Py_DECREF(dict);
		PG_RE_THROW();
	}
	PG_END_TRY();

	return dict;
}

/*
 * Convert a Python object to a PostgreSQL bool datum.  This can't go
 * through the generic conversion function, because Python attaches a
 * Boolean value to everything, more things than the PostgreSQL bool
 * type can parse.
 */
static Datum
<<<<<<< HEAD
PLyObject_ToBool(PLyObToDatum *arg, int32 typmod, PyObject *plrv, bool inarray)
=======
PLyObject_ToBool(PLyObToDatum *arg, PyObject *plrv,
				 bool *isnull, bool inarray)
>>>>>>> 9e1c9f95
{
	if (plrv == Py_None)
	{
		*isnull = true;
		return (Datum) 0;
	}
	*isnull = false;
	return BoolGetDatum(PyObject_IsTrue(plrv));
}

/*
 * Convert a Python object to a PostgreSQL bytea datum.  This doesn't
 * go through the generic conversion function to circumvent problems
 * with embedded nulls.  And it's faster this way.
 */
static Datum
<<<<<<< HEAD
PLyObject_ToBytea(PLyObToDatum *arg, int32 typmod, PyObject *plrv, bool inarray)
=======
PLyObject_ToBytea(PLyObToDatum *arg, PyObject *plrv,
				  bool *isnull, bool inarray)
>>>>>>> 9e1c9f95
{
	PyObject   *volatile plrv_so = NULL;
	Datum		rv;

	if (plrv == Py_None)
	{
		*isnull = true;
		return (Datum) 0;
	}
	*isnull = false;

	plrv_so = PyObject_Bytes(plrv);
	if (!plrv_so)
		PLy_elog(ERROR, "could not create bytes representation of Python object");

	PG_TRY();
	{
		char	   *plrv_sc = PyBytes_AsString(plrv_so);
		size_t		len = PyBytes_Size(plrv_so);
		size_t		size = len + VARHDRSZ;
		bytea	   *result = palloc(size);

		SET_VARSIZE(result, size);
		memcpy(VARDATA(result), plrv_sc, len);
		rv = PointerGetDatum(result);
	}
	PG_CATCH();
	{
		Py_XDECREF(plrv_so);
		PG_RE_THROW();
	}
	PG_END_TRY();

	Py_XDECREF(plrv_so);

	return rv;
}


/*
 * Convert a Python object to a composite type. First look up the type's
 * description, then route the Python object through the conversion function
 * for obtaining PostgreSQL tuples.
 */
static Datum
<<<<<<< HEAD
PLyObject_ToComposite(PLyObToDatum *arg, int32 typmod, PyObject *plrv, bool inarray)
=======
PLyObject_ToComposite(PLyObToDatum *arg, PyObject *plrv,
					  bool *isnull, bool inarray)
>>>>>>> 9e1c9f95
{
	Datum		rv;
	TupleDesc	desc;

	if (plrv == Py_None)
	{
		*isnull = true;
		return (Datum) 0;
	}
	*isnull = false;

	/*
	 * The string conversion case doesn't require a tupdesc, nor per-field
	 * conversion data, so just go for it if that's the case to use.
	 */
	if (PyString_Check(plrv) || PyUnicode_Check(plrv))
		return PLyString_ToComposite(arg, plrv, inarray);

	/*
	 * If we're dealing with a named composite type, we must look up the
	 * tupdesc every time, to protect against possible changes to the type.
	 * RECORD types can't change between calls; but we must still be willing
	 * to set up the info the first time, if nobody did yet.
	 */
	if (arg->typoid != RECORDOID)
	{
		desc = lookup_rowtype_tupdesc(arg->typoid, arg->typmod);
		/* We should have the descriptor of the type's typcache entry */
		Assert(desc == arg->u.tuple.typentry->tupDesc);
		/* Detect change of descriptor, update cache if needed */
		if (arg->u.tuple.tupdescid != arg->u.tuple.typentry->tupDesc_identifier)
		{
			PLy_output_setup_tuple(arg, desc,
								   PLy_current_execution_context()->curr_proc);
			arg->u.tuple.tupdescid = arg->u.tuple.typentry->tupDesc_identifier;
		}
	}
	else
	{
		desc = arg->u.tuple.recdesc;
		if (desc == NULL)
		{
			desc = lookup_rowtype_tupdesc(arg->typoid, arg->typmod);
			arg->u.tuple.recdesc = desc;
		}
		else
		{
			/* Pin descriptor to match unpin below */
			PinTupleDesc(desc);
		}
	}

	/* Simple sanity check on our caching */
	Assert(desc->natts == arg->u.tuple.natts);

	/*
	 * Convert, using the appropriate method depending on the type of the
	 * supplied Python object.
	 */
<<<<<<< HEAD
	rv = PLyObject_ToCompositeDatum(&info, desc, plrv, inarray);
=======
	if (PySequence_Check(plrv))
		/* composite type as sequence (tuple, list etc) */
		rv = PLySequence_ToComposite(arg, desc, plrv);
	else if (PyMapping_Check(plrv))
		/* composite type as mapping (currently only dict) */
		rv = PLyMapping_ToComposite(arg, desc, plrv);
	else
		/* returned as smth, must provide method __getattr__(name) */
		rv = PLyGenericObject_ToComposite(arg, desc, plrv, inarray);
>>>>>>> 9e1c9f95

	ReleaseTupleDesc(desc);

	return rv;
}


/*
 * Convert Python object to C string in server encoding.
 *
 * Note: this is exported for use by add-on transform modules.
 */
char *
PLyObject_AsString(PyObject *plrv)
{
	PyObject   *plrv_bo;
	char	   *plrv_sc;
	size_t		plen;
	size_t		slen;

	if (PyUnicode_Check(plrv))
		plrv_bo = PLyUnicode_Bytes(plrv);
	else if (PyFloat_Check(plrv))
	{
		/* use repr() for floats, str() is lossy */
#if PY_MAJOR_VERSION >= 3
		PyObject   *s = PyObject_Repr(plrv);

		plrv_bo = PLyUnicode_Bytes(s);
		Py_XDECREF(s);
#else
		plrv_bo = PyObject_Repr(plrv);
#endif
	}
	else
	{
#if PY_MAJOR_VERSION >= 3
		PyObject   *s = PyObject_Str(plrv);

		plrv_bo = PLyUnicode_Bytes(s);
		Py_XDECREF(s);
#else
		plrv_bo = PyObject_Str(plrv);
#endif
	}
	if (!plrv_bo)
		PLy_elog(ERROR, "could not create string representation of Python object");

	plrv_sc = pstrdup(PyBytes_AsString(plrv_bo));
	plen = PyBytes_Size(plrv_bo);
	slen = strlen(plrv_sc);

	Py_XDECREF(plrv_bo);

	if (slen < plen)
		ereport(ERROR,
				(errcode(ERRCODE_DATATYPE_MISMATCH),
				 errmsg("could not convert Python object into cstring: Python string representation appears to contain null bytes")));
	else if (slen > plen)
		elog(ERROR, "could not convert Python object into cstring: Python string longer than reported length");
	pg_verifymbstr(plrv_sc, slen, false);

	return plrv_sc;
}

/*
<<<<<<< HEAD
 * Convert Python object to C string in server encoding.
 */
static Datum
PLyObject_ToDatum(PLyObToDatum *arg, int32 typmod, PyObject *plrv, bool inarray)
{
	char	   *str;
	Datum		rv;

	Assert(plrv != Py_None);

	str = PLyObject_AsString(plrv);

	/*
	 * If we are parsing a composite type within an array, and the string
	 * isn't a valid record literal, there's a high chance that the function
	 * did something like:
	 *
	 * CREATE FUNCTION .. RETURNS comptype[] AS $$ return [['foo', 'bar']] $$
	 * LANGUAGE plpython;
	 *
	 * Before PostgreSQL 10, that was interpreted as a single-dimensional
	 * array, containing record ('foo', 'bar'). PostgreSQL 10 added support
	 * for multi-dimensional arrays, and it is now interpreted as a
	 * two-dimensional array, containing two records, 'foo', and 'bar'.
	 * record_in() will throw an error, because "foo" is not a valid record
	 * literal.
	 *
	 * To make that less confusing to users who are upgrading from older
	 * versions, try to give a hint in the typical instances of that. If we are
	 * parsing an array of composite types, and we see a string literal that
	 * is not a valid record literal, give a hint. We only want to give the
	 * hint in the narrow case of a malformed string literal, not any error
	 * from record_in(), so check for that case here specifically.
	 *
	 * This check better match the one in record_in(), so that we don't forbid
	 * literals that are actually valid!
	 */
	if (inarray && arg->typfunc.fn_oid == F_RECORD_IN)
	{
		char	   *ptr = str;

		/* Allow leading whitespace */
		while (*ptr && isspace((unsigned char) *ptr))
			ptr++;
		if (*ptr++ != '(')
			ereport(ERROR,
					(errcode(ERRCODE_INVALID_TEXT_REPRESENTATION),
					 errmsg("malformed record literal: \"%s\"", str),
					 errdetail("Missing left parenthesis."),
					 errhint("To return a composite type in an array, return the composite type as a Python tuple, e.g. \"[('foo')]\"")));
	}

	rv = InputFunctionCall(&arg->typfunc,
							 str,
							 arg->typioparam,
							 typmod);
=======
 * Generic output conversion function: convert PyObject to cstring and
 * cstring into PostgreSQL type.
 */
static Datum
PLyObject_ToScalar(PLyObToDatum *arg, PyObject *plrv,
				   bool *isnull, bool inarray)
{
	char	   *str;

	if (plrv == Py_None)
	{
		*isnull = true;
		return (Datum) 0;
	}
	*isnull = false;

	str = PLyObject_AsString(plrv);

	return InputFunctionCall(&arg->u.scalar.typfunc,
							 str,
							 arg->u.scalar.typioparam,
							 arg->typmod);
}


/*
 * Convert to a domain type.
 */
static Datum
PLyObject_ToDomain(PLyObToDatum *arg, PyObject *plrv,
				   bool *isnull, bool inarray)
{
	Datum		result;
	PLyObToDatum *base = arg->u.domain.base;

	result = base->func(base, plrv, isnull, inarray);
	domain_check(result, *isnull, arg->typoid,
				 &arg->u.domain.domain_info, arg->mcxt);
	return result;
}
>>>>>>> 9e1c9f95

	pfree(str);

	return rv;
}

/*
 * Convert using a to-SQL transform function.
 */
static Datum
<<<<<<< HEAD
PLyObject_ToTransform(PLyObToDatum *arg, int32 typmod, PyObject *plrv, bool inarray)
=======
PLyObject_ToTransform(PLyObToDatum *arg, PyObject *plrv,
					  bool *isnull, bool inarray)
>>>>>>> 9e1c9f95
{
	if (plrv == Py_None)
	{
		*isnull = true;
		return (Datum) 0;
	}
	*isnull = false;
	return FunctionCall1(&arg->u.transform.typtransform, PointerGetDatum(plrv));
}


/*
 * Convert Python sequence to SQL array.
 */
static Datum
<<<<<<< HEAD
PLySequence_ToArray(PLyObToDatum *arg, int32 typmod, PyObject *plrv, bool inarray)
=======
PLySequence_ToArray(PLyObToDatum *arg, PyObject *plrv,
					bool *isnull, bool inarray)
>>>>>>> 9e1c9f95
{
	ArrayType  *array;
	int			i;
	Datum	   *elems;
	bool	   *nulls;
	int64		len;
	int			ndim;
	int			dims[MAXDIM];
	int			lbs[MAXDIM];
	int			currelem;
	PyObject   *pyptr = plrv;
	PyObject   *next;

<<<<<<< HEAD
	Assert(plrv != Py_None);
=======
	if (plrv == Py_None)
	{
		*isnull = true;
		return (Datum) 0;
	}
	*isnull = false;
>>>>>>> 9e1c9f95

	/*
	 * Determine the number of dimensions, and their sizes.
	 */
	ndim = 0;
	len = 1;

	Py_INCREF(plrv);

	for (;;)
	{
		if (!PyList_Check(pyptr))
			break;

		if (ndim == MAXDIM)
			PLy_elog(ERROR, "number of array dimensions exceeds the maximum allowed (%d)", MAXDIM);

		dims[ndim] = PySequence_Length(pyptr);
		if (dims[ndim] < 0)
<<<<<<< HEAD
			PLy_elog(ERROR, "cannot determine sequence length for function return value");
=======
			PLy_elog(ERROR, "could not determine sequence length for function return value");
>>>>>>> 9e1c9f95

		if (dims[ndim] > MaxAllocSize)
			PLy_elog(ERROR, "array size exceeds the maximum allowed");

		len *= dims[ndim];
		if (len > MaxAllocSize)
			PLy_elog(ERROR, "array size exceeds the maximum allowed");

		if (dims[ndim] == 0)
		{
			/* empty sequence */
			break;
		}

		ndim++;

		next = PySequence_GetItem(pyptr, 0);
		Py_XDECREF(pyptr);
		pyptr = next;
	}
	Py_XDECREF(pyptr);

	/*
	 * Check for zero dimensions. This happens if the object is a tuple or a
	 * string, rather than a list, or is not a sequence at all. We don't map
	 * tuples or strings to arrays in general, but in the first level, be
	 * lenient, for historical reasons. So if the object is a sequence of any
	 * kind, treat it as a one-dimensional array.
	 */
	if (ndim == 0)
	{
		if (!PySequence_Check(plrv))
			PLy_elog(ERROR, "return value of function with array return type is not a Python sequence");

		ndim = 1;
		len = dims[0] = PySequence_Length(plrv);
	}
<<<<<<< HEAD

	/*
	 * Traverse the Python lists, in depth-first order, and collect all the
	 * elements at the bottom level into 'elems'/'nulls' arrays.
	 */
	elems = palloc(sizeof(Datum) * len);
	nulls = palloc(sizeof(bool) * len);
	currelem = 0;
	PLySequence_ToArray_recurse(arg->elm, plrv,
								dims, ndim, 0,
								elems, nulls, &currelem);

	for (i = 0; i < ndim; i++)
		lbs[i] = 1;

	array = construct_md_array(elems,
							   nulls,
							   ndim,
							   dims,
							   lbs,
							   get_base_element_type(arg->typoid),
							   arg->elm->typlen,
							   arg->elm->typbyval,
							   arg->elm->typalign);
=======
>>>>>>> 9e1c9f95

	/*
	 * Traverse the Python lists, in depth-first order, and collect all the
	 * elements at the bottom level into 'elems'/'nulls' arrays.
	 */
	elems = palloc(sizeof(Datum) * len);
	nulls = palloc(sizeof(bool) * len);
	currelem = 0;
	PLySequence_ToArray_recurse(arg->u.array.elm, plrv,
								dims, ndim, 0,
								elems, nulls, &currelem);

	for (i = 0; i < ndim; i++)
		lbs[i] = 1;

	array = construct_md_array(elems,
							   nulls,
							   ndim,
							   dims,
							   lbs,
							   arg->u.array.elmbasetype,
							   arg->u.array.elm->typlen,
							   arg->u.array.elm->typbyval,
							   arg->u.array.elm->typalign);

	return PointerGetDatum(array);
}

/*
 * Helper function for PLySequence_ToArray. Traverse a Python list of lists in
 * depth-first order, storing the elements in 'elems'.
 */
static void
PLySequence_ToArray_recurse(PLyObToDatum *elm, PyObject *list,
							int *dims, int ndim, int dim,
							Datum *elems, bool *nulls, int *currelem)
<<<<<<< HEAD
{
	int			i;

	if (PySequence_Length(list) != dims[dim])
		PLy_elog(ERROR,
				 "multidimensional arrays must have array expressions with matching dimensions. "
				 "PL/Python function return value has sequence length %d while expected %d",
				 (int) PySequence_Length(list), dims[dim]);

	if (dim < ndim - 1)
	{
		for (i = 0; i < dims[dim]; i++)
		{
			PyObject   *sublist = PySequence_GetItem(list, i);

			PLySequence_ToArray_recurse(elm, sublist, dims, ndim, dim + 1,
										elems, nulls, currelem);
			Py_XDECREF(sublist);
		}
	}
	else
	{
		for (i = 0; i < dims[dim]; i++)
		{
			PyObject   *obj = PySequence_GetItem(list, i);

			if (obj == Py_None)
			{
				nulls[*currelem] = true;
				elems[*currelem] = (Datum) 0;
			}
			else
			{
				nulls[*currelem] = false;
				elems[*currelem] = elm->func(elm, -1, obj, true);
			}
			Py_XDECREF(obj);
			(*currelem)++;
		}
	}
}


static Datum
PLyString_ToComposite(PLyTypeInfo *info, TupleDesc desc, PyObject *string, bool inarray)
=======
>>>>>>> 9e1c9f95
{
	int			i;

	if (PySequence_Length(list) != dims[dim])
		ereport(ERROR,
				(errmsg("wrong length of inner sequence: has length %d, but %d was expected",
						(int) PySequence_Length(list), dims[dim]),
				 (errdetail("To construct a multidimensional array, the inner sequences must all have the same length."))));

	if (dim < ndim - 1)
	{
		for (i = 0; i < dims[dim]; i++)
		{
			PyObject   *sublist = PySequence_GetItem(list, i);

			PLySequence_ToArray_recurse(elm, sublist, dims, ndim, dim + 1,
										elems, nulls, currelem);
			Py_XDECREF(sublist);
		}
	}
	else
	{
		for (i = 0; i < dims[dim]; i++)
		{
			PyObject   *obj = PySequence_GetItem(list, i);

			elems[*currelem] = elm->func(elm, obj, &nulls[*currelem], true);
			Py_XDECREF(obj);
			(*currelem)++;
		}
	}
}


/*
 * Convert a Python string to composite, using record_in.
 */
static Datum
PLyString_ToComposite(PLyObToDatum *arg, PyObject *string, bool inarray)
{
	char	   *str;

<<<<<<< HEAD
	result = PLyObject_ToDatum(&locinfo.out.d, desc->tdtypmod, string, inarray);
=======
	/*
	 * Set up call data for record_in, if we didn't already.  (We can't just
	 * use DirectFunctionCall, because record_in needs a fn_extra field.)
	 */
	if (!OidIsValid(arg->u.tuple.recinfunc.fn_oid))
		fmgr_info_cxt(F_RECORD_IN, &arg->u.tuple.recinfunc, arg->mcxt);
>>>>>>> 9e1c9f95

	str = PLyObject_AsString(string);

	/*
	 * If we are parsing a composite type within an array, and the string
	 * isn't a valid record literal, there's a high chance that the function
	 * did something like:
	 *
	 * CREATE FUNCTION .. RETURNS comptype[] AS $$ return [['foo', 'bar']] $$
	 * LANGUAGE plpython;
	 *
	 * Before PostgreSQL 10, that was interpreted as a single-dimensional
	 * array, containing record ('foo', 'bar'). PostgreSQL 10 added support
	 * for multi-dimensional arrays, and it is now interpreted as a
	 * two-dimensional array, containing two records, 'foo', and 'bar'.
	 * record_in() will throw an error, because "foo" is not a valid record
	 * literal.
	 *
	 * To make that less confusing to users who are upgrading from older
	 * versions, try to give a hint in the typical instances of that. If we
	 * are parsing an array of composite types, and we see a string literal
	 * that is not a valid record literal, give a hint. We only want to give
	 * the hint in the narrow case of a malformed string literal, not any
	 * error from record_in(), so check for that case here specifically.
	 *
	 * This check better match the one in record_in(), so that we don't forbid
	 * literals that are actually valid!
	 */
	if (inarray)
	{
		char	   *ptr = str;

		/* Allow leading whitespace */
		while (*ptr && isspace((unsigned char) *ptr))
			ptr++;
		if (*ptr++ != '(')
			ereport(ERROR,
					(errcode(ERRCODE_INVALID_TEXT_REPRESENTATION),
					 errmsg("malformed record literal: \"%s\"", str),
					 errdetail("Missing left parenthesis."),
					 errhint("To return a composite type in an array, return the composite type as a Python tuple, e.g., \"[('foo',)]\".")));
	}

	return InputFunctionCall(&arg->u.tuple.recinfunc,
							 str,
							 arg->typoid,
							 arg->typmod);
}


static Datum
PLyMapping_ToComposite(PLyObToDatum *arg, TupleDesc desc, PyObject *mapping)
{
	Datum		result;
	HeapTuple	tuple;
	Datum	   *values;
	bool	   *nulls;
	volatile int i;

	Assert(PyMapping_Check(mapping));

	/* Build tuple */
	values = palloc(sizeof(Datum) * desc->natts);
	nulls = palloc(sizeof(bool) * desc->natts);
	for (i = 0; i < desc->natts; ++i)
	{
		char	   *key;
		PyObject   *volatile value;
		PLyObToDatum *att;
		Form_pg_attribute attr = TupleDescAttr(desc, i);

		if (attr->attisdropped)
		{
			values[i] = (Datum) 0;
			nulls[i] = true;
			continue;
		}

		key = NameStr(attr->attname);
		value = NULL;
		att = &arg->u.tuple.atts[i];
		PG_TRY();
		{
			value = PyMapping_GetItemString(mapping, key);
<<<<<<< HEAD
			if (value == Py_None)
			{
				values[i] = (Datum) NULL;
				nulls[i] = true;
			}
			else if (value)
			{
				values[i] = (att->func) (att, -1, value, false);
				nulls[i] = false;
			}
			else
=======
			if (!value)
>>>>>>> 9e1c9f95
				ereport(ERROR,
						(errcode(ERRCODE_UNDEFINED_COLUMN),
						 errmsg("key \"%s\" not found in mapping", key),
						 errhint("To return null in a column, "
								 "add the value None to the mapping with the key named after the column.")));

			values[i] = att->func(att, value, &nulls[i], false);

			Py_XDECREF(value);
			value = NULL;
		}
		PG_CATCH();
		{
			Py_XDECREF(value);
			PG_RE_THROW();
		}
		PG_END_TRY();
	}

	tuple = heap_form_tuple(desc, values, nulls);
	result = heap_copy_tuple_as_datum(tuple, desc);
	heap_freetuple(tuple);

	pfree(values);
	pfree(nulls);

	return result;
}


static Datum
PLySequence_ToComposite(PLyObToDatum *arg, TupleDesc desc, PyObject *sequence)
{
	Datum		result;
	HeapTuple	tuple;
	Datum	   *values;
	bool	   *nulls;
	volatile int idx;
	volatile int i;

	Assert(PySequence_Check(sequence));

	/*
	 * Check that sequence length is exactly same as PG tuple's. We actually
	 * can ignore exceeding items or assume missing ones as null but to avoid
	 * plpython developer's errors we are strict here
	 */
	idx = 0;
	for (i = 0; i < desc->natts; i++)
	{
		if (!TupleDescAttr(desc, i)->attisdropped)
			idx++;
	}
	if (PySequence_Length(sequence) != idx)
		ereport(ERROR,
				(errcode(ERRCODE_DATATYPE_MISMATCH),
				 errmsg("length of returned sequence did not match number of columns in row")));

	/* Build tuple */
	values = palloc(sizeof(Datum) * desc->natts);
	nulls = palloc(sizeof(bool) * desc->natts);
	idx = 0;
	for (i = 0; i < desc->natts; ++i)
	{
		PyObject   *volatile value;
		PLyObToDatum *att;

		if (TupleDescAttr(desc, i)->attisdropped)
		{
			values[i] = (Datum) 0;
			nulls[i] = true;
			continue;
		}

		value = NULL;
		att = &arg->u.tuple.atts[i];
		PG_TRY();
		{
			value = PySequence_GetItem(sequence, idx);
			Assert(value);
<<<<<<< HEAD
			if (value == Py_None)
			{
				values[i] = (Datum) NULL;
				nulls[i] = true;
			}
			else if (value)
			{
				values[i] = (att->func) (att, -1, value, false);
				nulls[i] = false;
			}
=======

			values[i] = att->func(att, value, &nulls[i], false);
>>>>>>> 9e1c9f95

			Py_XDECREF(value);
			value = NULL;
		}
		PG_CATCH();
		{
			Py_XDECREF(value);
			PG_RE_THROW();
		}
		PG_END_TRY();

		idx++;
	}

	tuple = heap_form_tuple(desc, values, nulls);
	result = heap_copy_tuple_as_datum(tuple, desc);
	heap_freetuple(tuple);

	pfree(values);
	pfree(nulls);

	return result;
}


static Datum
<<<<<<< HEAD
PLyGenericObject_ToComposite(PLyTypeInfo *info, TupleDesc desc, PyObject *object, bool inarray)
=======
PLyGenericObject_ToComposite(PLyObToDatum *arg, TupleDesc desc, PyObject *object, bool inarray)
>>>>>>> 9e1c9f95
{
	Datum		result;
	HeapTuple	tuple;
	Datum	   *values;
	bool	   *nulls;
	volatile int i;

	/* Build tuple */
	values = palloc(sizeof(Datum) * desc->natts);
	nulls = palloc(sizeof(bool) * desc->natts);
	for (i = 0; i < desc->natts; ++i)
	{
		char	   *key;
		PyObject   *volatile value;
		PLyObToDatum *att;
		Form_pg_attribute attr = TupleDescAttr(desc, i);

		if (attr->attisdropped)
		{
			values[i] = (Datum) 0;
			nulls[i] = true;
			continue;
		}

		key = NameStr(attr->attname);
		value = NULL;
		att = &arg->u.tuple.atts[i];
		PG_TRY();
		{
			value = PyObject_GetAttrString(object, key);
			if (!value)
			{
<<<<<<< HEAD
				values[i] = (Datum) NULL;
				nulls[i] = true;
			}
			else if (value)
			{
				values[i] = (att->func) (att, -1, value, false);
				nulls[i] = false;
			}
			else
			{
=======
>>>>>>> 9e1c9f95
				/*
				 * No attribute for this column in the object.
				 *
				 * If we are parsing a composite type in an array, a likely
				 * cause is that the function contained something like "[[123,
				 * 'foo']]". Before PostgreSQL 10, that was interpreted as an
				 * array, with a composite type (123, 'foo') in it. But now
				 * it's interpreted as a two-dimensional array, and we try to
				 * interpret "123" as the composite type. See also similar
<<<<<<< HEAD
				 * heuristic in PLyObject_ToDatum().
=======
				 * heuristic in PLyObject_ToScalar().
>>>>>>> 9e1c9f95
				 */
				ereport(ERROR,
						(errcode(ERRCODE_UNDEFINED_COLUMN),
						 errmsg("attribute \"%s\" does not exist in Python object", key),
						 inarray ?
<<<<<<< HEAD
						 errhint("To return a composite type in an array, return the composite type as a Python tuple, e.g. \"[('foo')]\"") :
						 errhint("To return null in a column, let the returned object have an attribute named after column with value None.")));
			}
=======
						 errhint("To return a composite type in an array, return the composite type as a Python tuple, e.g., \"[('foo',)]\".") :
						 errhint("To return null in a column, let the returned object have an attribute named after column with value None.")));
			}

			values[i] = att->func(att, value, &nulls[i], false);
>>>>>>> 9e1c9f95

			Py_XDECREF(value);
			value = NULL;
		}
		PG_CATCH();
		{
			Py_XDECREF(value);
			PG_RE_THROW();
		}
		PG_END_TRY();
	}

	tuple = heap_form_tuple(desc, values, nulls);
	result = heap_copy_tuple_as_datum(tuple, desc);
	heap_freetuple(tuple);

	pfree(values);
	pfree(nulls);

	return result;
}<|MERGE_RESOLUTION|>--- conflicted
+++ resolved
@@ -39,26 +39,6 @@
 static PyObject *PLyObject_FromTransform(PLyDatumToOb *arg, Datum d);
 static PyObject *PLyList_FromArray(PLyDatumToOb *arg, Datum d);
 static PyObject *PLyList_FromArray_recurse(PLyDatumToOb *elm, int *dims, int ndim, int dim,
-<<<<<<< HEAD
-						  char **dataptr_p, bits8 **bitmap_p, int *bitmask_p);
-
-/* conversion from Python objects to Datums */
-static Datum PLyObject_ToBool(PLyObToDatum *arg, int32 typmod, PyObject *plrv, bool inarray);
-static Datum PLyObject_ToBytea(PLyObToDatum *arg, int32 typmod, PyObject *plrv, bool inarray);
-static Datum PLyObject_ToComposite(PLyObToDatum *arg, int32 typmod, PyObject *plrv, bool inarray);
-static Datum PLyObject_ToDatum(PLyObToDatum *arg, int32 typmod, PyObject *plrv, bool inarray);
-static Datum PLyObject_ToTransform(PLyObToDatum *arg, int32 typmod, PyObject *plrv, bool inarray);
-static Datum PLySequence_ToArray(PLyObToDatum *arg, int32 typmod, PyObject *plrv, bool inarray);
-static void PLySequence_ToArray_recurse(PLyObToDatum *elm, PyObject *list,
-							int *dims, int ndim, int dim,
-							Datum *elems, bool *nulls, int *currelem);
-
-/* conversion from Python objects to composite Datums (used by triggers and SRFs) */
-static Datum PLyString_ToComposite(PLyTypeInfo *info, TupleDesc desc, PyObject *string, bool inarray);
-static Datum PLyMapping_ToComposite(PLyTypeInfo *info, TupleDesc desc, PyObject *mapping);
-static Datum PLySequence_ToComposite(PLyTypeInfo *info, TupleDesc desc, PyObject *sequence);
-static Datum PLyGenericObject_ToComposite(PLyTypeInfo *info, TupleDesc desc, PyObject *object, bool inarray);
-=======
 										   char **dataptr_p, bits8 **bitmap_p, int *bitmask_p);
 static PyObject *PLyDict_FromComposite(PLyDatumToOb *arg, Datum d);
 static PyObject *PLyDict_FromTuple(PLyDatumToOb *arg, HeapTuple tuple, TupleDesc desc, bool include_generated);
@@ -87,7 +67,6 @@
 static Datum PLyMapping_ToComposite(PLyObToDatum *arg, TupleDesc desc, PyObject *mapping);
 static Datum PLySequence_ToComposite(PLyObToDatum *arg, TupleDesc desc, PyObject *sequence);
 static Datum PLyGenericObject_ToComposite(PLyObToDatum *arg, TupleDesc desc, PyObject *object, bool inarray);
->>>>>>> 9e1c9f95
 
 
 /*
@@ -355,58 +334,6 @@
 		arg->typlen = -1;
 		arg->typalign = 'd';
 	}
-<<<<<<< HEAD
-	PG_END_TRY();
-
-	return dict;
-}
-
-/*
- *	Convert a Python object to a composite Datum, using all supported
- *	conversion methods: composite as a string, as a sequence, as a mapping or
- *	as an object that has __getattr__ support.
- */
-Datum
-PLyObject_ToCompositeDatum(PLyTypeInfo *info, TupleDesc desc, PyObject *plrv, bool inarray)
-{
-	Datum		datum;
-
-	if (PyString_Check(plrv) || PyUnicode_Check(plrv))
-		datum = PLyString_ToComposite(info, desc, plrv, inarray);
-	else if (PySequence_Check(plrv))
-		/* composite type as sequence (tuple, list etc) */
-		datum = PLySequence_ToComposite(info, desc, plrv);
-	else if (PyMapping_Check(plrv))
-		/* composite type as mapping (currently only dict) */
-		datum = PLyMapping_ToComposite(info, desc, plrv);
-	else
-		/* returned as smth, must provide method __getattr__(name) */
-		datum = PLyGenericObject_ToComposite(info, desc, plrv, inarray);
-
-	return datum;
-}
-
-static void
-PLy_output_datum_func2(PLyObToDatum *arg, MemoryContext arg_mcxt, HeapTuple typeTup, Oid langid, List *trftypes)
-{
-	Form_pg_type typeStruct = (Form_pg_type) GETSTRUCT(typeTup);
-	Oid			element_type;
-	Oid			base_type;
-	Oid			funcid;
-	MemoryContext oldcxt;
-
-	oldcxt = MemoryContextSwitchTo(arg_mcxt);
-
-	fmgr_info_cxt(typeStruct->typinput, &arg->typfunc, arg_mcxt);
-	arg->typoid = HeapTupleGetOid(typeTup);
-	arg->typmod = -1;
-	arg->typioparam = getTypeIOParam(typeTup);
-	arg->typbyval = typeStruct->typbyval;
-
-	element_type = get_base_element_type(arg->typoid);
-	base_type = getBaseType(element_type ? element_type : arg->typoid);
-=======
->>>>>>> 9e1c9f95
 
 	/*
 	 * Choose conversion method.  Note that transform functions are checked
@@ -743,11 +670,7 @@
 PLyList_FromArray(PLyDatumToOb *arg, Datum d)
 {
 	ArrayType  *array = DatumGetArrayTypeP(d);
-<<<<<<< HEAD
-	PLyDatumToOb *elm = arg->elm;
-=======
 	PLyDatumToOb *elm = arg->u.array.elm;
->>>>>>> 9e1c9f95
 	int			ndim;
 	int		   *dims;
 	char	   *dataptr;
@@ -764,16 +687,10 @@
 
 	/*
 	 * We iterate the SQL array in the physical order it's stored in the
-<<<<<<< HEAD
-	 * datum. For example, for a 3-dimensional array the order of iteration would
-	 * be the following: [0,0,0] elements through [0,0,k], then [0,1,0] through
-	 * [0,1,k] till [0,m,k], then [1,0,0] through [1,0,k] till [1,m,k], and so on.
-=======
 	 * datum. For example, for a 3-dimensional array the order of iteration
 	 * would be the following: [0,0,0] elements through [0,0,k], then [0,1,0]
 	 * through [0,1,k] till [0,m,k], then [1,0,0] through [1,0,k] till
 	 * [1,m,k], and so on.
->>>>>>> 9e1c9f95
 	 *
 	 * In Python, there are no multi-dimensional lists as such, but they are
 	 * represented as a list of lists. So a 3-d array of [n,m,k] elements is a
@@ -788,7 +705,6 @@
 	return PLyList_FromArray_recurse(elm, dims, ndim, 0,
 									 &dataptr, &bitmap, &bitmask);
 }
-<<<<<<< HEAD
 
 static PyObject *
 PLyList_FromArray_recurse(PLyDatumToOb *elm, int *dims, int ndim, int dim,
@@ -798,19 +714,8 @@
 	PyObject   *list;
 
 	list = PyList_New(dims[dim]);
-=======
-
-static PyObject *
-PLyList_FromArray_recurse(PLyDatumToOb *elm, int *dims, int ndim, int dim,
-						  char **dataptr_p, bits8 **bitmap_p, int *bitmask_p)
-{
-	int			i;
-	PyObject   *list;
-
-	list = PyList_New(dims[dim]);
 	if (!list)
 		return NULL;
->>>>>>> 9e1c9f95
 
 	if (dim < ndim - 1)
 	{
@@ -820,8 +725,7 @@
 			PyObject   *sublist;
 
 			sublist = PLyList_FromArray_recurse(elm, dims, ndim, dim + 1,
-<<<<<<< HEAD
-											 dataptr_p, bitmap_p, bitmask_p);
+												dataptr_p, bitmap_p, bitmask_p);
 			PyList_SET_ITEM(list, i, sublist);
 		}
 	}
@@ -864,51 +768,6 @@
 				}
 			}
 		}
-=======
-												dataptr_p, bitmap_p, bitmask_p);
-			PyList_SET_ITEM(list, i, sublist);
-		}
-	}
-	else
-	{
-		/*
-		 * Innermost dimension. Fill the list with the values from the array
-		 * for this slice.
-		 */
-		char	   *dataptr = *dataptr_p;
-		bits8	   *bitmap = *bitmap_p;
-		int			bitmask = *bitmask_p;
-
-		for (i = 0; i < dims[dim]; i++)
-		{
-			/* checking for NULL */
-			if (bitmap && (*bitmap & bitmask) == 0)
-			{
-				Py_INCREF(Py_None);
-				PyList_SET_ITEM(list, i, Py_None);
-			}
-			else
-			{
-				Datum		itemvalue;
-
-				itemvalue = fetch_att(dataptr, elm->typbyval, elm->typlen);
-				PyList_SET_ITEM(list, i, elm->func(elm, itemvalue));
-				dataptr = att_addlength_pointer(dataptr, elm->typlen, dataptr);
-				dataptr = (char *) att_align_nominal(dataptr, elm->typalign);
-			}
-
-			/* advance bitmap pointer if any */
-			if (bitmap)
-			{
-				bitmask <<= 1;
-				if (bitmask == 0x100 /* (1<<8) */ )
-				{
-					bitmap++;
-					bitmask = 1;
-				}
-			}
-		}
->>>>>>> 9e1c9f95
 
 		*dataptr_p = dataptr;
 		*bitmap_p = bitmap;
@@ -1020,12 +879,8 @@
  * type can parse.
  */
 static Datum
-<<<<<<< HEAD
-PLyObject_ToBool(PLyObToDatum *arg, int32 typmod, PyObject *plrv, bool inarray)
-=======
 PLyObject_ToBool(PLyObToDatum *arg, PyObject *plrv,
 				 bool *isnull, bool inarray)
->>>>>>> 9e1c9f95
 {
 	if (plrv == Py_None)
 	{
@@ -1042,12 +897,8 @@
  * with embedded nulls.  And it's faster this way.
  */
 static Datum
-<<<<<<< HEAD
-PLyObject_ToBytea(PLyObToDatum *arg, int32 typmod, PyObject *plrv, bool inarray)
-=======
 PLyObject_ToBytea(PLyObToDatum *arg, PyObject *plrv,
 				  bool *isnull, bool inarray)
->>>>>>> 9e1c9f95
 {
 	PyObject   *volatile plrv_so = NULL;
 	Datum		rv;
@@ -1093,12 +944,8 @@
  * for obtaining PostgreSQL tuples.
  */
 static Datum
-<<<<<<< HEAD
-PLyObject_ToComposite(PLyObToDatum *arg, int32 typmod, PyObject *plrv, bool inarray)
-=======
 PLyObject_ToComposite(PLyObToDatum *arg, PyObject *plrv,
 					  bool *isnull, bool inarray)
->>>>>>> 9e1c9f95
 {
 	Datum		rv;
 	TupleDesc	desc;
@@ -1158,9 +1005,6 @@
 	 * Convert, using the appropriate method depending on the type of the
 	 * supplied Python object.
 	 */
-<<<<<<< HEAD
-	rv = PLyObject_ToCompositeDatum(&info, desc, plrv, inarray);
-=======
 	if (PySequence_Check(plrv))
 		/* composite type as sequence (tuple, list etc) */
 		rv = PLySequence_ToComposite(arg, desc, plrv);
@@ -1170,7 +1014,6 @@
 	else
 		/* returned as smth, must provide method __getattr__(name) */
 		rv = PLyGenericObject_ToComposite(arg, desc, plrv, inarray);
->>>>>>> 9e1c9f95
 
 	ReleaseTupleDesc(desc);
 
@@ -1236,65 +1079,8 @@
 	return plrv_sc;
 }
 
-/*
-<<<<<<< HEAD
- * Convert Python object to C string in server encoding.
- */
-static Datum
-PLyObject_ToDatum(PLyObToDatum *arg, int32 typmod, PyObject *plrv, bool inarray)
-{
-	char	   *str;
-	Datum		rv;
-
-	Assert(plrv != Py_None);
-
-	str = PLyObject_AsString(plrv);
-
-	/*
-	 * If we are parsing a composite type within an array, and the string
-	 * isn't a valid record literal, there's a high chance that the function
-	 * did something like:
-	 *
-	 * CREATE FUNCTION .. RETURNS comptype[] AS $$ return [['foo', 'bar']] $$
-	 * LANGUAGE plpython;
-	 *
-	 * Before PostgreSQL 10, that was interpreted as a single-dimensional
-	 * array, containing record ('foo', 'bar'). PostgreSQL 10 added support
-	 * for multi-dimensional arrays, and it is now interpreted as a
-	 * two-dimensional array, containing two records, 'foo', and 'bar'.
-	 * record_in() will throw an error, because "foo" is not a valid record
-	 * literal.
-	 *
-	 * To make that less confusing to users who are upgrading from older
-	 * versions, try to give a hint in the typical instances of that. If we are
-	 * parsing an array of composite types, and we see a string literal that
-	 * is not a valid record literal, give a hint. We only want to give the
-	 * hint in the narrow case of a malformed string literal, not any error
-	 * from record_in(), so check for that case here specifically.
-	 *
-	 * This check better match the one in record_in(), so that we don't forbid
-	 * literals that are actually valid!
-	 */
-	if (inarray && arg->typfunc.fn_oid == F_RECORD_IN)
-	{
-		char	   *ptr = str;
-
-		/* Allow leading whitespace */
-		while (*ptr && isspace((unsigned char) *ptr))
-			ptr++;
-		if (*ptr++ != '(')
-			ereport(ERROR,
-					(errcode(ERRCODE_INVALID_TEXT_REPRESENTATION),
-					 errmsg("malformed record literal: \"%s\"", str),
-					 errdetail("Missing left parenthesis."),
-					 errhint("To return a composite type in an array, return the composite type as a Python tuple, e.g. \"[('foo')]\"")));
-	}
-
-	rv = InputFunctionCall(&arg->typfunc,
-							 str,
-							 arg->typioparam,
-							 typmod);
-=======
+
+/*
  * Generic output conversion function: convert PyObject to cstring and
  * cstring into PostgreSQL type.
  */
@@ -1335,23 +1121,14 @@
 				 &arg->u.domain.domain_info, arg->mcxt);
 	return result;
 }
->>>>>>> 9e1c9f95
-
-	pfree(str);
-
-	return rv;
-}
+
 
 /*
  * Convert using a to-SQL transform function.
  */
 static Datum
-<<<<<<< HEAD
-PLyObject_ToTransform(PLyObToDatum *arg, int32 typmod, PyObject *plrv, bool inarray)
-=======
 PLyObject_ToTransform(PLyObToDatum *arg, PyObject *plrv,
 					  bool *isnull, bool inarray)
->>>>>>> 9e1c9f95
 {
 	if (plrv == Py_None)
 	{
@@ -1367,12 +1144,8 @@
  * Convert Python sequence to SQL array.
  */
 static Datum
-<<<<<<< HEAD
-PLySequence_ToArray(PLyObToDatum *arg, int32 typmod, PyObject *plrv, bool inarray)
-=======
 PLySequence_ToArray(PLyObToDatum *arg, PyObject *plrv,
 					bool *isnull, bool inarray)
->>>>>>> 9e1c9f95
 {
 	ArrayType  *array;
 	int			i;
@@ -1386,16 +1159,12 @@
 	PyObject   *pyptr = plrv;
 	PyObject   *next;
 
-<<<<<<< HEAD
-	Assert(plrv != Py_None);
-=======
 	if (plrv == Py_None)
 	{
 		*isnull = true;
 		return (Datum) 0;
 	}
 	*isnull = false;
->>>>>>> 9e1c9f95
 
 	/*
 	 * Determine the number of dimensions, and their sizes.
@@ -1415,11 +1184,7 @@
 
 		dims[ndim] = PySequence_Length(pyptr);
 		if (dims[ndim] < 0)
-<<<<<<< HEAD
-			PLy_elog(ERROR, "cannot determine sequence length for function return value");
-=======
 			PLy_elog(ERROR, "could not determine sequence length for function return value");
->>>>>>> 9e1c9f95
 
 		if (dims[ndim] > MaxAllocSize)
 			PLy_elog(ERROR, "array size exceeds the maximum allowed");
@@ -1457,33 +1222,6 @@
 		ndim = 1;
 		len = dims[0] = PySequence_Length(plrv);
 	}
-<<<<<<< HEAD
-
-	/*
-	 * Traverse the Python lists, in depth-first order, and collect all the
-	 * elements at the bottom level into 'elems'/'nulls' arrays.
-	 */
-	elems = palloc(sizeof(Datum) * len);
-	nulls = palloc(sizeof(bool) * len);
-	currelem = 0;
-	PLySequence_ToArray_recurse(arg->elm, plrv,
-								dims, ndim, 0,
-								elems, nulls, &currelem);
-
-	for (i = 0; i < ndim; i++)
-		lbs[i] = 1;
-
-	array = construct_md_array(elems,
-							   nulls,
-							   ndim,
-							   dims,
-							   lbs,
-							   get_base_element_type(arg->typoid),
-							   arg->elm->typlen,
-							   arg->elm->typbyval,
-							   arg->elm->typalign);
-=======
->>>>>>> 9e1c9f95
 
 	/*
 	 * Traverse the Python lists, in depth-first order, and collect all the
@@ -1520,15 +1258,16 @@
 PLySequence_ToArray_recurse(PLyObToDatum *elm, PyObject *list,
 							int *dims, int ndim, int dim,
 							Datum *elems, bool *nulls, int *currelem)
-<<<<<<< HEAD
 {
 	int			i;
 
+	/* GPDB_12_MERGE_FIXME: This has no errcode in upstream. Submit that to upstream? */
 	if (PySequence_Length(list) != dims[dim])
-		PLy_elog(ERROR,
-				 "multidimensional arrays must have array expressions with matching dimensions. "
-				 "PL/Python function return value has sequence length %d while expected %d",
-				 (int) PySequence_Length(list), dims[dim]);
+		ereport(ERROR,
+				(errcode(ERRCODE_EXTERNAL_ROUTINE_EXCEPTION),
+				 errmsg("wrong length of inner sequence: has length %d, but %d was expected",
+						(int) PySequence_Length(list), dims[dim]),
+				 (errdetail("To construct a multidimensional array, the inner sequences must all have the same length."))));
 
 	if (dim < ndim - 1)
 	{
@@ -1547,53 +1286,6 @@
 		{
 			PyObject   *obj = PySequence_GetItem(list, i);
 
-			if (obj == Py_None)
-			{
-				nulls[*currelem] = true;
-				elems[*currelem] = (Datum) 0;
-			}
-			else
-			{
-				nulls[*currelem] = false;
-				elems[*currelem] = elm->func(elm, -1, obj, true);
-			}
-			Py_XDECREF(obj);
-			(*currelem)++;
-		}
-	}
-}
-
-
-static Datum
-PLyString_ToComposite(PLyTypeInfo *info, TupleDesc desc, PyObject *string, bool inarray)
-=======
->>>>>>> 9e1c9f95
-{
-	int			i;
-
-	if (PySequence_Length(list) != dims[dim])
-		ereport(ERROR,
-				(errmsg("wrong length of inner sequence: has length %d, but %d was expected",
-						(int) PySequence_Length(list), dims[dim]),
-				 (errdetail("To construct a multidimensional array, the inner sequences must all have the same length."))));
-
-	if (dim < ndim - 1)
-	{
-		for (i = 0; i < dims[dim]; i++)
-		{
-			PyObject   *sublist = PySequence_GetItem(list, i);
-
-			PLySequence_ToArray_recurse(elm, sublist, dims, ndim, dim + 1,
-										elems, nulls, currelem);
-			Py_XDECREF(sublist);
-		}
-	}
-	else
-	{
-		for (i = 0; i < dims[dim]; i++)
-		{
-			PyObject   *obj = PySequence_GetItem(list, i);
-
 			elems[*currelem] = elm->func(elm, obj, &nulls[*currelem], true);
 			Py_XDECREF(obj);
 			(*currelem)++;
@@ -1610,16 +1302,12 @@
 {
 	char	   *str;
 
-<<<<<<< HEAD
-	result = PLyObject_ToDatum(&locinfo.out.d, desc->tdtypmod, string, inarray);
-=======
 	/*
 	 * Set up call data for record_in, if we didn't already.  (We can't just
 	 * use DirectFunctionCall, because record_in needs a fn_extra field.)
 	 */
 	if (!OidIsValid(arg->u.tuple.recinfunc.fn_oid))
 		fmgr_info_cxt(F_RECORD_IN, &arg->u.tuple.recinfunc, arg->mcxt);
->>>>>>> 9e1c9f95
 
 	str = PLyObject_AsString(string);
 
@@ -1704,21 +1392,7 @@
 		PG_TRY();
 		{
 			value = PyMapping_GetItemString(mapping, key);
-<<<<<<< HEAD
-			if (value == Py_None)
-			{
-				values[i] = (Datum) NULL;
-				nulls[i] = true;
-			}
-			else if (value)
-			{
-				values[i] = (att->func) (att, -1, value, false);
-				nulls[i] = false;
-			}
-			else
-=======
 			if (!value)
->>>>>>> 9e1c9f95
 				ereport(ERROR,
 						(errcode(ERRCODE_UNDEFINED_COLUMN),
 						 errmsg("key \"%s\" not found in mapping", key),
@@ -1799,21 +1473,8 @@
 		{
 			value = PySequence_GetItem(sequence, idx);
 			Assert(value);
-<<<<<<< HEAD
-			if (value == Py_None)
-			{
-				values[i] = (Datum) NULL;
-				nulls[i] = true;
-			}
-			else if (value)
-			{
-				values[i] = (att->func) (att, -1, value, false);
-				nulls[i] = false;
-			}
-=======
 
 			values[i] = att->func(att, value, &nulls[i], false);
->>>>>>> 9e1c9f95
 
 			Py_XDECREF(value);
 			value = NULL;
@@ -1840,11 +1501,7 @@
 
 
 static Datum
-<<<<<<< HEAD
-PLyGenericObject_ToComposite(PLyTypeInfo *info, TupleDesc desc, PyObject *object, bool inarray)
-=======
 PLyGenericObject_ToComposite(PLyObToDatum *arg, TupleDesc desc, PyObject *object, bool inarray)
->>>>>>> 9e1c9f95
 {
 	Datum		result;
 	HeapTuple	tuple;
@@ -1877,19 +1534,6 @@
 			value = PyObject_GetAttrString(object, key);
 			if (!value)
 			{
-<<<<<<< HEAD
-				values[i] = (Datum) NULL;
-				nulls[i] = true;
-			}
-			else if (value)
-			{
-				values[i] = (att->func) (att, -1, value, false);
-				nulls[i] = false;
-			}
-			else
-			{
-=======
->>>>>>> 9e1c9f95
 				/*
 				 * No attribute for this column in the object.
 				 *
@@ -1899,27 +1543,17 @@
 				 * array, with a composite type (123, 'foo') in it. But now
 				 * it's interpreted as a two-dimensional array, and we try to
 				 * interpret "123" as the composite type. See also similar
-<<<<<<< HEAD
-				 * heuristic in PLyObject_ToDatum().
-=======
 				 * heuristic in PLyObject_ToScalar().
->>>>>>> 9e1c9f95
 				 */
 				ereport(ERROR,
 						(errcode(ERRCODE_UNDEFINED_COLUMN),
 						 errmsg("attribute \"%s\" does not exist in Python object", key),
 						 inarray ?
-<<<<<<< HEAD
-						 errhint("To return a composite type in an array, return the composite type as a Python tuple, e.g. \"[('foo')]\"") :
-						 errhint("To return null in a column, let the returned object have an attribute named after column with value None.")));
-			}
-=======
 						 errhint("To return a composite type in an array, return the composite type as a Python tuple, e.g., \"[('foo',)]\".") :
 						 errhint("To return null in a column, let the returned object have an attribute named after column with value None.")));
 			}
 
 			values[i] = att->func(att, value, &nulls[i], false);
->>>>>>> 9e1c9f95
 
 			Py_XDECREF(value);
 			value = NULL;

/*-------------------------------------------------------------------------
 *
 * fe-connect.c
 *	  functions related to setting up a connection to the backend
 *
 * Portions Copyright (c) 2012-Present Pivotal Software, Inc.
 * Portions Copyright (c) 1996-2012, PostgreSQL Global Development Group
 * Portions Copyright (c) 1994, Regents of the University of California
 *
 *
 * IDENTIFICATION
<<<<<<< HEAD
 *	  src/interfaces/libpq/fe-connect.c
=======
 *	  $PostgreSQL: pgsql/src/interfaces/libpq/fe-connect.c,v 1.381 2009/12/02 04:38:35 tgl Exp $
>>>>>>> 78a09145
 *
 *-------------------------------------------------------------------------
 */

/*
 * This file is compiled with both frontend and backend codes, symlinked by
 * src/backend/Makefile, and use macro FRONTEND to switch.
 *
 * Include "c.h" to adopt Greenplum C types. Don't include "postgres_fe.h",
 * which only defines FRONTEND besides including "c.h"
 */
#include "c.h"

#ifndef WIN32
#include <poll.h>
#endif

#include "utils/elog.h"

#include <sys/types.h>
#include <sys/stat.h>
#include <fcntl.h>
#include <ctype.h>
#include <time.h>
#include <unistd.h>

#include "libpq-fe.h"
#include "libpq-int.h"
#include "fe-auth.h"
#include "pg_config_paths.h"

#ifdef WIN32
#include "win32.h"
#ifdef _WIN32_IE
#undef _WIN32_IE
#endif
#define _WIN32_IE 0x0500
#ifdef near
#undef near
#endif
#define near
#include <shlobj.h>
#ifdef WIN32_ONLY_COMPILER		/* mstcpip.h is missing on mingw */
#include <mstcpip.h>
#endif
#else
#include <sys/socket.h>
#include <netdb.h>
#include <netinet/in.h>
#ifdef HAVE_NETINET_TCP_H
#include <netinet/tcp.h>
#endif
#include <arpa/inet.h>
#endif

#ifdef ENABLE_THREAD_SAFETY
#ifdef WIN32
#include "pthread-win32.h"
#else
#include <pthread.h>
#endif
#endif

#ifdef USE_LDAP
#ifdef WIN32
#include <winldap.h>
#else
/* OpenLDAP deprecates RFC 1823, but we want standard conformance */
#define LDAP_DEPRECATED 1
#include <ldap.h>
typedef struct timeval LDAP_TIMEVAL;
#endif
static int ldapServiceLookup(const char *purl, PQconninfoOption *options,
				  PQExpBuffer errorMessage);
#endif

#include "libpq/ip.h"
#include "mb/pg_wchar.h"

#ifndef FD_CLOEXEC
#define FD_CLOEXEC 1
#endif


#ifndef WIN32
#define PGPASSFILE ".pgpass"
#else
#define PGPASSFILE "pgpass.conf"
#endif

/*
<<<<<<< HEAD
 * Pre-9.0 servers will return this SQLSTATE if asked to set
=======
 * Pre-8.5 servers will return this SQLSTATE if asked to set
>>>>>>> 78a09145
 * application_name in a startup packet.  We hard-wire the value rather
 * than looking into errcodes.h since it reflects historical behavior
 * rather than that of the current code.
 */
#define ERRCODE_APPNAME_UNKNOWN "42704"

/*
 * fall back options if they are not specified by arguments or defined
 * by environment variables
 */
#define DefaultHost		"localhost"
#define DefaultTty		""
#define DefaultOption	""
#define DefaultAuthtype		  ""
#define DefaultPassword		  ""
#ifdef USE_SSL
#define DefaultSSLMode "prefer"
#else
#define DefaultSSLMode	"disable"
#endif

/* ----------
 * Definition of the conninfo parameters and their fallback resources.
 *
 * If Environment-Var and Compiled-in are specified as NULL, no
 * fallback is available. If after all no value can be determined
 * for an option, an error is returned.
 *
 * The value for the username is treated specially in conninfo_add_defaults.
 * If the value is not obtained any other way, the username is determined
 * by pg_fe_getauthname().
 *
 * The Label and Disp-Char entries are provided for applications that
 * want to use PQconndefaults() to create a generic database connection
 * dialog. Disp-Char is defined as follows:
 *		""		Normal input field
 *		"*"		Password field - hide value
 *		"D"		Debug option - don't show by default
 *
 * PQconninfoOptions[] is a constant static array that we use to initialize
 * a dynamically allocated working copy.  All the "val" fields in
 * PQconninfoOptions[] *must* be NULL.	In a working copy, non-null "val"
 * fields point to malloc'd strings that should be freed when the working
 * array is freed (see PQconninfoFree).
 *
 * The first part of each struct is identical to the one in libpq-fe.h,
 * which is required since we memcpy() data between the two!
 * ----------
 */
typedef struct _internalPQconninfoOption
{
	char	   *keyword;		/* The keyword of the option			*/
	char	   *envvar;			/* Fallback environment variable name	*/
	char	   *compiled;		/* Fallback compiled in default value	*/
	char	   *val;			/* Option's current value, or NULL		 */
	char	   *label;			/* Label for field in connect dialog	*/
	char	   *dispchar;		/* Indicates how to display this field in a
								 * connect dialog. Values are: "" Display
								 * entered value as is "*" Password field -
								 * hide value "D"  Debug option - don't show
								 * by default */
	int			dispsize;		/* Field size in characters for dialog	*/
	/* ---
	 * Anything above this comment must be synchronized with
	 * PQconninfoOption in libpq-fe.h with defining FRONTEND, since we FE
	 * memcpy() data between them!
	 * ---
	 */
	off_t		connofs;		/* Offset into PGconn struct, -1 if not there */
} internalPQconninfoOption;

static const internalPQconninfoOption PQconninfoOptions[] = {
	/*
	 * "authtype" is no longer used, so mark it "don't show".  We keep it in
	 * the array so as not to reject conninfo strings from old apps that might
	 * still try to set it.
	 */
	{"authtype", "PGAUTHTYPE", DefaultAuthtype, NULL,
	"Database-Authtype", "D", 20, -1},

	{"service", "PGSERVICE", NULL, NULL,
	"Database-Service", "", 20, -1},

	{"user", "PGUSER", NULL, NULL,
		"Database-User", "", 20,
	offsetof(struct pg_conn, pguser)},

	{"password", "PGPASSWORD", NULL, NULL,
		"Database-Password", "*", 20,
	offsetof(struct pg_conn, pgpass)},

	{"connect_timeout", "PGCONNECT_TIMEOUT", NULL, NULL,
		"Connect-timeout", "", 10,		/* strlen(INT32_MAX) == 10 */
	offsetof(struct pg_conn, connect_timeout)},

	{"dbname", "PGDATABASE", NULL, NULL,
		"Database-Name", "", 20,
	offsetof(struct pg_conn, dbName)},

	/*
	 * For GPDB internal usage, don't honour PGHOST, as this will always lead to
	 * unexpected behaviour.
	 */
	{"host", "PGHOST", NULL, NULL,
		"Database-Host", "", 40,
	offsetof(struct pg_conn, pghost)},

	{"hostaddr", "PGHOSTADDR", NULL, NULL,
		"Database-Host-IP-Address", "", 45,
	offsetof(struct pg_conn, pghostaddr)},

	{"port", "PGPORT", DEF_PGPORT_STR, NULL,
		"Database-Port", "", 6,
	offsetof(struct pg_conn, pgport)},

	{"client_encoding", "PGCLIENTENCODING", NULL, NULL,
		"Client-Encoding", "", 10,
	offsetof(struct pg_conn, client_encoding_initial)},

	/*
	 * "tty" is no longer used either, but keep it present for backwards
	 * compatibility.
	 */
	{"tty", "PGTTY", DefaultTty, NULL,
		"Backend-Debug-TTY", "D", 40,
	offsetof(struct pg_conn, pgtty)},

	{"options", "PGOPTIONS", DefaultOption, NULL,
		"Backend-Debug-Options", "D", 40,
	offsetof(struct pg_conn, pgoptions)},

	{"application_name", "PGAPPNAME", NULL, NULL,
<<<<<<< HEAD
		"Application-Name", "", 64,
	offsetof(struct pg_conn, appname)},
=======
	"Application-Name", "", 64},

	{"fallback_application_name", NULL, NULL, NULL,
	"Fallback-Application-Name", "", 64},

#ifdef USE_SSL
>>>>>>> 78a09145

	{"fallback_application_name", NULL, NULL, NULL,
		"Fallback-Application-Name", "", 64,
	offsetof(struct pg_conn, fbappname)},

	{"keepalives", NULL, NULL, NULL,
		"TCP-Keepalives", "", 1,	/* should be just '0' or '1' */
	offsetof(struct pg_conn, keepalives)},

	{"keepalives_idle", NULL, NULL, NULL,
		"TCP-Keepalives-Idle", "", 10,	/* strlen(INT32_MAX) == 10 */
	offsetof(struct pg_conn, keepalives_idle)},

	{"keepalives_interval", NULL, NULL, NULL,
		"TCP-Keepalives-Interval", "", 10,		/* strlen(INT32_MAX) == 10 */
	offsetof(struct pg_conn, keepalives_interval)},

	{"keepalives_count", NULL, NULL, NULL,
		"TCP-Keepalives-Count", "", 10, /* strlen(INT32_MAX) == 10 */
	offsetof(struct pg_conn, keepalives_count)},

	/*
	 * ssl options are allowed even without client SSL support because the
	 * client can still handle SSL modes "disable" and "allow". Other
	 * parameters have no effect on non-SSL connections, so there is no reason
	 * to exclude them since none of them are mandatory.
	 */
#ifndef FRONTEND
	/* Internal QD to QE communications don't use SSL */
	{"sslmode", "PGSSLMODE", "disable", NULL,
		"SSL-Mode", "", 8,		/* sizeof("disable") == 8 */
	offsetof(struct pg_conn, sslmode)},
#else
	{"sslmode", "PGSSLMODE", DefaultSSLMode, NULL,
		"SSL-Mode", "", 8,		/* sizeof("disable") == 8 */
	offsetof(struct pg_conn, sslmode)},
#endif

	{"sslcompression", "PGSSLCOMPRESSION", "1", NULL,
		"SSL-Compression", "", 1,
	offsetof(struct pg_conn, sslcompression)},

	{"sslcert", "PGSSLCERT", NULL, NULL,
		"SSL-Client-Cert", "", 64,
	offsetof(struct pg_conn, sslcert)},

	{"sslkey", "PGSSLKEY", NULL, NULL,
		"SSL-Client-Key", "", 64,
	offsetof(struct pg_conn, sslkey)},

	{"sslrootcert", "PGSSLROOTCERT", NULL, NULL,
		"SSL-Root-Certificate", "", 64,
	offsetof(struct pg_conn, sslrootcert)},

	{"sslcrl", "PGSSLCRL", NULL, NULL,
		"SSL-Revocation-List", "", 64,
	offsetof(struct pg_conn, sslcrl)},

	{"requirepeer", "PGREQUIREPEER", NULL, NULL,
		"Require-Peer", "", 10,
	offsetof(struct pg_conn, requirepeer)},

#if defined(KRB5) || defined(ENABLE_GSS) || defined(ENABLE_SSPI)
	/* Kerberos and GSSAPI authentication support specifying the service name */
	{"krbsrvname", "PGKRBSRVNAME", PG_KRB_SRVNAM, NULL,
		"Kerberos-service-name", "", 20,
	offsetof(struct pg_conn, krbsrvname)},
#endif

#if defined(ENABLE_GSS) && defined(ENABLE_SSPI)

	/*
	 * GSSAPI and SSPI both enabled, give a way to override which is used by
	 * default
	 */
	{"gsslib", "PGGSSLIB", NULL, NULL,
		"GSS-library", "", 7,	/* sizeof("gssapi") = 7 */
	offsetof(struct pg_conn, gsslib)},
#endif


    /* CDB: qExec wants some info from qDisp before GUCs are processed */
	{"gpqeid", NULL, "", NULL,
		"gp-debug-qeid", "D", 40,
	offsetof(struct pg_conn, gpqeid)},

	{"replication", NULL, NULL, NULL,
		"Replication", "D", 5,
	offsetof(struct pg_conn, replication)},

	{GPCONN_TYPE, NULL, NULL, NULL,
		"connection type", "D", 10,
	offsetof(struct pg_conn, gpconntype)},

	/* Terminating entry --- MUST BE LAST */
	{NULL, NULL, NULL, NULL,
	NULL, NULL, 0}
};

static const PQEnvironmentOption EnvironmentOptions[] =
{
#ifdef FRONTEND
	/*
	 * For QD-QE connections, we should ignore these environment variables,
	 * since env variable of QD should not effect the GUCs of QE, otherwise, the SET
	 * command would not work in the newly created Gang then
	 */
	/* common user-interface settings */
	{
		"PGDATESTYLE", "datestyle"
	},
	{
		"PGTZ", "timezone"
	},
	/* internal performance-related settings */
	{
		"PGGEQO", "geqo"
	},
#endif
	{
		NULL, NULL
	}
};

/* The connection URI must start with either of the following designators: */
static const char uri_designator[] = "postgresql://";
static const char short_uri_designator[] = "postgres://";

static bool connectOptions1(PGconn *conn, const char *conninfo);
static bool connectOptions2(PGconn *conn);
static int	connectDBStart(PGconn *conn);
static int	connectDBComplete(PGconn *conn);
static PGPing internal_ping(PGconn *conn);
static PGconn *makeEmptyPGconn(void);
static bool fillPGconn(PGconn *conn, PQconninfoOption *connOptions);
static void freePGconn(PGconn *conn);
static void closePGconn(PGconn *conn);
static PQconninfoOption *conninfo_init(PQExpBuffer errorMessage);
static PQconninfoOption *parse_connection_string(const char *conninfo,
						PQExpBuffer errorMessage, bool use_defaults);
static int	uri_prefix_length(const char *connstr);
static bool recognized_connection_string(const char *connstr);
static PQconninfoOption *conninfo_parse(const char *conninfo,
			   PQExpBuffer errorMessage, bool use_defaults);
static PQconninfoOption *conninfo_array_parse(const char *const * keywords,
					 const char *const * values, PQExpBuffer errorMessage,
					 bool use_defaults, int expand_dbname);
static bool conninfo_add_defaults(PQconninfoOption *options,
					  PQExpBuffer errorMessage);
static PQconninfoOption *conninfo_uri_parse(const char *uri,
				   PQExpBuffer errorMessage, bool use_defaults);
static bool conninfo_uri_parse_options(PQconninfoOption *options,
						   const char *uri, PQExpBuffer errorMessage);
static bool conninfo_uri_parse_params(char *params,
						  PQconninfoOption *connOptions,
						  PQExpBuffer errorMessage);
static char *conninfo_uri_decode(const char *str, PQExpBuffer errorMessage);
static bool get_hexdigit(char digit, int *value);
static const char *conninfo_getval(PQconninfoOption *connOptions,
				const char *keyword);
static PQconninfoOption *conninfo_storeval(PQconninfoOption *connOptions,
				  const char *keyword, const char *value,
			  PQExpBuffer errorMessage, bool ignoreMissing, bool uri_decode);
static PQconninfoOption *conninfo_find(PQconninfoOption *connOptions,
			  const char *keyword);
static void defaultNoticeReceiver(void *arg, const PGresult *res);
static void defaultNoticeProcessor(void *arg, const char *message);
static int parseServiceInfo(PQconninfoOption *options,
				 PQExpBuffer errorMessage);
static int parseServiceFile(const char *serviceFile,
				 const char *service,
				 PQconninfoOption *options,
				 PQExpBuffer errorMessage,
				 bool *group_found);
static char *pwdfMatchesString(char *buf, char *token);
static char *PasswordFromFile(char *hostname, char *port, char *dbname,
				 char *username);
static bool getPgPassFilename(char *pgpassfile);
static void dot_pg_pass_warning(PGconn *conn);
static void default_threadlock(int acquire);


/* global variable because fe-auth.c needs to access it */
pgthreadlock_t pg_g_threadlock = default_threadlock;


/*
 *		pqDropConnection
 *
 * Close any physical connection to the server, and reset associated
 * state inside the connection object.	We don't release state that
 * would be needed to reconnect, though.
 */
void
pqDropConnection(PGconn *conn)
{
	/* Drop any SSL state */
	pqsecure_close(conn);
	/* Close the socket itself */
	if (conn->sock >= 0)
		closesocket(conn->sock);
	conn->sock = -1;
	/* Discard any unread/unsent data */
	conn->inStart = conn->inCursor = conn->inEnd = 0;
	conn->outCount = 0;
}


/*
 *		Connecting to a Database
 *
 * There are now six different ways a user of this API can connect to the
 * database.  Two are not recommended for use in new code, because of their
 * lack of extensibility with respect to the passing of options to the
 * backend.  These are PQsetdb and PQsetdbLogin (the former now being a macro
 * to the latter).
 *
 * If it is desired to connect in a synchronous (blocking) manner, use the
 * function PQconnectdb or PQconnectdbParams. The former accepts a string of
 * option = value pairs (or a URI) which must be parsed; the latter takes two
 * NULL terminated arrays instead.
 *
 * To connect in an asynchronous (non-blocking) manner, use the functions
 * PQconnectStart or PQconnectStartParams (which differ in the same way as
 * PQconnectdb and PQconnectdbParams) and PQconnectPoll.
 *
 * Internally, the static functions connectDBStart, connectDBComplete
 * are part of the connection procedure.
 */

/*
 *		PQconnectdbParams
 *
 * establishes a connection to a postgres backend through the postmaster
 * using connection information in two arrays.
 *
 * The keywords array is defined as
 *
 *	   const char *params[] = {"option1", "option2", NULL}
 *
 * The values array is defined as
 *
 *	   const char *values[] = {"value1", "value2", NULL}
 *
 * Returns a PGconn* which is needed for all subsequent libpq calls, or NULL
 * if a memory allocation failed.
 * If the status field of the connection returned is CONNECTION_BAD,
 * then some fields may be null'ed out instead of having valid values.
 *
 * You should call PQfinish (if conn is not NULL) regardless of whether this
 * call succeeded.
 */
PGconn *
PQconnectdbParams(const char *const * keywords,
				  const char *const * values,
				  int expand_dbname)
{
	PGconn	   *conn = PQconnectStartParams(keywords, values, expand_dbname);

	if (conn && conn->status != CONNECTION_BAD)
		(void) connectDBComplete(conn);

	return conn;

}

/*
 *		PQpingParams
 *
 * check server status, accepting parameters identical to PQconnectdbParams
 */
PGPing
PQpingParams(const char *const * keywords,
			 const char *const * values,
			 int expand_dbname)
{
	PGconn	   *conn = PQconnectStartParams(keywords, values, expand_dbname);
	PGPing		ret;

	ret = internal_ping(conn);
	PQfinish(conn);

	return ret;
}

/*
 *		PQconnectdb
 *
 * establishes a connection to a postgres backend through the postmaster
 * using connection information in a string.
 *
 * The conninfo string is either a whitespace-separated list of
 *
 *	   option = value
 *
 * definitions or a URI (refer to the documentation for details.) Value
 * might be a single value containing no whitespaces or a single quoted
 * string. If a single quote should appear anywhere in the value, it must be
 * escaped with a backslash like \'
 *
 * Returns a PGconn* which is needed for all subsequent libpq calls, or NULL
 * if a memory allocation failed.
 * If the status field of the connection returned is CONNECTION_BAD,
 * then some fields may be null'ed out instead of having valid values.
 *
 * You should call PQfinish (if conn is not NULL) regardless of whether this
 * call succeeded.
 */
PGconn *
PQconnectdb(const char *conninfo)
{
	PGconn	   *conn = PQconnectStart(conninfo);

	if (conn && conn->status != CONNECTION_BAD)
		(void) connectDBComplete(conn);

	return conn;
}

/*
 *		PQping
 *
 * check server status, accepting parameters identical to PQconnectdb
 */
PGPing
PQping(const char *conninfo)
{
	PGconn	   *conn = PQconnectStart(conninfo);
	PGPing		ret;

	ret = internal_ping(conn);
	PQfinish(conn);

	return ret;
}

/*
 *		PQconnectStartParams
 *
 * Begins the establishment of a connection to a postgres backend through the
 * postmaster using connection information in a struct.
 *
 * See comment for PQconnectdbParams for the definition of the string format.
 *
 * Returns a PGconn*.  If NULL is returned, a malloc error has occurred, and
 * you should not attempt to proceed with this connection.	If the status
 * field of the connection returned is CONNECTION_BAD, an error has
 * occurred. In this case you should call PQfinish on the result, (perhaps
 * inspecting the error message first).  Other fields of the structure may not
 * be valid if that occurs.  If the status field is not CONNECTION_BAD, then
 * this stage has succeeded - call PQconnectPoll, using select(2) to see when
 * this is necessary.
 *
 * See PQconnectPoll for more info.
 */
PGconn *
PQconnectStartParams(const char *const * keywords,
					 const char *const * values,
					 int expand_dbname)
{
	PGconn	   *conn;
	PQconninfoOption *connOptions;

	/*
	 * Allocate memory for the conn structure
	 */
	conn = makeEmptyPGconn();
	if (conn == NULL)
		return NULL;

	/*
	 * Parse the conninfo arrays
	 */
	connOptions = conninfo_array_parse(keywords, values,
									   &conn->errorMessage,
									   true, expand_dbname);
	if (connOptions == NULL)
	{
		conn->status = CONNECTION_BAD;
		/* errorMessage is already set */
		return conn;
	}

	/*
	 * Move option values into conn structure
	 */
	if (!fillPGconn(conn, connOptions))
	{
		conn->status = CONNECTION_BAD;
		PQconninfoFree(connOptions);
		return conn;
	}

	/*
	 * Free the option info - all is in conn now
	 */
	PQconninfoFree(connOptions);

	/*
	 * Compute derived options
	 */
	if (!connectOptions2(conn))
		return conn;

	/*
	 * Connect to the database
	 */
	if (!connectDBStart(conn))
	{
		/* Just in case we failed to set it in connectDBStart */
		conn->status = CONNECTION_BAD;
	}

	return conn;
}

/*
 *		PQconnectStart
 *
 * Begins the establishment of a connection to a postgres backend through the
 * postmaster using connection information in a string.
 *
 * See comment for PQconnectdb for the definition of the string format.
 *
 * Returns a PGconn*.  If NULL is returned, a malloc error has occurred, and
 * you should not attempt to proceed with this connection.	If the status
 * field of the connection returned is CONNECTION_BAD, an error has
 * occurred. In this case you should call PQfinish on the result, (perhaps
 * inspecting the error message first).  Other fields of the structure may not
 * be valid if that occurs.  If the status field is not CONNECTION_BAD, then
 * this stage has succeeded - call PQconnectPoll, using select(2) to see when
 * this is necessary.
 *
 * See PQconnectPoll for more info.
 */
PGconn *
PQconnectStart(const char *conninfo)
{
	PGconn	   *conn;

	/*
	 * Allocate memory for the conn structure
	 */
	conn = makeEmptyPGconn();
	if (conn == NULL)
		return NULL;

	/*
	 * Parse the conninfo string
	 */
	if (!connectOptions1(conn, conninfo))
		return conn;

	/*
	 * Compute derived options
	 */
	if (!connectOptions2(conn))
		return conn;

	/*
	 * Connect to the database
	 */
	if (!connectDBStart(conn))
	{
		/* Just in case we failed to set it in connectDBStart */
		conn->status = CONNECTION_BAD;
	}

	return conn;
}

static bool
fillPGconn(PGconn *conn, PQconninfoOption *connOptions)
{
	const internalPQconninfoOption *option;

	/*
	 * Move option values into conn structure
	 *
	 * Don't put anything cute here --- intelligence should be in
	 * connectOptions2 ...
	 *
	 * XXX: probably worth checking strdup() return value here...
	 */
	for (option = PQconninfoOptions; option->keyword; option++)
	{
		if (option->connofs >= 0)
		{
			const char *tmp = conninfo_getval(connOptions, option->keyword);

			if (tmp)
			{
				char	  **connmember = (char **) ((char *) conn + option->connofs);

				if (*connmember)
					free(*connmember);
				*connmember = strdup(tmp);
				if  (*connmember == NULL)
				{
					printfPQExpBuffer(&conn->errorMessage,
							libpq_gettext("out of memory\n"));
					return false;
				}
			}
		}
	}

	return true;
}

/*
 *		connectOptions1
 *
 * Internal subroutine to set up connection parameters given an already-
 * created PGconn and a conninfo string.  Derived settings should be
 * processed by calling connectOptions2 next.  (We split them because
 * PQsetdbLogin overrides defaults in between.)
 *
 * Returns true if OK, false if trouble (in which case errorMessage is set
 * and so is conn->status).
 */
static bool
connectOptions1(PGconn *conn, const char *conninfo)
{
	PQconninfoOption *connOptions;

	/*
	 * Parse the conninfo string
	 */
	connOptions = parse_connection_string(conninfo, &conn->errorMessage, true);
	if (connOptions == NULL)
	{
		conn->status = CONNECTION_BAD;
		/* errorMessage is already set */
		return false;
	}

	/*
	 * Move option values into conn structure
	 */
<<<<<<< HEAD
	if (!fillPGconn(conn, connOptions))
=======
	tmp = conninfo_getval(connOptions, "hostaddr");
	conn->pghostaddr = tmp ? strdup(tmp) : NULL;
	tmp = conninfo_getval(connOptions, "host");
	conn->pghost = tmp ? strdup(tmp) : NULL;
	tmp = conninfo_getval(connOptions, "port");
	conn->pgport = tmp ? strdup(tmp) : NULL;
	tmp = conninfo_getval(connOptions, "tty");
	conn->pgtty = tmp ? strdup(tmp) : NULL;
	tmp = conninfo_getval(connOptions, "options");
	conn->pgoptions = tmp ? strdup(tmp) : NULL;
	tmp = conninfo_getval(connOptions, "application_name");
	conn->appname = tmp ? strdup(tmp) : NULL;
	tmp = conninfo_getval(connOptions, "fallback_application_name");
	conn->fbappname = tmp ? strdup(tmp) : NULL;
	tmp = conninfo_getval(connOptions, "dbname");
	conn->dbName = tmp ? strdup(tmp) : NULL;
	tmp = conninfo_getval(connOptions, "user");
	conn->pguser = tmp ? strdup(tmp) : NULL;
	tmp = conninfo_getval(connOptions, "password");
	conn->pgpass = tmp ? strdup(tmp) : NULL;
	tmp = conninfo_getval(connOptions, "connect_timeout");
	conn->connect_timeout = tmp ? strdup(tmp) : NULL;
	tmp = conninfo_getval(connOptions, "sslmode");
	conn->sslmode = tmp ? strdup(tmp) : NULL;
	tmp = conninfo_getval(connOptions, "sslkey");
	conn->sslkey = tmp ? strdup(tmp) : NULL;
	tmp = conninfo_getval(connOptions, "sslcert");
	conn->sslcert = tmp ? strdup(tmp) : NULL;
	tmp = conninfo_getval(connOptions, "sslrootcert");
	conn->sslrootcert = tmp ? strdup(tmp) : NULL;
	tmp = conninfo_getval(connOptions, "sslcrl");
	conn->sslcrl = tmp ? strdup(tmp) : NULL;
#ifdef USE_SSL
	tmp = conninfo_getval(connOptions, "requiressl");
	if (tmp && tmp[0] == '1')
>>>>>>> 78a09145
	{
		conn->status = CONNECTION_BAD;
		PQconninfoFree(connOptions);
		return false;
	}

	/*
	 * Free the option info - all is in conn now
	 */
	PQconninfoFree(connOptions);

	return true;
}

/*
 *		connectOptions2
 *
 * Compute derived connection options after absorbing all user-supplied info.
 *
 * Returns true if OK, false if trouble (in which case errorMessage is set
 * and so is conn->status).
 */
static bool
connectOptions2(PGconn *conn)
{
	/*
	 * If database name was not given, default it to equal user name
	 */
	if ((conn->dbName == NULL || conn->dbName[0] == '\0')
		&& conn->pguser != NULL)
	{
		if (conn->dbName)
			free(conn->dbName);
		conn->dbName = strdup(conn->pguser);
		if (!conn->dbName)
			goto oom_error;
	}

	/*
	 * Supply default password if none given
	 */
	if (conn->pgpass == NULL || conn->pgpass[0] == '\0')
	{
		if (conn->pgpass)
			free(conn->pgpass);
		conn->pgpass = PasswordFromFile(conn->pghost, conn->pgport,
										conn->dbName, conn->pguser);
		if (conn->pgpass == NULL)
		{
			conn->pgpass = strdup(DefaultPassword);
			if (!conn->pgpass)
				goto oom_error;
		}
		else
			conn->dot_pgpass_used = true;
	}

	/*
	 * Allow unix socket specification in the host name
	 */
	if (conn->pghost && is_absolute_path(conn->pghost))
	{
		if (conn->pgunixsocket)
			free(conn->pgunixsocket);
		conn->pgunixsocket = conn->pghost;
		conn->pghost = NULL;
	}

	/*
	 * validate sslmode option
	 */
	if (conn->sslmode)
	{
		if (strcmp(conn->sslmode, "disable") != 0
			&& strcmp(conn->sslmode, "allow") != 0
			&& strcmp(conn->sslmode, "prefer") != 0
			&& strcmp(conn->sslmode, "require") != 0
			&& strcmp(conn->sslmode, "verify-ca") != 0
			&& strcmp(conn->sslmode, "verify-full") != 0)
		{
			conn->status = CONNECTION_BAD;
			printfPQExpBuffer(&conn->errorMessage,
							libpq_gettext("invalid sslmode value: \"%s\"\n"),
							  conn->sslmode);
			return false;
		}

#ifndef USE_SSL
		switch (conn->sslmode[0])
		{
			case 'a':			/* "allow" */
			case 'p':			/* "prefer" */

				/*
				 * warn user that an SSL connection will never be negotiated
				 * since SSL was not compiled in?
				 */
				break;

			case 'r':			/* "require" */
			case 'v':			/* "verify-ca" or "verify-full" */
				conn->status = CONNECTION_BAD;
				printfPQExpBuffer(&conn->errorMessage,
								  libpq_gettext("sslmode value \"%s\" invalid when SSL support is not compiled in\n"),
								  conn->sslmode);
				return false;
		}
#endif
	}
	else
	{
		conn->sslmode = strdup(DefaultSSLMode);
		if (!conn->sslmode)
			goto oom_error;
	}

	/*
	 * Resolve special "auto" client_encoding from the locale
	 */
	/* TODO */
//	if (conn->client_encoding_initial &&
//		strcmp(conn->client_encoding_initial, "auto") == 0)
//	{
//		free(conn->client_encoding_initial);
//		conn->client_encoding_initial = strdup(pg_encoding_to_char(pg_get_encoding_from_locale(NULL, true)));
//	}

	/*
	 * Only if we get this far is it appropriate to try to connect. (We need a
	 * state flag, rather than just the boolean result of this function, in
	 * case someone tries to PQreset() the PGconn.)
	 */
	conn->options_valid = true;

	return true;

oom_error:
	conn->status = CONNECTION_BAD;
	printfPQExpBuffer(&conn->errorMessage,
			libpq_gettext("out of memory\n"));
	return false;
}

/*
 *		PQconndefaults
 *
 * Construct a default connection options array, which identifies all the
 * available options and shows any default values that are available from the
 * environment etc.  On error (eg out of memory), NULL is returned.
 *
 * Using this function, an application may determine all possible options
 * and their current default values.
 *
 * NOTE: as of PostgreSQL 7.0, the returned array is dynamically allocated
 * and should be freed when no longer needed via PQconninfoFree().	(In prior
 * versions, the returned array was static, but that's not thread-safe.)
 * Pre-7.0 applications that use this function will see a small memory leak
 * until they are updated to call PQconninfoFree.
 */
PQconninfoOption *
PQconndefaults(void)
{
	PQExpBufferData errorBuf;
	PQconninfoOption *connOptions;

	/* We don't actually report any errors here, but callees want a buffer */
	initPQExpBuffer(&errorBuf);
	if (PQExpBufferDataBroken(errorBuf))
		return NULL;			/* out of memory already :-( */

	connOptions = conninfo_init(&errorBuf);
	if (connOptions != NULL)
	{
		if (!conninfo_add_defaults(connOptions, &errorBuf))
		{
			PQconninfoFree(connOptions);
			connOptions = NULL;
		}
	}

	termPQExpBuffer(&errorBuf);
	return connOptions;
}

/* ----------------
 *		PQsetdbLogin
 *
 * establishes a connection to a postgres backend through the postmaster
 * at the specified host and port.
 *
 * returns a PGconn* which is needed for all subsequent libpq calls
 *
 * if the status field of the connection returned is CONNECTION_BAD,
 * then only the errorMessage is likely to be useful.
 * ----------------
 */
PGconn *
PQsetdbLogin(const char *pghost, const char *pgport, const char *pgoptions,
			 const char *pgtty, const char *dbName, const char *login,
			 const char *pwd)
{
	PGconn	   *conn;

	/*
	 * Allocate memory for the conn structure
	 */
	conn = makeEmptyPGconn();
	if (conn == NULL)
		return NULL;

	/*
	 * If the dbName parameter contains what looks like a connection string,
	 * parse it into conn struct using connectOptions1.
	 */
	if (dbName && recognized_connection_string(dbName))
	{
		if (!connectOptions1(conn, dbName))
			return conn;
	}
	else
	{
		/*
		 * Old-style path: first, parse an empty conninfo string in order to
		 * set up the same defaults that PQconnectdb() would use.
		 */
		if (!connectOptions1(conn, ""))
			return conn;

		/* Insert dbName parameter value into struct */
		if (dbName && dbName[0] != '\0')
		{
			if (conn->dbName)
				free(conn->dbName);
			conn->dbName = strdup(dbName);
			if (!conn->dbName)
				goto oom_error;

		}
	}

	/*
	 * Insert remaining parameters into struct, overriding defaults (as well
	 * as any conflicting data from dbName taken as a conninfo).
	 */
	if (pghost && pghost[0] != '\0')
	{
		if (conn->pghost)
			free(conn->pghost);
		conn->pghost = strdup(pghost);
		if (!conn->pghost)
			goto oom_error;
	}

	if (pgport && pgport[0] != '\0')
	{
		if (conn->pgport)
			free(conn->pgport);
		conn->pgport = strdup(pgport);
		if (!conn->pgport)
			goto oom_error;
	}

	if (pgoptions && pgoptions[0] != '\0')
	{
		if (conn->pgoptions)
			free(conn->pgoptions);
		conn->pgoptions = strdup(pgoptions);
		if (!conn->pgoptions)
			goto oom_error;
	}

	if (pgtty && pgtty[0] != '\0')
	{
		if (conn->pgtty)
			free(conn->pgtty);
		conn->pgtty = strdup(pgtty);
		if (!conn->pgtty)
			goto oom_error;
	}

	if (login && login[0] != '\0')
	{
		if (conn->pguser)
			free(conn->pguser);
		conn->pguser = strdup(login);
		if (!conn->pguser)
			goto oom_error;
	}

	if (pwd && pwd[0] != '\0')
	{
		if (conn->pgpass)
			free(conn->pgpass);
		conn->pgpass = strdup(pwd);
		if (!conn->pgpass)
			goto oom_error;
	}

	/*
	 * Compute derived options
	 */
	if (!connectOptions2(conn))
		return conn;

	/*
	 * Connect to the database
	 */
	if (connectDBStart(conn))
		(void) connectDBComplete(conn);

	return conn;
oom_error:
	conn->status = CONNECTION_BAD;
	printfPQExpBuffer(&conn->errorMessage,
			libpq_gettext("out of memory\n"));
	return conn;
}


/* ----------
 * connectNoDelay -
 * Sets the TCP_NODELAY socket option.
 * Returns 1 if successful, 0 if not.
 * ----------
 */
static int
connectNoDelay(PGconn *conn)
{
#ifdef	TCP_NODELAY
	int			on = 1;

	if (setsockopt(conn->sock, IPPROTO_TCP, TCP_NODELAY,
				   (char *) &on,
				   sizeof(on)) < 0)
	{
		char		sebuf[256];

		appendPQExpBuffer(&conn->errorMessage,
			libpq_gettext("could not set socket to TCP no delay mode: %s\n"),
						  SOCK_STRERROR(SOCK_ERRNO, sebuf, sizeof(sebuf)));
		return 0;
	}
#endif

	return 1;
}


/* ----------
 * connectFailureMessage -
 * create a friendly error message on connection failure.
 * ----------
 */
static void
connectFailureMessage(PGconn *conn, int errorno)
{
	char		sebuf[256];

#ifdef HAVE_UNIX_SOCKETS
	if (IS_AF_UNIX(conn->raddr.addr.ss_family))
	{
		char		service[NI_MAXHOST];

		pg_getnameinfo_all(&conn->raddr.addr, conn->raddr.salen,
						   NULL, 0,
						   service, sizeof(service),
						   NI_NUMERICSERV);
		appendPQExpBuffer(&conn->errorMessage,
						  libpq_gettext("could not connect to server: %s\n"
							"\tIs the server running locally and accepting\n"
							"\tconnections on Unix domain socket \"%s\"?\n"),
						  SOCK_STRERROR(errorno, sebuf, sizeof(sebuf)),
						  service);
	}
	else
#endif   /* HAVE_UNIX_SOCKETS */
	{
		char		host_addr[NI_MAXHOST];
		const char *displayed_host;
		struct sockaddr_storage *addr = &conn->raddr.addr;

		/*
		 * Optionally display the network address with the hostname. This is
		 * useful to distinguish between IPv4 and IPv6 connections.
		 */
		if (conn->pghostaddr != NULL)
			strlcpy(host_addr, conn->pghostaddr, NI_MAXHOST);
		else if (addr->ss_family == AF_INET)
		{
			if (inet_net_ntop(AF_INET,
							  &((struct sockaddr_in *) addr)->sin_addr.s_addr,
							  32,
							  host_addr, sizeof(host_addr)) == NULL)
				strcpy(host_addr, "???");
		}
#ifdef HAVE_IPV6
		else if (addr->ss_family == AF_INET6)
		{
			if (inet_net_ntop(AF_INET6,
						  &((struct sockaddr_in6 *) addr)->sin6_addr.s6_addr,
							  128,
							  host_addr, sizeof(host_addr)) == NULL)
				strcpy(host_addr, "???");
		}
#endif
		else
			strcpy(host_addr, "???");

		if (conn->pghostaddr && conn->pghostaddr[0] != '\0')
			displayed_host = conn->pghostaddr;
		else if (conn->pghost && conn->pghost[0] != '\0')
			displayed_host = conn->pghost;
		else
			displayed_host = DefaultHost;

		/*
		 * If the user did not supply an IP address using 'hostaddr', and
		 * 'host' was missing or does not match our lookup, display the
		 * looked-up IP address.
		 */
		if ((conn->pghostaddr == NULL) &&
			(conn->pghost == NULL || strcmp(conn->pghost, host_addr) != 0))
			appendPQExpBuffer(&conn->errorMessage,
							libpq_gettext("could not connect to server: %s\n"
				"\tIs the server running on host \"%s\" (%s) and accepting\n"
									   "\tTCP/IP connections on port %s?\n"),
							  SOCK_STRERROR(errorno, sebuf, sizeof(sebuf)),
							  displayed_host,
							  host_addr,
							  conn->pgport);
		else
			appendPQExpBuffer(&conn->errorMessage,
							libpq_gettext("could not connect to server: %s\n"
					 "\tIs the server running on host \"%s\" and accepting\n"
									   "\tTCP/IP connections on port %s?\n"),
							  SOCK_STRERROR(errorno, sebuf, sizeof(sebuf)),
							  displayed_host,
							  conn->pgport);
	}
}

/*
 * Should we use keepalives?  Returns 1 if yes, 0 if no, and -1 if
 * conn->keepalives is set to a value which is not parseable as an
 * integer.
 */
static int
useKeepalives(PGconn *conn)
{
	char	   *ep;
	int			val;

	if (conn->keepalives == NULL)
		return 1;
	val = strtol(conn->keepalives, &ep, 10);
	if (*ep)
		return -1;
	return val != 0 ? 1 : 0;
}

#ifndef WIN32
/*
 * Set the keepalive idle timer.
 */
static int
setKeepalivesIdle(PGconn *conn)
{
	int			idle;

	if (conn->keepalives_idle == NULL)
		return 1;

	idle = atoi(conn->keepalives_idle);
	if (idle < 0)
		idle = 0;

#ifdef TCP_KEEPIDLE
	if (setsockopt(conn->sock, IPPROTO_TCP, TCP_KEEPIDLE,
				   (char *) &idle, sizeof(idle)) < 0)
	{
		char		sebuf[256];

		appendPQExpBuffer(&conn->errorMessage,
					  libpq_gettext("setsockopt(TCP_KEEPIDLE) failed: %s\n"),
						  SOCK_STRERROR(SOCK_ERRNO, sebuf, sizeof(sebuf)));
		return 0;
	}
#else
#ifdef TCP_KEEPALIVE
	/* Darwin uses TCP_KEEPALIVE rather than TCP_KEEPIDLE */
	if (setsockopt(conn->sock, IPPROTO_TCP, TCP_KEEPALIVE,
				   (char *) &idle, sizeof(idle)) < 0)
	{
		char		sebuf[256];

		appendPQExpBuffer(&conn->errorMessage,
					 libpq_gettext("setsockopt(TCP_KEEPALIVE) failed: %s\n"),
						  SOCK_STRERROR(SOCK_ERRNO, sebuf, sizeof(sebuf)));
		return 0;
	}
#endif
#endif

	return 1;
}

/*
 * Set the keepalive interval.
 */
static int
setKeepalivesInterval(PGconn *conn)
{
	int			interval;

	if (conn->keepalives_interval == NULL)
		return 1;

	interval = atoi(conn->keepalives_interval);
	if (interval < 0)
		interval = 0;

#ifdef TCP_KEEPINTVL
	if (setsockopt(conn->sock, IPPROTO_TCP, TCP_KEEPINTVL,
				   (char *) &interval, sizeof(interval)) < 0)
	{
		char		sebuf[256];

		appendPQExpBuffer(&conn->errorMessage,
					 libpq_gettext("setsockopt(TCP_KEEPINTVL) failed: %s\n"),
						  SOCK_STRERROR(SOCK_ERRNO, sebuf, sizeof(sebuf)));
		return 0;
	}
#endif

	return 1;
}

/*
 * Set the count of lost keepalive packets that will trigger a connection
 * break.
 */
static int
setKeepalivesCount(PGconn *conn)
{
	int			count;

	if (conn->keepalives_count == NULL)
		return 1;

	count = atoi(conn->keepalives_count);
	if (count < 0)
		count = 0;

#ifdef TCP_KEEPCNT
	if (setsockopt(conn->sock, IPPROTO_TCP, TCP_KEEPCNT,
				   (char *) &count, sizeof(count)) < 0)
	{
		char		sebuf[256];

		appendPQExpBuffer(&conn->errorMessage,
					   libpq_gettext("setsockopt(TCP_KEEPCNT) failed: %s\n"),
						  SOCK_STRERROR(SOCK_ERRNO, sebuf, sizeof(sebuf)));
		return 0;
	}
#endif

	return 1;
}
#else							/* Win32 */
#ifdef SIO_KEEPALIVE_VALS
/*
 * Enable keepalives and set the keepalive values on Win32,
 * where they are always set in one batch.
 */
static int
setKeepalivesWin32(PGconn *conn)
{
	struct tcp_keepalive ka;
	DWORD		retsize;
	int			idle = 0;
	int			interval = 0;

	if (conn->keepalives_idle)
		idle = atoi(conn->keepalives_idle);
	if (idle <= 0)
		idle = 2 * 60 * 60;		/* 2 hours = default */

	if (conn->keepalives_interval)
		interval = atoi(conn->keepalives_interval);
	if (interval <= 0)
		interval = 1;			/* 1 second = default */

	ka.onoff = 1;
	ka.keepalivetime = idle * 1000;
	ka.keepaliveinterval = interval * 1000;

	if (WSAIoctl(conn->sock,
				 SIO_KEEPALIVE_VALS,
				 (LPVOID) &ka,
				 sizeof(ka),
				 NULL,
				 0,
				 &retsize,
				 NULL,
				 NULL)
		!= 0)
	{
		appendPQExpBuffer(&conn->errorMessage,
				 libpq_gettext("WSAIoctl(SIO_KEEPALIVE_VALS) failed: %ui\n"),
						  WSAGetLastError());
		return 0;
	}
	return 1;
}
#endif   /* SIO_KEEPALIVE_VALS */
#endif   /* WIN32 */

/* ----------
 * connectDBStart -
 *		Begin the process of making a connection to the backend.
 *
 * Returns 1 if successful, 0 if not.
 * ----------
 */
static int
connectDBStart(PGconn *conn)
{
	int			portnum;
	char		portstr[MAXPGPATH];
	struct addrinfo *addrs = NULL;
	struct addrinfo hint;
	const char *node;
	int			ret;

	if (!conn)
		return 0;

	if (!conn->options_valid)
		goto connect_errReturn;

	/* Ensure our buffers are empty */
	conn->inStart = conn->inCursor = conn->inEnd = 0;
	conn->outCount = 0;

	/*
	 * Determine the parameters to pass to pg_getaddrinfo_all.
	 */

	/* Initialize hint structure */
	MemSet(&hint, 0, sizeof(hint));
	hint.ai_socktype = SOCK_STREAM;
	hint.ai_family = AF_UNSPEC;

	/* Set up port number as a string */
	if (conn->pgport != NULL && conn->pgport[0] != '\0')
	{
		portnum = atoi(conn->pgport);
		if (portnum < 1 || portnum > 65535)
		{
			appendPQExpBuffer(&conn->errorMessage,
							  libpq_gettext("invalid port number: \"%s\"\n"),
							  conn->pgport);
<<<<<<< HEAD
			conn->options_valid = false;
=======
>>>>>>> 78a09145
			goto connect_errReturn;
		}
	}
	else
		portnum = DEF_PGPORT;
	snprintf(portstr, sizeof(portstr), "%d", portnum);

	if (conn->pghostaddr != NULL && conn->pghostaddr[0] != '\0')
	{
		/* Using pghostaddr avoids a hostname lookup */
		node = conn->pghostaddr;
		hint.ai_family = AF_UNSPEC;
		hint.ai_flags = AI_NUMERICHOST;
	}
	else if (conn->pghost != NULL && conn->pghost[0] != '\0')
	{
		/* Using pghost, so we have to look-up the hostname */
		node = conn->pghost;
		hint.ai_family = AF_UNSPEC;
	}
	else
	{
#ifdef HAVE_UNIX_SOCKETS
		/* pghostaddr and pghost are NULL, so use Unix domain socket */
		node = NULL;
		hint.ai_family = AF_UNIX;
		UNIXSOCK_PATH(portstr, portnum, conn->pgunixsocket);
		if (strlen(portstr) >= UNIXSOCK_PATH_BUFLEN)
		{
			appendPQExpBuffer(&conn->errorMessage,
							  libpq_gettext("Unix-domain socket path \"%s\" is too long (maximum %d bytes)\n"),
							  portstr,
							  (int) (UNIXSOCK_PATH_BUFLEN - 1));
			conn->options_valid = false;
			goto connect_errReturn;
		}
#else
		/* Without Unix sockets, default to localhost instead */
		node = DefaultHost;
		hint.ai_family = AF_UNSPEC;
#endif   /* HAVE_UNIX_SOCKETS */
	}

	/* Use pg_getaddrinfo_all() to resolve the address */
	ret = pg_getaddrinfo_all(node, portstr, &hint, &addrs);
	if (ret || !addrs)
	{
		if (node)
			appendPQExpBuffer(&conn->errorMessage,
							  libpq_gettext("could not translate host name \"%s\" to address: %s\n"),
							  node, gai_strerror(ret));
		else
			appendPQExpBuffer(&conn->errorMessage,
							  libpq_gettext("could not translate Unix-domain socket path \"%s\" to address: %s\n"),
							  portstr, gai_strerror(ret));
		if (addrs)
			pg_freeaddrinfo_all(hint.ai_family, addrs);
		conn->options_valid = false;
		goto connect_errReturn;
	}

#ifdef USE_SSL
	/* setup values based on SSL mode */
	if (conn->sslmode[0] == 'd')	/* "disable" */
		conn->allow_ssl_try = false;
	else if (conn->sslmode[0] == 'a')	/* "allow" */
		conn->wait_ssl_try = true;
#endif

	/*
	 * Set up to try to connect, with protocol 3.0 as the first attempt.
	 */
	conn->addrlist = addrs;
	conn->addr_cur = addrs;
	conn->addrlist_family = hint.ai_family;
#ifndef FRONTEND
	// GPDB uses the high bits of the major version to indicate special internal communications
	conn->pversion = PG_PROTOCOL(3 + 0x7000, 0);
#else
	conn->pversion = PG_PROTOCOL(3, 0);
<<<<<<< HEAD
#endif
=======
>>>>>>> 78a09145
	conn->send_appname = true;
	conn->status = CONNECTION_NEEDED;

	/*
	 * The code for processing CONNECTION_NEEDED state is in PQconnectPoll(),
	 * so that it can easily be re-executed if needed again during the
	 * asynchronous startup process.  However, we must run it once here,
	 * because callers expect a success return from this routine to mean that
	 * we are in PGRES_POLLING_WRITING connection state.
	 */
	if (PQconnectPoll(conn) == PGRES_POLLING_WRITING)
		return 1;

connect_errReturn:
	pqDropConnection(conn);
	conn->status = CONNECTION_BAD;
	return 0;
}


/*
 *		connectDBComplete
 *
 * Block and complete a connection.
 *
 * Returns 1 on success, 0 on failure.
 */
static int
connectDBComplete(PGconn *conn)
{
	PostgresPollingStatusType flag = PGRES_POLLING_WRITING;
	time_t		finish_time = ((time_t) -1);

	if (conn == NULL || conn->status == CONNECTION_BAD)
		return 0;

	/*
	 * Set up a time limit, if connect_timeout isn't zero.
	 */
	if (conn->connect_timeout != NULL)
	{
		int			timeout = atoi(conn->connect_timeout);

		if (timeout > 0)
		{
			/*
			 * Rounding could cause connection to fail; need at least 2 secs
			 */
			if (timeout < 2)
				timeout = 2;
			/* calculate the finish time based on start + timeout */
			finish_time = time(NULL) + timeout;
		}
	}

	for (;;)
	{
		/*
		 * Wait, if necessary.	Note that the initial state (just after
		 * PQconnectStart) is to wait for the socket to select for writing.
		 */
		switch (flag)
		{
			case PGRES_POLLING_OK:

				/*
				 * Reset stored error messages since we now have a working
				 * connection
				 */
				resetPQExpBuffer(&conn->errorMessage);
				return 1;		/* success! */

			case PGRES_POLLING_READING:
				if (pqWaitTimed(1, 0, conn, finish_time))
				{
					conn->status = CONNECTION_BAD;
					return 0;
				}
				break;

			case PGRES_POLLING_WRITING:
				if (pqWaitTimed(0, 1, conn, finish_time))
				{
					conn->status = CONNECTION_BAD;
					return 0;
				}
				break;

			default:
				/* Just in case we failed to set it in PQconnectPoll */
				conn->status = CONNECTION_BAD;
				return 0;
		}

		/*
		 * Now try to advance the state machine.
		 */
		flag = PQconnectPoll(conn);
	}
}

/* ----------------
 *		PQconnectPoll
 *
 * Poll an asynchronous connection.
 *
 * Returns a PostgresPollingStatusType.
 * Before calling this function, use select(2) to determine when data
 * has arrived..
 *
 * You must call PQfinish whether or not this fails.
 *
 * This function and PQconnectStart are intended to allow connections to be
 * made without blocking the execution of your program on remote I/O. However,
 * there are a number of caveats:
 *
 *	 o	If you call PQtrace, ensure that the stream object into which you trace
 *		will not block.
 *	 o	If you do not supply an IP address for the remote host (i.e. you
 *		supply a host name instead) then PQconnectStart will block on
 *		gethostbyname.	You will be fine if using Unix sockets (i.e. by
 *		supplying neither a host name nor a host address).
 *	 o	If your backend wants to use Kerberos authentication then you must
 *		supply both a host name and a host address, otherwise this function
 *		may block on gethostname.
 *
 * ----------------
 */
PostgresPollingStatusType
PQconnectPoll(PGconn *conn)
{
	PGresult   *res;
	char		sebuf[256];
	int			optval;

	if (conn == NULL)
		return PGRES_POLLING_FAILED;

	/* Get the new data */
	switch (conn->status)
	{
			/*
			 * We really shouldn't have been polled in these two cases, but we
			 * can handle it.
			 */
		case CONNECTION_BAD:
			return PGRES_POLLING_FAILED;
		case CONNECTION_OK:
			return PGRES_POLLING_OK;

			/* These are reading states */
		case CONNECTION_AWAITING_RESPONSE:
		case CONNECTION_AUTH_OK:
			{
				/* Load waiting data */
				int			n = pqReadData(conn);

				if (n < 0)
					goto error_return;
				if (n == 0)
					return PGRES_POLLING_READING;

				break;
			}

			/* These are writing states, so we just proceed. */
		case CONNECTION_STARTED:
		case CONNECTION_MADE:
			break;

			/* We allow pqSetenvPoll to decide whether to proceed. */
		case CONNECTION_SETENV:
			break;

			/* Special cases: proceed without waiting. */
		case CONNECTION_SSL_STARTUP:
		case CONNECTION_NEEDED:
			break;

		default:
			appendPQExpBuffer(&conn->errorMessage,
							  libpq_gettext(
											"invalid connection state, "
								 "probably indicative of memory corruption\n"
											));
			goto error_return;
	}


keep_going:						/* We will come back to here until there is
								 * nothing left to do. */
	switch (conn->status)
	{
		case CONNECTION_NEEDED:
			{
				/*
				 * Try to initiate a connection to one of the addresses
				 * returned by pg_getaddrinfo_all().  conn->addr_cur is the
				 * next one to try. We fail when we run out of addresses.
				 */
				while (conn->addr_cur != NULL)
				{
					struct addrinfo *addr_cur = conn->addr_cur;

					/* Remember current address for possible error msg */
					memcpy(&conn->raddr.addr, addr_cur->ai_addr,
						   addr_cur->ai_addrlen);
					conn->raddr.salen = addr_cur->ai_addrlen;

					/* Open a socket */
					conn->sock = socket(addr_cur->ai_family, SOCK_STREAM, 0);
					if (conn->sock < 0)
					{
						/*
						 * ignore socket() failure if we have more addresses
						 * to try
						 */
						if (addr_cur->ai_next != NULL)
						{
							conn->addr_cur = addr_cur->ai_next;
							continue;
						}
						appendPQExpBuffer(&conn->errorMessage,
							  libpq_gettext("could not create socket: %s\n"),
							SOCK_STRERROR(SOCK_ERRNO, sebuf, sizeof(sebuf)));
						break;
					}

					/*
					 * Select socket options: no delay of outgoing data for
					 * TCP sockets, nonblock mode, close-on-exec. Fail if any
					 * of this fails.
					 */
					if (!IS_AF_UNIX(addr_cur->ai_family))
					{
						if (!connectNoDelay(conn))
						{
							pqDropConnection(conn);
							conn->addr_cur = addr_cur->ai_next;
							continue;
						}
					}
					if (!pg_set_noblock(conn->sock))
					{
						appendPQExpBuffer(&conn->errorMessage,
										  libpq_gettext("could not set socket to nonblocking mode: %s\n"),
							SOCK_STRERROR(SOCK_ERRNO, sebuf, sizeof(sebuf)));
						pqDropConnection(conn);
						conn->addr_cur = addr_cur->ai_next;
						continue;
					}

#ifdef F_SETFD
					if (fcntl(conn->sock, F_SETFD, FD_CLOEXEC) == -1)
					{
						appendPQExpBuffer(&conn->errorMessage,
										  libpq_gettext("could not set socket to close-on-exec mode: %s\n"),
							SOCK_STRERROR(SOCK_ERRNO, sebuf, sizeof(sebuf)));
						pqDropConnection(conn);
						conn->addr_cur = addr_cur->ai_next;
						continue;
					}
#endif   /* F_SETFD */

<<<<<<< HEAD
					if (!IS_AF_UNIX(addr_cur->ai_family))
					{
#ifndef WIN32
						int			on = 1;
#endif
						int			usekeepalives = useKeepalives(conn);
						int			err = 0;

						if (usekeepalives < 0)
						{
							appendPQExpBuffer(&conn->errorMessage,
											  libpq_gettext("keepalives parameter must be an integer\n"));
							err = 1;
						}
						else if (usekeepalives == 0)
						{
							/* Do nothing */
						}
#ifndef WIN32
						else if (setsockopt(conn->sock,
											SOL_SOCKET, SO_KEEPALIVE,
											(char *) &on, sizeof(on)) < 0)
						{
							appendPQExpBuffer(&conn->errorMessage,
											  libpq_gettext("setsockopt(SO_KEEPALIVE) failed: %s\n"),
							SOCK_STRERROR(SOCK_ERRNO, sebuf, sizeof(sebuf)));
							err = 1;
						}
						else if (!setKeepalivesIdle(conn)
								 || !setKeepalivesInterval(conn)
								 || !setKeepalivesCount(conn))
							err = 1;
#else							/* WIN32 */
#ifdef SIO_KEEPALIVE_VALS
						else if (!setKeepalivesWin32(conn))
							err = 1;
#endif   /* SIO_KEEPALIVE_VALS */
#endif   /* WIN32 */

						if (err)
						{
							pqDropConnection(conn);
							conn->addr_cur = addr_cur->ai_next;
							continue;
						}
					}

=======
>>>>>>> 78a09145
					/*----------
					 * We have three methods of blocking SIGPIPE during
					 * send() calls to this socket:
					 *
<<<<<<< HEAD
					 *	- setsockopt(sock, SO_NOSIGPIPE)
					 *	- send(sock, ..., MSG_NOSIGNAL)
					 *	- setting the signal mask to SIG_IGN during send()
=======
					 *  - setsockopt(sock, SO_NOSIGPIPE)
					 *  - send(sock, ..., MSG_NOSIGNAL)
					 *  - setting the signal mask to SIG_IGN during send()
>>>>>>> 78a09145
					 *
					 * The third method requires three syscalls per send,
					 * so we prefer either of the first two, but they are
					 * less portable.  The state is tracked in the following
					 * members of PGconn:
					 *
					 * conn->sigpipe_so		- we have set up SO_NOSIGPIPE
					 * conn->sigpipe_flag	- we're specifying MSG_NOSIGNAL
					 *
					 * If we can use SO_NOSIGPIPE, then set sigpipe_so here
					 * and we're done.  Otherwise, set sigpipe_flag so that
					 * we will try MSG_NOSIGNAL on sends.  If we get an error
					 * with MSG_NOSIGNAL, we'll clear that flag and revert to
					 * signal masking.
					 *----------
					 */
					conn->sigpipe_so = false;
#ifdef MSG_NOSIGNAL
					conn->sigpipe_flag = true;
#else
					conn->sigpipe_flag = false;
<<<<<<< HEAD
#endif   /* MSG_NOSIGNAL */
=======
#endif /* MSG_NOSIGNAL */
>>>>>>> 78a09145

#ifdef SO_NOSIGPIPE
					optval = 1;
					if (setsockopt(conn->sock, SOL_SOCKET, SO_NOSIGPIPE,
								   (char *) &optval, sizeof(optval)) == 0)
					{
						conn->sigpipe_so = true;
						conn->sigpipe_flag = false;
					}
<<<<<<< HEAD
#endif   /* SO_NOSIGPIPE */
=======
#endif /* SO_NOSIGPIPE */
>>>>>>> 78a09145

					/*
					 * Start/make connection.  This should not block, since we
					 * are in nonblock mode.  If it does, well, too bad.
					 */
					if (connect(conn->sock, addr_cur->ai_addr,
								addr_cur->ai_addrlen) < 0)
					{
						if (SOCK_ERRNO == EINPROGRESS ||
							SOCK_ERRNO == EWOULDBLOCK ||
							SOCK_ERRNO == EINTR ||
							SOCK_ERRNO == 0)
						{
							/*
							 * This is fine - we're in non-blocking mode, and
							 * the connection is in progress.  Tell caller to
							 * wait for write-ready on socket.
							 */
							conn->status = CONNECTION_STARTED;
							return PGRES_POLLING_WRITING;
						}
						/* otherwise, trouble */
					}
					else
					{
						/*
						 * Hm, we're connected already --- seems the "nonblock
						 * connection" wasn't.  Advance the state machine and
						 * go do the next stuff.
						 */
						conn->status = CONNECTION_STARTED;
						goto keep_going;
					}

					/*
					 * This connection failed --- set up error report, then
					 * close socket (do it this way in case close() affects
					 * the value of errno...).	We will ignore the connect()
					 * failure and keep going if there are more addresses.
					 */
					connectFailureMessage(conn, SOCK_ERRNO);
					pqDropConnection(conn);

					/*
					 * Try the next address, if any.
					 */
					conn->addr_cur = addr_cur->ai_next;
				}				/* loop over addresses */

				/*
				 * Ooops, no more addresses.  An appropriate error message is
				 * already set up, so just set the right status.
				 */
				goto error_return;
			}

		case CONNECTION_STARTED:
			{
<<<<<<< HEAD
				socklen_t optlen = sizeof(optval);
=======
				ACCEPT_TYPE_ARG3 optlen = sizeof(optval);
>>>>>>> 78a09145

				/*
				 * Write ready, since we've made it here, so the connection
				 * has been made ... or has failed.
				 */

				/*
				 * Now check (using getsockopt) that there is not an error
				 * state waiting for us on the socket.
				 */

				if (getsockopt(conn->sock, SOL_SOCKET, SO_ERROR,
							   (char *) &optval, &optlen) == -1)
				{
					appendPQExpBuffer(&conn->errorMessage,
					libpq_gettext("could not get socket error status: %s\n"),
							SOCK_STRERROR(SOCK_ERRNO, sebuf, sizeof(sebuf)));
					goto error_return;
				}
				else if (optval != 0)
				{
					/*
					 * When using a nonblocking connect, we will typically see
					 * connect failures at this point, so provide a friendly
					 * error message.
					 */
					connectFailureMessage(conn, optval);
					pqDropConnection(conn);

					/*
					 * If more addresses remain, keep trying, just as in the
					 * case where connect() returned failure immediately.
					 */
					if (conn->addr_cur->ai_next != NULL)
					{
						conn->addr_cur = conn->addr_cur->ai_next;
						conn->status = CONNECTION_NEEDED;
						goto keep_going;
					}
					goto error_return;
				}

				/* Fill in the client address */
				conn->laddr.salen = sizeof(conn->laddr.addr);
				if (getsockname(conn->sock,
								(struct sockaddr *) & conn->laddr.addr,
								&conn->laddr.salen) < 0)
				{
					appendPQExpBuffer(&conn->errorMessage,
									  libpq_gettext("could not get client address from socket: %s\n"),
							SOCK_STRERROR(SOCK_ERRNO, sebuf, sizeof(sebuf)));
					goto error_return;
				}

				/*
				 * Make sure we can write before advancing to next step.
				 */
				conn->status = CONNECTION_MADE;
				return PGRES_POLLING_WRITING;
			}

		case CONNECTION_MADE:
			{
				char	   *startpacket;
				int			packetlen;

#ifdef HAVE_UNIX_SOCKETS

				/*
				 * Implement requirepeer check, if requested and it's a
				 * Unix-domain socket.
				 */
				if (conn->requirepeer && conn->requirepeer[0] &&
					IS_AF_UNIX(conn->raddr.addr.ss_family))
				{
					char		pwdbuf[BUFSIZ];
					struct passwd pass_buf;
					struct passwd *pass;
					uid_t		uid;
					gid_t		gid;

					errno = 0;
					if (getpeereid(conn->sock, &uid, &gid) != 0)
					{
						/*
						 * Provide special error message if getpeereid is a
						 * stub
						 */
						if (errno == ENOSYS)
							appendPQExpBuffer(&conn->errorMessage,
											  libpq_gettext("requirepeer parameter is not supported on this platform\n"));
						else
							appendPQExpBuffer(&conn->errorMessage,
											  libpq_gettext("could not get peer credentials: %s\n"),
									pqStrerror(errno, sebuf, sizeof(sebuf)));
						goto error_return;
					}

					pqGetpwuid(uid, &pass_buf, pwdbuf, sizeof(pwdbuf), &pass);

					if (pass == NULL)
					{
						appendPQExpBuffer(&conn->errorMessage,
										  libpq_gettext("local user with ID %d does not exist\n"),
										  (int) uid);
						goto error_return;
					}

					if (strcmp(pass->pw_name, conn->requirepeer) != 0)
					{
						appendPQExpBuffer(&conn->errorMessage,
										  libpq_gettext("requirepeer specifies \"%s\", but actual peer user name is \"%s\"\n"),
										  conn->requirepeer, pass->pw_name);
						goto error_return;
					}
				}
#endif   /* HAVE_UNIX_SOCKETS */

#ifdef USE_SSL

				/*
				 * If SSL is enabled and we haven't already got it running,
				 * request it instead of sending the startup message.
				 */
				if (IS_AF_UNIX(conn->raddr.addr.ss_family))
				{
					/* Don't bother requesting SSL over a Unix socket */
					conn->allow_ssl_try = false;
				}
				if (conn->allow_ssl_try && !conn->wait_ssl_try &&
					conn->ssl == NULL)
				{
					ProtocolVersion pv;

					/*
					 * Send the SSL request packet.
					 *
					 * Theoretically, this could block, but it really
					 * shouldn't since we only got here if the socket is
					 * write-ready.
					 */
					pv = htonl(NEGOTIATE_SSL_CODE);
					if (pqPacketSend(conn, 0, &pv, sizeof(pv)) != STATUS_OK)
					{
						appendPQExpBuffer(&conn->errorMessage,
										  libpq_gettext("could not send SSL negotiation packet: %s\n"),
							SOCK_STRERROR(SOCK_ERRNO, sebuf, sizeof(sebuf)));
						goto error_return;
					}
					/* Ok, wait for response */
					conn->status = CONNECTION_SSL_STARTUP;
					return PGRES_POLLING_READING;
				}
#endif   /* USE_SSL */

				/*
				 * Build the startup packet.
				 */
				if (PG_PROTOCOL_MAJOR(conn->pversion) >= 3)
					startpacket = pqBuildStartupPacket3(conn, &packetlen,
														EnvironmentOptions);
				else
					startpacket = pqBuildStartupPacket2(conn, &packetlen,
														EnvironmentOptions);
				if (!startpacket)
				{
					/*
					 * will not appendbuffer here, since it's likely to also
					 * run out of memory
					 */
					printfPQExpBuffer(&conn->errorMessage,
									  libpq_gettext("out of memory\n"));
					goto error_return;
				}

				/*
				 * Send the startup packet.
				 *
				 * Theoretically, this could block, but it really shouldn't
				 * since we only got here if the socket is write-ready.
				 */
				if (pqPacketSend(conn, 0, startpacket, packetlen) != STATUS_OK)
				{
					appendPQExpBuffer(&conn->errorMessage,
						libpq_gettext("could not send startup packet: %s\n"),
							SOCK_STRERROR(SOCK_ERRNO, sebuf, sizeof(sebuf)));
					free(startpacket);
					goto error_return;
				}

				free(startpacket);

				conn->status = CONNECTION_AWAITING_RESPONSE;
				return PGRES_POLLING_READING;
			}

			/*
			 * Handle SSL negotiation: wait for postmaster messages and
			 * respond as necessary.
			 */
		case CONNECTION_SSL_STARTUP:
			{
#ifdef USE_SSL
				PostgresPollingStatusType pollres;

				/*
				 * On first time through, get the postmaster's response to our
				 * SSL negotiation packet.
				 */
				if (conn->ssl == NULL)
				{
					/*
					 * We use pqReadData here since it has the logic to
					 * distinguish no-data-yet from connection closure. Since
					 * conn->ssl isn't set, a plain recv() will occur.
					 */
					char		SSLok;
					int			rdresult;

					rdresult = pqReadData(conn);
					if (rdresult < 0)
					{
						/* errorMessage is already filled in */
						goto error_return;
					}
					if (rdresult == 0)
					{
						/* caller failed to wait for data */
						return PGRES_POLLING_READING;
					}
					if (pqGetc(&SSLok, conn) < 0)
					{
						/* should not happen really */
						return PGRES_POLLING_READING;
					}
					if (SSLok == 'S')
					{
						/* mark byte consumed */
						conn->inStart = conn->inCursor;
						/* Set up global SSL state if required */
						if (pqsecure_initialize(conn) != 0)
							goto error_return;
					}
					else if (SSLok == 'N')
					{
						/* mark byte consumed */
						conn->inStart = conn->inCursor;
						/* OK to do without SSL? */
						if (conn->sslmode[0] == 'r' ||	/* "require" */
							conn->sslmode[0] == 'v')	/* "verify-ca" or
														 * "verify-full" */
						{
							/* Require SSL, but server does not want it */
							appendPQExpBuffer(&conn->errorMessage,
											  libpq_gettext("server does not support SSL, but SSL was required\n"));
							goto error_return;
						}
						/* Otherwise, proceed with normal startup */
						conn->allow_ssl_try = false;
						conn->status = CONNECTION_MADE;
						return PGRES_POLLING_WRITING;
					}
					else if (SSLok == 'E')
					{
						/*
						 * Server failure of some sort, such as failure to
						 * fork a backend process.	We need to process and
						 * report the error message, which might be formatted
						 * according to either protocol 2 or protocol 3.
						 * Rather than duplicate the code for that, we flip
						 * into AWAITING_RESPONSE state and let the code there
						 * deal with it.  Note we have *not* consumed the "E"
						 * byte here.
						 */
						conn->status = CONNECTION_AWAITING_RESPONSE;
						goto keep_going;
					}
					else
					{
						appendPQExpBuffer(&conn->errorMessage,
										  libpq_gettext("received invalid response to SSL negotiation: %c\n"),
										  SSLok);
						goto error_return;
					}
				}

				/*
				 * Begin or continue the SSL negotiation process.
				 */
				pollres = pqsecure_open_client(conn);
				if (pollres == PGRES_POLLING_OK)
				{
					/* SSL handshake done, ready to send startup packet */
					conn->status = CONNECTION_MADE;
					return PGRES_POLLING_WRITING;
				}
				if (pollres == PGRES_POLLING_FAILED)
				{
					/*
					 * Failed ... if sslmode is "prefer" then do a non-SSL
					 * retry
					 */
					if (conn->sslmode[0] == 'p' /* "prefer" */
						&& conn->allow_ssl_try	/* redundant? */
						&& !conn->wait_ssl_try) /* redundant? */
					{
						/* only retry once */
						conn->allow_ssl_try = false;
						/* Must drop the old connection */
						pqDropConnection(conn);
						conn->status = CONNECTION_NEEDED;
						goto keep_going;
					}
				}
				return pollres;
#else							/* !USE_SSL */
				/* can't get here */
				goto error_return;
#endif   /* USE_SSL */
			}

			/*
			 * Handle authentication exchange: wait for postmaster messages
			 * and respond as necessary.
			 */
		case CONNECTION_AWAITING_RESPONSE:
			{
				char		beresp;
				int			msgLength;
				int			avail;
				AuthRequest areq;

				/*
				 * Scan the message from current point (note that if we find
				 * the message is incomplete, we will return without advancing
				 * inStart, and resume here next time).
				 */
				conn->inCursor = conn->inStart;

				/* Read type byte */
				if (pqGetc(&beresp, conn))
				{
					/* We'll come back when there is more data */
					return PGRES_POLLING_READING;
				}

				/*
				 * Validate message type: we expect only an authentication
				 * request or an error here.  Anything else probably means
				 * it's not Postgres on the other end at all.
				 */
				if (!(beresp == 'R' || beresp == 'E'))
				{
					appendPQExpBuffer(&conn->errorMessage,
									  libpq_gettext(
									  "expected authentication request from "
												"server, but received %c\n"),
									  beresp);
					goto error_return;
				}

				if (PG_PROTOCOL_MAJOR(conn->pversion) >= 3)
				{
					/* Read message length word */
					if (pqGetInt(&msgLength, 4, conn))
					{
						/* We'll come back when there is more data */
						return PGRES_POLLING_READING;
					}
				}
				else
				{
					/* Set phony message length to disable checks below */
					msgLength = 8;
				}

				/*
				 * Try to validate message length before using it.
				 * Authentication requests can't be very large, although GSS
				 * auth requests may not be that small.  Errors can be a
				 * little larger, but not huge.  If we see a large apparent
				 * length in an error, it means we're really talking to a
				 * pre-3.0-protocol server; cope.
				 */
				if (beresp == 'R' && (msgLength < 8 || msgLength > 2000))
				{
					appendPQExpBuffer(&conn->errorMessage,
									  libpq_gettext(
									  "expected authentication request from "
												"server, but received %c\n"),
									  beresp);
					goto error_return;
				}

				if (beresp == 'E' && (msgLength < 8 || msgLength > 30000))
				{
					/* Handle error from a pre-3.0 server */
					conn->inCursor = conn->inStart + 1; /* reread data */
					if (pqGets_append(&conn->errorMessage, conn))
					{
						/* We'll come back when there is more data */
						return PGRES_POLLING_READING;
					}
					/* OK, we read the message; mark data consumed */
					conn->inStart = conn->inCursor;

					/*
					 * The postmaster typically won't end its message with a
					 * newline, so add one to conform to libpq conventions.
					 */
					appendPQExpBufferChar(&conn->errorMessage, '\n');

					/*
					 * If we tried to open the connection in 3.0 protocol,
					 * fall back to 2.0 protocol.
					 */
					if (PG_PROTOCOL_MAJOR(conn->pversion) >= 3)
					{
						conn->pversion = PG_PROTOCOL(2, 0);
						/* Must drop the old connection */
						pqDropConnection(conn);
						conn->status = CONNECTION_NEEDED;
						goto keep_going;
					}

					goto error_return;
				}

				/*
				 * Can't process if message body isn't all here yet.
				 *
				 * (In protocol 2.0 case, we are assuming messages carry at
				 * least 4 bytes of data.)
				 */
				msgLength -= 4;
				avail = conn->inEnd - conn->inCursor;
				if (avail < msgLength)
				{
					/*
					 * Before returning, try to enlarge the input buffer if
					 * needed to hold the whole message; see notes in
					 * pqParseInput3.
					 */
					if (pqCheckInBufferSpace(conn->inCursor + (size_t) msgLength,
											 conn))
						goto error_return;
					/* We'll come back when there is more data */
					return PGRES_POLLING_READING;
				}

				/* Handle errors. */
				if (beresp == 'E')
				{
					if (PG_PROTOCOL_MAJOR(conn->pversion) >= 3)
					{
						if (pqGetErrorNotice3(conn, true))
						{
							/* We'll come back when there is more data */
							return PGRES_POLLING_READING;
						}
					}
					else
					{
						if (pqGets_append(&conn->errorMessage, conn))
						{
							/* We'll come back when there is more data */
							return PGRES_POLLING_READING;
						}
					}
					/* OK, we read the message; mark data consumed */
					conn->inStart = conn->inCursor;

#ifdef USE_SSL

					/*
					 * if sslmode is "allow" and we haven't tried an SSL
					 * connection already, then retry with an SSL connection
					 */
					if (conn->sslmode[0] == 'a' /* "allow" */
						&& conn->ssl == NULL
						&& conn->allow_ssl_try
						&& conn->wait_ssl_try)
					{
						/* only retry once */
						conn->wait_ssl_try = false;
						/* Must drop the old connection */
						pqDropConnection(conn);
						conn->status = CONNECTION_NEEDED;
						goto keep_going;
					}

					/*
					 * if sslmode is "prefer" and we're in an SSL connection,
					 * then do a non-SSL retry
					 */
					if (conn->sslmode[0] == 'p' /* "prefer" */
						&& conn->allow_ssl_try
						&& !conn->wait_ssl_try) /* redundant? */
					{
						/* only retry once */
						conn->allow_ssl_try = false;
						/* Must drop the old connection */
						pqDropConnection(conn);
						conn->status = CONNECTION_NEEDED;
						goto keep_going;
					}
#endif

					goto error_return;
				}

				/* It is an authentication request. */
				conn->auth_req_received = true;

				/* Get the type of request. */
				if (pqGetInt((int *) &areq, 4, conn))
				{
					/* We'll come back when there are more data */
					return PGRES_POLLING_READING;
				}

				/* Get the password salt if there is one. */
				if (areq == AUTH_REQ_MD5)
				{
					if (pqGetnchar(conn->md5Salt,
								   sizeof(conn->md5Salt), conn))
					{
						/* We'll come back when there are more data */
						return PGRES_POLLING_READING;
					}
				}
#if defined(ENABLE_GSS) || defined(ENABLE_SSPI)

				/*
				 * Continue GSSAPI/SSPI authentication
				 */
				if (areq == AUTH_REQ_GSS_CONT)
				{
					int			llen = msgLength - 4;

					/*
					 * We can be called repeatedly for the same buffer. Avoid
					 * re-allocating the buffer in this case - just re-use the
					 * old buffer.
					 */
					if (llen != conn->ginbuf.length)
					{
						if (conn->ginbuf.value)
							free(conn->ginbuf.value);

						conn->ginbuf.length = llen;
						conn->ginbuf.value = malloc(llen);
						if (!conn->ginbuf.value)
						{
							printfPQExpBuffer(&conn->errorMessage,
											  libpq_gettext("out of memory allocating GSSAPI buffer (%d)"),
											  llen);
							goto error_return;
						}
					}

					if (pqGetnchar(conn->ginbuf.value, llen, conn))
					{
						/* We'll come back when there is more data. */
						return PGRES_POLLING_READING;
					}
				}
#endif

				/*
				 * OK, we successfully read the message; mark data consumed
				 */
				conn->inStart = conn->inCursor;

				/* Respond to the request if necessary. */

				/*
				 * Note that conn->pghost must be non-NULL if we are going to
				 * avoid the Kerberos code doing a hostname look-up.
				 */

				if (pg_fe_sendauth(areq, conn) != STATUS_OK)
				{
					conn->errorMessage.len = strlen(conn->errorMessage.data);
					goto error_return;
				}
				conn->errorMessage.len = strlen(conn->errorMessage.data);

				/*
				 * Just make sure that any data sent by pg_fe_sendauth is
				 * flushed out.  Although this theoretically could block, it
				 * really shouldn't since we don't send large auth responses.
				 */
				if (pqFlush(conn))
					goto error_return;

				if (areq == AUTH_REQ_OK)
				{
					/* We are done with authentication exchange */
					conn->status = CONNECTION_AUTH_OK;

					/*
					 * Set asyncStatus so that PQgetResult will think that
					 * what comes back next is the result of a query.  See
					 * below.
					 */
					conn->asyncStatus = PGASYNC_BUSY;
				}

				/* Look to see if we have more data yet. */
				goto keep_going;
			}

		case CONNECTION_AUTH_OK:
			{
				/*
				 * Now we expect to hear from the backend. A ReadyForQuery
				 * message indicates that startup is successful, but we might
				 * also get an Error message indicating failure. (Notice
				 * messages indicating nonfatal warnings are also allowed by
				 * the protocol, as are ParameterStatus and BackendKeyData
				 * messages.) Easiest way to handle this is to let
				 * PQgetResult() read the messages. We just have to fake it
				 * out about the state of the connection, by setting
				 * asyncStatus = PGASYNC_BUSY (done above).
				 */

				if (PQisBusy(conn))
					return PGRES_POLLING_READING;

				res = PQgetResult(conn);

				/*
				 * NULL return indicating we have gone to IDLE state is
				 * expected
				 */
				if (res)
				{
					if (res->resultStatus != PGRES_FATAL_ERROR)
						appendPQExpBuffer(&conn->errorMessage,
										  libpq_gettext("unexpected message from server during startup\n"));
					else if (conn->send_appname &&
							 (conn->appname || conn->fbappname))
					{
						/*
						 * If we tried to send application_name, check to see
<<<<<<< HEAD
						 * if the error is about that --- pre-9.0 servers will
						 * reject it at this stage of the process.	If so,
=======
						 * if the error is about that --- pre-8.5 servers will
						 * reject it at this stage of the process.  If so,
>>>>>>> 78a09145
						 * close the connection and retry without sending
						 * application_name.  We could possibly get a false
						 * SQLSTATE match here and retry uselessly, but there
						 * seems no great harm in that; we'll just get the
						 * same error again if it's unrelated.
						 */
						const char *sqlstate;

						sqlstate = PQresultErrorField(res, PG_DIAG_SQLSTATE);
						if (sqlstate &&
							strcmp(sqlstate, ERRCODE_APPNAME_UNKNOWN) == 0)
						{
							PQclear(res);
							conn->send_appname = false;
							/* Must drop the old connection */
<<<<<<< HEAD
							pqDropConnection(conn);
							conn->status = CONNECTION_NEEDED;
							/* Discard any unread/unsent data */
							conn->inStart = conn->inCursor = conn->inEnd = 0;
							conn->outCount = 0;
=======
							pqsecure_close(conn);
							closesocket(conn->sock);
							conn->sock = -1;
							conn->status = CONNECTION_NEEDED;
>>>>>>> 78a09145
							goto keep_going;
						}
					}

					/*
					 * if the resultStatus is FATAL, then conn->errorMessage
					 * already has a copy of the error; needn't copy it back.
					 * But add a newline if it's not there already, since
					 * postmaster error messages may not have one.
					 */
					if (conn->errorMessage.len <= 0 ||
						conn->errorMessage.data[conn->errorMessage.len - 1] != '\n')
						appendPQExpBufferChar(&conn->errorMessage, '\n');
					PQclear(res);
					goto error_return;
				}

				/* We can release the address list now. */
				pg_freeaddrinfo_all(conn->addrlist_family, conn->addrlist);
				conn->addrlist = NULL;
				conn->addr_cur = NULL;

				/* Fire up post-connection housekeeping if needed */
				if (PG_PROTOCOL_MAJOR(conn->pversion) < 3)
				{
					conn->status = CONNECTION_SETENV;
					conn->setenv_state = SETENV_STATE_CLIENT_ENCODING_SEND;
					conn->next_eo = EnvironmentOptions;
					return PGRES_POLLING_WRITING;
				}

				/* Otherwise, we are open for business! */
				conn->status = CONNECTION_OK;
				return PGRES_POLLING_OK;
			}

		case CONNECTION_SETENV:

			/*
			 * Do post-connection housekeeping (only needed in protocol 2.0).
			 *
			 * We pretend that the connection is OK for the duration of these
			 * queries.
			 */
			conn->status = CONNECTION_OK;

			switch (pqSetenvPoll(conn))
			{
				case PGRES_POLLING_OK:	/* Success */
					break;

				case PGRES_POLLING_READING:		/* Still going */
					conn->status = CONNECTION_SETENV;
					return PGRES_POLLING_READING;

				case PGRES_POLLING_WRITING:		/* Still going */
					conn->status = CONNECTION_SETENV;
					return PGRES_POLLING_WRITING;

				default:
					goto error_return;
			}

			/* We are open for business! */
			conn->status = CONNECTION_OK;
			return PGRES_POLLING_OK;

		default:
			appendPQExpBuffer(&conn->errorMessage,
							  libpq_gettext("invalid connection state %d, "
<<<<<<< HEAD
							   "probably indicative of memory corruption\n"),
=======
								 "probably indicative of memory corruption\n"),
>>>>>>> 78a09145
							  conn->status);
			goto error_return;
	}

	/* Unreachable */

error_return:

	dot_pg_pass_warning(conn);

	/*
	 * We used to close the socket at this point, but that makes it awkward
	 * for those above us if they wish to remove this socket from their own
	 * records (an fd_set for example).  We'll just have this socket closed
	 * when PQfinish is called (which is compulsory even after an error, since
	 * the connection structure must be freed).
	 */
	conn->status = CONNECTION_BAD;
	return PGRES_POLLING_FAILED;
}


/*
 * internal_ping
 *		Determine if a server is running and if we can connect to it.
 *
 * The argument is a connection that's been started, but not completed.
 */
static PGPing
internal_ping(PGconn *conn)
{
	int last_sqlstate;

	/* Say "no attempt" if we never got to PQconnectPoll */
	if (!conn || !conn->options_valid)
		return PQPING_NO_ATTEMPT;

	/* Attempt to complete the connection */
	if (conn->status != CONNECTION_BAD)
		(void) connectDBComplete(conn);

	/* Definitely OK if we succeeded */
	if (conn->status != CONNECTION_BAD)
		return PQPING_OK;

	/*
	 * Here begins the interesting part of "ping": determine the cause of the
	 * failure in sufficient detail to decide what to return.  We do not want
	 * to report that the server is not up just because we didn't have a valid
	 * password, for example.  In fact, any sort of authentication request
	 * implies the server is up.  (We need this check since the libpq side of
	 * things might have pulled the plug on the connection before getting an
	 * error as such from the postmaster.)
	 */
	if (conn->auth_req_received)
		return PQPING_OK;

	/*
	 * If we failed to get any ERROR response from the postmaster, report
	 * PQPING_NO_RESPONSE.	This result could be somewhat misleading for a
	 * pre-7.4 server, since it won't send back a SQLSTATE, but those are long
	 * out of support.	Another corner case where the server could return a
	 * failure without a SQLSTATE is fork failure, but NO_RESPONSE isn't
	 * totally unreasonable for that anyway.  We expect that every other
	 * failure case in a modern server will produce a report with a SQLSTATE.
	 *
	 * NOTE: whenever we get around to making libpq generate SQLSTATEs for
	 * client-side errors, we should either not store those into
	 * last_sqlstate, or add an extra flag so we can tell client-side errors
	 * apart from server-side ones.
	 */
	if (strlen(conn->last_sqlstate) != 5)
		return PQPING_NO_RESPONSE;

	last_sqlstate = MAKE_SQLSTATE(conn->last_sqlstate[0], conn->last_sqlstate[1],
								  conn->last_sqlstate[2], conn->last_sqlstate[3],
								  conn->last_sqlstate[4]);

	if (last_sqlstate == ERRCODE_MIRROR_READY)
		return PQPING_MIRROR_READY;

	/*
	 * Report PQPING_REJECT if server says it's not accepting connections. (We
	 * distinguish this case mainly for the convenience of pg_ctl.)
	 */
	if (last_sqlstate == ERRCODE_CANNOT_CONNECT_NOW)
		return PQPING_REJECT;

	/*
	 * Any other SQLSTATE can be taken to indicate that the server is up.
	 * Presumably it didn't like our username, password, or database name; or
	 * perhaps it had some transient failure, but that should not be taken as
	 * meaning "it's down".
	 */
	return PQPING_OK;
}


/*
 * makeEmptyPGconn
 *	 - create a PGconn data structure with (as yet) no interesting data
 */
static PGconn *
makeEmptyPGconn(void)
{
	PGconn	   *conn;

#ifdef WIN32

	/*
	 * Make sure socket support is up and running.
	 */
	WSADATA		wsaData;

	if (WSAStartup(MAKEWORD(1, 1), &wsaData))
		return NULL;
	WSASetLastError(0);
#endif

	conn = (PGconn *) malloc(sizeof(PGconn));
	if (conn == NULL)
	{
#ifdef WIN32
		WSACleanup();
#endif
		return conn;
	}

	/* Zero all pointers and booleans */
	MemSet(conn, 0, sizeof(PGconn));

	/* install default notice hooks */
	conn->noticeHooks.noticeRec = defaultNoticeReceiver;
	conn->noticeHooks.noticeProc = defaultNoticeProcessor;

	conn->status = CONNECTION_BAD;
	conn->asyncStatus = PGASYNC_IDLE;
	conn->xactStatus = PQTRANS_IDLE;
	conn->options_valid = false;
	conn->nonblocking = false;
	conn->setenv_state = SETENV_STATE_IDLE;
	conn->client_encoding = PG_SQL_ASCII;
	conn->std_strings = false;	/* unless server says differently */
	conn->verbosity = PQERRORS_DEFAULT;
	conn->sock = -1;
	conn->auth_req_received = false;
	conn->password_needed = false;
	conn->dot_pgpass_used = false;
#ifdef USE_SSL
	conn->allow_ssl_try = true;
	conn->wait_ssl_try = false;
#endif

	/*
	 * We try to send at least 8K at a time, which is the usual size of pipe
	 * buffers on Unix systems.  That way, when we are sending a large amount
	 * of data, we avoid incurring extra kernel context swaps for partial
	 * bufferloads.  The output buffer is initially made 16K in size, and we
	 * try to dump it after accumulating 8K.
	 *
	 * With the same goal of minimizing context swaps, the input buffer will
	 * be enlarged anytime it has less than 8K free, so we initially allocate
	 * twice that.
	 */
	conn->inBufSize = 16 * 1024;
	conn->inBuffer = (char *) malloc(conn->inBufSize);
	conn->outBufSize = 16 * 1024;
	conn->outBuffer = (char *) malloc(conn->outBufSize);
	conn->rowBufLen = 32;
	conn->rowBuf = (PGdataValue *) malloc(conn->rowBufLen * sizeof(PGdataValue));
	initPQExpBuffer(&conn->errorMessage);
	initPQExpBuffer(&conn->workBuffer);

	if (conn->inBuffer == NULL ||
		conn->outBuffer == NULL ||
		conn->rowBuf == NULL ||
		PQExpBufferBroken(&conn->errorMessage) ||
		PQExpBufferBroken(&conn->workBuffer))
	{
		/* out of memory already :-( */
		freePGconn(conn);
		conn = NULL;
	}

	return conn;
}

/*
 * freePGconn
 *	 - free an idle (closed) PGconn data structure
 *
 * NOTE: this should not overlap any functionality with closePGconn().
 * Clearing/resetting of transient state belongs there; what we do here is
 * release data that is to be held for the life of the PGconn structure.
 * If a value ought to be cleared/freed during PQreset(), do it there not here.
 */
static void
freePGconn(PGconn *conn)
{
	int			i;
	pgParameterStatus *pstatus;

	if (!conn)
		return;

	pqClearAsyncResult(conn);	/* deallocate result and curTuple */
	if (conn->sock >= 0)
	{
		//pqsecure_close(conn);
		closesocket(conn->sock);
	}

	/* let any event procs clean up their state data */
	for (i = 0; i < conn->nEvents; i++)
	{
		PGEventConnDestroy evt;

		evt.conn = conn;
		(void) conn->events[i].proc(PGEVT_CONNDESTROY, &evt,
									conn->events[i].passThrough);
		free(conn->events[i].name);
	}

	if (conn->client_encoding_initial)
		free(conn->client_encoding_initial);
	if (conn->events)
		free(conn->events);
	if (conn->pghost)
		free(conn->pghost);
	if (conn->pghostaddr)
		free(conn->pghostaddr);
	if (conn->pgport)
		free(conn->pgport);
	if (conn->pgunixsocket)
		free(conn->pgunixsocket);
	if (conn->pgtty)
		free(conn->pgtty);
	if (conn->connect_timeout)
		free(conn->connect_timeout);
	if (conn->pgoptions)
		free(conn->pgoptions);
	if (conn->appname)
		free(conn->appname);
	if (conn->fbappname)
		free(conn->fbappname);
	if (conn->dbName)
		free(conn->dbName);
	if (conn->replication)
		free(conn->replication);
	if (conn->pguser)
		free(conn->pguser);
	if (conn->pgpass)
		free(conn->pgpass);
	if (conn->keepalives)
		free(conn->keepalives);
	if (conn->keepalives_idle)
		free(conn->keepalives_idle);
	if (conn->keepalives_interval)
		free(conn->keepalives_interval);
	if (conn->keepalives_count)
		free(conn->keepalives_count);
	if (conn->sslmode)
		free(conn->sslmode);
	if (conn->sslcert)
		free(conn->sslcert);
	if (conn->sslkey)
		free(conn->sslkey);
	if (conn->sslrootcert)
		free(conn->sslrootcert);
	if (conn->sslcrl)
		free(conn->sslcrl);
	if (conn->sslcompression)
		free(conn->sslcompression);
	if (conn->requirepeer)
		free(conn->requirepeer);
#if defined(KRB5) || defined(ENABLE_GSS) || defined(ENABLE_SSPI)
	if (conn->krbsrvname)
		free(conn->krbsrvname);
#endif
#if defined(ENABLE_GSS) && defined(ENABLE_SSPI)
	if (conn->gsslib)
		free(conn->gsslib);
#endif
	if (conn->gpqeid)			/* CDB */
		free(conn->gpqeid);
	/* Note that conn->Pfdebug is not ours to close or free */
	if (conn->last_query)
		free(conn->last_query);
	pg_freeaddrinfo_all(conn->addrlist_family, conn->addrlist);

	pstatus = conn->pstatus;
	while (pstatus != NULL)
	{
		pgParameterStatus *prev = pstatus;

		pstatus = pstatus->next;
		free(prev);
	}

	if (conn->lobjfuncs)
		free(conn->lobjfuncs);
	if (conn->inBuffer)
		free(conn->inBuffer);
	if (conn->outBuffer && !conn->outBuffer_shared)
		free(conn->outBuffer);
	if (conn->rowBuf)
		free(conn->rowBuf);
	termPQExpBuffer(&conn->errorMessage);
	termPQExpBuffer(&conn->workBuffer);

	free(conn);

#ifdef WIN32
	WSACleanup();
#endif
}

/*
 * closePGconn
 *	 - properly close a connection to the backend
 *
 * This should reset or release all transient state, but NOT the connection
 * parameters.	On exit, the PGconn should be in condition to start a fresh
 * connection with the same parameters (see PQreset()).
 */
static void
closePGconn(PGconn *conn)
{
	PGnotify   *notify;
	pgParameterStatus *pstatus;

	/*
	 * Note that the protocol doesn't allow us to send Terminate messages
	 * during the startup phase.
	 */
	if (conn->sock >= 0 && conn->status == CONNECTION_OK)
	{
		/*
		 * Try to send "close connection" message to backend. Ignore any
		 * error.
		 */
		pqPutMsgStart('X', false, conn);
		pqPutMsgEnd(conn);
		pqFlush(conn);
	}

	/*
	 * Must reset the blocking status so a possible reconnect will work.
	 *
	 * Don't call PQsetnonblocking() because it will fail if it's unable to
	 * flush the connection.
	 */
	conn->nonblocking = FALSE;

	/*
	 * Close the connection, reset all transient state, flush I/O buffers.
	 */
	pqDropConnection(conn);
	conn->status = CONNECTION_BAD;		/* Well, not really _bad_ - just
										 * absent */
	conn->asyncStatus = PGASYNC_IDLE;
	pqClearAsyncResult(conn);	/* deallocate result */
	pg_freeaddrinfo_all(conn->addrlist_family, conn->addrlist);
	conn->addrlist = NULL;
	conn->addr_cur = NULL;
	notify = conn->notifyHead;
	while (notify != NULL)
	{
		PGnotify   *prev = notify;

		notify = notify->next;
		free(prev);
	}
	conn->notifyHead = conn->notifyTail = NULL;
	pstatus = conn->pstatus;
	while (pstatus != NULL)
	{
		pgParameterStatus *prev = pstatus;

		pstatus = pstatus->next;
		free(prev);
	}
	conn->pstatus = NULL;
	if (conn->lobjfuncs)
		free(conn->lobjfuncs);
	conn->lobjfuncs = NULL;
#ifdef ENABLE_GSS
	{
		OM_uint32	min_s;

		if (conn->gctx)
			gss_delete_sec_context(&min_s, &conn->gctx, GSS_C_NO_BUFFER);
		if (conn->gtarg_nam)
			gss_release_name(&min_s, &conn->gtarg_nam);
		if (conn->ginbuf.length)
			gss_release_buffer(&min_s, &conn->ginbuf);
		if (conn->goutbuf.length)
			gss_release_buffer(&min_s, &conn->goutbuf);
	}
#endif
#ifdef ENABLE_SSPI
	if (conn->ginbuf.length)
		free(conn->ginbuf.value);
	conn->ginbuf.length = 0;
	conn->ginbuf.value = NULL;
	if (conn->sspitarget)
		free(conn->sspitarget);
	conn->sspitarget = NULL;
	if (conn->sspicred)
	{
		FreeCredentialsHandle(conn->sspicred);
		free(conn->sspicred);
		conn->sspicred = NULL;
	}
	if (conn->sspictx)
	{
		DeleteSecurityContext(conn->sspictx);
		free(conn->sspictx);
		conn->sspictx = NULL;
	}
#endif
}

/*
 * PQfinish: properly close a connection to the backend. Also frees
 * the PGconn data structure so it shouldn't be re-used after this.
 */
void
PQfinish(PGconn *conn)
{
	if (conn)
	{
		closePGconn(conn);
		freePGconn(conn);
	}
}

/*
 * PQreset: resets the connection to the backend by closing the
 * existing connection and creating a new one.
 */
void
PQreset(PGconn *conn)
{
	if (conn)
	{
		closePGconn(conn);

		if (connectDBStart(conn) && connectDBComplete(conn))
		{
			/*
			 * Notify event procs of successful reset.	We treat an event proc
			 * failure as disabling the connection ... good idea?
			 */
			int			i;

			for (i = 0; i < conn->nEvents; i++)
			{
				PGEventConnReset evt;

				evt.conn = conn;
				if (!conn->events[i].proc(PGEVT_CONNRESET, &evt,
										  conn->events[i].passThrough))
				{
					conn->status = CONNECTION_BAD;
					printfPQExpBuffer(&conn->errorMessage,
									  libpq_gettext("PGEventProc \"%s\" failed during PGEVT_CONNRESET event\n"),
									  conn->events[i].name);
					break;
				}
			}
		}
	}
}


/*
 * PQresetStart:
 * resets the connection to the backend
 * closes the existing connection and makes a new one
 * Returns 1 on success, 0 on failure.
 */
int
PQresetStart(PGconn *conn)
{
	if (conn)
	{
		closePGconn(conn);

		return connectDBStart(conn);
	}

	return 0;
}


/*
 * PQresetPoll:
 * resets the connection to the backend
 * closes the existing connection and makes a new one
 */
PostgresPollingStatusType
PQresetPoll(PGconn *conn)
{
	if (conn)
	{
		PostgresPollingStatusType status = PQconnectPoll(conn);

		if (status == PGRES_POLLING_OK)
		{
			/*
			 * Notify event procs of successful reset.	We treat an event proc
			 * failure as disabling the connection ... good idea?
			 */
			int			i;

			for (i = 0; i < conn->nEvents; i++)
			{
				PGEventConnReset evt;

				evt.conn = conn;
				if (!conn->events[i].proc(PGEVT_CONNRESET, &evt,
										  conn->events[i].passThrough))
				{
					conn->status = CONNECTION_BAD;
					printfPQExpBuffer(&conn->errorMessage,
									  libpq_gettext("PGEventProc \"%s\" failed during PGEVT_CONNRESET event\n"),
									  conn->events[i].name);
					return PGRES_POLLING_FAILED;
				}
			}
		}

		return status;
	}

	return PGRES_POLLING_FAILED;
}

/*
 * PQcancelGet: get a PGcancel structure corresponding to a connection.
 *
 * A copy is needed to be able to cancel a running query from a different
 * thread. If the same structure is used all structure members would have
 * to be individually locked (if the entire structure was locked, it would
 * be impossible to cancel a synchronous query because the structure would
 * have to stay locked for the duration of the query).
 */
PGcancel *
PQgetCancel(PGconn *conn)
{
	PGcancel   *cancel;

	if (!conn)
		return NULL;

	if (conn->sock < 0)
		return NULL;

	cancel = malloc(sizeof(PGcancel));
	if (cancel == NULL)
		return NULL;

	memcpy(&cancel->raddr, &conn->raddr, sizeof(SockAddr));
	cancel->be_pid = conn->be_pid;
	cancel->be_key = conn->be_key;

	return cancel;
}

/* PQfreeCancel: free a cancel structure */
void
PQfreeCancel(PGcancel *cancel)
{
	if (cancel)
		free(cancel);
}


/*
 * PQcancel and PQrequestCancel: attempt to request cancellation of the
 * current operation.
 *
 * The return value is TRUE if the cancel request was successfully
 * dispatched, FALSE if not (in which case an error message is available).
 * Note: successful dispatch is no guarantee that there will be any effect at
 * the backend.  The application must read the operation result as usual.
 *
 * CAUTION: we want this routine to be safely callable from a signal handler
 * (for example, an application might want to call it in a SIGINT handler).
 * This means we cannot use any C library routine that might be non-reentrant.
 * malloc/free are often non-reentrant, and anything that might call them is
 * just as dangerous.  We avoid sprintf here for that reason.  Building up
 * error messages with strcpy/strcat is tedious but should be quite safe.
 * We also save/restore errno in case the signal handler support doesn't.
 *
 * internal_cancel() is an internal helper function to make code-sharing
 * between the two versions of the cancel function possible.
 */
static int
internal_cancel(SockAddr *raddr, int be_pid, int be_key,
				char *errbuf, int errbufsize, bool requestFinish)
{
	int			save_errno = SOCK_ERRNO;
	int			tmpsock = -1;
	char		sebuf[256];
	int			maxlen;
	struct
	{
		uint32		packetlen;
		CancelRequestPacket cp;
	}			crp;

#ifndef WIN32
	struct pollfd	pollFds[1];
	int				pollRet;

retry2:
#endif
	/*
	 * We need to open a temporary connection to the postmaster. Do this with
	 * only kernel calls.
	 */
	if ((tmpsock = socket(raddr->addr.ss_family, SOCK_STREAM, 0)) < 0)
	{
		strlcpy(errbuf, "PQcancel() -- socket() failed: ", errbufsize);
		goto cancel_errReturn;
	}
retry3:
	if (connect(tmpsock, (struct sockaddr *) & raddr->addr,
				raddr->salen) < 0)
	{
		if (SOCK_ERRNO == EINTR)
			/* Interrupted system call - we'll just try again */
			goto retry3;
		strlcpy(errbuf, "PQcancel() -- connect() failed: ", errbufsize);
		goto cancel_errReturn;
	}

	/*
	 * We needn't set nonblocking I/O or NODELAY options here.
	 */

	/* Create and send the cancel request packet. */

	crp.packetlen = htonl((uint32) sizeof(crp));
	if (requestFinish)
		crp.cp.cancelRequestCode = (MsgType) htonl(FINISH_REQUEST_CODE);
	else
		crp.cp.cancelRequestCode = (MsgType) htonl(CANCEL_REQUEST_CODE);
	crp.cp.backendPID = htonl(be_pid);
	crp.cp.cancelAuthCode = htonl(be_key);

retry4:
	if (send(tmpsock, (char *) &crp, sizeof(crp), 0) != (int) sizeof(crp))
	{
		if (SOCK_ERRNO == EINTR)
			/* Interrupted system call - we'll just try again */
			goto retry4;
		strlcpy(errbuf, "PQcancel() -- send() failed: ", errbufsize);
		goto cancel_errReturn;
	}

	/*
	 * Wait for the postmaster to close the connection, which indicates that
	 * it's processed the request.  Without this delay, we might issue another
	 * command only to find that our cancel zaps that command instead of the
	 * one we thought we were canceling.  Note we don't actually expect this
	 * read to obtain any data, we are just waiting for EOF to be signaled.
	 */
#ifndef WIN32
retry5:
	pollFds[0].fd = tmpsock;
	pollFds[0].events = POLLIN;
	pollFds[0].revents = 0;

	/*
	 * Wait for at most 660 seconds, which is the sum of max values of
	 * authentication_timeout and pre_auth_delay. Most likely, it's long enough
	 * to make sure the process forked by the postmaster on segment is finished.
	 */
	pollRet = poll(pollFds, 1, 660 * 1000);
	if (pollRet == 0)
	{
		/* timeout */
		close(tmpsock);
		tmpsock = -1;
		goto retry2;
	}
	else if (pollRet < 0)
	{
		int olderrno = errno;
		if (olderrno == EAGAIN || olderrno == EINTR)
			goto retry5;

		/* error */
		close(tmpsock);
		tmpsock = -1;
		goto retry2;
	}
#endif

retry6:
	if (recv(tmpsock, (char *) &crp, 1, 0) < 0)
	{
		if (SOCK_ERRNO == EINTR)
			/* Interrupted system call - we'll just try again */
			goto retry6;
		/* we ignore other error conditions */
	}

	/* All done */
	closesocket(tmpsock);
	SOCK_ERRNO_SET(save_errno);
	return TRUE;

cancel_errReturn:

	/*
	 * Make sure we don't overflow the error buffer. Leave space for the \n at
	 * the end, and for the terminating zero.
	 */
	maxlen = errbufsize - strlen(errbuf) - 2;
	if (maxlen >= 0)
	{
		strncat(errbuf, SOCK_STRERROR(SOCK_ERRNO, sebuf, sizeof(sebuf)),
				maxlen);
		strcat(errbuf, "\n");
	}
	if (tmpsock >= 0)
		closesocket(tmpsock);
	SOCK_ERRNO_SET(save_errno);
	return FALSE;
}

/*
 * PQcancel: request query cancel
 *
 * Returns TRUE if able to send the cancel request, FALSE if not.
 *
 * On failure, an error message is stored in *errbuf, which must be of size
 * errbufsize (recommended size is 256 bytes).	*errbuf is not changed on
 * success return.
 */
int
PQcancel(PGcancel *cancel, char *errbuf, int errbufsize)
{
	if (!cancel)
	{
		strlcpy(errbuf, "PQcancel() -- no cancel object supplied", errbufsize);
		return FALSE;
	}

	return internal_cancel(&cancel->raddr, cancel->be_pid, cancel->be_key,
						   errbuf, errbufsize, false);
}

/*
 * PQrequestFinish: request query finish
 *
 * Same as PQcancel, except it sends a finish request.
 */
int
PQrequestFinish(PGcancel *cancel, char *errbuf, int errbufsize)
{
	if (!cancel)
	{
		strlcpy(errbuf, "PQrequestFinish() -- no cancel object supplied",
				errbufsize);
		return FALSE;
	}

	return internal_cancel(&cancel->raddr, cancel->be_pid, cancel->be_key,
						   errbuf, errbufsize, true);
}

/*
 * PQrequestCancel: old, not thread-safe function for requesting query cancel
 *
 * Returns TRUE if able to send the cancel request, FALSE if not.
 *
 * On failure, the error message is saved in conn->errorMessage; this means
 * that this can't be used when there might be other active operations on
 * the connection object.
 *
 * NOTE: error messages will be cut off at the current size of the
 * error message buffer, since we dare not try to expand conn->errorMessage!
 */
int
PQrequestCancel(PGconn *conn)
{
	int			r;

	/* Check we have an open connection */
	if (!conn)
		return FALSE;

	if (conn->sock < 0)
	{
		strlcpy(conn->errorMessage.data,
				"PQrequestCancel() -- connection is not open\n",
				conn->errorMessage.maxlen);
		conn->errorMessage.len = strlen(conn->errorMessage.data);

		return FALSE;
	}

	r = internal_cancel(&conn->raddr, conn->be_pid, conn->be_key,
						conn->errorMessage.data, conn->errorMessage.maxlen,
						false);

	if (!r)
		conn->errorMessage.len = strlen(conn->errorMessage.data);

	return r;
}


/*
 * pqPacketSend() -- convenience routine to send a message to server.
 *
 * pack_type: the single-byte message type code.  (Pass zero for startup
 * packets, which have no message type code.)
 *
 * buf, buf_len: contents of message.  The given length includes only what
 * is in buf; the message type and message length fields are added here.
 *
 * RETURNS: STATUS_ERROR if the write fails, STATUS_OK otherwise.
 * SIDE_EFFECTS: may block.
 *
 * Note: all messages sent with this routine have a length word, whether
 * it's protocol 2.0 or 3.0.
 */
int
pqPacketSend(PGconn *conn, char pack_type,
			 const void *buf, size_t buf_len)
{
	/* Start the message. */
	if (pqPutMsgStart(pack_type, true, conn))
		return STATUS_ERROR;

	/* Send the message body. */
	if (pqPutnchar(buf, buf_len, conn))
		return STATUS_ERROR;

	/* Finish the message. */
	if (pqPutMsgEnd(conn))
		return STATUS_ERROR;

	/* Flush to ensure backend gets it. */
	if (pqFlush(conn))
		return STATUS_ERROR;

	return STATUS_OK;
}

#ifdef USE_LDAP

#define LDAP_URL	"ldap://"
#define LDAP_DEF_PORT	389
#define PGLDAP_TIMEOUT 2

#define ld_is_sp_tab(x) ((x) == ' ' || (x) == '\t')
#define ld_is_nl_cr(x) ((x) == '\r' || (x) == '\n')


/*
 *		ldapServiceLookup
 *
 * Search the LDAP URL passed as first argument, treat the result as a
 * string of connection options that are parsed and added to the array of
 * options passed as second argument.
 *
 * LDAP URLs must conform to RFC 1959 without escape sequences.
 *	ldap://host:port/dn?attributes?scope?filter?extensions
 *
 * Returns
 *	0 if the lookup was successful,
 *	1 if the connection to the LDAP server could be established but
 *	  the search was unsuccessful,
 *	2 if a connection could not be established, and
 *	3 if a fatal error occurred.
 *
 * An error message is returned in the third argument for return codes 1 and 3.
 */
static int
ldapServiceLookup(const char *purl, PQconninfoOption *options,
				  PQExpBuffer errorMessage)
{
	int			port = LDAP_DEF_PORT,
				scope,
				rc,
				msgid,
				size,
				state,
				oldstate,
				i;
	bool		found_keyword;
	char	   *url,
			   *hostname,
			   *portstr,
			   *endptr,
			   *dn,
			   *scopestr,
			   *filter,
			   *result,
			   *p,
			   *p1 = NULL,
			   *optname = NULL,
			   *optval = NULL;
	char	   *attrs[2] = {NULL, NULL};
	LDAP	   *ld = NULL;
	LDAPMessage *res,
			   *entry;
	struct berval **values;
	LDAP_TIMEVAL time = {PGLDAP_TIMEOUT, 0};

	if ((url = strdup(purl)) == NULL)
	{
		printfPQExpBuffer(errorMessage, libpq_gettext("out of memory\n"));
		return 3;
	}

	/*
	 * Parse URL components, check for correctness.  Basically, url has '\0'
	 * placed at component boundaries and variables are pointed at each
	 * component.
	 */

	if (pg_strncasecmp(url, LDAP_URL, strlen(LDAP_URL)) != 0)
	{
		printfPQExpBuffer(errorMessage,
						  libpq_gettext("invalid LDAP URL \"%s\": scheme must be ldap://\n"), purl);
		free(url);
		return 3;
	}

	/* hostname */
	hostname = url + strlen(LDAP_URL);
	if (*hostname == '/')		/* no hostname? */
		hostname = DefaultHost; /* the default */

	/* dn, "distinguished name" */
	p = strchr(url + strlen(LDAP_URL), '/');
	if (p == NULL || *(p + 1) == '\0' || *(p + 1) == '?')
	{
		printfPQExpBuffer(errorMessage, libpq_gettext(
			 "invalid LDAP URL \"%s\": missing distinguished name\n"), purl);
		free(url);
		return 3;
	}
	*p = '\0';					/* terminate hostname */
	dn = p + 1;

	/* attribute */
	if ((p = strchr(dn, '?')) == NULL || *(p + 1) == '\0' || *(p + 1) == '?')
	{
		printfPQExpBuffer(errorMessage, libpq_gettext(
		"invalid LDAP URL \"%s\": must have exactly one attribute\n"), purl);
		free(url);
		return 3;
	}
	*p = '\0';
	attrs[0] = p + 1;

	/* scope */
	if ((p = strchr(attrs[0], '?')) == NULL || *(p + 1) == '\0' || *(p + 1) == '?')
	{
		printfPQExpBuffer(errorMessage, libpq_gettext("invalid LDAP URL \"%s\": must have search scope (base/one/sub)\n"), purl);
		free(url);
		return 3;
	}
	*p = '\0';
	scopestr = p + 1;

	/* filter */
	if ((p = strchr(scopestr, '?')) == NULL || *(p + 1) == '\0' || *(p + 1) == '?')
	{
		printfPQExpBuffer(errorMessage,
				libpq_gettext("invalid LDAP URL \"%s\": no filter\n"), purl);
		free(url);
		return 3;
	}
	*p = '\0';
	filter = p + 1;
	if ((p = strchr(filter, '?')) != NULL)
		*p = '\0';

	/* port number? */
	if ((p1 = strchr(hostname, ':')) != NULL)
	{
		long		lport;

		*p1 = '\0';
		portstr = p1 + 1;
		errno = 0;
		lport = strtol(portstr, &endptr, 10);
		if (*portstr == '\0' || *endptr != '\0' || errno || lport < 0 || lport > 65535)
		{
			printfPQExpBuffer(errorMessage, libpq_gettext(
					"invalid LDAP URL \"%s\": invalid port number\n"), purl);
			free(url);
			return 3;
		}
		port = (int) lport;
	}

	/* Allow only one attribute */
	if (strchr(attrs[0], ',') != NULL)
	{
		printfPQExpBuffer(errorMessage, libpq_gettext(
		"invalid LDAP URL \"%s\": must have exactly one attribute\n"), purl);
		free(url);
		return 3;
	}

	/* set scope */
	if (pg_strcasecmp(scopestr, "base") == 0)
		scope = LDAP_SCOPE_BASE;
	else if (pg_strcasecmp(scopestr, "one") == 0)
		scope = LDAP_SCOPE_ONELEVEL;
	else if (pg_strcasecmp(scopestr, "sub") == 0)
		scope = LDAP_SCOPE_SUBTREE;
	else
	{
		printfPQExpBuffer(errorMessage, libpq_gettext("invalid LDAP URL \"%s\": must have search scope (base/one/sub)\n"), purl);
		free(url);
		return 3;
	}

	/* initialize LDAP structure */
	if ((ld = ldap_init(hostname, port)) == NULL)
	{
		printfPQExpBuffer(errorMessage,
						  libpq_gettext("could not create LDAP structure\n"));
		free(url);
		return 3;
	}

	/*
	 * Initialize connection to the server.  We do an explicit bind because we
	 * want to return 2 if the bind fails.
	 */
	if ((msgid = ldap_simple_bind(ld, NULL, NULL)) == -1)
	{
		/* error in ldap_simple_bind() */
		free(url);
		ldap_unbind(ld);
		return 2;
	}

	/* wait some time for the connection to succeed */
	res = NULL;
	if ((rc = ldap_result(ld, msgid, LDAP_MSG_ALL, &time, &res)) == -1 ||
		res == NULL)
	{
		if (res != NULL)
		{
			/* timeout */
			ldap_msgfree(res);
		}
		/* error in ldap_result() */
		free(url);
		ldap_unbind(ld);
		return 2;
	}
	ldap_msgfree(res);

	/* search */
	res = NULL;
	if ((rc = ldap_search_st(ld, dn, scope, filter, attrs, 0, &time, &res))
		!= LDAP_SUCCESS)
	{
		if (res != NULL)
			ldap_msgfree(res);
		printfPQExpBuffer(errorMessage,
						  libpq_gettext("lookup on LDAP server failed: %s\n"),
						  ldap_err2string(rc));
		ldap_unbind(ld);
		free(url);
		return 1;
	}

	/* complain if there was not exactly one result */
	if ((rc = ldap_count_entries(ld, res)) != 1)
	{
		printfPQExpBuffer(errorMessage,
			 rc ? libpq_gettext("more than one entry found on LDAP lookup\n")
						  : libpq_gettext("no entry found on LDAP lookup\n"));
		ldap_msgfree(res);
		ldap_unbind(ld);
		free(url);
		return 1;
	}

	/* get entry */
	if ((entry = ldap_first_entry(ld, res)) == NULL)
	{
		/* should never happen */
		printfPQExpBuffer(errorMessage,
						  libpq_gettext("no entry found on LDAP lookup\n"));
		ldap_msgfree(res);
		ldap_unbind(ld);
		free(url);
		return 1;
	}

	/* get values */
	if ((values = ldap_get_values_len(ld, entry, attrs[0])) == NULL)
	{
		printfPQExpBuffer(errorMessage,
				  libpq_gettext("attribute has no values on LDAP lookup\n"));
		ldap_msgfree(res);
		ldap_unbind(ld);
		free(url);
		return 1;
	}

	ldap_msgfree(res);
	free(url);

	if (values[0] == NULL)
	{
		printfPQExpBuffer(errorMessage,
				  libpq_gettext("attribute has no values on LDAP lookup\n"));
		ldap_value_free_len(values);
		ldap_unbind(ld);
		return 1;
	}

	/* concatenate values into a single string with newline terminators */
	size = 1;					/* for the trailing null */
	for (i = 0; values[i] != NULL; i++)
		size += values[i]->bv_len + 1;
	if ((result = malloc(size)) == NULL)
	{
		printfPQExpBuffer(errorMessage,
						  libpq_gettext("out of memory\n"));
		ldap_value_free_len(values);
		ldap_unbind(ld);
		return 3;
	}
	p = result;
	for (i = 0; values[i] != NULL; i++)
	{
		memcpy(p, values[i]->bv_val, values[i]->bv_len);
		p += values[i]->bv_len;
		*(p++) = '\n';
	}
	*p = '\0';

	ldap_value_free_len(values);
	ldap_unbind(ld);

	/* parse result string */
	oldstate = state = 0;
	for (p = result; *p != '\0'; ++p)
	{
		switch (state)
		{
			case 0:				/* between entries */
				if (!ld_is_sp_tab(*p) && !ld_is_nl_cr(*p))
				{
					optname = p;
					state = 1;
				}
				break;
			case 1:				/* in option name */
				if (ld_is_sp_tab(*p))
				{
					*p = '\0';
					state = 2;
				}
				else if (ld_is_nl_cr(*p))
				{
					printfPQExpBuffer(errorMessage, libpq_gettext(
					"missing \"=\" after \"%s\" in connection info string\n"),
									  optname);
					free(result);
					return 3;
				}
				else if (*p == '=')
				{
					*p = '\0';
					state = 3;
				}
				break;
			case 2:				/* after option name */
				if (*p == '=')
				{
					state = 3;
				}
				else if (!ld_is_sp_tab(*p))
				{
					printfPQExpBuffer(errorMessage, libpq_gettext(
					"missing \"=\" after \"%s\" in connection info string\n"),
									  optname);
					free(result);
					return 3;
				}
				break;
			case 3:				/* before option value */
				if (*p == '\'')
				{
					optval = p + 1;
					p1 = p + 1;
					state = 5;
				}
				else if (ld_is_nl_cr(*p))
				{
					optval = optname + strlen(optname); /* empty */
					state = 0;
				}
				else if (!ld_is_sp_tab(*p))
				{
					optval = p;
					state = 4;
				}
				break;
			case 4:				/* in unquoted option value */
				if (ld_is_sp_tab(*p) || ld_is_nl_cr(*p))
				{
					*p = '\0';
					state = 0;
				}
				break;
			case 5:				/* in quoted option value */
				if (*p == '\'')
				{
					*p1 = '\0';
					state = 0;
				}
				else if (*p == '\\')
					state = 6;
				else
					*(p1++) = *p;
				break;
			case 6:				/* in quoted option value after escape */
				*(p1++) = *p;
				state = 5;
				break;
		}

		if (state == 0 && oldstate != 0)
		{
			found_keyword = false;
			for (i = 0; options[i].keyword; i++)
			{
				if (strcmp(options[i].keyword, optname) == 0)
				{
					if (options[i].val == NULL)
						options[i].val = strdup(optval);
					if (!options[i].val)
					{
						printfPQExpBuffer(errorMessage,
								libpq_gettext("out of memory\n"));
						free(result);
						return 3;
					}
					found_keyword = true;
					break;
				}
			}
			if (!found_keyword)
			{
				printfPQExpBuffer(errorMessage,
						 libpq_gettext("invalid connection option \"%s\"\n"),
								  optname);
				free(result);
				return 1;
			}
			optname = NULL;
			optval = NULL;
		}
		oldstate = state;
	}

	free(result);

	if (state == 5 || state == 6)
	{
		printfPQExpBuffer(errorMessage, libpq_gettext(
				  "unterminated quoted string in connection info string\n"));
		return 3;
	}

	return 0;
}
#endif

#define MAXBUFSIZE 256

static int
parseServiceInfo(PQconninfoOption *options, PQExpBuffer errorMessage)
{
	const char *service = conninfo_getval(options, "service");
	char		serviceFile[MAXPGPATH];
	char	   *env;
	bool		group_found = false;
	int			status;
	struct stat stat_buf;

	/*
	 * We have to special-case the environment variable PGSERVICE here, since
	 * this is and should be called before inserting environment defaults for
	 * other connection options.
	 */
	if (service == NULL)
		service = getenv("PGSERVICE");

	if (service == NULL)
		return 0;

	if ((env = getenv("PGSERVICEFILE")) != NULL)
		strlcpy(serviceFile, env, sizeof(serviceFile));
	else
	{
		char		homedir[MAXPGPATH];

		if (!pqGetHomeDirectory(homedir, sizeof(homedir)))
		{
			printfPQExpBuffer(errorMessage, libpq_gettext("could not get home directory to locate service definition file"));
			return 1;
		}
		snprintf(serviceFile, MAXPGPATH, "%s/%s", homedir, ".pg_service.conf");
		errno = 0;
		if (stat(serviceFile, &stat_buf) != 0 && errno == ENOENT)
			goto next_file;
	}

	status = parseServiceFile(serviceFile, service, options, errorMessage, &group_found);
	if (group_found || status != 0)
		return status;

next_file:

	/*
	 * This could be used by any application so we can't use the binary
	 * location to find our config files.
	 */
	snprintf(serviceFile, MAXPGPATH, "%s/pg_service.conf",
			 getenv("PGSYSCONFDIR") ? getenv("PGSYSCONFDIR") : SYSCONFDIR);
	errno = 0;
	if (stat(serviceFile, &stat_buf) != 0 && errno == ENOENT)
		goto last_file;

	status = parseServiceFile(serviceFile, service, options, errorMessage, &group_found);
	if (status != 0)
		return status;

last_file:
	if (!group_found)
	{
		printfPQExpBuffer(errorMessage,
		 libpq_gettext("definition of service \"%s\" not found\n"), service);
		return 3;
	}

	return 0;
}

static int
parseServiceFile(const char *serviceFile,
				 const char *service,
				 PQconninfoOption *options,
				 PQExpBuffer errorMessage,
				 bool *group_found)
{
	int			linenr = 0,
				i;
	FILE	   *f;
	char		buf[MAXBUFSIZE],
			   *line;

	f = fopen(serviceFile, "r");
	if (f == NULL)
	{
		printfPQExpBuffer(errorMessage, libpq_gettext("service file \"%s\" not found\n"),
						  serviceFile);
		return 1;
	}

	while ((line = fgets(buf, sizeof(buf), f)) != NULL)
	{
		linenr++;

		if (strlen(line) >= sizeof(buf) - 1)
		{
<<<<<<< HEAD
			fclose(f);
			printfPQExpBuffer(errorMessage,
				  libpq_gettext("line %d too long in service file \"%s\"\n"),
							  linenr,
=======
			printfPQExpBuffer(errorMessage, libpq_gettext("service file \"%s\" not found\n"),
>>>>>>> 78a09145
							  serviceFile);
			return 2;
		}

<<<<<<< HEAD
		/* ignore EOL at end of line */
		if (strlen(line) && line[strlen(line) - 1] == '\n')
			line[strlen(line) - 1] = 0;
=======
		while ((line = fgets(buf, sizeof(buf), f)) != NULL)
		{
			linenr++;

			if (strlen(line) >= sizeof(buf) - 1)
			{
				fclose(f);
				printfPQExpBuffer(errorMessage,
								  libpq_gettext("line %d too long in service file \"%s\"\n"),
								  linenr,
								  serviceFile);
				return 2;
			}

			/* ignore EOL at end of line */
			if (strlen(line) && line[strlen(line) - 1] == '\n')
				line[strlen(line) - 1] = 0;
>>>>>>> 78a09145

		/* ignore leading blanks */
		while (*line && isspace((unsigned char) line[0]))
			line++;

		/* ignore comments and empty lines */
		if (strlen(line) == 0 || line[0] == '#')
			continue;

		/* Check for right groupname */
		if (line[0] == '[')
		{
			if (*group_found)
			{
				/* group info already read */
				fclose(f);
				return 0;
			}

			if (strncmp(line + 1, service, strlen(service)) == 0 &&
				line[strlen(service) + 1] == ']')
				*group_found = true;
			else
				*group_found = false;
		}
		else
		{
			if (*group_found)
			{
				/*
				 * Finally, we are in the right group and can parse the line
				 */
				char	   *key,
						   *val;
				bool		found_keyword;

#ifdef USE_LDAP
				if (strncmp(line, "ldap", 4) == 0)
				{
					int			rc = ldapServiceLookup(line, options, errorMessage);

					/* if rc = 2, go on reading for fallback */
					switch (rc)
					{
						case 0:
							fclose(f);
							return 0;
						case 1:
						case 3:
							fclose(f);
							return 3;
						case 2:
							continue;
					}
				}
#endif

<<<<<<< HEAD
				key = line;
				val = strchr(line, '=');
				if (val == NULL)
				{
					printfPQExpBuffer(errorMessage,
									  libpq_gettext("syntax error in service file \"%s\", line %d\n"),
									  serviceFile,
									  linenr);
					fclose(f);
					return 3;
				}
				*val++ = '\0';
=======
					key = line;
					val = strchr(line, '=');
					if (val == NULL)
					{
						printfPQExpBuffer(errorMessage,
										  libpq_gettext("syntax error in service file \"%s\", line %d\n"),
										  serviceFile,
										  linenr);
						fclose(f);
						return 3;
					}
					*val++ = '\0';
>>>>>>> 78a09145

				/*
				 * Set the parameter --- but don't override any previous
				 * explicit setting.
				 */
				found_keyword = false;
				for (i = 0; options[i].keyword; i++)
				{
					if (strcmp(options[i].keyword, key) == 0)
					{
						if (options[i].val == NULL)
							options[i].val = strdup(val);
						if (!options[i].val)
						{
							printfPQExpBuffer(errorMessage,
									libpq_gettext("out of memory\n"));
							fclose(f);
							return 3;
						}
						found_keyword = true;
						break;
					}
				}

<<<<<<< HEAD
				if (!found_keyword)
				{
					printfPQExpBuffer(errorMessage,
									  libpq_gettext("syntax error in service file \"%s\", line %d\n"),
									  serviceFile,
									  linenr);
					fclose(f);
					return 3;
				}
			}
		}
=======
					if (!found_keyword)
					{
						printfPQExpBuffer(errorMessage,
										  libpq_gettext("syntax error in service file \"%s\", line %d\n"),
										  serviceFile,
										  linenr);
						fclose(f);
						return 3;
					}
				}
			}
		}

		fclose(f);

		if (!group_found)
		{
			printfPQExpBuffer(errorMessage,
							  libpq_gettext("definition of service \"%s\" not found\n"), service);
			return 3;
		}
>>>>>>> 78a09145
	}

	fclose(f);

	return 0;
}


/*
 *		PQconninfoParse
 *
 * Parse a string like PQconnectdb() would do and return the
 * resulting connection options array.	NULL is returned on failure.
 * The result contains only options specified directly in the string,
 * not any possible default values.
 *
 * If errmsg isn't NULL, *errmsg is set to NULL on success, or a malloc'd
 * string on failure (use PQfreemem to free it).  In out-of-memory conditions
 * both *errmsg and the result could be NULL.
 *
 * NOTE: the returned array is dynamically allocated and should
 * be freed when no longer needed via PQconninfoFree().
 */
PQconninfoOption *
PQconninfoParse(const char *conninfo, char **errmsg)
{
	PQExpBufferData errorBuf;
	PQconninfoOption *connOptions;

	if (errmsg)
		*errmsg = NULL;			/* default */
	initPQExpBuffer(&errorBuf);
	if (PQExpBufferDataBroken(errorBuf))
		return NULL;			/* out of memory already :-( */
	connOptions = parse_connection_string(conninfo, &errorBuf, false);
	if (connOptions == NULL && errmsg)
		*errmsg = errorBuf.data;
	else
		termPQExpBuffer(&errorBuf);
	return connOptions;
}

/*
 * Build a working copy of the constant PQconninfoOptions array.
 */
static PQconninfoOption *
conninfo_init(PQExpBuffer errorMessage)
{
	PQconninfoOption *options;
	PQconninfoOption *opt_dest;
	const internalPQconninfoOption *cur_opt;

	/*
	 * Get enough memory for all options in PQconninfoOptions, even if some
	 * end up being filtered out.
	 */
	options = (PQconninfoOption *) malloc(sizeof(PQconninfoOption) * sizeof(PQconninfoOptions) / sizeof(PQconninfoOptions[0]));
	if (options == NULL)
	{
		printfPQExpBuffer(errorMessage,
						  libpq_gettext("out of memory\n"));
		return NULL;
	}
	opt_dest = options;

	for (cur_opt = PQconninfoOptions; cur_opt->keyword; cur_opt++)
	{
		/* Only copy the public part of the struct, not the full internal */
		memcpy(opt_dest, cur_opt, sizeof(PQconninfoOption));
		opt_dest++;
	}
	MemSet(opt_dest, 0, sizeof(PQconninfoOption));

	return options;
}

/*
 * Connection string parser
 *
 * Returns a malloc'd PQconninfoOption array, if parsing is successful.
 * Otherwise, NULL is returned and an error message is left in errorMessage.
 *
 * If use_defaults is TRUE, default values are filled in (from a service file,
 * environment variables, etc).
 */
static PQconninfoOption *
parse_connection_string(const char *connstr, PQExpBuffer errorMessage,
						bool use_defaults)
{
	/* Parse as URI if connection string matches URI prefix */
	if (uri_prefix_length(connstr) != 0)
		return conninfo_uri_parse(connstr, errorMessage, use_defaults);

	/* Parse as default otherwise */
	return conninfo_parse(connstr, errorMessage, use_defaults);
}

/*
 * Checks if connection string starts with either of the valid URI prefix
 * designators.
 *
 * Returns the URI prefix length, 0 if the string doesn't contain a URI prefix.
 */
static int
uri_prefix_length(const char *connstr)
{
	if (strncmp(connstr, uri_designator,
				sizeof(uri_designator) - 1) == 0)
		return sizeof(uri_designator) - 1;

	if (strncmp(connstr, short_uri_designator,
				sizeof(short_uri_designator) - 1) == 0)
		return sizeof(short_uri_designator) - 1;

	return 0;
}

/*
 * Recognized connection string either starts with a valid URI prefix or
 * contains a "=" in it.
 *
 * Must be consistent with parse_connection_string: anything for which this
 * returns true should at least look like it's parseable by that routine.
 */
static bool
recognized_connection_string(const char *connstr)
{
	return uri_prefix_length(connstr) != 0 || strchr(connstr, '=') != NULL;
}

/*
 * Subroutine for parse_connection_string
 *
 * Deal with a string containing key=value pairs.
 */
static PQconninfoOption *
conninfo_parse(const char *conninfo, PQExpBuffer errorMessage,
			   bool use_defaults)
{
	char	   *pname;
	char	   *pval;
	char	   *buf;
	char	   *cp;
	char	   *cp2;
	PQconninfoOption *options;

	/* Make a working copy of PQconninfoOptions */
	options = conninfo_init(errorMessage);
	if (options == NULL)
		return NULL;

	/* Need a modifiable copy of the input string */
	if ((buf = strdup(conninfo)) == NULL)
	{
		printfPQExpBuffer(errorMessage,
						  libpq_gettext("out of memory\n"));
		PQconninfoFree(options);
		return NULL;
	}
	cp = buf;

	while (*cp)
	{
		/* Skip blanks before the parameter name */
		if (isspace((unsigned char) *cp))
		{
			cp++;
			continue;
		}

		/* Get the parameter name */
		pname = cp;
		while (*cp)
		{
			if (*cp == '=')
				break;
			if (isspace((unsigned char) *cp))
			{
				*cp++ = '\0';
				while (*cp)
				{
					if (!isspace((unsigned char) *cp))
						break;
					cp++;
				}
				break;
			}
			cp++;
		}

		/* Check that there is a following '=' */
		if (*cp != '=')
		{
			printfPQExpBuffer(errorMessage,
							  libpq_gettext("missing \"=\" after \"%s\" in connection info string\n"),
							  pname);
			PQconninfoFree(options);
			free(buf);
			return NULL;
		}
		*cp++ = '\0';

		/* Skip blanks after the '=' */
		while (*cp)
		{
			if (!isspace((unsigned char) *cp))
				break;
			cp++;
		}

		/* Get the parameter value */
		pval = cp;

		if (*cp != '\'')
		{
			cp2 = pval;
			while (*cp)
			{
				if (isspace((unsigned char) *cp))
				{
					*cp++ = '\0';
					break;
				}
				if (*cp == '\\')
				{
					cp++;
					if (*cp != '\0')
						*cp2++ = *cp++;
				}
				else
					*cp2++ = *cp++;
			}
			*cp2 = '\0';
		}
		else
		{
			cp2 = pval;
			cp++;
			for (;;)
			{
				if (*cp == '\0')
				{
					printfPQExpBuffer(errorMessage,
									  libpq_gettext("unterminated quoted string in connection info string\n"));
					PQconninfoFree(options);
					free(buf);
					return NULL;
				}
				if (*cp == '\\')
				{
					cp++;
					if (*cp != '\0')
						*cp2++ = *cp++;
					continue;
				}
				if (*cp == '\'')
				{
					*cp2 = '\0';
					cp++;
					break;
				}
				*cp2++ = *cp++;
			}
		}

		/*
		 * Now that we have the name and the value, store the record.
		 */
		if (!conninfo_storeval(options, pname, pval, errorMessage, false, false))
		{
			PQconninfoFree(options);
			free(buf);
			return NULL;
		}
	}

	/* Done with the modifiable input string */
	free(buf);

	/*
	 * Add in defaults if the caller wants that.
	 */
	if (use_defaults)
	{
		if (!conninfo_add_defaults(options, errorMessage))
		{
			PQconninfoFree(options);
			return NULL;
		}
	}

	return options;
}

/*
 * Conninfo array parser routine
 *
 * If successful, a malloc'd PQconninfoOption array is returned.
 * If not successful, NULL is returned and an error message is
 * left in errorMessage.
 * Defaults are supplied (from a service file, environment variables, etc)
 * for unspecified options, but only if use_defaults is TRUE.
 *
 * If expand_dbname is non-zero, and the value passed for keyword "dbname" is a
 * connection string (as indicated by recognized_connection_string) then parse
 * and process it, overriding any previously processed conflicting
 * keywords. Subsequent keywords will take precedence, however.
 */
static PQconninfoOption *
conninfo_array_parse(const char *const * keywords, const char *const * values,
					 PQExpBuffer errorMessage, bool use_defaults,
					 int expand_dbname)
{
	PQconninfoOption *options;
	PQconninfoOption *dbname_options = NULL;
	PQconninfoOption *option;
	int			i = 0;

	/*
	 * If expand_dbname is non-zero, check keyword "dbname" to see if val is
	 * actually a recognized connection string.
	 */
	while (expand_dbname && keywords[i])
	{
		const char *pname = keywords[i];
		const char *pvalue = values[i];

		/* first find "dbname" if any */
		if (strcmp(pname, "dbname") == 0 && pvalue)
		{
			/*
			 * If value is a connection string, parse it, but do not use
			 * defaults here -- those get picked up later. We only want to
			 * override for those parameters actually passed.
			 */
			if (recognized_connection_string(pvalue))
			{
				dbname_options = parse_connection_string(pvalue, errorMessage, false);
				if (dbname_options == NULL)
					return NULL;
			}
			break;
		}
		++i;
	}

	/* Make a working copy of PQconninfoOptions */
	options = conninfo_init(errorMessage);
	if (options == NULL)
	{
		PQconninfoFree(dbname_options);
		return NULL;
	}

	/* Parse the keywords/values arrays */
	i = 0;
	while (keywords[i])
	{
		const char *pname = keywords[i];
		const char *pvalue = values[i];

		if (pvalue != NULL)
		{
			/* Search for the param record */
			for (option = options; option->keyword != NULL; option++)
			{
				if (strcmp(option->keyword, pname) == 0)
					break;
			}

			/* Check for invalid connection option */
			if (option->keyword == NULL)
			{
				printfPQExpBuffer(errorMessage,
						 libpq_gettext("invalid connection option \"%s\"\n"),
								  pname);
				PQconninfoFree(options);
				PQconninfoFree(dbname_options);
				return NULL;
			}

			/*
			 * If we are on the dbname parameter, and we have a parsed
			 * connection string, copy those parameters across, overriding any
			 * existing previous settings.
			 */
			if (strcmp(pname, "dbname") == 0 && dbname_options)
			{
				PQconninfoOption *str_option;

				for (str_option = dbname_options; str_option->keyword != NULL; str_option++)
				{
					if (str_option->val != NULL)
					{
						int			k;

						for (k = 0; options[k].keyword; k++)
						{
							if (strcmp(options[k].keyword, str_option->keyword) == 0)
							{
								if (options[k].val)
									free(options[k].val);
								options[k].val = strdup(str_option->val);
								if (!options[k].val)
								{
									printfPQExpBuffer(errorMessage,
										libpq_gettext("out of memory\n"));
									PQconninfoFree(options);
									PQconninfoFree(dbname_options);
									return NULL;
								}
								break;
							}
						}
					}
				}
			}
			else
			{
				/*
				 * Store the value, overriding previous settings
				 */
				if (option->val)
					free(option->val);
				option->val = strdup(pvalue);
				if (!option->val)
				{
					printfPQExpBuffer(errorMessage,
									  libpq_gettext("out of memory\n"));
					PQconninfoFree(options);
					PQconninfoFree(dbname_options);
					return NULL;
				}
			}
		}
		++i;
	}
	PQconninfoFree(dbname_options);

	/*
	 * Add in defaults if the caller wants that.
	 */
	if (use_defaults)
	{
		if (!conninfo_add_defaults(options, errorMessage))
		{
			PQconninfoFree(options);
			return NULL;
		}
	}

	return options;
}

/*
 * Add the default values for any unspecified options to the connection
 * options array.
 *
 * Defaults are obtained from a service file, environment variables, etc.
 *
 * Returns TRUE if successful, otherwise FALSE; errorMessage is filled in
 * upon failure.  Note that failure to locate a default value is not an
 * error condition here --- we just leave the option's value as NULL.
 */
static bool
conninfo_add_defaults(PQconninfoOption *options, PQExpBuffer errorMessage)
{
	PQconninfoOption *option;
	char	   *tmp;

	/*
	 * If there's a service spec, use it to obtain any not-explicitly-given
	 * parameters.
	 */
	if (parseServiceInfo(options, errorMessage) != 0)
		return false;

	/*
	 * Get the fallback resources for parameters not specified in the conninfo
	 * string nor the service.
	 */
	for (option = options; option->keyword != NULL; option++)
	{
		if (option->val != NULL)
			continue;			/* Value was in conninfo or service */

		/*
		 * Try to get the environment variable fallback
		 */
		if (option->envvar != NULL)
		{
			if ((tmp = getenv(option->envvar)) != NULL)
			{
				option->val = strdup(tmp);
				if (!option->val)
				{
					printfPQExpBuffer(errorMessage,
									  libpq_gettext("out of memory\n"));
					return false;
				}
				continue;
			}
		}

		/*
		 * Interpret the deprecated PGREQUIRESSL environment variable.  Per
		 * tradition, translate values starting with "1" to sslmode=require,
		 * and ignore other values.  Given both PGREQUIRESSL=1 and PGSSLMODE,
		 * PGSSLMODE takes precedence; the opposite was true before v9.3.
		 */
		if (strcmp(option->keyword, "sslmode") == 0)
		{
			const char *requiresslenv = getenv("PGREQUIRESSL");

			if (requiresslenv != NULL && requiresslenv[0] == '1')
			{
				option->val = strdup("require");
				if (!option->val)
				{
					if (errorMessage)
						printfPQExpBuffer(errorMessage,
										  libpq_gettext("out of memory\n"));
					return false;
				}
				continue;
			}
		}

		/*
		 * No environment variable specified or the variable isn't set - try
		 * compiled-in default
		 */
		if (option->compiled != NULL)
		{
			option->val = strdup(option->compiled);
			if (!option->val)
			{
				printfPQExpBuffer(errorMessage,
								  libpq_gettext("out of memory\n"));
				return false;
			}
			continue;
		}

		/*
		 * Special handling for "user" option
		 */
		if (strcmp(option->keyword, "user") == 0)
		{
			option->val = pg_fe_getauthname(errorMessage);
			continue;
		}
	}

	return true;
}

/*
 * Subroutine for parse_connection_string
 *
 * Deal with a URI connection string.
 */
static PQconninfoOption *
conninfo_uri_parse(const char *uri, PQExpBuffer errorMessage,
				   bool use_defaults)
{
	PQconninfoOption *options;

	/* Make a working copy of PQconninfoOptions */
	options = conninfo_init(errorMessage);
	if (options == NULL)
		return NULL;

	if (!conninfo_uri_parse_options(options, uri, errorMessage))
	{
		PQconninfoFree(options);
		return NULL;
	}

	/*
	 * Add in defaults if the caller wants that.
	 */
	if (use_defaults)
	{
		if (!conninfo_add_defaults(options, errorMessage))
		{
			PQconninfoFree(options);
			return NULL;
		}
	}

	return options;
}

/*
 * conninfo_uri_parse_options
 *		Actual URI parser.
 *
 * If successful, returns true while the options array is filled with parsed
 * options from the URI.
 * If not successful, returns false and fills errorMessage accordingly.
 *
 * Parses the connection URI string in 'uri' according to the URI syntax (RFC
 * 3986):
 *
 * postgresql://[user[:password]@][netloc][:port][/dbname][?param1=value1&...]
 *
 * where "netloc" is a hostname, an IPv4 address, or an IPv6 address surrounded
 * by literal square brackets.
 *
 * Any of the URI parts might use percent-encoding (%xy).
 */
static bool
conninfo_uri_parse_options(PQconninfoOption *options, const char *uri,
						   PQExpBuffer errorMessage)
{
	int			prefix_len;
	char	   *p;
	char	   *buf = strdup(uri);		/* need a modifiable copy of the input
										 * URI */
	char	   *start = buf;
	char		prevchar = '\0';
	char	   *user = NULL;
	char	   *host = NULL;
	bool		retval = false;

	if (buf == NULL)
	{
		printfPQExpBuffer(errorMessage,
						  libpq_gettext("out of memory\n"));
		return false;
	}

	/* Skip the URI prefix */
	prefix_len = uri_prefix_length(uri);
	if (prefix_len == 0)
	{
		/* Should never happen */
		printfPQExpBuffer(errorMessage,
						  libpq_gettext("invalid URI propagated to internal parser routine: \"%s\"\n"),
						  uri);
		goto cleanup;
	}
	start += prefix_len;
	p = start;

	/* Look ahead for possible user credentials designator */
	while (*p && *p != '@' && *p != '/')
		++p;
	if (*p == '@')
	{
		/*
		 * Found username/password designator, so URI should be of the form
		 * "scheme://user[:password]@[netloc]".
		 */
		user = start;

		p = user;
		while (*p != ':' && *p != '@')
			++p;

		/* Save last char and cut off at end of user name */
		prevchar = *p;
		*p = '\0';

		if (*user &&
			!conninfo_storeval(options, "user", user,
							   errorMessage, false, true))
			goto cleanup;

		if (prevchar == ':')
		{
			const char *password = p + 1;

			while (*p != '@')
				++p;
			*p = '\0';

			if (*password &&
				!conninfo_storeval(options, "password", password,
								   errorMessage, false, true))
				goto cleanup;
		}

		/* Advance past end of parsed user name or password token */
		++p;
	}
	else
	{
		/*
		 * No username/password designator found.  Reset to start of URI.
		 */
		p = start;
	}

	/*
	 * "p" has been incremented past optional URI credential information at
	 * this point and now points at the "netloc" part of the URI.
	 *
	 * Look for IPv6 address.
	 */
	if (*p == '[')
	{
		host = ++p;
		while (*p && *p != ']')
			++p;
		if (!*p)
		{
			printfPQExpBuffer(errorMessage,
							  libpq_gettext("end of string reached when looking for matching \"]\" in IPv6 host address in URI: \"%s\"\n"),
							  uri);
			goto cleanup;
		}
		if (p == host)
		{
			printfPQExpBuffer(errorMessage,
							  libpq_gettext("IPv6 host address may not be empty in URI: \"%s\"\n"),
							  uri);
			goto cleanup;
		}

		/* Cut off the bracket and advance */
		*(p++) = '\0';

		/*
		 * The address may be followed by a port specifier or a slash or a
		 * query.
		 */
		if (*p && *p != ':' && *p != '/' && *p != '?')
		{
			printfPQExpBuffer(errorMessage,
							  libpq_gettext("unexpected character \"%c\" at position %d in URI (expected \":\" or \"/\"): \"%s\"\n"),
							  *p, (int) (p - buf + 1), uri);
			goto cleanup;
		}
	}
	else
	{
		/* not an IPv6 address: DNS-named or IPv4 netloc */
		host = p;

		/*
		 * Look for port specifier (colon) or end of host specifier (slash),
		 * or query (question mark).
		 */
		while (*p && *p != ':' && *p != '/' && *p != '?')
			++p;
	}

	/* Save the hostname terminator before we null it */
	prevchar = *p;
	*p = '\0';

	if (*host &&
		!conninfo_storeval(options, "host", host,
						   errorMessage, false, true))
		goto cleanup;


	if (prevchar == ':')
	{
		const char *port = ++p; /* advance past host terminator */

		while (*p && *p != '/' && *p != '?')
			++p;

		prevchar = *p;
		*p = '\0';

		if (*port &&
			!conninfo_storeval(options, "port", port,
							   errorMessage, false, true))
			goto cleanup;
	}

	if (prevchar && prevchar != '?')
	{
		const char *dbname = ++p;		/* advance past host terminator */

		/* Look for query parameters */
		while (*p && *p != '?')
			++p;

		prevchar = *p;
		*p = '\0';

		/*
		 * Avoid setting dbname to an empty string, as it forces the default
		 * value (username) and ignores $PGDATABASE, as opposed to not setting
		 * it at all.
		 */
		if (*dbname &&
			!conninfo_storeval(options, "dbname", dbname,
							   errorMessage, false, true))
			goto cleanup;
	}

	if (prevchar)
	{
		++p;					/* advance past terminator */

		if (!conninfo_uri_parse_params(p, options, errorMessage))
			goto cleanup;
	}

	/* everything parsed okay */
	retval = true;

cleanup:
	free(buf);
	return retval;
}

/*
 * Connection URI parameters parser routine
 *
 * If successful, returns true while connOptions is filled with parsed
 * parameters.	Otherwise, returns false and fills errorMessage appropriately.
 *
 * Destructively modifies 'params' buffer.
 */
static bool
conninfo_uri_parse_params(char *params,
						  PQconninfoOption *connOptions,
						  PQExpBuffer errorMessage)
{
	while (*params)
	{
		char	   *keyword = params;
		char	   *value = NULL;
		char	   *p = params;
		bool		malloced = false;

		/*
		 * Scan the params string for '=' and '&', marking the end of keyword
		 * and value respectively.
		 */
		for (;;)
		{
			if (*p == '=')
			{
				/* Was there '=' already? */
				if (value != NULL)
				{
					printfPQExpBuffer(errorMessage,
									  libpq_gettext("extra key/value separator \"=\" in URI query parameter: \"%s\"\n"),
									  params);
					return false;
				}
				/* Cut off keyword, advance to value */
				*p = '\0';
				value = ++p;
			}
			else if (*p == '&' || *p == '\0')
			{
				char		prevchar;

				/* Cut off value, remember old value */
				prevchar = *p;
				*p = '\0';

				/* Was there '=' at all? */
				if (value == NULL)
				{
					printfPQExpBuffer(errorMessage,
									  libpq_gettext("missing key/value separator \"=\" in URI query parameter: \"%s\"\n"),
									  params);
					return false;
				}

				/*
				 * If not at the end, advance; now pointing to start of the
				 * next parameter, if any.
				 */
				if (prevchar != '\0')
					++p;
				break;
			}

			/* Advance, NUL is checked in the 'if' above */
			++p;
		}

		keyword = conninfo_uri_decode(keyword, errorMessage);
		if (keyword == NULL)
		{
			/* conninfo_uri_decode already set an error message */
			return false;
		}
		value = conninfo_uri_decode(value, errorMessage);
		if (value == NULL)
		{
			/* conninfo_uri_decode already set an error message */
			free(keyword);
			return false;
		}
		malloced = true;

		/*
		 * Special keyword handling for improved JDBC compatibility.
		 */
		if (strcmp(keyword, "ssl") == 0 &&
			strcmp(value, "true") == 0)
		{
			free(keyword);
			free(value);
			malloced = false;

			keyword = "sslmode";
			value = "require";
		}

		/*
		 * Store the value if the corresponding option exists; ignore
		 * otherwise.  At this point both keyword and value are not
		 * URI-encoded.
		 */
		if (!conninfo_storeval(connOptions, keyword, value,
							   errorMessage, true, false))
		{
			/*
			 * Check if there was a hard error when decoding or storing the
			 * option.
			 */
			if (errorMessage->len != 0)
			{
				if (malloced)
				{
					free(keyword);
					free(value);
				}
				return false;
			}

			printfPQExpBuffer(errorMessage,
							  libpq_gettext(
									"invalid URI query parameter: \"%s\"\n"),
							  keyword);
			if (malloced)
			{
				free(keyword);
				free(value);
			}
			return false;
		}
		if (malloced)
		{
			free(keyword);
			free(value);
		}

		/* Proceed to next key=value pair */
		params = p;
	}

	return true;
}

/*
 * Connection URI decoder routine
 *
 * If successful, returns the malloc'd decoded string.
 * If not successful, returns NULL and fills errorMessage accordingly.
 *
 * The string is decoded by replacing any percent-encoded tokens with
 * corresponding characters, while preserving any non-encoded characters.  A
 * percent-encoded token is a character triplet: a percent sign, followed by a
 * pair of hexadecimal digits (0-9A-F), where lower- and upper-case letters are
 * treated identically.
 */
static char *
conninfo_uri_decode(const char *str, PQExpBuffer errorMessage)
{
	char	   *buf = malloc(strlen(str) + 1);
	char	   *p = buf;
	const char *q = str;

	if (buf == NULL)
	{
		printfPQExpBuffer(errorMessage, libpq_gettext("out of memory\n"));
		return NULL;
	}

	for (;;)
	{
		if (*q != '%')
		{
			/* copy and check for NUL terminator */
			if (!(*(p++) = *(q++)))
				break;
		}
		else
		{
			int			hi;
			int			lo;
			int			c;

			++q;				/* skip the percent sign itself */

			/*
			 * Possible EOL will be caught by the first call to
			 * get_hexdigit(), so we never dereference an invalid q pointer.
			 */
			if (!(get_hexdigit(*q++, &hi) && get_hexdigit(*q++, &lo)))
			{
				printfPQExpBuffer(errorMessage,
					libpq_gettext("invalid percent-encoded token: \"%s\"\n"),
								  str);
				free(buf);
				return NULL;
			}

			c = (hi << 4) | lo;
			if (c == 0)
			{
				printfPQExpBuffer(errorMessage,
								  libpq_gettext("forbidden value %%00 in percent-encoded value: \"%s\"\n"),
								  str);
				free(buf);
				return NULL;
			}
			*(p++) = c;
		}
	}

	return buf;
}

/*
 * Convert hexadecimal digit character to its integer value.
 *
 * If successful, returns true and value is filled with digit's base 16 value.
 * If not successful, returns false.
 *
 * Lower- and upper-case letters in the range A-F are treated identically.
 */
static bool
get_hexdigit(char digit, int *value)
{
	if ('0' <= digit && digit <= '9')
		*value = digit - '0';
	else if ('A' <= digit && digit <= 'F')
		*value = digit - 'A' + 10;
	else if ('a' <= digit && digit <= 'f')
		*value = digit - 'a' + 10;
	else
		return false;

	return true;
}

/*
 * Find an option value corresponding to the keyword in the connOptions array.
 *
 * If successful, returns a pointer to the corresponding option's value.
 * If not successful, returns NULL.
 */
static const char *
conninfo_getval(PQconninfoOption *connOptions,
				const char *keyword)
{
	PQconninfoOption *option;

	option = conninfo_find(connOptions, keyword);

	return option ? option->val : NULL;
}

/*
 * Store a (new) value for an option corresponding to the keyword in
 * connOptions array.
 *
 * If uri_decode is true, the value is URI-decoded.  The keyword is always
 * assumed to be non URI-encoded.
 *
 * If successful, returns a pointer to the corresponding PQconninfoOption,
 * which value is replaced with a strdup'd copy of the passed value string.
 * The existing value for the option is free'd before replacing, if any.
 *
 * If not successful, returns NULL and fills errorMessage accordingly.
 * However, if the reason of failure is an invalid keyword being passed and
 * ignoreMissing is TRUE, errorMessage will be left untouched.
 */
static PQconninfoOption *
conninfo_storeval(PQconninfoOption *connOptions,
				  const char *keyword, const char *value,
				  PQExpBuffer errorMessage, bool ignoreMissing,
				  bool uri_decode)
{
	PQconninfoOption *option;
	char	   *value_copy;

	/*
	 * For backwards compatibility, requiressl=1 gets translated to
	 * sslmode=require, and requiressl=0 gets translated to sslmode=prefer
	 * (which is the default for sslmode).
	 */
	if (strcmp(keyword, "requiressl") == 0)
	{
		keyword = "sslmode";
		if (value[0] == '1')
			value = "require";
		else
			value = "prefer";
	}

	option = conninfo_find(connOptions, keyword);
	if (option == NULL)
	{
		if (!ignoreMissing)
			printfPQExpBuffer(errorMessage,
						 libpq_gettext("invalid connection option \"%s\"\n"),
							  keyword);
		return NULL;
	}

	if (uri_decode)
	{
		value_copy = conninfo_uri_decode(value, errorMessage);
		if (value_copy == NULL)
			/* conninfo_uri_decode already set an error message */
			return NULL;
	}
	else
	{
		value_copy = strdup(value);

		if (value_copy == NULL)
		{
			printfPQExpBuffer(errorMessage, libpq_gettext("out of memory\n"));
			return NULL;
		}
	}

	if (option->val)
		free(option->val);
	option->val = value_copy;

	return option;
}

/*
 * Find a PQconninfoOption option corresponding to the keyword in the
 * connOptions array.
 *
 * If successful, returns a pointer to the corresponding PQconninfoOption
 * structure.
 * If not successful, returns NULL.
 */
static PQconninfoOption *
conninfo_find(PQconninfoOption *connOptions, const char *keyword)
{
	PQconninfoOption *option;

	for (option = connOptions; option->keyword != NULL; option++)
	{
		if (strcmp(option->keyword, keyword) == 0)
			return option;
	}

	return NULL;
}


/*
 * Return the connection options used for the connection
 */
PQconninfoOption *
PQconninfo(PGconn *conn)
{
	PQExpBufferData errorBuf;
	PQconninfoOption *connOptions;

	if (conn == NULL)
		return NULL;

	/* We don't actually report any errors here, but callees want a buffer */
	initPQExpBuffer(&errorBuf);
	if (PQExpBufferDataBroken(errorBuf))
		return NULL;			/* out of memory already :-( */

	connOptions = conninfo_init(&errorBuf);

	if (connOptions != NULL)
	{
		const internalPQconninfoOption *option;

		for (option = PQconninfoOptions; option->keyword; option++)
		{
			char	  **connmember;

			if (option->connofs < 0)
				continue;

			connmember = (char **) ((char *) conn + option->connofs);

			if (*connmember)
				conninfo_storeval(connOptions, option->keyword, *connmember,
								  &errorBuf, true, false);
		}
	}

	termPQExpBuffer(&errorBuf);

	return connOptions;
}


void
PQconninfoFree(PQconninfoOption *connOptions)
{
	PQconninfoOption *option;

	if (connOptions == NULL)
		return;

	for (option = connOptions; option->keyword != NULL; option++)
	{
		if (option->val != NULL)
			free(option->val);
	}
	free(connOptions);
}


/* =========== accessor functions for PGconn ========= */
char *
PQdb(const PGconn *conn)
{
	if (!conn)
		return NULL;
	return conn->dbName;
}

char *
PQuser(const PGconn *conn)
{
	if (!conn)
		return NULL;
	return conn->pguser;
}

char *
PQpass(const PGconn *conn)
{
	if (!conn)
		return NULL;
	return conn->pgpass;
}

char *
PQhost(const PGconn *conn)
{
	if (!conn)
		return NULL;
	return conn->pghost ? conn->pghost : conn->pgunixsocket;
}

char *
PQport(const PGconn *conn)
{
	if (!conn)
		return NULL;
	return conn->pgport;
}

char *
PQtty(const PGconn *conn)
{
	if (!conn)
		return NULL;
	return conn->pgtty;
}

char *
PQoptions(const PGconn *conn)
{
	if (!conn)
		return NULL;
	return conn->pgoptions;
}

ConnStatusType
PQstatus(const PGconn *conn)
{
	if (!conn)
		return CONNECTION_BAD;
	return conn->status;
}

PGTransactionStatusType
PQtransactionStatus(const PGconn *conn)
{
	if (!conn || conn->status != CONNECTION_OK)
		return PQTRANS_UNKNOWN;
	if (conn->asyncStatus != PGASYNC_IDLE)
		return PQTRANS_ACTIVE;
	return conn->xactStatus;
}

const char *
PQparameterStatus(const PGconn *conn, const char *paramName)
{
	const pgParameterStatus *pstatus;

	if (!conn || !paramName)
		return NULL;
	for (pstatus = conn->pstatus; pstatus != NULL; pstatus = pstatus->next)
	{
		if (strcmp(pstatus->name, paramName) == 0)
			return pstatus->value;
	}
	return NULL;
}

int
PQprotocolVersion(const PGconn *conn)
{
	if (!conn)
		return 0;
	if (conn->status == CONNECTION_BAD)
		return 0;
	return PG_PROTOCOL_MAJOR(conn->pversion);
}

int
PQserverVersion(const PGconn *conn)
{
	if (!conn)
		return 0;
	if (conn->status == CONNECTION_BAD)
		return 0;
	return conn->sversion;
}

char *
PQerrorMessage(const PGconn *conn)
{
	if (!conn)
		return libpq_gettext("connection pointer is NULL\n");

	return conn->errorMessage.data;
}

int
PQsocket(const PGconn *conn)
{
	if (!conn)
		return -1;
	return conn->sock;
}

int
PQbackendPID(const PGconn *conn)
{
	if (!conn || conn->status != CONNECTION_OK)
		return 0;
	return conn->be_pid;
}

int
PQconnectionNeedsPassword(const PGconn *conn)
{
	if (!conn)
		return false;
	if (conn->password_needed &&
		(conn->pgpass == NULL || conn->pgpass[0] == '\0'))
		return true;
	else
		return false;
}

int
PQconnectionUsedPassword(const PGconn *conn)
{
	if (!conn)
		return false;
	if (conn->password_needed)
		return true;
	else
		return false;
}

int
PQclientEncoding(const PGconn *conn)
{
	if (!conn || conn->status != CONNECTION_OK)
		return -1;
	return conn->client_encoding;
}

int
PQsetClientEncoding(PGconn *conn, const char *encoding)
{
	char		qbuf[128];
	static const char query[] = "set client_encoding to '%s'";
	PGresult   *res;
	int			status;

	if (!conn || conn->status != CONNECTION_OK)
		return -1;

	if (!encoding)
		return -1;

	/* Resolve special "auto" value from the locale */
	/* TODO */
//	if (strcmp(encoding, "auto") == 0)
//		encoding = pg_encoding_to_char(pg_get_encoding_from_locale(NULL, true));
//		encoding = pg_encoding_to_char(pg_get_encoding_from_locale(NULL));

	/* check query buffer overflow */
	if (sizeof(qbuf) < (sizeof(query) + strlen(encoding)))
		return -1;

	/* ok, now send a query */
	sprintf(qbuf, query, encoding);
	res = PQexec(conn, qbuf);

	if (res == NULL)
		return -1;
	if (res->resultStatus != PGRES_COMMAND_OK)
		status = -1;
	else
	{
		/*
		 * In protocol 2 we have to assume the setting will stick, and adjust
		 * our state immediately.  In protocol 3 and up we can rely on the
		 * backend to report the parameter value, and we'll change state at
		 * that time.
		 */
		if (PG_PROTOCOL_MAJOR(conn->pversion) < 3)
			pqSaveParameterStatus(conn, "client_encoding", encoding);
		status = 0;				/* everything is ok */
	}
	PQclear(res);
	return status;
}

PGVerbosity
PQsetErrorVerbosity(PGconn *conn, PGVerbosity verbosity)
{
	PGVerbosity old;

	if (!conn)
		return PQERRORS_DEFAULT;
	old = conn->verbosity;
	conn->verbosity = verbosity;
	return old;
}

void
PQtrace(PGconn *conn, FILE *debug_port)
{
	if (conn == NULL)
		return;
	PQuntrace(conn);
	conn->Pfdebug = debug_port;
}

void
PQuntrace(PGconn *conn)
{
	if (conn == NULL)
		return;
	if (conn->Pfdebug)
	{
		fflush(conn->Pfdebug);
		conn->Pfdebug = NULL;
	}
}

PQnoticeReceiver
PQsetNoticeReceiver(PGconn *conn, PQnoticeReceiver proc, void *arg)
{
	PQnoticeReceiver old;

	if (conn == NULL)
		return NULL;

	old = conn->noticeHooks.noticeRec;
	if (proc)
	{
		conn->noticeHooks.noticeRec = proc;
		conn->noticeHooks.noticeRecArg = arg;
	}
	return old;
}

PQnoticeProcessor
PQsetNoticeProcessor(PGconn *conn, PQnoticeProcessor proc, void *arg)
{
	PQnoticeProcessor old;

	if (conn == NULL)
		return NULL;

	old = conn->noticeHooks.noticeProc;
	if (proc)
	{
		conn->noticeHooks.noticeProc = proc;
		conn->noticeHooks.noticeProcArg = arg;
	}
	return old;
}

/*
 * The default notice message receiver just gets the standard notice text
 * and sends it to the notice processor.  This two-level setup exists
 * mostly for backwards compatibility; perhaps we should deprecate use of
 * PQsetNoticeProcessor?
 */
static void
defaultNoticeReceiver(void *arg, const PGresult *res)
{
	(void) arg;					/* not used */
	if (res->noticeHooks.noticeProc != NULL)
		(*res->noticeHooks.noticeProc) (res->noticeHooks.noticeProcArg,
										PQresultErrorMessage(res));
}

/*
 * The default notice message processor just prints the
 * message on stderr.  Applications can override this if they
 * want the messages to go elsewhere (a window, for example).
 * Note that simply discarding notices is probably a bad idea.
 */
static void
defaultNoticeProcessor(void *arg, const char *message)
{
	(void) arg;					/* not used */
	/* Note: we expect the supplied string to end with a newline already. */
	fprintf(stderr, "%s", message);
}

/*
 * returns a pointer to the next token or NULL if the current
 * token doesn't match
 */
static char *
pwdfMatchesString(char *buf, char *token)
{
	char	   *tbuf,
			   *ttok;
	bool		bslash = false;

	if (buf == NULL || token == NULL)
		return NULL;
	tbuf = buf;
	ttok = token;
	if (tbuf[0] == '*' && tbuf[1] == ':')
		return tbuf + 2;
	while (*tbuf != 0)
	{
		if (*tbuf == '\\' && !bslash)
		{
			tbuf++;
			bslash = true;
		}
		if (*tbuf == ':' && *ttok == 0 && !bslash)
			return tbuf + 1;
		bslash = false;
		if (*ttok == 0)
			return NULL;
		if (*tbuf == *ttok)
		{
			tbuf++;
			ttok++;
		}
		else
			return NULL;
	}
	return NULL;
}

/* Get a password from the password file. Return value is malloc'd. */
static char *
PasswordFromFile(char *hostname, char *port, char *dbname, char *username)
{
	FILE	   *fp;
	char		pgpassfile[MAXPGPATH];
	struct stat stat_buf;

#define LINELEN NAMEDATALEN*5
	char		buf[LINELEN];

	if (dbname == NULL || strlen(dbname) == 0)
		return NULL;

	if (username == NULL || strlen(username) == 0)
		return NULL;

	/* 'localhost' matches pghost of '' or the default socket directory */
	if (hostname == NULL)
		hostname = DefaultHost;
	else if (is_absolute_path(hostname))

		/*
		 * We should probably use canonicalize_path(), but then we have to
		 * bring path.c into libpq, and it doesn't seem worth it.
		 */
		if (strcmp(hostname, DEFAULT_PGSOCKET_DIR) == 0)
			hostname = DefaultHost;

	if (port == NULL)
		port = DEF_PGPORT_STR;

	if (!getPgPassFilename(pgpassfile))
		return NULL;

	/* If password file cannot be opened, ignore it. */
	if (stat(pgpassfile, &stat_buf) != 0)
		return NULL;

#ifndef WIN32
	if (!S_ISREG(stat_buf.st_mode))
	{
		fprintf(stderr,
		libpq_gettext("WARNING: password file \"%s\" is not a plain file\n"),
				pgpassfile);
		return NULL;
	}

	/* If password file is insecure, alert the user and ignore it. */
	if (stat_buf.st_mode & (S_IRWXG | S_IRWXO))
	{
		fprintf(stderr,
				libpq_gettext("WARNING: password file \"%s\" has group or world access; permissions should be u=rw (0600) or less\n"),
				pgpassfile);
		return NULL;
	}
#else

	/*
	 * On Win32, the directory is protected, so we don't have to check the
	 * file.
	 */
#endif

	fp = fopen(pgpassfile, "r");
	if (fp == NULL)
		return NULL;

	while (!feof(fp) && !ferror(fp))
	{
		char	   *t = buf,
				   *ret,
				   *p1,
				   *p2;
		int			len;

		if (fgets(buf, sizeof(buf), fp) == NULL)
			break;

		len = strlen(buf);
		if (len == 0)
			continue;

		/* Remove trailing newline */
		if (buf[len - 1] == '\n')
			buf[len - 1] = 0;

		if ((t = pwdfMatchesString(t, hostname)) == NULL ||
			(t = pwdfMatchesString(t, port)) == NULL ||
			(t = pwdfMatchesString(t, dbname)) == NULL ||
			(t = pwdfMatchesString(t, username)) == NULL)
			continue;
		ret = strdup(t);
		fclose(fp);

		if (!ret)
		{
			/* Out of memory. XXX: an error message would be nice. */
			return NULL;
		}

		/* De-escape password. */
		for (p1 = p2 = ret; *p1 != ':' && *p1 != '\0'; ++p1, ++p2)
		{
			if (*p1 == '\\' && p1[1] != '\0')
				++p1;
			*p2 = *p1;
		}
		*p2 = '\0';

		return ret;
	}

	fclose(fp);
	return NULL;

#undef LINELEN
}


static bool
getPgPassFilename(char *pgpassfile)
{
	char	   *passfile_env;

	if ((passfile_env = getenv("PGPASSFILE")) != NULL)
		/* use the literal path from the environment, if set */
		strlcpy(pgpassfile, passfile_env, MAXPGPATH);
	else
	{
		char		homedir[MAXPGPATH];

		if (!pqGetHomeDirectory(homedir, sizeof(homedir)))
			return false;
		snprintf(pgpassfile, MAXPGPATH, "%s/%s", homedir, PGPASSFILE);
	}
	return true;
}

/*
 *	If the connection failed, we should mention if
 *	we got the password from .pgpass in case that
 *	password is wrong.
 */
static void
dot_pg_pass_warning(PGconn *conn)
{
	/* If it was 'invalid authorization', add .pgpass mention */
	/* only works with >= 9.0 servers */
	if (conn->dot_pgpass_used && conn->password_needed && conn->result)
	{
		char		pgpassfile[MAXPGPATH];
		char		*sqlstate;
		int			sqlstate_errcode;

		sqlstate = PQresultErrorField(conn->result, PG_DIAG_SQLSTATE);
		if (sqlstate == NULL)
			return;

		sqlstate_errcode = MAKE_SQLSTATE(sqlstate[0], sqlstate[1], sqlstate[2],
										 sqlstate[3], sqlstate[4]);
		if (sqlstate_errcode != ERRCODE_INVALID_PASSWORD)
			return;

		if (!getPgPassFilename(pgpassfile))
			return;
		appendPQExpBuffer(&conn->errorMessage,
					  libpq_gettext("password retrieved from file \"%s\"\n"),
						  pgpassfile);
	}
}


/*
 * Obtain user's home directory, return in given buffer
 *
 * On Unix, this actually returns the user's home directory.  On Windows
 * it returns the PostgreSQL-specific application data folder.
 *
 * This is essentially the same as get_home_path(), but we don't use that
 * because we don't want to pull path.c into libpq (it pollutes application
 * namespace)
 */
bool
pqGetHomeDirectory(char *buf, int bufsize)
{
#ifndef WIN32
	char		pwdbuf[BUFSIZ];
	struct passwd pwdstr;
	struct passwd *pwd = NULL;

	if (pqGetpwuid(geteuid(), &pwdstr, pwdbuf, sizeof(pwdbuf), &pwd) != 0)
		return false;
	strlcpy(buf, pwd->pw_dir, bufsize);
	return true;
#else
	char		tmppath[MAX_PATH];

	ZeroMemory(tmppath, sizeof(tmppath));
	if (SHGetFolderPath(NULL, CSIDL_APPDATA, NULL, 0, tmppath) != S_OK)
		return false;
	snprintf(buf, bufsize, "%s/postgresql", tmppath);
	return true;
#endif
}

/*
 * To keep the API consistent, the locking stubs are always provided, even
 * if they are not required.
 */

static void
default_threadlock(int acquire)
{
#ifdef ENABLE_THREAD_SAFETY
#ifndef WIN32
	static pthread_mutex_t singlethread_lock = PTHREAD_MUTEX_INITIALIZER;
#else
	static pthread_mutex_t singlethread_lock = NULL;
	static long mutex_initlock = 0;

	if (singlethread_lock == NULL)
	{
		while (InterlockedExchange(&mutex_initlock, 1) == 1)
			 /* loop, another thread own the lock */ ;
		if (singlethread_lock == NULL)
		{
			if (pthread_mutex_init(&singlethread_lock, NULL))
				PGTHREAD_ERROR("failed to initialize mutex");
		}
		InterlockedExchange(&mutex_initlock, 0);
	}
#endif
	if (acquire)
	{
		if (pthread_mutex_lock(&singlethread_lock))
			PGTHREAD_ERROR("failed to lock mutex");
	}
	else
	{
		if (pthread_mutex_unlock(&singlethread_lock))
			PGTHREAD_ERROR("failed to unlock mutex");
	}
#endif
}

pgthreadlock_t
PQregisterThreadLock(pgthreadlock_t newhandler)
{
	pgthreadlock_t prev = pg_g_threadlock;

	if (newhandler)
		pg_g_threadlock = newhandler;
	else
		pg_g_threadlock = default_threadlock;

	return prev;
}<|MERGE_RESOLUTION|>--- conflicted
+++ resolved
@@ -9,11 +9,7 @@
  *
  *
  * IDENTIFICATION
-<<<<<<< HEAD
  *	  src/interfaces/libpq/fe-connect.c
-=======
- *	  $PostgreSQL: pgsql/src/interfaces/libpq/fe-connect.c,v 1.381 2009/12/02 04:38:35 tgl Exp $
->>>>>>> 78a09145
  *
  *-------------------------------------------------------------------------
  */
@@ -105,11 +101,7 @@
 #endif
 
 /*
-<<<<<<< HEAD
  * Pre-9.0 servers will return this SQLSTATE if asked to set
-=======
- * Pre-8.5 servers will return this SQLSTATE if asked to set
->>>>>>> 78a09145
  * application_name in a startup packet.  We hard-wire the value rather
  * than looking into errcodes.h since it reflects historical behavior
  * rather than that of the current code.
@@ -242,17 +234,8 @@
 	offsetof(struct pg_conn, pgoptions)},
 
 	{"application_name", "PGAPPNAME", NULL, NULL,
-<<<<<<< HEAD
 		"Application-Name", "", 64,
 	offsetof(struct pg_conn, appname)},
-=======
-	"Application-Name", "", 64},
-
-	{"fallback_application_name", NULL, NULL, NULL,
-	"Fallback-Application-Name", "", 64},
-
-#ifdef USE_SSL
->>>>>>> 78a09145
 
 	{"fallback_application_name", NULL, NULL, NULL,
 		"Fallback-Application-Name", "", 64,
@@ -793,45 +776,7 @@
 	/*
 	 * Move option values into conn structure
 	 */
-<<<<<<< HEAD
 	if (!fillPGconn(conn, connOptions))
-=======
-	tmp = conninfo_getval(connOptions, "hostaddr");
-	conn->pghostaddr = tmp ? strdup(tmp) : NULL;
-	tmp = conninfo_getval(connOptions, "host");
-	conn->pghost = tmp ? strdup(tmp) : NULL;
-	tmp = conninfo_getval(connOptions, "port");
-	conn->pgport = tmp ? strdup(tmp) : NULL;
-	tmp = conninfo_getval(connOptions, "tty");
-	conn->pgtty = tmp ? strdup(tmp) : NULL;
-	tmp = conninfo_getval(connOptions, "options");
-	conn->pgoptions = tmp ? strdup(tmp) : NULL;
-	tmp = conninfo_getval(connOptions, "application_name");
-	conn->appname = tmp ? strdup(tmp) : NULL;
-	tmp = conninfo_getval(connOptions, "fallback_application_name");
-	conn->fbappname = tmp ? strdup(tmp) : NULL;
-	tmp = conninfo_getval(connOptions, "dbname");
-	conn->dbName = tmp ? strdup(tmp) : NULL;
-	tmp = conninfo_getval(connOptions, "user");
-	conn->pguser = tmp ? strdup(tmp) : NULL;
-	tmp = conninfo_getval(connOptions, "password");
-	conn->pgpass = tmp ? strdup(tmp) : NULL;
-	tmp = conninfo_getval(connOptions, "connect_timeout");
-	conn->connect_timeout = tmp ? strdup(tmp) : NULL;
-	tmp = conninfo_getval(connOptions, "sslmode");
-	conn->sslmode = tmp ? strdup(tmp) : NULL;
-	tmp = conninfo_getval(connOptions, "sslkey");
-	conn->sslkey = tmp ? strdup(tmp) : NULL;
-	tmp = conninfo_getval(connOptions, "sslcert");
-	conn->sslcert = tmp ? strdup(tmp) : NULL;
-	tmp = conninfo_getval(connOptions, "sslrootcert");
-	conn->sslrootcert = tmp ? strdup(tmp) : NULL;
-	tmp = conninfo_getval(connOptions, "sslcrl");
-	conn->sslcrl = tmp ? strdup(tmp) : NULL;
-#ifdef USE_SSL
-	tmp = conninfo_getval(connOptions, "requiressl");
-	if (tmp && tmp[0] == '1')
->>>>>>> 78a09145
 	{
 		conn->status = CONNECTION_BAD;
 		PQconninfoFree(connOptions);
@@ -1494,10 +1439,7 @@
 			appendPQExpBuffer(&conn->errorMessage,
 							  libpq_gettext("invalid port number: \"%s\"\n"),
 							  conn->pgport);
-<<<<<<< HEAD
 			conn->options_valid = false;
-=======
->>>>>>> 78a09145
 			goto connect_errReturn;
 		}
 	}
@@ -1578,10 +1520,7 @@
 	conn->pversion = PG_PROTOCOL(3 + 0x7000, 0);
 #else
 	conn->pversion = PG_PROTOCOL(3, 0);
-<<<<<<< HEAD
 #endif
-=======
->>>>>>> 78a09145
 	conn->send_appname = true;
 	conn->status = CONNECTION_NEEDED;
 
@@ -1846,7 +1785,6 @@
 					}
 #endif   /* F_SETFD */
 
-<<<<<<< HEAD
 					if (!IS_AF_UNIX(addr_cur->ai_family))
 					{
 #ifndef WIN32
@@ -1894,21 +1832,13 @@
 						}
 					}
 
-=======
->>>>>>> 78a09145
 					/*----------
 					 * We have three methods of blocking SIGPIPE during
 					 * send() calls to this socket:
 					 *
-<<<<<<< HEAD
-					 *	- setsockopt(sock, SO_NOSIGPIPE)
-					 *	- send(sock, ..., MSG_NOSIGNAL)
-					 *	- setting the signal mask to SIG_IGN during send()
-=======
 					 *  - setsockopt(sock, SO_NOSIGPIPE)
 					 *  - send(sock, ..., MSG_NOSIGNAL)
 					 *  - setting the signal mask to SIG_IGN during send()
->>>>>>> 78a09145
 					 *
 					 * The third method requires three syscalls per send,
 					 * so we prefer either of the first two, but they are
@@ -1930,11 +1860,7 @@
 					conn->sigpipe_flag = true;
 #else
 					conn->sigpipe_flag = false;
-<<<<<<< HEAD
-#endif   /* MSG_NOSIGNAL */
-=======
 #endif /* MSG_NOSIGNAL */
->>>>>>> 78a09145
 
 #ifdef SO_NOSIGPIPE
 					optval = 1;
@@ -1944,11 +1870,7 @@
 						conn->sigpipe_so = true;
 						conn->sigpipe_flag = false;
 					}
-<<<<<<< HEAD
-#endif   /* SO_NOSIGPIPE */
-=======
 #endif /* SO_NOSIGPIPE */
->>>>>>> 78a09145
 
 					/*
 					 * Start/make connection.  This should not block, since we
@@ -2007,11 +1929,7 @@
 
 		case CONNECTION_STARTED:
 			{
-<<<<<<< HEAD
-				socklen_t optlen = sizeof(optval);
-=======
 				ACCEPT_TYPE_ARG3 optlen = sizeof(optval);
->>>>>>> 78a09145
 
 				/*
 				 * Write ready, since we've made it here, so the connection
@@ -2658,13 +2576,8 @@
 					{
 						/*
 						 * If we tried to send application_name, check to see
-<<<<<<< HEAD
 						 * if the error is about that --- pre-9.0 servers will
 						 * reject it at this stage of the process.	If so,
-=======
-						 * if the error is about that --- pre-8.5 servers will
-						 * reject it at this stage of the process.  If so,
->>>>>>> 78a09145
 						 * close the connection and retry without sending
 						 * application_name.  We could possibly get a false
 						 * SQLSTATE match here and retry uselessly, but there
@@ -2680,18 +2593,11 @@
 							PQclear(res);
 							conn->send_appname = false;
 							/* Must drop the old connection */
-<<<<<<< HEAD
 							pqDropConnection(conn);
 							conn->status = CONNECTION_NEEDED;
 							/* Discard any unread/unsent data */
 							conn->inStart = conn->inCursor = conn->inEnd = 0;
 							conn->outCount = 0;
-=======
-							pqsecure_close(conn);
-							closesocket(conn->sock);
-							conn->sock = -1;
-							conn->status = CONNECTION_NEEDED;
->>>>>>> 78a09145
 							goto keep_going;
 						}
 					}
@@ -2762,11 +2668,7 @@
 		default:
 			appendPQExpBuffer(&conn->errorMessage,
 							  libpq_gettext("invalid connection state %d, "
-<<<<<<< HEAD
-							   "probably indicative of memory corruption\n"),
-=======
 								 "probably indicative of memory corruption\n"),
->>>>>>> 78a09145
 							  conn->status);
 			goto error_return;
 	}
@@ -4155,41 +4057,17 @@
 
 		if (strlen(line) >= sizeof(buf) - 1)
 		{
-<<<<<<< HEAD
 			fclose(f);
 			printfPQExpBuffer(errorMessage,
 				  libpq_gettext("line %d too long in service file \"%s\"\n"),
 							  linenr,
-=======
-			printfPQExpBuffer(errorMessage, libpq_gettext("service file \"%s\" not found\n"),
->>>>>>> 78a09145
 							  serviceFile);
 			return 2;
 		}
 
-<<<<<<< HEAD
 		/* ignore EOL at end of line */
 		if (strlen(line) && line[strlen(line) - 1] == '\n')
 			line[strlen(line) - 1] = 0;
-=======
-		while ((line = fgets(buf, sizeof(buf), f)) != NULL)
-		{
-			linenr++;
-
-			if (strlen(line) >= sizeof(buf) - 1)
-			{
-				fclose(f);
-				printfPQExpBuffer(errorMessage,
-								  libpq_gettext("line %d too long in service file \"%s\"\n"),
-								  linenr,
-								  serviceFile);
-				return 2;
-			}
-
-			/* ignore EOL at end of line */
-			if (strlen(line) && line[strlen(line) - 1] == '\n')
-				line[strlen(line) - 1] = 0;
->>>>>>> 78a09145
 
 		/* ignore leading blanks */
 		while (*line && isspace((unsigned char) line[0]))
@@ -4247,20 +4125,6 @@
 				}
 #endif
 
-<<<<<<< HEAD
-				key = line;
-				val = strchr(line, '=');
-				if (val == NULL)
-				{
-					printfPQExpBuffer(errorMessage,
-									  libpq_gettext("syntax error in service file \"%s\", line %d\n"),
-									  serviceFile,
-									  linenr);
-					fclose(f);
-					return 3;
-				}
-				*val++ = '\0';
-=======
 					key = line;
 					val = strchr(line, '=');
 					if (val == NULL)
@@ -4273,7 +4137,6 @@
 						return 3;
 					}
 					*val++ = '\0';
->>>>>>> 78a09145
 
 				/*
 				 * Set the parameter --- but don't override any previous
@@ -4298,7 +4161,6 @@
 					}
 				}
 
-<<<<<<< HEAD
 				if (!found_keyword)
 				{
 					printfPQExpBuffer(errorMessage,
@@ -4310,29 +4172,6 @@
 				}
 			}
 		}
-=======
-					if (!found_keyword)
-					{
-						printfPQExpBuffer(errorMessage,
-										  libpq_gettext("syntax error in service file \"%s\", line %d\n"),
-										  serviceFile,
-										  linenr);
-						fclose(f);
-						return 3;
-					}
-				}
-			}
-		}
-
-		fclose(f);
-
-		if (!group_found)
-		{
-			printfPQExpBuffer(errorMessage,
-							  libpq_gettext("definition of service \"%s\" not found\n"), service);
-			return 3;
-		}
->>>>>>> 78a09145
 	}
 
 	fclose(f);

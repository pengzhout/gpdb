/*-------------------------------------------------------------------------
 *
 * dropuser
 *
 * Portions Copyright (c) 1996-2009, PostgreSQL Global Development Group
 * Portions Copyright (c) 1994, Regents of the University of California
 *
 * $PostgreSQL: pgsql/src/bin/scripts/dropuser.c,v 1.28 2009/02/26 16:20:55 petere Exp $
 *
 *-------------------------------------------------------------------------
 */

#include "postgres_fe.h"
#include "common.h"
#include "dumputils.h"


static void help(const char *progname);


int
main(int argc, char *argv[])
{
	static struct option long_options[] = {
		{"host", required_argument, NULL, 'h'},
		{"port", required_argument, NULL, 'p'},
		{"username", required_argument, NULL, 'U'},
		{"no-password", no_argument, NULL, 'w'},
		{"password", no_argument, NULL, 'W'},
		{"echo", no_argument, NULL, 'e'},
		{"interactive", no_argument, NULL, 'i'},
		{NULL, 0, NULL, 0}
	};

	const char *progname;
	int			optindex;
	int			c;

	char	   *dropuser = NULL;
	char	   *host = NULL;
	char	   *port = NULL;
	char	   *username = NULL;
	enum trivalue prompt_password = TRI_DEFAULT;
	bool		echo = false;
	bool		interactive = false;

	PQExpBufferData sql;

	PGconn	   *conn;
	PGresult   *result;

	progname = get_progname(argv[0]);
	set_pglocale_pgservice(argv[0], PG_TEXTDOMAIN("pgscripts"));

	handle_help_version_opts(argc, argv, "dropuser", help);

	while ((c = getopt_long(argc, argv, "h:p:U:wWei", long_options, &optindex)) != -1)
	{
		switch (c)
		{
			case 'h':
				host = optarg;
				break;
			case 'p':
				port = optarg;
				break;
			case 'U':
				username = optarg;
				break;
			case 'w':
				prompt_password = TRI_NO;
				break;
			case 'W':
				prompt_password = TRI_YES;
				break;
			case 'e':
				echo = true;
				break;
			case 'i':
				interactive = true;
				break;
			default:
				fprintf(stderr, _("Try \"%s --help\" for more information.\n"), progname);
				exit(1);
		}
	}

	switch (argc - optind)
	{
		case 0:
			break;
		case 1:
			dropuser = argv[optind];
			break;
		default:
			fprintf(stderr, _("%s: too many command-line arguments (first is \"%s\")\n"),
					progname, argv[optind + 1]);
			fprintf(stderr, _("Try \"%s --help\" for more information.\n"), progname);
			exit(1);
	}

	if (dropuser == NULL)
		dropuser = simple_prompt("Enter name of role to drop: ", 128, true);

	if (interactive)
	{
		printf(_("Role \"%s\" will be permanently removed.\n"), dropuser);
		if (!yesno_prompt("Are you sure?"))
			exit(0);
	}

	initPQExpBuffer(&sql);
	appendPQExpBuffer(&sql, "DROP ROLE %s;\n", fmtId(dropuser));

	conn = connectDatabase("postgres", host, port, username, prompt_password, progname);

	if (echo)
		printf("%s", sql.data);
	result = PQexec(conn, sql.data);

	if (PQresultStatus(result) != PGRES_COMMAND_OK)
	{
		fprintf(stderr, _("%s: removal of role \"%s\" failed: %s"),
				progname, dropuser, PQerrorMessage(conn));
		PQfinish(conn);
		exit(1);
	}

	PQclear(result);
	PQfinish(conn);
	exit(0);
}


static void
help(const char *progname)
{
	printf(_("%s removes a PostgreSQL role.\n\n"), progname);
	printf(_("Usage:\n"));
	printf(_("  %s [OPTION]... [ROLENAME]\n"), progname);
	printf(_("\nOptions:\n"));
	printf(_("  -e, --echo                show the commands being sent to the server\n"));
	printf(_("  -i, --interactive         prompt before deleting anything\n"));
	printf(_("  --help                    show this help, then exit\n"));
	printf(_("  --version                 output version information, then exit\n"));
	printf(_("\nConnection options:\n"));
	printf(_("  -h, --host=HOSTNAME       database server host or socket directory\n"));
	printf(_("  -p, --port=PORT           database server port\n"));
	printf(_("  -U, --username=USERNAME   user name to connect as (not the one to drop)\n"));
	printf(_("  -w, --no-password         never prompt for password\n"));
	printf(_("  -W, --password            force password prompt\n"));
<<<<<<< HEAD
	printf(_("\nReport bugs to <bugs@greenplum.org>.\n"));
=======
	printf(_("\nReport bugs to <pgsql-bugs@postgresql.org>.\n"));
>>>>>>> 4d53a2f9
}<|MERGE_RESOLUTION|>--- conflicted
+++ resolved
@@ -149,9 +149,5 @@
 	printf(_("  -U, --username=USERNAME   user name to connect as (not the one to drop)\n"));
 	printf(_("  -w, --no-password         never prompt for password\n"));
 	printf(_("  -W, --password            force password prompt\n"));
-<<<<<<< HEAD
 	printf(_("\nReport bugs to <bugs@greenplum.org>.\n"));
-=======
-	printf(_("\nReport bugs to <pgsql-bugs@postgresql.org>.\n"));
->>>>>>> 4d53a2f9
 }
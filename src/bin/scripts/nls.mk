--- conflicted
+++ resolved
@@ -1,12 +1,6 @@
-<<<<<<< HEAD
 # $PostgreSQL: pgsql/src/bin/scripts/nls.mk,v 1.23.2.1 2009/09/03 21:01:11 petere Exp $
 CATALOG_NAME    := pgscripts
-AVAIL_LANGUAGES := cs de es fr it ja ko pt_BR ro sv ta tr
-=======
-# $PostgreSQL: pgsql/src/bin/scripts/nls.mk,v 1.21 2007/11/29 08:50:35 petere Exp $
-CATALOG_NAME    := pgscripts
 AVAIL_LANGUAGES := cs de es fr it ko pt_BR ro ru sk sl sv ta tr zh_CN zh_TW
->>>>>>> d13f41d2
 GETTEXT_FILES   := createdb.c createlang.c createuser.c \
                    dropdb.c droplang.c dropuser.c \
                    clusterdb.c vacuumdb.c reindexdb.c \

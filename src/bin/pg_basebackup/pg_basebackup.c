--- conflicted
+++ resolved
@@ -1802,7 +1802,7 @@
 	 */
 	if (replication_slot)
 	{
-		CreateReplicationSlot(conn, replication_slot, NULL, NULL, true);
+		CreateReplicationSlot(conn, replication_slot, NULL, true, false);
 	}
 
 	/*
@@ -2019,10 +2019,7 @@
 		int			r;
 #else
 		DWORD		status;
-<<<<<<< HEAD
-=======
-
->>>>>>> b5bce6c1
+
 		/*
 		 * get a pointer sized version of bgchild to avoid warnings about
 		 * casting to a different size on WIN64.
@@ -2184,12 +2181,8 @@
 		}
 	}
 
-<<<<<<< HEAD
 	num_exclude = 0;
 	while ((c = getopt_long(argc, argv, "D:F:r:RT:xX:l:zZ:d:c:h:p:U:s:S:wWvPE:",
-=======
-	while ((c = getopt_long(argc, argv, "D:F:r:RT:xX:l:zZ:d:c:h:p:U:s:S:wWvP",
->>>>>>> b5bce6c1
 							long_options, &option_index)) != -1)
 	{
 		switch (c)
@@ -2409,11 +2402,7 @@
 	if (replication_slot && !streamwal)
 	{
 		fprintf(stderr,
-<<<<<<< HEAD
-				_("%s: replication slots can only be used with WAL streaming\n"),
-=======
 			_("%s: replication slots can only be used with WAL streaming\n"),
->>>>>>> b5bce6c1
 				progname);
 		fprintf(stderr, _("Try \"%s --help\" for more information.\n"),
 				progname);

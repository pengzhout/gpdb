/* ----------
 * pgstat.c
 *
 *	All the statistics collector stuff hacked up in one big, ugly file.
 *
 *	TODO:	- Separate collector, postmaster and backend stuff
 *			  into different files.
 *
 *			- Add some automatic call for pgstat vacuuming.
 *
 *			- Add a pgstat config column to pg_database, so this
 *			  entire thing can be enabled/disabled on a per db basis.
 *
 *	Copyright (c) 2001-2009, PostgreSQL Global Development Group
 *
<<<<<<< HEAD
 *	$PostgreSQL: pgsql/src/backend/postmaster/pgstat.c,v 1.169.2.2 2009/10/02 22:50:03 tgl Exp $
=======
 *	$PostgreSQL: pgsql/src/backend/postmaster/pgstat.c,v 1.173 2008/04/03 16:27:25 tgl Exp $
>>>>>>> f260edb1
 * ----------
 */
#include "postgres.h"

#include <unistd.h>
#include <fcntl.h>
#include <sys/param.h>
#include <sys/time.h>
#include <sys/socket.h>
#include <netdb.h>
#include <netinet/in.h>
#include <arpa/inet.h>
#include <signal.h>
#include <time.h>
#ifdef HAVE_POLL_H
#include <poll.h>
#endif
#ifdef HAVE_SYS_POLL_H
#include <sys/poll.h>
#endif

#include "pgstat.h"

#include "access/heapam.h"
#include "access/transam.h"
#include "access/twophase_rmgr.h"
#include "access/xact.h"
#include "catalog/pg_database.h"
#include "catalog/pg_proc.h"
#include "libpq/ip.h"
#include "libpq/libpq.h"
#include "libpq/pqsignal.h"
#include "mb/pg_wchar.h"
#include "miscadmin.h"
#include "executor/instrument.h"
#include "pg_trace.h"
#include "postmaster/autovacuum.h"
#include "postmaster/fork_process.h"
#include "postmaster/postmaster.h"
#include "storage/backendid.h"
#include "storage/fd.h"
#include "storage/ipc.h"
#include "storage/pg_shmem.h"
#include "storage/pmsignal.h"
#include "utils/guc.h"
#include "utils/memutils.h"
#include "utils/ps_status.h"
<<<<<<< HEAD
#include "utils/rel.h"
#include "utils/tqual.h"
#include "cdb/cdbvars.h"
=======
#include "utils/tqual.h"
>>>>>>> f260edb1

// for mkdir
#include "sys/stat.h"

/* ----------
 * Paths for the statistics files (relative to installation's $PGDATA).
 * ----------
 */
#define PGSTAT_STAT_PERMANENT_FILENAME		"global/pgstat.stat"
#define PGSTAT_STAT_PERMANENT_TMPFILE		"global/pgstat.tmp"

/* ----------
 * Timer definitions.
 * ----------
 */
#define PGSTAT_STAT_INTERVAL	500		/* Minimum time between stats file
										 * updates; in milliseconds. */

#define PGSTAT_RETRY_DELAY		10		/* How long to wait between statistics
										 * update requests; in milliseconds. */

#define PGSTAT_MAX_WAIT_TIME	5000	/* Maximum time to wait for a stats
										 * file update; in milliseconds. */

#define PGSTAT_RESTART_INTERVAL 60		/* How often to attempt to restart a
										 * failed statistics collector; in
										 * seconds. */

#define PGSTAT_SELECT_TIMEOUT	2		/* How often to check for postmaster
										 * death; in seconds. */

#define PGSTAT_POLL_LOOP_COUNT	(PGSTAT_MAX_WAIT_TIME / PGSTAT_RETRY_DELAY)


/* ----------
 * The initial size hints for the hash tables used in the collector.
 * ----------
 */
#define PGSTAT_DB_HASH_SIZE		16
#define PGSTAT_TAB_HASH_SIZE	512
#define PGSTAT_QUEUE_HASH_SIZE	8
#define PGSTAT_FUNCTION_HASH_SIZE	512


/* ----------
 * GUC parameters
 * ----------
 */
bool		pgstat_track_activities = false;
bool		pgstat_track_counts = false;

bool		pgstat_collect_queuelevel = false;

int			pgstat_track_functions = TRACK_FUNC_OFF;

/* ----------
 * Built from GUC parameter
 * ----------
 */
char	   *pgstat_stat_filename = NULL;
char	   *pgstat_stat_tmpname = NULL;

/*
 * BgWriter global statistics counters (unused in other processes).
 * Stored directly in a stats message structure so it can be sent
 * without needing to copy things around.  We assume this inits to zeroes.
 */
PgStat_MsgBgWriter BgWriterStats;

/* ----------
 * Local data
 * ----------
 */
NON_EXEC_STATIC int pgStatSock = -1;

static struct sockaddr_storage pgStatAddr;

static time_t last_pgstat_start_time;

static bool pgStatRunningInCollector = false;

/*
 * Structures in which backends store per-table info that's waiting to be
 * sent to the collector.
 *
 * NOTE: once allocated, TabStatusArray structures are never moved or deleted
 * for the life of the backend.  Also, we zero out the t_id fields of the
 * contained PgStat_TableStatus structs whenever they are not actively in use.
 * This allows relcache pgstat_info pointers to be treated as long-lived data,
 * avoiding repeated searches in pgstat_initstats() when a relation is
 * repeatedly opened during a transaction.
 */
#define TABSTAT_QUANTUM		100 /* we alloc this many at a time */

typedef struct TabStatusArray
{
	struct TabStatusArray *tsa_next;	/* link to next array, if any */
	int			tsa_used;		/* # entries currently used */
	PgStat_TableStatus tsa_entries[TABSTAT_QUANTUM];	/* per-table data */
} TabStatusArray;

static TabStatusArray *pgStatTabList = NULL;

/*
 * Backends store per-function info that's waiting to be sent to the collector
 * in this hash table (indexed by function OID).
 */
static HTAB *pgStatFunctions = NULL;

/*
 * Indicates if backend has some function stats that it hasn't yet
 * sent to the collector.
 */
static bool have_function_stats = false;

/*
 * Tuple insertion/deletion counts for an open transaction can't be propagated
 * into PgStat_TableStatus counters until we know if it is going to commit
 * or abort.  Hence, we keep these counts in per-subxact structs that live
 * in TopTransactionContext.  This data structure is designed on the assumption
 * that subxacts won't usually modify very many tables.
 */
typedef struct PgStat_SubXactStatus
{
	int			nest_level;		/* subtransaction nest level */
	struct PgStat_SubXactStatus *prev;	/* higher-level subxact if any */
	PgStat_TableXactStatus *first;		/* head of list for this subxact */
} PgStat_SubXactStatus;

static PgStat_SubXactStatus *pgStatXactStack = NULL;

static int	pgStatXactCommit = 0;
static int	pgStatXactRollback = 0;

/* Record that's written to 2PC state file when pgstat state is persisted */
typedef struct TwoPhasePgStatRecord
{
	PgStat_Counter tuples_inserted;		/* tuples inserted in xact */
	PgStat_Counter tuples_deleted;		/* tuples deleted in xact */
	Oid			t_id;			/* table's OID */
	bool		t_shared;		/* is it a shared catalog? */
} TwoPhasePgStatRecord;

/*
 * Info about current "snapshot" of stats file
 */
static MemoryContext pgStatLocalContext = NULL;
static HTAB *pgStatDBHash = NULL;

static HTAB *pgStatQueueHash = NULL;		/* GPDB */
static HTAB *localStatPortalHash = NULL;	/* GPDB. per backend portal queue stats.*/

static PgBackendStatus *localBackendStatusTable = NULL;
static int	localNumBackends = 0;

/*
 * Cluster wide statistics, kept in the stats collector.
 * Contains statistics that are not collected per database
 * or per table.
 */
static PgStat_GlobalStats globalStats;

/* Last time the collector successfully wrote the stats file */
static TimestampTz last_statwrite;

/* Latest statistics request time from backends */
static TimestampTz last_statrequest;

static volatile bool need_exit = false;
static volatile bool got_SIGHUP = false;

/*
 * Total time charged to functions so far in the current backend.
 * We use this to help separate "self" and "other" time charges.
 * (We assume this initializes to zero.)
 */
static instr_time total_func_time;


/* ----------
 * Local function forward declarations
 * ----------
 */
#ifdef EXEC_BACKEND
static pid_t pgstat_forkexec(void);
#endif

NON_EXEC_STATIC void PgstatCollectorMain(int argc, char *argv[]);
static void pgstat_exit(SIGNAL_ARGS);
static void pgstat_beshutdown_hook(int code, Datum arg);
static void pgstat_sighup_handler(SIGNAL_ARGS);

static PgStat_StatDBEntry *pgstat_get_db_entry(Oid databaseid, bool create);

static PgStat_StatQueueEntry *pgstat_get_queue_entry(Oid queueid, bool create); /*GPDB*/

static void pgstat_write_statsfile(bool permanent);
static HTAB *pgstat_read_statsfile(Oid onlydb, bool permanent);
static void backend_read_statsfile(void);
static void pgstat_read_current_status(void);

static void pgstat_send_tabstat(PgStat_MsgTabstat *tsmsg);
static void pgstat_send_funcstats(void);
static HTAB *pgstat_collect_oids(Oid catalogid);

static PgStat_TableStatus *get_tabstat_entry(Oid rel_id, bool isshared);

static void pgstat_setup_memcxt(void);

static void pgstat_setheader(PgStat_MsgHdr *hdr, StatMsgType mtype);
static void pgstat_send(void *msg, int len);

static void pgstat_recv_inquiry(PgStat_MsgInquiry *msg, int len);
static void pgstat_recv_tabstat(PgStat_MsgTabstat *msg, int len);
static void pgstat_recv_tabpurge(PgStat_MsgTabpurge *msg, int len);
static void pgstat_recv_dropdb(PgStat_MsgDropdb *msg, int len);
static void pgstat_recv_resetcounter(PgStat_MsgResetcounter *msg, int len);
static void pgstat_recv_autovac(PgStat_MsgAutovacStart *msg, int len);
static void pgstat_recv_vacuum(PgStat_MsgVacuum *msg, int len);
static void pgstat_recv_analyze(PgStat_MsgAnalyze *msg, int len);
static void pgstat_recv_queuestat(PgStat_MsgQueuestat *msg, int len); /* GPDB */
static void pgstat_recv_bgwriter(PgStat_MsgBgWriter *msg, int len);
static void pgstat_recv_funcstat(PgStat_MsgFuncstat *msg, int len);
static void pgstat_recv_funcpurge(PgStat_MsgFuncpurge *msg, int len);


/* ------------------------------------------------------------
 * Public functions called from postmaster follow
 * ------------------------------------------------------------
 */

/* ----------
 * pgstat_init() -
 *
 *	Called from postmaster at startup. Create the resources required
 *	by the statistics collector process.  If unable to do so, do not
 *	fail --- better to let the postmaster start with stats collection
 *	disabled.
 * ----------
 */
void
pgstat_init(void)
{
	socklen_t	alen;
	struct addrinfo *addrs = NULL,
			   *addr,
				hints;
	int			ret;
	fd_set		rset;
	struct timeval tv;
	char		test_byte;
	int			sel_res;
	int			tries = 0;

#define TESTBYTEVAL ((char) 199)

	/*
	 * Create stats temp directory if not present; ignore errors.
	 * This avoids the need to initdb... This is temporary code, and
	 * can be removed in the future, as initdb does this for us.
	 */
	mkdir("pg_stat_tmp", 0700);
	
	/*
	 * Create the UDP socket for sending and receiving statistic messages
	 */
	hints.ai_flags = AI_PASSIVE;
	hints.ai_family = PF_UNSPEC;
	hints.ai_socktype = SOCK_DGRAM;
	hints.ai_protocol = 0;
	hints.ai_addrlen = 0;
	hints.ai_addr = NULL;
	hints.ai_canonname = NULL;
	hints.ai_next = NULL;
	ret = pg_getaddrinfo_all("localhost", NULL, &hints, &addrs);
	if (ret || !addrs)
	{
		ereport(LOG,
				(errmsg("could not resolve \"localhost\": %s",
						gai_strerror(ret))));
		goto startup_failed;
	}

	/*
	 * On some platforms, pg_getaddrinfo_all() may return multiple addresses
	 * only one of which will actually work (eg, both IPv6 and IPv4 addresses
	 * when kernel will reject IPv6).  Worse, the failure may occur at the
	 * bind() or perhaps even connect() stage.	So we must loop through the
	 * results till we find a working combination. We will generate LOG
	 * messages, but no error, for bogus combinations.
	 */
	for (addr = addrs; addr; addr = addr->ai_next)
	{
#ifdef HAVE_UNIX_SOCKETS
		/* Ignore AF_UNIX sockets, if any are returned. */
		if (addr->ai_family == AF_UNIX)
			continue;
#endif

		if (++tries > 1)
			ereport(LOG,
			(errmsg("trying another address for the statistics collector")));

		/*
		 * Create the socket.
		 */
		if ((pgStatSock = socket(addr->ai_family, SOCK_DGRAM, 0)) < 0)
		{
			ereport(LOG,
					(errcode_for_socket_access(),
			errmsg("could not create socket for statistics collector: %m")));
			continue;
		}

		/*
		 * Bind it to a kernel assigned port on localhost and get the assigned
		 * port via getsockname().
		 */
		if (bind(pgStatSock, addr->ai_addr, addr->ai_addrlen) < 0)
		{
			ereport(LOG,
					(errcode_for_socket_access(),
			  errmsg("could not bind socket for statistics collector: %m")));
			closesocket(pgStatSock);
			pgStatSock = -1;
			continue;
		}

		alen = sizeof(pgStatAddr);
		if (getsockname(pgStatSock, (struct sockaddr *) & pgStatAddr, &alen) < 0)
		{
			ereport(LOG,
					(errcode_for_socket_access(),
					 errmsg("could not get address of socket for statistics collector: %m")));
			closesocket(pgStatSock);
			pgStatSock = -1;
			continue;
		}

		/*
		 * Connect the socket to its own address.  This saves a few cycles by
		 * not having to respecify the target address on every send. This also
		 * provides a kernel-level check that only packets from this same
		 * address will be received.
		 */
		if (connect(pgStatSock, (struct sockaddr *) & pgStatAddr, alen) < 0)
		{
			ereport(LOG,
					(errcode_for_socket_access(),
			errmsg("could not connect socket for statistics collector: %m")));
			closesocket(pgStatSock);
			pgStatSock = -1;
			continue;
		}

		/*
		 * Try to send and receive a one-byte test message on the socket. This
		 * is to catch situations where the socket can be created but will not
		 * actually pass data (for instance, because kernel packet filtering
		 * rules prevent it).
		 */
		test_byte = TESTBYTEVAL;

retry1:
		if (send(pgStatSock, &test_byte, 1, 0) != 1)
		{
			if (errno == EINTR)
				goto retry1;	/* if interrupted, just retry */
			ereport(LOG,
					(errcode_for_socket_access(),
					 errmsg("could not send test message on socket for statistics collector: %m")));
			closesocket(pgStatSock);
			pgStatSock = -1;
			continue;
		}

		/*
		 * There could possibly be a little delay before the message can be
		 * received.  We arbitrarily allow up to half a second before deciding
		 * it's broken.
		 */
		for (;;)				/* need a loop to handle EINTR */
		{
			FD_ZERO(&rset);
			FD_SET		(pgStatSock, &rset);

			tv.tv_sec = 0;
			tv.tv_usec = 500000;
			sel_res = select(pgStatSock + 1, &rset, NULL, NULL, &tv);
			if (sel_res >= 0 || errno != EINTR)
				break;
		}
		if (sel_res < 0)
		{
			ereport(LOG,
					(errcode_for_socket_access(),
					 errmsg("select() failed in statistics collector: %m")));
			closesocket(pgStatSock);
			pgStatSock = -1;
			continue;
		}
		if (sel_res == 0 || !FD_ISSET(pgStatSock, &rset))
		{
			/*
			 * This is the case we actually think is likely, so take pains to
			 * give a specific message for it.
			 *
			 * errno will not be set meaningfully here, so don't use it.
			 */
			ereport(LOG,
					(errcode(ERRCODE_CONNECTION_FAILURE),
					 errmsg("test message did not get through on socket for statistics collector")));
			closesocket(pgStatSock);
			pgStatSock = -1;
			continue;
		}

		test_byte++;			/* just make sure variable is changed */

retry2:
		if (recv(pgStatSock, &test_byte, 1, 0) != 1)
		{
			if (errno == EINTR)
				goto retry2;	/* if interrupted, just retry */
			ereport(LOG,
					(errcode_for_socket_access(),
					 errmsg("could not receive test message on socket for statistics collector: %m")));
			closesocket(pgStatSock);
			pgStatSock = -1;
			continue;
		}

		if (test_byte != TESTBYTEVAL)	/* strictly paranoia ... */
		{
			ereport(LOG,
					(errcode(ERRCODE_INTERNAL_ERROR),
					 errmsg("incorrect test message transmission on socket for statistics collector")));
			closesocket(pgStatSock);
			pgStatSock = -1;
			continue;
		}

		/* If we get here, we have a working socket */
		break;
	}

	/* Did we find a working address? */
	if (!addr || pgStatSock < 0)
		goto startup_failed;

	/*
	 * Set the socket to non-blocking IO.  This ensures that if the collector
	 * falls behind, statistics messages will be discarded; backends won't
	 * block waiting to send messages to the collector.
	 */
	if (!pg_set_noblock(pgStatSock))
	{
		ereport(LOG,
				(errcode_for_socket_access(),
				 errmsg("could not set statistics collector socket to nonblocking mode: %m")));
		goto startup_failed;
	}

	pg_freeaddrinfo_all(hints.ai_family, addrs);

	return;

startup_failed:
	ereport(LOG,
	  (errmsg("disabling statistics collector for lack of working socket")));

	if (addrs)
		pg_freeaddrinfo_all(hints.ai_family, addrs);

	if (pgStatSock >= 0)
		closesocket(pgStatSock);
	pgStatSock = -1;

	/*
	 * Adjust GUC variables to suppress useless activity, and for debugging
	 * purposes (seeing track_counts off is a clue that we failed here). We
	 * use PGC_S_OVERRIDE because there is no point in trying to turn it back
	 * on from postgresql.conf without a restart.
	 */
	SetConfigOption("track_counts", "off", PGC_INTERNAL, PGC_S_OVERRIDE);
	pgstat_collect_queuelevel = false;
}

/*
 * pgstat_reset_all() -
 *
 * Remove the stats file.  This is currently used only if WAL
 * recovery is needed after a crash.
 */
void
pgstat_reset_all(void)
{
	unlink(pgstat_stat_filename);
	unlink(PGSTAT_STAT_PERMANENT_FILENAME);
}

#ifdef EXEC_BACKEND

/*
 * pgstat_forkexec() -
 *
 * Format up the arglist for, then fork and exec, statistics collector process
 */
static pid_t
pgstat_forkexec(void)
{
	char	   *av[10];
	int			ac = 0;

	av[ac++] = "postgres";
	av[ac++] = "--forkcol";
	av[ac++] = NULL;			/* filled in by postmaster_forkexec */

	av[ac] = NULL;
	Assert(ac < lengthof(av));

	return postmaster_forkexec(ac, av);
}
#endif   /* EXEC_BACKEND */


/*
 * pgstat_start() -
 *
 *	Called from postmaster at startup or after an existing collector
 *	died.  Attempt to fire up a fresh statistics collector.
 *
 *	Returns PID of child process, or 0 if fail.
 *
 *	Note: if fail, we will be called again from the postmaster main loop.
 */
int
pgstat_start(void)
{
	time_t		curtime;
	pid_t		pgStatPid;

	/*
	 * Check that the socket is there, else pgstat_init failed and we can do
	 * nothing useful.
	 */
	if (pgStatSock < 0)
		return 0;

	/*
	 * Do nothing if too soon since last collector start.  This is a safety
	 * valve to protect against continuous respawn attempts if the collector
	 * is dying immediately at launch.	Note that since we will be re-called
	 * from the postmaster main loop, we will get another chance later.
	 */
	curtime = time(NULL);
	if ((unsigned int) (curtime - last_pgstat_start_time) <
		(unsigned int) PGSTAT_RESTART_INTERVAL)
		return 0;
	last_pgstat_start_time = curtime;

	/*
	 * Okay, fork off the collector.
	 */
#ifdef EXEC_BACKEND
	switch ((pgStatPid = pgstat_forkexec()))
#else
	switch ((pgStatPid = fork_process()))
#endif
	{
		case -1:
			ereport(LOG,
					(errmsg("could not fork statistics collector: %m")));
			return 0;

#ifndef EXEC_BACKEND
		case 0:
			/* in postmaster child ... */
			/* Close the postmaster's sockets */
			ClosePostmasterPorts(false);

			/* Lose the postmaster's on-exit routines */
			on_exit_reset();

			/* Drop our connection to postmaster's shared memory, as well */
			PGSharedMemoryDetach();

			PgstatCollectorMain(0, NULL);
			break;
#endif

		default:
			return (int) pgStatPid;
	}

	/* shouldn't get here */
	return 0;
}

void
allow_immediate_pgstat_restart(void)
{
	last_pgstat_start_time = 0;
}

/* ------------------------------------------------------------
 * Public functions used by backends follow
 *------------------------------------------------------------
 */


/* ----------
 * pgstat_report_stat() -
 *
 *	Called from tcop/postgres.c to send the so far collected per-table
 *	and function usage statistics to the collector.  Note that this is
 *	called only when not within a transaction, so it is fair to use
 *	transaction stop time as an approximation of current time.
 * ----------
 */
void
pgstat_report_stat(bool force)
{
	/* we assume this inits to all zeroes: */
	static const PgStat_TableCounts all_zeroes;
	static TimestampTz last_report = 0;

	TimestampTz now;
	PgStat_MsgTabstat regular_msg;
	PgStat_MsgTabstat shared_msg;
	TabStatusArray *tsa;
	int			i;

	/* Don't expend a clock check if nothing to do */
	if ((pgStatTabList == NULL || pgStatTabList->tsa_used == 0) &&
		!have_function_stats)
		return;

	/*
	 * Don't send a message unless it's been at least PGSTAT_STAT_INTERVAL
	 * msec since we last sent one, or the caller wants to force stats out.
	 */
	now = GetCurrentTransactionStopTimestamp();
	if (!force &&
		!TimestampDifferenceExceeds(last_report, now, PGSTAT_STAT_INTERVAL))
		return;
	last_report = now;

	/*
	 * Scan through the TabStatusArray struct(s) to find tables that actually
	 * have counts, and build messages to send.  We have to separate shared
	 * relations from regular ones because the databaseid field in the message
	 * header has to depend on that.
	 */
	regular_msg.m_databaseid = MyDatabaseId;
	shared_msg.m_databaseid = InvalidOid;
	regular_msg.m_nentries = 0;
	shared_msg.m_nentries = 0;

	for (tsa = pgStatTabList; tsa != NULL; tsa = tsa->tsa_next)
	{
		for (i = 0; i < tsa->tsa_used; i++)
		{
			PgStat_TableStatus *entry = &tsa->tsa_entries[i];
			PgStat_MsgTabstat *this_msg;
			PgStat_TableEntry *this_ent;

			/* Shouldn't have any pending transaction-dependent counts */
			Assert(entry->trans == NULL);

			/*
			 * Ignore entries that didn't accumulate any actual counts, such
			 * as indexes that were opened by the planner but not used.
			 */
			if (memcmp(&entry->t_counts, &all_zeroes,
					   sizeof(PgStat_TableCounts)) == 0)
				continue;

			/*
			 * OK, insert data into the appropriate message, and send if full.
			 */
			this_msg = entry->t_shared ? &shared_msg : &regular_msg;
			this_ent = &this_msg->m_entry[this_msg->m_nentries];
			this_ent->t_id = entry->t_id;
			memcpy(&this_ent->t_counts, &entry->t_counts,
				   sizeof(PgStat_TableCounts));
			if (++this_msg->m_nentries >= PGSTAT_NUM_TABENTRIES)
			{
				pgstat_send_tabstat(this_msg);
				this_msg->m_nentries = 0;
			}
		}
		/* zero out TableStatus structs after use */
		MemSet(tsa->tsa_entries, 0,
			   tsa->tsa_used * sizeof(PgStat_TableStatus));
		tsa->tsa_used = 0;
	}

	/*
	 * Send partial messages.  If force is true, make sure that any pending
	 * xact commit/abort gets counted, even if no table stats to send.
	 */
	if (regular_msg.m_nentries > 0 ||
		(force && (pgStatXactCommit > 0 || pgStatXactRollback > 0)))
		pgstat_send_tabstat(&regular_msg);
	if (shared_msg.m_nentries > 0)
		pgstat_send_tabstat(&shared_msg);

	/* Now, send function statistics */
	pgstat_send_funcstats();
}

/*
 * Subroutine for pgstat_report_stat: finish and send a tabstat message
 */
static void
pgstat_send_tabstat(PgStat_MsgTabstat *tsmsg)
{
	int			n;
	int			len;

	/* It's unlikely we'd get here with no socket, but maybe not impossible */
	if (pgStatSock < 0)
		return;

	/*
	 * Report accumulated xact commit/rollback whenever we send a normal
	 * tabstat message
	 */
	if (OidIsValid(tsmsg->m_databaseid))
	{
		tsmsg->m_xact_commit = pgStatXactCommit;
		tsmsg->m_xact_rollback = pgStatXactRollback;
		pgStatXactCommit = 0;
		pgStatXactRollback = 0;
	}
	else
	{
		tsmsg->m_xact_commit = 0;
		tsmsg->m_xact_rollback = 0;
	}

	n = tsmsg->m_nentries;
	len = offsetof(PgStat_MsgTabstat, m_entry[0]) +
		n * sizeof(PgStat_TableEntry);

	pgstat_setheader(&tsmsg->m_hdr, PGSTAT_MTYPE_TABSTAT);
	pgstat_send(tsmsg, len);
}

/*
 * Subroutine for pgstat_report_stat: populate and send a function stat message
 */
static void
pgstat_send_funcstats(void)
{
	/* we assume this inits to all zeroes: */
	static const PgStat_FunctionCounts all_zeroes;

	PgStat_MsgFuncstat msg;
	PgStat_BackendFunctionEntry *entry;
	HASH_SEQ_STATUS fstat;

	if (pgStatFunctions == NULL)
		return;

	pgstat_setheader(&msg.m_hdr, PGSTAT_MTYPE_FUNCSTAT);
	msg.m_databaseid = MyDatabaseId;
	msg.m_nentries = 0;

	hash_seq_init(&fstat, pgStatFunctions);
	while ((entry = (PgStat_BackendFunctionEntry *) hash_seq_search(&fstat)) != NULL)
	{
		PgStat_FunctionEntry *m_ent;

		/* Skip it if no counts accumulated since last time */
		if (memcmp(&entry->f_counts, &all_zeroes,
				   sizeof(PgStat_FunctionCounts)) == 0)
			continue;

		/* need to convert format of time accumulators */
		m_ent = &msg.m_entry[msg.m_nentries];
		m_ent->f_id = entry->f_id;
		m_ent->f_numcalls = entry->f_counts.f_numcalls;
		m_ent->f_time = INSTR_TIME_GET_MICROSEC(entry->f_counts.f_time);
		m_ent->f_time_self = INSTR_TIME_GET_MICROSEC(entry->f_counts.f_time_self);

		if (++msg.m_nentries >= PGSTAT_NUM_FUNCENTRIES)
		{
			pgstat_send(&msg, offsetof(PgStat_MsgFuncstat, m_entry[0]) +
						msg.m_nentries * sizeof(PgStat_FunctionEntry));
			msg.m_nentries = 0;
		}

		/* reset the entry's counts */
		MemSet(&entry->f_counts, 0, sizeof(PgStat_FunctionCounts));
	}

	if (msg.m_nentries > 0)
		pgstat_send(&msg, offsetof(PgStat_MsgFuncstat, m_entry[0]) +
					msg.m_nentries * sizeof(PgStat_FunctionEntry));

	have_function_stats = false;
}


/* ----------
 * pgstat_vacuum_stat() -
 *
 *	Will tell the collector about objects he can get rid of.
 * ----------
 */
void
pgstat_vacuum_stat(void)
{
	HTAB	   *htab;
	PgStat_MsgTabpurge msg;
	PgStat_MsgFuncpurge f_msg;
	HASH_SEQ_STATUS hstat;
	PgStat_StatDBEntry *dbentry;
	PgStat_StatTabEntry *tabentry;
	PgStat_StatFuncEntry *funcentry;
	int			len;

	if (pgStatSock < 0)
		return;

	/*
	 * If not done for this transaction, read the statistics collector stats
	 * file into some hash tables.
	 */
	backend_read_statsfile();

	/*
	 * Read pg_database and make a list of OIDs of all existing databases
	 */
	htab = pgstat_collect_oids(DatabaseRelationId);

	/*
	 * Search the database hash table for dead databases and tell the
	 * collector to drop them.
	 */
	hash_seq_init(&hstat, pgStatDBHash);
	while ((dbentry = (PgStat_StatDBEntry *) hash_seq_search(&hstat)) != NULL)
	{
		Oid			dbid = dbentry->databaseid;

		CHECK_FOR_INTERRUPTS();

		/* the DB entry for shared tables (with InvalidOid) is never dropped */
		if (OidIsValid(dbid) &&
			hash_search(htab, (void *) &dbid, HASH_FIND, NULL) == NULL)
			pgstat_drop_database(dbid);
	}

	/* Clean up */
	hash_destroy(htab);

	/*
	 * Lookup our own database entry; if not found, nothing more to do.
	 */
	dbentry = (PgStat_StatDBEntry *) hash_search(pgStatDBHash,
												 (void *) &MyDatabaseId,
												 HASH_FIND, NULL);
	if (dbentry == NULL || dbentry->tables == NULL)
		return;

	/*
	 * Similarly to above, make a list of all known relations in this DB.
	 */
	htab = pgstat_collect_oids(RelationRelationId);

	/*
	 * Initialize our messages table counter to zero
	 */
	msg.m_nentries = 0;

	/*
	 * Check for all tables listed in stats hashtable if they still exist.
	 */
	hash_seq_init(&hstat, dbentry->tables);
	while ((tabentry = (PgStat_StatTabEntry *) hash_seq_search(&hstat)) != NULL)
	{
		Oid			tabid = tabentry->tableid;

		CHECK_FOR_INTERRUPTS();

		if (hash_search(htab, (void *) &tabid, HASH_FIND, NULL) != NULL)
			continue;

		/*
		 * Not there, so add this table's Oid to the message
		 */
		msg.m_tableid[msg.m_nentries++] = tabid;

		/*
		 * If the message is full, send it out and reinitialize to empty
		 */
		if (msg.m_nentries >= PGSTAT_NUM_TABPURGE)
		{
			len = offsetof(PgStat_MsgTabpurge, m_tableid[0])
				+msg.m_nentries * sizeof(Oid);

			pgstat_setheader(&msg.m_hdr, PGSTAT_MTYPE_TABPURGE);
			msg.m_databaseid = MyDatabaseId;
			pgstat_send(&msg, len);

			msg.m_nentries = 0;
		}
	}

	/*
	 * Send the rest
	 */
	if (msg.m_nentries > 0)
	{
		len = offsetof(PgStat_MsgTabpurge, m_tableid[0])
			+msg.m_nentries * sizeof(Oid);

		pgstat_setheader(&msg.m_hdr, PGSTAT_MTYPE_TABPURGE);
		msg.m_databaseid = MyDatabaseId;
		pgstat_send(&msg, len);
	}

	/* Clean up */
	hash_destroy(htab);

	/*
	 * Now repeat the above steps for functions.  However, we needn't bother
	 * in the common case where no function stats are being collected.
	 */
	if (dbentry->functions != NULL &&
		hash_get_num_entries(dbentry->functions) > 0)
	{
		htab = pgstat_collect_oids(ProcedureRelationId);

		pgstat_setheader(&f_msg.m_hdr, PGSTAT_MTYPE_FUNCPURGE);
		f_msg.m_databaseid = MyDatabaseId;
		f_msg.m_nentries = 0;

		hash_seq_init(&hstat, dbentry->functions);
		while ((funcentry = (PgStat_StatFuncEntry *) hash_seq_search(&hstat)) != NULL)
		{
			Oid			funcid = funcentry->functionid;

			CHECK_FOR_INTERRUPTS();

			if (hash_search(htab, (void *) &funcid, HASH_FIND, NULL) != NULL)
				continue;

			/*
			 * Not there, so add this function's Oid to the message
			 */
			f_msg.m_functionid[f_msg.m_nentries++] = funcid;

			/*
			 * If the message is full, send it out and reinitialize to empty
			 */
			if (f_msg.m_nentries >= PGSTAT_NUM_FUNCPURGE)
			{
				len = offsetof(PgStat_MsgFuncpurge, m_functionid[0])
					+f_msg.m_nentries * sizeof(Oid);

				pgstat_send(&f_msg, len);

				f_msg.m_nentries = 0;
			}
		}

		/*
		 * Send the rest
		 */
		if (f_msg.m_nentries > 0)
		{
			len = offsetof(PgStat_MsgFuncpurge, m_functionid[0])
				+f_msg.m_nentries * sizeof(Oid);

			pgstat_send(&f_msg, len);
		}

		hash_destroy(htab);
	}
}


/* ----------
 * pgstat_collect_oids() -
 *
 *	Collect the OIDs of all objects listed in the specified system catalog
 *	into a temporary hash table.  Caller should hash_destroy the result
 *	when done with it.
 * ----------
 */
static HTAB *
pgstat_collect_oids(Oid catalogid)
{
	HTAB	   *htab;
	HASHCTL		hash_ctl;
	Relation	rel;
	HeapScanDesc scan;
	HeapTuple	tup;

	memset(&hash_ctl, 0, sizeof(hash_ctl));
	hash_ctl.keysize = sizeof(Oid);
	hash_ctl.entrysize = sizeof(Oid);
	hash_ctl.hash = oid_hash;
	htab = hash_create("Temporary table of OIDs",
					   PGSTAT_TAB_HASH_SIZE,
					   &hash_ctl,
					   HASH_ELEM | HASH_FUNCTION);

	rel = heap_open(catalogid, AccessShareLock);
	scan = heap_beginscan(rel, SnapshotNow, 0, NULL);
	while ((tup = heap_getnext(scan, ForwardScanDirection)) != NULL)
	{
		Oid			thisoid = HeapTupleGetOid(tup);

		CHECK_FOR_INTERRUPTS();

		(void) hash_search(htab, (void *) &thisoid, HASH_ENTER, NULL);
	}
	heap_endscan(scan);
	heap_close(rel, AccessShareLock);

	return htab;
}


/* ----------
 * pgstat_drop_database() -
 *
 *	Tell the collector that we just dropped a database.
 *	(If the message gets lost, we will still clean the dead DB eventually
 *	via future invocations of pgstat_vacuum_stat().)
 * ----------
 */
void
pgstat_drop_database(Oid databaseid)
{
	PgStat_MsgDropdb msg;

	if (pgStatSock < 0)
		return;

	pgstat_setheader(&msg.m_hdr, PGSTAT_MTYPE_DROPDB);
	msg.m_databaseid = databaseid;
	pgstat_send(&msg, sizeof(msg));
}


/* ----------
 * pgstat_drop_relation() -
 *
 *	Tell the collector that we just dropped a relation.
 *	(If the message gets lost, we will still clean the dead entry eventually
 *	via future invocations of pgstat_vacuum_stat().)
 *
 *	Currently not used for lack of any good place to call it; we rely
 *	entirely on pgstat_vacuum_stat() to clean out stats for dead rels.
 * ----------
 */
#ifdef NOT_USED
void
pgstat_drop_relation(Oid relid)
{
	PgStat_MsgTabpurge msg;
	int			len;

	if (pgStatSock < 0)
		return;

	msg.m_tableid[0] = relid;
	msg.m_nentries = 1;

	len = offsetof(PgStat_MsgTabpurge, m_tableid[0]) +sizeof(Oid);

	pgstat_setheader(&msg.m_hdr, PGSTAT_MTYPE_TABPURGE);
	msg.m_databaseid = MyDatabaseId;
	pgstat_send(&msg, len);
}
#endif   /* NOT_USED */


/* ----------
 * pgstat_reset_counters() -
 *
 *	Tell the statistics collector to reset counters for our database.
 * ----------
 */
void
pgstat_reset_counters(void)
{
	PgStat_MsgResetcounter msg;

	if (pgStatSock < 0)
		return;

	if (!superuser())
		ereport(ERROR,
				(errcode(ERRCODE_INSUFFICIENT_PRIVILEGE),
				 errmsg("must be superuser to reset statistics counters")));

	pgstat_setheader(&msg.m_hdr, PGSTAT_MTYPE_RESETCOUNTER);
	msg.m_databaseid = MyDatabaseId;
	pgstat_send(&msg, sizeof(msg));
}


/* ----------
 * pgstat_report_autovac() -
 *
 *	Called from autovacuum.c to report startup of an autovacuum process.
 *	We are called before InitPostgres is done, so can't rely on MyDatabaseId;
 *	the db OID must be passed in, instead.
 * ----------
 */
void
pgstat_report_autovac(Oid dboid)
{
	PgStat_MsgAutovacStart msg;

	if (pgStatSock < 0)
		return;

	pgstat_setheader(&msg.m_hdr, PGSTAT_MTYPE_AUTOVAC_START);
	msg.m_databaseid = dboid;
	msg.m_start_time = GetCurrentTimestamp();

	pgstat_send(&msg, sizeof(msg));
}


/* ---------
 * pgstat_report_vacuum() -
 *
 *	Tell the collector about the table we just vacuumed.
 * ---------
 */
void
pgstat_report_vacuum(Oid tableoid, bool shared, bool scanned_all,
					 bool analyze, PgStat_Counter tuples)
{
	PgStat_MsgVacuum msg;

	if (pgStatSock < 0 || !pgstat_track_counts)
		return;

	pgstat_setheader(&msg.m_hdr, PGSTAT_MTYPE_VACUUM);
	msg.m_databaseid = shared ? InvalidOid : MyDatabaseId;
	msg.m_tableoid = tableoid;
	msg.m_scanned_all = scanned_all;
	msg.m_analyze = analyze;
	msg.m_autovacuum = IsAutoVacuumWorkerProcess();		/* is this autovacuum? */
	msg.m_vacuumtime = GetCurrentTimestamp();
	msg.m_tuples = tuples;
	pgstat_send(&msg, sizeof(msg));
}

/* --------
 * pgstat_report_analyze() -
 *
 *	Tell the collector about the table we just analyzed.
 * --------
 */
void
pgstat_report_analyze(Relation rel, PgStat_Counter livetuples,
					  PgStat_Counter deadtuples)
{
	PgStat_MsgAnalyze msg;

	if (pgStatSock < 0 || !pgstat_track_counts)
		return;

	/*
	 * Unlike VACUUM, ANALYZE might be running inside a transaction that
	 * has already inserted and/or deleted rows in the target table.
	 * ANALYZE will have counted such rows as live or dead respectively.
	 * Because we will report our counts of such rows at transaction end,
	 * we should subtract off these counts from what we send to the collector
	 * now, else they'll be double-counted after commit.  (This approach also
	 * ensures that the collector ends up with the right numbers if we abort
	 * instead of committing.)
	 */
	if (rel->pgstat_info != NULL)
	{
		PgStat_TableXactStatus *trans;

		for (trans = rel->pgstat_info->trans; trans; trans = trans->upper)
		{
			livetuples -= trans->tuples_inserted - trans->tuples_deleted;
			deadtuples -= trans->tuples_deleted;
		}
		/* count stuff inserted by already-aborted subxacts, too */
		deadtuples -= rel->pgstat_info->t_counts.t_new_dead_tuples;
		/* Since ANALYZE's counts are estimates, we could have underflowed */
		livetuples = Max(livetuples, 0);
		deadtuples = Max(deadtuples, 0);
	}

	pgstat_setheader(&msg.m_hdr, PGSTAT_MTYPE_ANALYZE);
	msg.m_databaseid = rel->rd_rel->relisshared ? InvalidOid : MyDatabaseId;
	msg.m_tableoid = RelationGetRelid(rel);
	msg.m_autovacuum = IsAutoVacuumWorkerProcess();	/* is this autovacuum? */
	msg.m_analyzetime = GetCurrentTimestamp();
	msg.m_live_tuples = livetuples;
	msg.m_dead_tuples = deadtuples;
	pgstat_send(&msg, sizeof(msg));
}


/* ----------
 * pgstat_ping() -
 *
 *	Send some junk data to the collector to increase traffic.
 * ----------
 */
void
pgstat_ping(void)
{
	PgStat_MsgDummy msg;

	if (pgStatSock < 0)
		return;

	pgstat_setheader(&msg.m_hdr, PGSTAT_MTYPE_DUMMY);
	pgstat_send(&msg, sizeof(msg));
}

/* ----------
 * pgstat_send_inquiry() -
 *
 *	Notify collector that we need fresh data.
 *	ts specifies the minimum acceptable timestamp for the stats file.
 * ----------
 */
static void
pgstat_send_inquiry(TimestampTz ts)
{
	PgStat_MsgInquiry msg;

	pgstat_setheader(&msg.m_hdr, PGSTAT_MTYPE_INQUIRY);
	msg.inquiry_time = ts;
	pgstat_send(&msg, sizeof(msg));
}


/*
 * Initialize function call usage data.
 * Called by the executor before invoking a function.
 */
void
pgstat_init_function_usage(FunctionCallInfoData *fcinfo,
						   PgStat_FunctionCallUsage *fcu)
{
	PgStat_BackendFunctionEntry *htabent;
	bool		found;

	if (pgstat_track_functions <= fcinfo->flinfo->fn_stats)
	{
		/* stats not wanted */
		fcu->fs = NULL;
		return;
	}

	if (!pgStatFunctions)
	{
		/* First time through - initialize function stat table */
		HASHCTL		hash_ctl;

		memset(&hash_ctl, 0, sizeof(hash_ctl));
		hash_ctl.keysize = sizeof(Oid);
		hash_ctl.entrysize = sizeof(PgStat_BackendFunctionEntry);
		hash_ctl.hash = oid_hash;
		pgStatFunctions = hash_create("Function stat entries",
									  PGSTAT_FUNCTION_HASH_SIZE,
									  &hash_ctl,
									  HASH_ELEM | HASH_FUNCTION);
	}

	/* Get the stats entry for this function, create if necessary */
	htabent = hash_search(pgStatFunctions, &fcinfo->flinfo->fn_oid,
						  HASH_ENTER, &found);
	if (!found)
		MemSet(&htabent->f_counts, 0, sizeof(PgStat_FunctionCounts));

	fcu->fs = &htabent->f_counts;

	/* save stats for this function, later used to compensate for recursion */
	fcu->save_f_time = htabent->f_counts.f_time;

	/* save current backend-wide total time */
	fcu->save_total = total_func_time;

	/* get clock time as of function start */
	INSTR_TIME_SET_CURRENT(fcu->f_start);
}

/*
 * Calculate function call usage and update stat counters.
 * Called by the executor after invoking a function.
 *
 * In the case of a set-returning function that runs in value-per-call mode,
 * we will see multiple pgstat_init_function_usage/pgstat_end_function_usage
 * calls for what the user considers a single call of the function.  The
 * finalize flag should be TRUE on the last call.
 */
void
pgstat_end_function_usage(PgStat_FunctionCallUsage *fcu, bool finalize)
{
	PgStat_FunctionCounts *fs = fcu->fs;
	instr_time	f_total;
	instr_time	f_others;
	instr_time	f_self;

	/* stats not wanted? */
	if (fs == NULL)
		return;

	/* total elapsed time in this function call */
	INSTR_TIME_SET_CURRENT(f_total);
	INSTR_TIME_SUBTRACT(f_total, fcu->f_start);

	/* self usage: elapsed minus anything already charged to other calls */
	f_others = total_func_time;
	INSTR_TIME_SUBTRACT(f_others, fcu->save_total);
	f_self = f_total;
	INSTR_TIME_SUBTRACT(f_self, f_others);

	/* update backend-wide total time */
	INSTR_TIME_ADD(total_func_time, f_self);

	/*
	 * Compute the new total f_time as the total elapsed time added to the
	 * pre-call value of f_time.  This is necessary to avoid double-counting
	 * any time taken by recursive calls of myself.  (We do not need any
	 * similar kluge for self time, since that already excludes any recursive
	 * calls.)
	 */
	INSTR_TIME_ADD(f_total, fcu->save_f_time);

	/* update counters in function stats table */
	if (finalize)
		fs->f_numcalls++;
	fs->f_time = f_total;
	INSTR_TIME_ADD(fs->f_time_self, f_self);

	/* indicate that we have something to send */
	have_function_stats = true;
}


/* ----------
 * pgstat_initstats() -
 *
 *	Initialize a relcache entry to count access statistics.
 *	Called whenever a relation is opened.
 *
 *	We assume that a relcache entry's pgstat_info field is zeroed by
 *	relcache.c when the relcache entry is made; thereafter it is long-lived
 *	data.  We can avoid repeated searches of the TabStatus arrays when the
 *	same relation is touched repeatedly within a transaction.
 * ----------
 */
void
pgstat_initstats(Relation rel)
{
	Oid			rel_id = rel->rd_id;
	char		relkind = rel->rd_rel->relkind;

	/* We only count stats for things that have storage */
	if (!(relkind == RELKIND_RELATION ||
		  relkind == RELKIND_INDEX ||
		  relkind == RELKIND_TOASTVALUE ||
		  relkind == RELKIND_SEQUENCE))
	{
		rel->pgstat_info = NULL;
		return;
	}

	if (pgStatSock < 0 || !pgstat_track_counts)
	{
		/* We're not counting at all */
		rel->pgstat_info = NULL;
		return;
	}

	/*
	 * If we already set up this relation in the current transaction, nothing
	 * to do.
	 */
	if (rel->pgstat_info != NULL &&
		rel->pgstat_info->t_id == rel_id)
		return;

	/* Else find or make the PgStat_TableStatus entry, and update link */
	rel->pgstat_info = get_tabstat_entry(rel_id, rel->rd_rel->relisshared);
}

/*
 * get_tabstat_entry - find or create a PgStat_TableStatus entry for rel
 */
static PgStat_TableStatus *
get_tabstat_entry(Oid rel_id, bool isshared)
{
	PgStat_TableStatus *entry;
	TabStatusArray *tsa;
	TabStatusArray *prev_tsa;
	int			i;

	/*
	 * Search the already-used tabstat slots for this relation.
	 */
	prev_tsa = NULL;
	for (tsa = pgStatTabList; tsa != NULL; prev_tsa = tsa, tsa = tsa->tsa_next)
	{
		for (i = 0; i < tsa->tsa_used; i++)
		{
			entry = &tsa->tsa_entries[i];
			if (entry->t_id == rel_id)
				return entry;
		}

		if (tsa->tsa_used < TABSTAT_QUANTUM)
		{
			/*
			 * It must not be present, but we found a free slot instead. Fine,
			 * let's use this one.  We assume the entry was already zeroed,
			 * either at creation or after last use.
			 */
			entry = &tsa->tsa_entries[tsa->tsa_used++];
			entry->t_id = rel_id;
			entry->t_shared = isshared;
			return entry;
		}
	}

	/*
	 * We ran out of tabstat slots, so allocate more.  Be sure they're zeroed.
	 */
	tsa = (TabStatusArray *) MemoryContextAllocZero(TopMemoryContext,
													sizeof(TabStatusArray));
	if (prev_tsa)
		prev_tsa->tsa_next = tsa;
	else
		pgStatTabList = tsa;

	/*
	 * Use the first entry of the new TabStatusArray.
	 */
	entry = &tsa->tsa_entries[tsa->tsa_used++];
	entry->t_id = rel_id;
	entry->t_shared = isshared;
	return entry;
}

/*
 * get_tabstat_stack_level - add a new (sub)transaction stack entry if needed
 */
static PgStat_SubXactStatus *
get_tabstat_stack_level(int nest_level)
{
	PgStat_SubXactStatus *xact_state;

	xact_state = pgStatXactStack;
	if (xact_state == NULL || xact_state->nest_level != nest_level)
	{
		xact_state = (PgStat_SubXactStatus *)
			MemoryContextAlloc(TopTransactionContext,
							   sizeof(PgStat_SubXactStatus));
		xact_state->nest_level = nest_level;
		xact_state->prev = pgStatXactStack;
		xact_state->first = NULL;
		pgStatXactStack = xact_state;
	}
	return xact_state;
}

/*
 * add_tabstat_xact_level - add a new (sub)transaction state record
 */
static void
add_tabstat_xact_level(PgStat_TableStatus *pgstat_info, int nest_level)
{
	PgStat_SubXactStatus *xact_state;
	PgStat_TableXactStatus *trans;

	/*
	 * If this is the first rel to be modified at the current nest level, we
	 * first have to push a transaction stack entry.
	 */
	xact_state = get_tabstat_stack_level(nest_level);

	/* Now make a per-table stack entry */
	trans = (PgStat_TableXactStatus *)
		MemoryContextAllocZero(TopTransactionContext,
							   sizeof(PgStat_TableXactStatus));
	trans->nest_level = nest_level;
	trans->upper = pgstat_info->trans;
	trans->parent = pgstat_info;
	trans->next = xact_state->first;
	xact_state->first = trans;
	pgstat_info->trans = trans;
}

/*
 * pgstat_count_heap_insert - count a tuple insertion
 */
void
pgstat_count_heap_insert(Relation rel)
{
	PgStat_TableStatus *pgstat_info = rel->pgstat_info;

	if (pgstat_track_counts && pgstat_info != NULL)
	{
		int			nest_level = GetCurrentTransactionNestLevel();

		/* t_tuples_inserted is nontransactional, so just advance it */
		pgstat_info->t_counts.t_tuples_inserted++;

		/* We have to log the transactional effect at the proper level */
		if (pgstat_info->trans == NULL ||
			pgstat_info->trans->nest_level != nest_level)
			add_tabstat_xact_level(pgstat_info, nest_level);

		pgstat_info->trans->tuples_inserted++;
	}
}

/*
 * pgstat_count_heap_update - count a tuple update
 */
void
pgstat_count_heap_update(Relation rel, bool hot)
{
	PgStat_TableStatus *pgstat_info = rel->pgstat_info;

	if (pgstat_track_counts && pgstat_info != NULL)
	{
		int			nest_level = GetCurrentTransactionNestLevel();

		/* t_tuples_updated is nontransactional, so just advance it */
		pgstat_info->t_counts.t_tuples_updated++;
		/* ditto for the hot_update counter */
		if (hot)
			pgstat_info->t_counts.t_tuples_hot_updated++;

		/* We have to log the transactional effect at the proper level */
		if (pgstat_info->trans == NULL ||
			pgstat_info->trans->nest_level != nest_level)
			add_tabstat_xact_level(pgstat_info, nest_level);

		/* An UPDATE both inserts a new tuple and deletes the old */
		pgstat_info->trans->tuples_inserted++;
		pgstat_info->trans->tuples_deleted++;
	}
}

/*
 * pgstat_count_heap_delete - count a tuple deletion
 */
void
pgstat_count_heap_delete(Relation rel)
{
	PgStat_TableStatus *pgstat_info = rel->pgstat_info;

	if (pgstat_track_counts && pgstat_info != NULL)
	{
		int			nest_level = GetCurrentTransactionNestLevel();

		/* t_tuples_deleted is nontransactional, so just advance it */
		pgstat_info->t_counts.t_tuples_deleted++;

		/* Only if in transaction record the transactional effect */
		if (nest_level > 0)
		{
			/* We have to log the transactional effect at the proper level */
			if (pgstat_info->trans == NULL ||
				pgstat_info->trans->nest_level != nest_level)
				add_tabstat_xact_level(pgstat_info, nest_level);

			pgstat_info->trans->tuples_deleted++;
		}
	}
}

/*
 * pgstat_update_heap_dead_tuples - update dead-tuples count
 *
 * The semantics of this are that we are reporting the nontransactional
 * recovery of "delta" dead tuples; so t_new_dead_tuples decreases
 * rather than increasing, and the change goes straight into the per-table
 * counter, not into transactional state.
 */
void
pgstat_update_heap_dead_tuples(Relation rel, int delta)
{
	PgStat_TableStatus *pgstat_info = rel->pgstat_info;

	if (pgstat_track_counts && pgstat_info != NULL)
		pgstat_info->t_counts.t_new_dead_tuples -= delta;
}


/* ----------
 * AtEOXact_PgStat
 *
 *	Called from access/transam/xact.c at top-level transaction commit/abort.
 * ----------
 */
void
AtEOXact_PgStat(bool isCommit)
{
	PgStat_SubXactStatus *xact_state;

	/*
	 * Count transaction commit or abort.  (We use counters, not just bools,
	 * in case the reporting message isn't sent right away.)
	 */
	if (isCommit)
		pgStatXactCommit++;
	else
		pgStatXactRollback++;

	/*
	 * Transfer transactional insert/update counts into the base tabstat
	 * entries.  We don't bother to free any of the transactional state, since
	 * it's all in TopTransactionContext and will go away anyway.
	 */
	xact_state = pgStatXactStack;
	if (xact_state != NULL)
	{
		PgStat_TableXactStatus *trans;

		Assert(xact_state->nest_level == 1);
		Assert(xact_state->prev == NULL);
		for (trans = xact_state->first; trans != NULL; trans = trans->next)
		{
			PgStat_TableStatus *tabstat;

			Assert(trans->nest_level == 1);
			Assert(trans->upper == NULL);
			tabstat = trans->parent;
			Assert(tabstat->trans == trans);
			if (isCommit)
			{
				tabstat->t_counts.t_new_live_tuples +=
					trans->tuples_inserted - trans->tuples_deleted;
				tabstat->t_counts.t_new_dead_tuples += trans->tuples_deleted;
			}
			else
			{
				/* inserted tuples are dead, deleted tuples are unaffected */
				tabstat->t_counts.t_new_dead_tuples += trans->tuples_inserted;
			}
			tabstat->trans = NULL;
		}
	}
	pgStatXactStack = NULL;

	/* Make sure any stats snapshot is thrown away */
	pgstat_clear_snapshot();
}

/* ----------
 * AtEOSubXact_PgStat
 *
 *	Called from access/transam/xact.c at subtransaction commit/abort.
 * ----------
 */
void
AtEOSubXact_PgStat(bool isCommit, int nestDepth)
{
	PgStat_SubXactStatus *xact_state;

	/*
	 * Transfer transactional insert/update counts into the next higher
	 * subtransaction state.
	 */
	xact_state = pgStatXactStack;
	if (xact_state != NULL &&
		xact_state->nest_level >= nestDepth)
	{
		PgStat_TableXactStatus *trans;
		PgStat_TableXactStatus *next_trans;

		/* delink xact_state from stack immediately to simplify reuse case */
		pgStatXactStack = xact_state->prev;

		for (trans = xact_state->first; trans != NULL; trans = next_trans)
		{
			PgStat_TableStatus *tabstat;

			next_trans = trans->next;
			Assert(trans->nest_level == nestDepth);
			tabstat = trans->parent;
			Assert(tabstat->trans == trans);
			if (isCommit)
			{
				if (trans->upper && trans->upper->nest_level == nestDepth - 1)
				{
					trans->upper->tuples_inserted += trans->tuples_inserted;
					trans->upper->tuples_deleted += trans->tuples_deleted;
					tabstat->trans = trans->upper;
					pfree(trans);
				}
				else
				{
					/*
					 * When there isn't an immediate parent state, we can just
					 * reuse the record instead of going through a
					 * palloc/pfree pushup (this works since it's all in
					 * TopTransactionContext anyway).  We have to re-link it
					 * into the parent level, though, and that might mean
					 * pushing a new entry into the pgStatXactStack.
					 */
					PgStat_SubXactStatus *upper_xact_state;

					upper_xact_state = get_tabstat_stack_level(nestDepth - 1);
					trans->next = upper_xact_state->first;
					upper_xact_state->first = trans;
					trans->nest_level = nestDepth - 1;
				}
			}
			else
			{
				/*
				 * On abort, inserted tuples are dead (and can be bounced out
				 * to the top-level tabstat), deleted tuples are unaffected
				 */
				tabstat->t_counts.t_new_dead_tuples += trans->tuples_inserted;
				tabstat->trans = trans->upper;
				pfree(trans);
			}
		}
		pfree(xact_state);
	}
}


/*
 * AtPrepare_PgStat
 *		Save the transactional stats state at 2PC transaction prepare.
 *
 * In this phase we just generate 2PC records for all the pending
 * transaction-dependent stats work.
 */
void
AtPrepare_PgStat(void)
{
	PgStat_SubXactStatus *xact_state;

	xact_state = pgStatXactStack;
	if (xact_state != NULL)
	{
		PgStat_TableXactStatus *trans;

		Assert(xact_state->nest_level == 1);
		Assert(xact_state->prev == NULL);
		for (trans = xact_state->first; trans != NULL; trans = trans->next)
		{
			PgStat_TableStatus *tabstat;
			TwoPhasePgStatRecord record;

			Assert(trans->nest_level == 1);
			Assert(trans->upper == NULL);
			tabstat = trans->parent;
			Assert(tabstat->trans == trans);

			record.tuples_inserted = trans->tuples_inserted;
			record.tuples_deleted = trans->tuples_deleted;
			record.t_id = tabstat->t_id;
			record.t_shared = tabstat->t_shared;

			RegisterTwoPhaseRecord(TWOPHASE_RM_PGSTAT_ID, 0,
								   &record, sizeof(TwoPhasePgStatRecord));
		}
	}
}

/*
 * PostPrepare_PgStat
 *		Clean up after successful PREPARE.
 *
 * All we need do here is unlink the transaction stats state from the
 * nontransactional state.	The nontransactional action counts will be
 * reported to the stats collector immediately, while the effects on live
 * and dead tuple counts are preserved in the 2PC state file.
 *
 * Note: AtEOXact_PgStat is not called during PREPARE.
 */
void
PostPrepare_PgStat(void)
{
	PgStat_SubXactStatus *xact_state;

	/*
	 * We don't bother to free any of the transactional state, since it's all
	 * in TopTransactionContext and will go away anyway.
	 */
	xact_state = pgStatXactStack;
	if (xact_state != NULL)
	{
		PgStat_TableXactStatus *trans;

		for (trans = xact_state->first; trans != NULL; trans = trans->next)
		{
			PgStat_TableStatus *tabstat;

			tabstat = trans->parent;
			tabstat->trans = NULL;
		}
	}
	pgStatXactStack = NULL;

	/* Make sure any stats snapshot is thrown away */
	pgstat_clear_snapshot();
}

/*
 * 2PC processing routine for COMMIT PREPARED case.
 *
 * Load the saved counts into our local pgstats state.
 */
void
pgstat_twophase_postcommit(TransactionId xid, uint16 info,
						   void *recdata, uint32 len)
{
	TwoPhasePgStatRecord *rec = (TwoPhasePgStatRecord *) recdata;
	PgStat_TableStatus *pgstat_info;

	/* Find or create a tabstat entry for the rel */
	pgstat_info = get_tabstat_entry(rec->t_id, rec->t_shared);

	pgstat_info->t_counts.t_new_live_tuples +=
		rec->tuples_inserted - rec->tuples_deleted;
	pgstat_info->t_counts.t_new_dead_tuples += rec->tuples_deleted;
}

/*
 * 2PC processing routine for ROLLBACK PREPARED case.
 *
 * Load the saved counts into our local pgstats state, but treat them
 * as aborted.
 */
void
pgstat_twophase_postabort(TransactionId xid, uint16 info,
						  void *recdata, uint32 len)
{
	TwoPhasePgStatRecord *rec = (TwoPhasePgStatRecord *) recdata;
	PgStat_TableStatus *pgstat_info;

	/* Find or create a tabstat entry for the rel */
	pgstat_info = get_tabstat_entry(rec->t_id, rec->t_shared);

	/* inserted tuples are dead, deleted tuples are no-ops */
	pgstat_info->t_counts.t_new_dead_tuples += rec->tuples_inserted;
}


/* ----------
 * pgstat_fetch_stat_dbentry() -
 *
 *	Support function for the SQL-callable pgstat* functions. Returns
 *	the collected statistics for one database or NULL. NULL doesn't mean
 *	that the database doesn't exist, it is just not yet known by the
 *	collector, so the caller is better off to report ZERO instead.
 * ----------
 */
PgStat_StatDBEntry *
pgstat_fetch_stat_dbentry(Oid dbid)
{
	/*
	 * If not done for this transaction, read the statistics collector stats
	 * file into some hash tables.
	 */
	backend_read_statsfile();

	/*
	 * Lookup the requested database; return NULL if not found
	 */
	return (PgStat_StatDBEntry *) hash_search(pgStatDBHash,
											  (void *) &dbid,
											  HASH_FIND, NULL);
}


/* ----------
 * pgstat_fetch_stat_tabentry() -
 *
 *	Support function for the SQL-callable pgstat* functions. Returns
 *	the collected statistics for one table or NULL. NULL doesn't mean
 *	that the table doesn't exist, it is just not yet known by the
 *	collector, so the caller is better off to report ZERO instead.
 * ----------
 */
PgStat_StatTabEntry *
pgstat_fetch_stat_tabentry(Oid relid)
{
	Oid			dbid;
	PgStat_StatDBEntry *dbentry;
	PgStat_StatTabEntry *tabentry;

	/*
	 * If not done for this transaction, read the statistics collector stats
	 * file into some hash tables.
	 */
	backend_read_statsfile();

	/*
	 * Lookup our database, then look in its table hash table.
	 */
	dbid = MyDatabaseId;
	dbentry = (PgStat_StatDBEntry *) hash_search(pgStatDBHash,
												 (void *) &dbid,
												 HASH_FIND, NULL);
	if (dbentry != NULL && dbentry->tables != NULL)
	{
		tabentry = (PgStat_StatTabEntry *) hash_search(dbentry->tables,
													   (void *) &relid,
													   HASH_FIND, NULL);
		if (tabentry)
			return tabentry;
	}

	/*
	 * If we didn't find it, maybe it's a shared table.
	 */
	dbid = InvalidOid;
	dbentry = (PgStat_StatDBEntry *) hash_search(pgStatDBHash,
												 (void *) &dbid,
												 HASH_FIND, NULL);
	if (dbentry != NULL && dbentry->tables != NULL)
	{
		tabentry = (PgStat_StatTabEntry *) hash_search(dbentry->tables,
													   (void *) &relid,
													   HASH_FIND, NULL);
		if (tabentry)
			return tabentry;
	}

	return NULL;
}


/* ----------
 * pgstat_fetch_stat_funcentry() -
 *
 *	Support function for the SQL-callable pgstat* functions. Returns
 *	the collected statistics for one function or NULL.
 * ----------
 */
PgStat_StatFuncEntry *
pgstat_fetch_stat_funcentry(Oid func_id)
{
	PgStat_StatDBEntry *dbentry;
	PgStat_StatFuncEntry *funcentry = NULL;

	/* load the stats file if needed */
	backend_read_statsfile();

	/* Lookup our database, then find the requested function.  */
	dbentry = pgstat_fetch_stat_dbentry(MyDatabaseId);
	if (dbentry != NULL && dbentry->functions != NULL)
	{
		funcentry = (PgStat_StatFuncEntry *) hash_search(dbentry->functions,
														 (void *) &func_id,
														 HASH_FIND, NULL);
	}

	return funcentry;
}


/* ----------
 * pgstat_fetch_stat_beentry() -
 *
 *	Support function for the SQL-callable pgstat* functions. Returns
 *	our local copy of the current-activity entry for one backend.
 *
 *	NB: caller is responsible for a check if the user is permitted to see
 *	this info (especially the querystring).
 * ----------
 */
PgBackendStatus *
pgstat_fetch_stat_beentry(int beid)
{
	pgstat_read_current_status();

	if (beid < 1 || beid > localNumBackends)
		return NULL;

	return &localBackendStatusTable[beid - 1];
}

/* ----------
 * pgstat_fetch_stat_numbackends() -
 *
 *	Support function for the SQL-callable pgstat* functions. Returns
 *	the maximum current backend id.
 * ----------
 */
int
pgstat_fetch_stat_numbackends(void)
{
	pgstat_read_current_status();

	return localNumBackends;
}

/*
 * ---------
 * pgstat_fetch_global() -
 *
 *	Support function for the SQL-callable pgstat* functions. Returns
 *	a pointer to the global statistics struct.
 * ---------
 */
PgStat_GlobalStats *
pgstat_fetch_global(void)
{
	backend_read_statsfile();

	return &globalStats;
}


/* ------------------------------------------------------------
 * Functions for management of the shared-memory PgBackendStatus array
 * ------------------------------------------------------------
 */

static PgBackendStatus *BackendStatusArray = NULL;
static PgBackendStatus *MyBEEntry = NULL;
static char *BackendAppnameBuffer = NULL;
static char *BackendActivityBuffer = NULL;


/*
 * Report shared-memory space needed by CreateSharedBackendStatus.
 */
Size
BackendStatusShmemSize(void)
{
	Size		size;

	size = mul_size(sizeof(PgBackendStatus), MaxBackends);
	size = add_size(size,
					mul_size(NAMEDATALEN, MaxBackends));
	size = add_size(size,
					mul_size(pgstat_track_activity_query_size, MaxBackends));
	return size;
}

/*
 * Initialize the shared status array and activity/appname string buffers
 * during postmaster startup.
 */
void
CreateSharedBackendStatus(void)
{
	Size		size;
	bool		found;
	int			i;
	char	   *buffer;

	/* Create or attach to the shared array */
	size = mul_size(sizeof(PgBackendStatus), MaxBackends);
	BackendStatusArray = (PgBackendStatus *)
		ShmemInitStruct("Backend Status Array", size, &found);

	if (!found)
	{
		/*
		 * We're the first - initialize.
		 */
		MemSet(BackendStatusArray, 0, size);
	}

	/* Create or attach to the shared appname buffer */
	size = mul_size(NAMEDATALEN, MaxBackends);
	BackendAppnameBuffer = (char *)
		ShmemInitStruct("Backend Application Name Buffer", size, &found);

	if (!found)
	{
		MemSet(BackendAppnameBuffer, 0, size);

		/* Initialize st_appname pointers. */
		buffer = BackendAppnameBuffer;
		for (i = 0; i < MaxBackends; i++)
		{
			BackendStatusArray[i].st_appname = buffer;
			buffer += NAMEDATALEN;
		}
	}

	/* Create or attach to the shared activity buffer */
	size = mul_size(pgstat_track_activity_query_size, MaxBackends);
	BackendActivityBuffer = (char *)
		ShmemInitStruct("Backend Activity Buffer", size, &found);

	if (!found)
	{
		MemSet(BackendActivityBuffer, 0, size);

		/* Initialize st_activity pointers. */
		buffer = BackendActivityBuffer;
		for (i = 0; i < MaxBackends; i++)
		{
			BackendStatusArray[i].st_activity = buffer;
			buffer += pgstat_track_activity_query_size;
		}
	}
}


/* ----------
 * pgstat_initialize() -
 *
 *	Initialize pgstats state, and set up our on-proc-exit hook.
 *	Called from InitPostgres.  MyBackendId must be set,
 *	but we must not have started any transaction yet (since the
 *	exit hook must run after the last transaction exit).
 *	NOTE: MyDatabaseId isn't set yet; so the shutdown hook has to be careful.
 * ----------
 */
void
pgstat_initialize(void)
{
	/* Initialize MyBEEntry */
	Assert(MyBackendId >= 1 && MyBackendId <= MaxBackends);
	MyBEEntry = &BackendStatusArray[MyBackendId - 1];

	/* Set up a process-exit hook to clean up */
	on_shmem_exit(pgstat_beshutdown_hook, 0);
}

/* ----------
 * pgstat_bestart() -
 *
 *	Initialize this backend's entry in the PgBackendStatus array.
 *	Called from InitPostgres.  MyDatabaseId and session userid must be set
 *	(hence, this cannot be combined with pgstat_initialize).
 * ----------
 */
void
pgstat_bestart(void)
{
	TimestampTz proc_start_timestamp;
	Oid			userid;
	SockAddr	clientaddr;
	volatile PgBackendStatus *beentry;

	/*
	 * To minimize the time spent modifying the PgBackendStatus entry, fetch
	 * all the needed data first.
	 *
	 * If we have a MyProcPort, use its session start time (for consistency,
	 * and to save a kernel call).
	 */
	if (MyProcPort)
		proc_start_timestamp = MyProcPort->SessionStartTime;
	else
		proc_start_timestamp = GetCurrentTimestamp();
	userid = GetSessionUserId();

	/*
	 * We may not have a MyProcPort (eg, if this is the autovacuum process).
	 * If so, use all-zeroes client address, which is dealt with specially in
	 * pg_stat_get_backend_client_addr and pg_stat_get_backend_client_port.
	 */
	if (MyProcPort)
		memcpy(&clientaddr, &MyProcPort->raddr, sizeof(clientaddr));
	else
		MemSet(&clientaddr, 0, sizeof(clientaddr));

	/*
	 * Initialize my status entry, following the protocol of bumping
	 * st_changecount before and after; and make sure it's even afterwards. We
	 * use a volatile pointer here to ensure the compiler doesn't try to get
	 * cute.
	 */
	beentry = MyBEEntry;
	do
	{
		beentry->st_changecount++;
	} while ((beentry->st_changecount & 1) == 0);

	beentry->st_procpid = MyProcPid;
	beentry->st_proc_start_timestamp = proc_start_timestamp;
	beentry->st_activity_start_timestamp = 0;
	beentry->st_xact_start_timestamp = 0;
	beentry->st_resgroup_queue_start_timestamp = 0;
	beentry->st_databaseid = MyDatabaseId;
	beentry->st_userid = userid;
	beentry->st_session_id = gp_session_id;  /* GPDB only */
	beentry->st_clientaddr = clientaddr;
	beentry->st_waiting = PGBE_WAITING_NONE;
	beentry->st_appname[0] = '\0';
	beentry->st_activity[0] = '\0';
	/* Also make sure the last byte in each string area is always 0 */
	beentry->st_appname[NAMEDATALEN - 1] = '\0';
	beentry->st_activity[pgstat_track_activity_query_size - 1] = '\0';
	beentry->st_rsgid = InvalidOid;

	beentry->st_changecount++;
	Assert((beentry->st_changecount & 1) == 0);

	/*
	 * GPDB: Initialize per-portal statistics hash for resource queues.
	 */
	pgstat_init_localportalhash();
	
	/* Update app name to current GUC setting */
	if (application_name)
		pgstat_report_appname(application_name);
}

/*
 * Shut down a single backend's statistics reporting at process exit.
 *
 * Flush any remaining statistics counts out to the collector.
 * Without this, operations triggered during backend exit (such as
 * temp table deletions) won't be counted.
 *
 * Lastly, clear out our entry in the PgBackendStatus array.
 */
static void
pgstat_beshutdown_hook(int code, Datum arg)
{
	volatile PgBackendStatus *beentry = MyBEEntry;

	/*
	 * If we got as far as discovering our own database ID, we can report what
	 * we did to the collector.  Otherwise, we'd be sending an invalid
	 * database ID, so forget it.  (This means that accesses to pg_database
	 * during failed backend starts might never get counted.)
	 */
	if (OidIsValid(MyDatabaseId))
		pgstat_report_stat(true);

	/*
	 * Clear my status entry, following the protocol of bumping st_changecount
	 * before and after.  We use a volatile pointer here to ensure the
	 * compiler doesn't try to get cute.
	 */
	beentry->st_changecount++;

	beentry->st_procpid = 0;	/* mark invalid */
	beentry->st_session_id = 0;

	beentry->st_changecount++;
	Assert((beentry->st_changecount & 1) == 0);
}


/* ----------
 * pgstat_report_activity() -
 *
 *	Called from tcop/postgres.c to report what the backend is actually doing
 *	(usually "<IDLE>" or the start of the query to be executed).
 * ----------
 */
void
pgstat_report_activity(const char *cmd_str)
{
	volatile PgBackendStatus *beentry = MyBEEntry;
	TimestampTz start_timestamp;
	int			len;

	if (!pgstat_track_activities || !beentry)
		return;

	/*
	 * To minimize the time spent modifying the entry, fetch all the needed
	 * data first.
	 */
	start_timestamp = GetCurrentStatementStartTimestamp();

	len = strlen(cmd_str);
	len = pg_mbcliplen(cmd_str, len, pgstat_track_activity_query_size - 1);

	/*
	 * Update my status entry, following the protocol of bumping
	 * st_changecount before and after.  We use a volatile pointer here to
	 * ensure the compiler doesn't try to get cute.
	 */
	beentry->st_changecount++;

	beentry->st_activity_start_timestamp = start_timestamp;
	memcpy((char *) beentry->st_activity, cmd_str, len);
	beentry->st_activity[len] = '\0';

	beentry->st_changecount++;
	Assert((beentry->st_changecount & 1) == 0);
}

/* ----------
 * pgstat_report_appname() -
 *
 *	Called to update our application name.
 * ----------
 */
void
pgstat_report_appname(const char *appname)
{
	volatile PgBackendStatus *beentry = MyBEEntry;
	int			len;

	if (!beentry)
		return;

	/* This should be unnecessary if GUC did its job, but be safe */
	len = pg_mbcliplen(appname, strlen(appname), NAMEDATALEN - 1);

	/*
	 * Update my status entry, following the protocol of bumping
	 * st_changecount before and after.  We use a volatile pointer here to
	 * ensure the compiler doesn't try to get cute.
	 */
	beentry->st_changecount++;

	memcpy((char *) beentry->st_appname, appname, len);
	beentry->st_appname[len] = '\0';

	beentry->st_changecount++;
	Assert((beentry->st_changecount & 1) == 0);
}

/*
 * Report current transaction start timestamp as the specified value.
 * Zero means there is no active transaction.
 */
void
pgstat_report_xact_timestamp(TimestampTz tstamp)
{
	volatile PgBackendStatus *beentry = MyBEEntry;

	if (!pgstat_track_activities || !beentry)
		return;

	/*
	 * Update my status entry, following the protocol of bumping
	 * st_changecount before and after.  We use a volatile pointer here to
	 * ensure the compiler doesn't try to get cute.
	 */
	beentry->st_changecount++;
	beentry->st_xact_start_timestamp = tstamp;
	beentry->st_changecount++;
	Assert((beentry->st_changecount & 1) == 0);
}

/*
 * Report the timestamp of transaction start queueing on the resource group.
 */
void
pgstat_report_resgroup(TimestampTz queueStart, Oid groupid)
{
	volatile PgBackendStatus *beentry = MyBEEntry;

	if (!beentry)
		return;

	/*
	 * Update my status entry, following the protocol of bumping
	 * st_changecount before and after.  We use a volatile pointer here to
	 * ensure the compiler doesn't try to get cute.
	 */
	beentry->st_changecount++;
	if (queueStart != 0)
	{
		beentry->st_resgroup_queue_start_timestamp = queueStart;
		beentry->st_waiting = PGBE_WAITING_RESGROUP;
	}

	beentry->st_rsgid = groupid;
	beentry->st_changecount++;
	Assert((beentry->st_changecount & 1) == 0);
}

/*
 * Fetch the timestamp of transaction start queueing on the resource group.
 */
TimestampTz
pgstat_fetch_resgroup_queue_timestamp(void)
{
	volatile PgBackendStatus *beentry = MyBEEntry;

	if (!beentry)
		return 0;

	return beentry->st_resgroup_queue_start_timestamp;
}

/* ----------
 * pgstat_report_waiting() -
 *
 *	Called from lock manager to report beginning or end of a lock wait.
 *
 * NB: this *must* be able to survive being called before MyBEEntry has been
 * initialized.
 * ----------
 */
void
pgstat_report_waiting(char waiting)
{
	volatile PgBackendStatus *beentry = MyBEEntry;

	if (!pgstat_track_activities || !beentry)
		return;

	/*
	 * Since this is a single-byte field in a struct that only this process
	 * may modify, there seems no need to bother with the st_changecount
	 * protocol.  The update must appear atomic in any case.
	 */
	beentry->st_waiting = waiting;
}

/* ----------
 * pgstat_read_current_status() -
 *
 *	Copy the current contents of the PgBackendStatus array to local memory,
 *	if not already done in this transaction.
 * ----------
 */
static void
pgstat_read_current_status(void)
{
	volatile PgBackendStatus *beentry;
	PgBackendStatus *localtable;
	PgBackendStatus *localentry;
	char	   *localappname;
	char	   *localactivity;
	int			i;

	Assert(!pgStatRunningInCollector);
	if (localBackendStatusTable)
		return;					/* already done */

	pgstat_setup_memcxt();

	localtable = (PgBackendStatus *)
		MemoryContextAlloc(pgStatLocalContext,
						   sizeof(PgBackendStatus) * MaxBackends);
	localappname = (char *)
		MemoryContextAlloc(pgStatLocalContext,
						   NAMEDATALEN * MaxBackends);
	localactivity = (char *)
		MemoryContextAlloc(pgStatLocalContext,
						   pgstat_track_activity_query_size * MaxBackends);
	localNumBackends = 0;

	beentry = BackendStatusArray;
	localentry = localtable;
	for (i = 1; i <= MaxBackends; i++)
	{
		/*
		 * Follow the protocol of retrying if st_changecount changes while we
		 * copy the entry, or if it's odd.  (The check for odd is needed to
		 * cover the case where we are able to completely copy the entry while
		 * the source backend is between increment steps.)	We use a volatile
		 * pointer here to ensure the compiler doesn't try to get cute.
		 */
		for (;;)
		{
			int			save_changecount = beentry->st_changecount;

			localentry->st_procpid = beentry->st_procpid;
			if (localentry->st_procpid > 0)
			{
				memcpy(localentry, (char *) beentry, sizeof(PgBackendStatus));

				/*
				 * strcpy is safe even if the string is modified concurrently,
				 * because there's always a \0 at the end of the buffer.
				 */
				strcpy(localappname, (char *) beentry->st_appname);
				localentry->st_appname = localappname;
				strcpy(localactivity, (char *) beentry->st_activity);
				localentry->st_activity = localactivity;
			}

			if (save_changecount == beentry->st_changecount &&
				(save_changecount & 1) == 0)
				break;

			/* Make sure we can break out of loop if stuck... */
			CHECK_FOR_INTERRUPTS();
		}

		beentry++;
		/* Only valid entries get included into the local array */
		if (localentry->st_procpid > 0)
		{
			localentry++;
			localappname += NAMEDATALEN;
			localactivity += pgstat_track_activity_query_size;
			localNumBackends++;
		}
	}

	/* Set the pointer only after completion of a valid table */
	localBackendStatusTable = localtable;
}


/* ----------
 * pgstat_get_backend_current_activity() -
 *
 *	Return a string representing the current activity of the backend with
<<<<<<< HEAD
 *	the specified PID.	This looks directly at the BackendStatusArray,
=======
 *	the specified PID.  This looks directly at the BackendStatusArray,
>>>>>>> f260edb1
 *	and so will provide current information regardless of the age of our
 *	transaction's snapshot of the status array.
 *
 *	It is the caller's responsibility to invoke this only for backends whose
<<<<<<< HEAD
 *	state is expected to remain stable while the result is in use.	The
=======
 *	state is expected to remain stable while the result is in use.  The
>>>>>>> f260edb1
 *	only current use is in deadlock reporting, where we can expect that
 *	the target backend is blocked on a lock.  (There are corner cases
 *	where the target's wait could get aborted while we are looking at it,
 *	but the very worst consequence is to return a pointer to a string
 *	that's been changed, so we won't worry too much.)
 *
 *	Note: return strings for special cases match pg_stat_get_backend_activity.
 * ----------
 */
const char *
pgstat_get_backend_current_activity(int pid, bool checkUser)
{
	PgBackendStatus *beentry;
	int			i;

	beentry = BackendStatusArray;
	for (i = 1; i <= MaxBackends; i++)
	{
		/*
		 * Although we expect the target backend's entry to be stable, that
		 * doesn't imply that anyone else's is.  To avoid identifying the
		 * wrong backend, while we check for a match to the desired PID we
		 * must follow the protocol of retrying if st_changecount changes
		 * while we examine the entry, or if it's odd.  (This might be
		 * unnecessary, since fetching or storing an int is almost certainly
<<<<<<< HEAD
		 * atomic, but let's play it safe.)  We use a volatile pointer here to
		 * ensure the compiler doesn't try to get cute.
		 */
		volatile PgBackendStatus *vbeentry = beentry;
		bool		found;
=======
		 * atomic, but let's play it safe.)  We use a volatile pointer here
		 * to ensure the compiler doesn't try to get cute.
		 */
		volatile PgBackendStatus *vbeentry = beentry;
		bool	found;
>>>>>>> f260edb1

		for (;;)
		{
			int			save_changecount = vbeentry->st_changecount;

			found = (vbeentry->st_procpid == pid);

			if (save_changecount == vbeentry->st_changecount &&
				(save_changecount & 1) == 0)
				break;

			/* Make sure we can break out of loop if stuck... */
			CHECK_FOR_INTERRUPTS();
		}

		if (found)
		{
			/* Now it is safe to use the non-volatile pointer */
			if (checkUser && !superuser() && beentry->st_userid != GetUserId())
				return "<insufficient privilege>";
			else if (*(beentry->st_activity) == '\0')
				return "<command string not enabled>";
			else
				return beentry->st_activity;
		}

		beentry++;
	}

	/* If we get here, caller is in error ... */
	return "<backend information not available>";
}


/* ------------------------------------------------------------
 * Local support functions follow
 * ------------------------------------------------------------
 */


/* ----------
 * pgstat_setheader() -
 *
 *		Set common header fields in a statistics message
 * ----------
 */
static void
pgstat_setheader(PgStat_MsgHdr *hdr, StatMsgType mtype)
{
	hdr->m_type = mtype;
}


/* ----------
 * pgstat_send() -
 *
 *		Send out one statistics message to the collector
 * ----------
 */
static void
pgstat_send(void *msg, int len)
{
	int			rc;

	if (pgStatSock == PGINVALID_SOCKET)
		return;

	((PgStat_MsgHdr *) msg)->m_size = len;

	/* We'll retry after EINTR, but ignore all other failures */
	do
	{
		rc = send(pgStatSock, msg, len, 0);
	} while (rc < 0 && errno == EINTR);

#ifdef USE_ASSERT_CHECKING
	/* In debug builds, log send failures ... */
	if (rc < 0)
		elog(LOG, "could not send to statistics collector: %m");
#endif
}

/* ----------
 * pgstat_send_bgwriter() -
 *
 *		Send bgwriter statistics to the collector
 * ----------
 */
void
pgstat_send_bgwriter(void)
{
	/* We assume this initializes to zeroes */
	static const PgStat_MsgBgWriter all_zeroes;

	/*
	 * This function can be called even if nothing at all has happened. In
	 * this case, avoid sending a completely empty message to the stats
	 * collector.
	 */
	if (memcmp(&BgWriterStats, &all_zeroes, sizeof(PgStat_MsgBgWriter)) == 0)
		return;

	/*
	 * Prepare and send the message
	 */
	pgstat_setheader(&BgWriterStats.m_hdr, PGSTAT_MTYPE_BGWRITER);
	pgstat_send(&BgWriterStats, sizeof(BgWriterStats));

	/*
	 * Clear out the statistics buffer, so it can be re-used.
	 */
	MemSet(&BgWriterStats, 0, sizeof(BgWriterStats));
}


/* ----------
 * PgstatCollectorMain() -
 *
 *	Start up the statistics collector process.	This is the body of the
 *	postmaster child process.
 *
 *	The argc/argv parameters are valid only in EXEC_BACKEND case.
 * ----------
 */
NON_EXEC_STATIC void
PgstatCollectorMain(int argc, char *argv[])
{
	int			len;
	PgStat_Msg	msg;

#ifndef WIN32
#ifdef HAVE_POLL
	struct pollfd input_fd;
#else
	struct timeval sel_timeout;
	fd_set		rfds;
#endif
#endif

	IsUnderPostmaster = true;	/* we are a postmaster subprocess now */

	MyProcPid = getpid();		/* reset MyProcPid */

	MyStartTime = time(NULL);	/* record Start Time for logging */

	/*
	 * If possible, make this process a group leader, so that the postmaster
	 * can signal any child processes too.	(pgstat probably never has any
	 * child processes, but for consistency we make all postmaster child
	 * processes do this.)
	 */
#ifdef HAVE_SETSID
	if (setsid() < 0)
		elog(FATAL, "setsid() failed: %m");
#endif

	/*
	 * Ignore all signals usually bound to some action in the postmaster,
	 * except SIGQUIT.
	 */
	pqsignal(SIGHUP, pgstat_sighup_handler);
	pqsignal(SIGINT, SIG_IGN);
	pqsignal(SIGTERM, SIG_IGN);
	pqsignal(SIGQUIT, pgstat_exit);
	pqsignal(SIGALRM, SIG_IGN);
	pqsignal(SIGPIPE, SIG_IGN);
	pqsignal(SIGUSR1, SIG_IGN);
	pqsignal(SIGUSR2, SIG_IGN);
	pqsignal(SIGCHLD, SIG_DFL);
	pqsignal(SIGTTIN, SIG_DFL);
	pqsignal(SIGTTOU, SIG_DFL);
	pqsignal(SIGCONT, SIG_DFL);
	pqsignal(SIGWINCH, SIG_DFL);
	PG_SETMASK(&UnBlockSig);

	/*
	 * Identify myself via ps
	 */
	init_ps_display("stats collector process", "", "", "");

	/*
	 * Arrange to write the initial status file right away
	 */
    last_statrequest = GetCurrentTimestamp();
	last_statwrite = last_statrequest - 1;

	/*
	 * Read in an existing statistics stats file or initialize the stats to
	 * zero.
	 */
	pgStatRunningInCollector = true;
	pgStatDBHash = pgstat_read_statsfile(InvalidOid, true);

	/*
	 * Setup the descriptor set for select(2).	Since only one bit in the set
	 * ever changes, we need not repeat FD_ZERO each time.
	 */
#if !defined(HAVE_POLL) && !defined(WIN32)
	FD_ZERO(&rfds);
#endif

	/*
	 * Loop to process messages until we get SIGQUIT or detect ungraceful
	 * death of our parent postmaster.
	 *
	 * For performance reasons, we don't want to do a PostmasterIsAlive() test
	 * after every message; instead, do it only when select()/poll() is
	 * interrupted by timeout.	In essence, we'll stay alive as long as
	 * backends keep sending us stuff often, even if the postmaster is gone.
	 */
	for (;;)
	{
		int			got_data;

		/*
		 * Quit if we get SIGQUIT from the postmaster.
		 */
		if (need_exit)
			break;

		/*
		 * Reload configuration if we got SIGHUP from the postmaster.
		 */
		if (got_SIGHUP)
		{
			ProcessConfigFile(PGC_SIGHUP);
			got_SIGHUP = false;
		}

		/*
		 * Write the stats file if a new request has arrived that is not
		 * satisfied by existing file.
		 */
		if (last_statwrite < last_statrequest)
			pgstat_write_statsfile(false);

		/*
		 * Wait for a message to arrive; but not for more than
		 * PGSTAT_SELECT_TIMEOUT seconds. (This determines how quickly we will
		 * shut down after an ungraceful postmaster termination; so it needn't
		 * be very fast.  However, on some systems SIGQUIT won't interrupt the
		 * poll/select call, so this also limits speed of response to SIGQUIT,
		 * which is more important.)
		 *
		 * We use poll(2) if available, otherwise select(2). Win32 has its own
		 * implementation.
		 */
#ifndef WIN32
#ifdef HAVE_POLL
		input_fd.fd = pgStatSock;
		input_fd.events = POLLIN | POLLERR;
		input_fd.revents = 0;

		if (poll(&input_fd, 1, PGSTAT_SELECT_TIMEOUT * 1000) < 0)
		{
			if (errno == EINTR)
				continue;
			ereport(ERROR,
					(errcode_for_socket_access(),
					 errmsg("poll() failed in statistics collector: %m")));
		}

		got_data = (input_fd.revents != 0);
#else							/* !HAVE_POLL */

		FD_SET(pgStatSock, &rfds);

		/*
		 * timeout struct is modified by select() on some operating systems,
		 * so re-fill it each time.
		 */
		sel_timeout.tv_sec = PGSTAT_SELECT_TIMEOUT;
		sel_timeout.tv_usec = 0;

		if (select(pgStatSock + 1, &rfds, NULL, NULL, &sel_timeout) < 0)
		{
			if (errno == EINTR)
				continue;
			ereport(ERROR,
					(errcode_for_socket_access(),
					 errmsg("select() failed in statistics collector: %m")));
		}

		got_data = FD_ISSET(pgStatSock, &rfds);
#endif   /* HAVE_POLL */
#else							/* WIN32 */
		got_data = pgwin32_waitforsinglesocket(pgStatSock, FD_READ,
											   PGSTAT_SELECT_TIMEOUT * 1000);
#endif

		/*
		 * If there is a message on the socket, read it and check for
		 * validity.
		 */
		if (got_data)
		{
			len = recv(pgStatSock, (char *) &msg,
					   sizeof(PgStat_Msg), 0);
			if (len < 0)
			{
				if (errno == EINTR)
					continue;
				ereport(ERROR,
						(errcode_for_socket_access(),
						 errmsg("could not read statistics message: %m")));
			}

			/*
			 * We ignore messages that are smaller than our common header
			 */
			if (len < sizeof(PgStat_MsgHdr))
				continue;

			/*
			 * The received length must match the length in the header
			 */
			if (msg.msg_hdr.m_size != len)
				continue;

			/*
			 * O.K. - we accept this message.  Process it.
			 */
			switch (msg.msg_hdr.m_type)
			{
				case PGSTAT_MTYPE_DUMMY:
					break;

				case PGSTAT_MTYPE_INQUIRY:
					pgstat_recv_inquiry((PgStat_MsgInquiry *) &msg, len);
					break;

				case PGSTAT_MTYPE_TABSTAT:
					pgstat_recv_tabstat((PgStat_MsgTabstat *) &msg, len);
					break;

				case PGSTAT_MTYPE_TABPURGE:
					pgstat_recv_tabpurge((PgStat_MsgTabpurge *) &msg, len);
					break;

				case PGSTAT_MTYPE_DROPDB:
					pgstat_recv_dropdb((PgStat_MsgDropdb *) &msg, len);
					break;

				case PGSTAT_MTYPE_RESETCOUNTER:
					pgstat_recv_resetcounter((PgStat_MsgResetcounter *) &msg,
											 len);
					break;

				case PGSTAT_MTYPE_AUTOVAC_START:
					pgstat_recv_autovac((PgStat_MsgAutovacStart *) &msg, len);
					break;

				case PGSTAT_MTYPE_VACUUM:
					pgstat_recv_vacuum((PgStat_MsgVacuum *) &msg, len);
					break;

				case PGSTAT_MTYPE_ANALYZE:
					pgstat_recv_analyze((PgStat_MsgAnalyze *) &msg, len);
					break;

				case PGSTAT_MTYPE_BGWRITER:
					pgstat_recv_bgwriter((PgStat_MsgBgWriter *) &msg, len);
                    break;

				case PGSTAT_MTYPE_QUEUESTAT:  /* GPDB */
					pgstat_recv_queuestat((PgStat_MsgQueuestat *) &msg, len);
                    break;

				case PGSTAT_MTYPE_FUNCSTAT:
					pgstat_recv_funcstat((PgStat_MsgFuncstat *) &msg, len);
					break;

				case PGSTAT_MTYPE_FUNCPURGE:
					pgstat_recv_funcpurge((PgStat_MsgFuncpurge *) &msg, len);
					break;

				default:
					break;
			}
		}
		else
		{
			/*
			 * We can only get here if the select/poll timeout elapsed. Check
			 * for postmaster death.
			 */
			if (!PostmasterIsAlive(true))
				break;
		}
	}							/* end of message-processing loop */

	/*
	 * Save the final stats to reuse at next startup.
	 */
	pgstat_write_statsfile(true);

	exit(0);
}


/* SIGQUIT signal handler for collector process */
static void
pgstat_exit(SIGNAL_ARGS)
{
	need_exit = true;
}

/* SIGHUP handler for collector process */
static void
pgstat_sighup_handler(SIGNAL_ARGS)
{
	got_SIGHUP = true;
}


/*
 * Lookup the hash table entry for the specified database. If no hash
 * table entry exists, initialize it, if the create parameter is true.
 * Else, return NULL.
 */
static PgStat_StatDBEntry *
pgstat_get_db_entry(Oid databaseid, bool create)
{
	PgStat_StatDBEntry *result;
	bool		found;
	HASHACTION	action = (create ? HASH_ENTER : HASH_FIND);

	/* Lookup or create the hash table entry for this database */
	result = (PgStat_StatDBEntry *) hash_search(pgStatDBHash,
												&databaseid,
												action, &found);

	if (!create && !found)
		return NULL;

	/* If not found, initialize the new one. */
	if (!found)
	{
		HASHCTL		hash_ctl;

		result->tables = NULL;
		result->functions = NULL;
		result->n_xact_commit = 0;
		result->n_xact_rollback = 0;
		result->n_blocks_fetched = 0;
		result->n_blocks_hit = 0;
		result->n_tuples_returned = 0;
		result->n_tuples_fetched = 0;
		result->n_tuples_inserted = 0;
		result->n_tuples_updated = 0;
		result->n_tuples_deleted = 0;
		result->last_autovac_time = 0;

		memset(&hash_ctl, 0, sizeof(hash_ctl));
		hash_ctl.keysize = sizeof(Oid);
		hash_ctl.entrysize = sizeof(PgStat_StatTabEntry);
		hash_ctl.hash = oid_hash;
		result->tables = hash_create("Per-database table",
									 PGSTAT_TAB_HASH_SIZE,
									 &hash_ctl,
									 HASH_ELEM | HASH_FUNCTION);

		hash_ctl.keysize = sizeof(Oid);
		hash_ctl.entrysize = sizeof(PgStat_StatFuncEntry);
		hash_ctl.hash = oid_hash;
		result->functions = hash_create("Per-database function",
										PGSTAT_FUNCTION_HASH_SIZE,
										&hash_ctl,
										HASH_ELEM | HASH_FUNCTION);
	}

	return result;
}


/* ----------
 * pgstat_write_statsfile() -
 *
 *	Tell the news.
 *	If writing to the permanent file (happens when the collector is
 *	shutting down only), remove the temporary file so that backends
 *	starting up under a new postmaster can't read the old data before
 *	the new collector is ready.
 * ----------
 */
static void
pgstat_write_statsfile(bool permanent)
{
	HASH_SEQ_STATUS hstat;
	HASH_SEQ_STATUS tstat;
	HASH_SEQ_STATUS fstat;
	PgStat_StatDBEntry *dbentry;
	PgStat_StatTabEntry *tabentry;
	PgStat_StatFuncEntry *funcentry;
	PgStat_StatQueueEntry *queueentry;
	FILE	   *fpout;
	int32		format_id;
	const char *tmpfile = permanent ? PGSTAT_STAT_PERMANENT_TMPFILE : pgstat_stat_tmpname;
	const char *statfile = permanent ? PGSTAT_STAT_PERMANENT_FILENAME : pgstat_stat_filename;

	/*
	 * Open the statistics temp file to write out the current values.
	 */
	fpout = AllocateFile(tmpfile, PG_BINARY_W);
	if (fpout == NULL)
	{
		ereport(LOG,
				(errcode_for_file_access(),
				 errmsg("could not open temporary statistics file \"%s\": %m",
						tmpfile)));
		return;
	}

	/*
	 * Set the timestamp of the stats file.
	 */
	globalStats.stats_timestamp = GetCurrentTimestamp();

	/*
	 * Write the file header --- currently just a format ID.
	 */
	format_id = PGSTAT_FILE_FORMAT_ID;
	fwrite(&format_id, sizeof(format_id), 1, fpout);

	/*
	 * Write global stats struct
	 */
	fwrite(&globalStats, sizeof(globalStats), 1, fpout);

	/*
	 * Walk through the database table.
	 */
	hash_seq_init(&hstat, pgStatDBHash);
	while ((dbentry = (PgStat_StatDBEntry *) hash_seq_search(&hstat)) != NULL)
	{
		/*
		 * Write out the DB entry including the number of live backends. We
		 * don't write the tables or functions pointers, since they're of no
		 * use to any other process.
		 */
		fputc('D', fpout);
		fwrite(dbentry, offsetof(PgStat_StatDBEntry, tables), 1, fpout);

		/*
		 * Walk through the database's access stats per table.
		 */
		hash_seq_init(&tstat, dbentry->tables);
		while ((tabentry = (PgStat_StatTabEntry *) hash_seq_search(&tstat)) != NULL)
		{
			fputc('T', fpout);
			fwrite(tabentry, sizeof(PgStat_StatTabEntry), 1, fpout);
		}

		/*
		 * Walk through the database's function stats table.
		 */
		hash_seq_init(&fstat, dbentry->functions);
		while ((funcentry = (PgStat_StatFuncEntry *) hash_seq_search(&fstat)) != NULL)
		{
			fputc('F', fpout);
			fwrite(funcentry, sizeof(PgStat_StatFuncEntry), 1, fpout);
		}

		/*
		 * Mark the end of this DB
		 */
		fputc('d', fpout);
	}

	/*
	 * Walk through resource queue stats.
	 */
	hash_seq_init(&fstat, pgStatQueueHash);
	while ((queueentry = (PgStat_StatQueueEntry *) hash_seq_search(&fstat)) != NULL)
	{
		fputc('Q', fpout);
		fwrite(queueentry, sizeof(PgStat_StatQueueEntry), 1, fpout);
	}

	/*
	 * No more output to be done. Close the temp file and replace the old
	 * pgstat.stat with it.  The ferror() check replaces testing for error
	 * after each individual fputc or fwrite above.
	 */
	fputc('E', fpout);

	if (ferror(fpout))
	{
		ereport(LOG,
				(errcode_for_file_access(),
			   errmsg("could not write temporary statistics file \"%s\": %m",
					  tmpfile)));
		FreeFile(fpout);
		unlink(tmpfile);
	}
	else if (FreeFile(fpout) < 0)
	{
		ereport(LOG,
				(errcode_for_file_access(),
			   errmsg("could not close temporary statistics file \"%s\": %m",
					  tmpfile)));
		unlink(tmpfile);
	}
	else if (rename(tmpfile, statfile) < 0)
	{
		ereport(LOG,
				(errcode_for_file_access(),
				 errmsg("could not rename temporary statistics file \"%s\" to \"%s\": %m",
						tmpfile, statfile)));
		unlink(tmpfile);
	}
	else
	{
		/*
		 * Successful write, so update last_statwrite.
		 */
		last_statwrite = globalStats.stats_timestamp;

		/*
		 * It's not entirely clear whether there could be clock skew between
		 * backends and the collector; but just in case someone manages to
		 * send us a stats request time that's far in the future, reset it.
		 * This ensures that no inquiry message can cause more than one stats
		 * file write to occur.
		 */
		last_statrequest = last_statwrite;
	}

	if (permanent)
		unlink(pgstat_stat_filename);
}


/* ----------
 * pgstat_read_statsfile() -
 *
 *	Reads in an existing statistics collector file and initializes the
 *	databases' hash table (whose entries point to the tables' hash tables).
 * ----------
 */
static HTAB *
pgstat_read_statsfile(Oid onlydb, bool permanent)
{
	PgStat_StatDBEntry *dbentry;
	PgStat_StatDBEntry dbbuf;
	PgStat_StatTabEntry *tabentry;
	PgStat_StatTabEntry tabbuf;
	PgStat_StatFuncEntry funcbuf;
	PgStat_StatFuncEntry *funcentry;
	PgStat_StatQueueEntry queuebuf;	/* GPDB */
	PgStat_StatQueueEntry *queueentry; /* GPDB */
	HASHCTL		hash_ctl;
	HTAB	   *dbhash;
	HTAB	   *tabhash = NULL;
	HTAB	   *funchash = NULL;
	HTAB      *queuehash = NULL;  /* GPDB */	
	FILE	   *fpin;
	int32		format_id;
	bool		found;
	const char *statfile = permanent ? PGSTAT_STAT_PERMANENT_FILENAME : pgstat_stat_filename;

	/*
	 * The tables will live in pgStatLocalContext.
	 */
	pgstat_setup_memcxt();

	/*
	 * Create the DB hashtable
	 */
	memset(&hash_ctl, 0, sizeof(hash_ctl));
	hash_ctl.keysize = sizeof(Oid);
	hash_ctl.entrysize = sizeof(PgStat_StatDBEntry);
	hash_ctl.hash = oid_hash;
	hash_ctl.hcxt = pgStatLocalContext;
	dbhash = hash_create("Databases hash", PGSTAT_DB_HASH_SIZE, &hash_ctl,
						 HASH_ELEM | HASH_FUNCTION | HASH_CONTEXT);

	/*
	 * Clear out global statistics so they start from zero in case we can't
	 * load an existing statsfile.
	 */
	memset(&globalStats, 0, sizeof(globalStats));

	/**
	 ** Create the Queue hashtable
	 **/
	memset(&hash_ctl, 0, sizeof(hash_ctl));
	hash_ctl.keysize = sizeof(Oid);
	hash_ctl.entrysize = sizeof(PgStat_StatQueueEntry);
	hash_ctl.hash = oid_hash;
	hash_ctl.hcxt = pgStatLocalContext;
	queuehash = hash_create("Queues hash", PGSTAT_QUEUE_HASH_SIZE, &hash_ctl,
						  HASH_ELEM | HASH_FUNCTION | HASH_CONTEXT);
	pgStatQueueHash = queuehash;

	/*
	 * Clear out global statistics so they start from zero in case we can't
	 * load an existing statsfile.
	 */
	memset(&globalStats, 0, sizeof(globalStats));

	/*
	 * Try to open the status file. If it doesn't exist, the backends simply
	 * return zero for anything and the collector simply starts from scratch
	 * with empty counters.
	 */
	if ((fpin = AllocateFile(statfile, PG_BINARY_R)) == NULL)
		return dbhash;

		/*
	 * Try to open the status file. If it doesn't exist, the backends simply
	 * return zero for anything and the collector simply starts from scratch
	 * with empty counters.
	 */
	if ((fpin = AllocateFile(statfile, PG_BINARY_R)) == NULL)
		return dbhash;

	/*
	 * Verify it's of the expected format.
	 */
	if (fread(&format_id, 1, sizeof(format_id), fpin) != sizeof(format_id)
		|| format_id != PGSTAT_FILE_FORMAT_ID)
	{
		ereport(pgStatRunningInCollector ? LOG : WARNING,
				(errmsg("corrupted pgstat.stat file")));
		goto done;
	}

	/*
	 * Read global stats struct
	 */
	if (fread(&globalStats, 1, sizeof(globalStats), fpin) != sizeof(globalStats))
	{
		ereport(pgStatRunningInCollector ? LOG : WARNING,
				(errmsg("corrupted pgstat.stat file")));
		goto done;
	}

	/*
	 * We found an existing collector stats file. Read it and put all the
	 * hashtable entries into place.
	 */
	for (;;)
	{
		switch (fgetc(fpin))
		{
				/*
				 * 'D'	A PgStat_StatDBEntry struct describing a database
				 * follows. Subsequently, zero to many 'T' and 'F' entries
				 * will follow until a 'd' is encountered.
				 */
			case 'D':
				if (fread(&dbbuf, 1, offsetof(PgStat_StatDBEntry, tables),
						  fpin) != offsetof(PgStat_StatDBEntry, tables))
				{
					ereport(pgStatRunningInCollector ? LOG : WARNING,
							(errmsg("corrupted pgstat.stat file")));
					goto done;
				}

				/*
				 * Add to the DB hash
				 */
				dbentry = (PgStat_StatDBEntry *) hash_search(dbhash,
												  (void *) &dbbuf.databaseid,
															 HASH_ENTER,
															 &found);
				if (found)
				{
					ereport(pgStatRunningInCollector ? LOG : WARNING,
							(errmsg("corrupted pgstat.stat file")));
					goto done;
				}

				memcpy(dbentry, &dbbuf, sizeof(PgStat_StatDBEntry));
				dbentry->tables = NULL;
				dbentry->functions = NULL;

				/*
				 * Don't collect tables if not the requested DB (or the
				 * shared-table info)
				 */
				if (onlydb != InvalidOid)
				{
					if (dbbuf.databaseid != onlydb &&
						dbbuf.databaseid != InvalidOid)
						break;
				}

				memset(&hash_ctl, 0, sizeof(hash_ctl));
				hash_ctl.keysize = sizeof(Oid);
				hash_ctl.entrysize = sizeof(PgStat_StatTabEntry);
				hash_ctl.hash = oid_hash;
				hash_ctl.hcxt = pgStatLocalContext;
				dbentry->tables = hash_create("Per-database table",
											  PGSTAT_TAB_HASH_SIZE,
											  &hash_ctl,
								   HASH_ELEM | HASH_FUNCTION | HASH_CONTEXT);

				memset(&hash_ctl, 0, sizeof(hash_ctl));
				hash_ctl.keysize = sizeof(Oid);
				hash_ctl.entrysize = sizeof(PgStat_StatFuncEntry);
				hash_ctl.hash = oid_hash;
				hash_ctl.hcxt = pgStatLocalContext;
				dbentry->functions = hash_create("Per-database function",
												 PGSTAT_FUNCTION_HASH_SIZE,
												 &hash_ctl,
								   HASH_ELEM | HASH_FUNCTION | HASH_CONTEXT);

				/*
				 * Arrange that following records add entries to this
				 * database's hash tables.
				 */
				tabhash = dbentry->tables;
				funchash = dbentry->functions;
				break;

				/*
				 * 'd'	End of this database.
				 */
			case 'd':
				tabhash = NULL;
				funchash = NULL;
				break;

				/*
				 * 'T'	A PgStat_StatTabEntry follows.
				 */
			case 'T':
				if (fread(&tabbuf, 1, sizeof(PgStat_StatTabEntry),
						  fpin) != sizeof(PgStat_StatTabEntry))
				{
					ereport(pgStatRunningInCollector ? LOG : WARNING,
							(errmsg("corrupted pgstat.stat file")));
					goto done;
				}

				/*
				 * Skip if table belongs to a not requested database.
				 */
				if (tabhash == NULL)
					break;

				tabentry = (PgStat_StatTabEntry *) hash_search(tabhash,
													(void *) &tabbuf.tableid,
														 HASH_ENTER, &found);

				if (found)
				{
					ereport(pgStatRunningInCollector ? LOG : WARNING,
							(errmsg("corrupted pgstat.stat file")));
					goto done;
				}

				memcpy(tabentry, &tabbuf, sizeof(tabbuf));
				break;

				/*
				 * 'F'	A PgStat_StatFuncEntry follows.
				 */
            case 'F':
				if (fread(&funcbuf, 1, sizeof(PgStat_StatFuncEntry),
						  fpin) != sizeof(PgStat_StatFuncEntry))
				{
					ereport(pgStatRunningInCollector ? LOG : WARNING,
							(errmsg("corrupted pgstat.stat file")));
					goto done;
				}

				/*
				 * Skip if function belongs to a not requested database.
				 */
				if (funchash == NULL)
					break;

				funcentry = (PgStat_StatFuncEntry *) hash_search(funchash,
												(void *) &funcbuf.functionid,
														 HASH_ENTER, &found);

				if (found)
				{
					ereport(pgStatRunningInCollector ? LOG : WARNING,
							(errmsg("corrupted pgstat.stat file")));
					goto done;
				}

				memcpy(funcentry, &funcbuf, sizeof(funcbuf));
				break;
				/*
				 * 'Q'	A PgStat_StatQueueEntry follows.  (GPDB)
				 */
			case 'Q':
				if (fread(&queuebuf, 1, sizeof(PgStat_StatQueueEntry),
						  fpin) != sizeof(PgStat_StatQueueEntry))
				{
					ereport(pgStatRunningInCollector ? LOG : WARNING,
							(errmsg("corrupted pgstat.stat file")));
					goto done;
				}

				if (queuehash == NULL)
					break;

				/*
				 * Add it to the queue hash.
				 */
				queueentry = (PgStat_StatQueueEntry *) hash_search(queuehash,
													(void *) &queuebuf.queueid,
														 HASH_ENTER, &found);
				
				if (found)
				{
					ereport(pgStatRunningInCollector ? LOG : WARNING,
							(errmsg("corrupted pgstat.stat file")));
					goto done;
				}

				memcpy(queueentry, &queuebuf, sizeof(PgStat_StatQueueEntry));
				break;

				/*
				 * 'E'	The EOF marker of a complete stats file.
				 */
			case 'E':
				goto done;

			default:
				ereport(pgStatRunningInCollector ? LOG : WARNING,
						(errmsg("corrupted pgstat.stat file")));
				goto done;
		}
	}

done:
	FreeFile(fpin);

	if (permanent)
		unlink(PGSTAT_STAT_PERMANENT_FILENAME);

	return dbhash;
}

/* ----------
 * pgstat_read_statsfile_timestamp() -
 *
 *	Attempt to fetch the timestamp of an existing stats file.
 *	Returns TRUE if successful (timestamp is stored at *ts).
 * ----------
 */
static bool
pgstat_read_statsfile_timestamp(bool permanent, TimestampTz *ts)
{
	PgStat_GlobalStats myGlobalStats;
	FILE	   *fpin;
	int32		format_id;
	const char *statfile = permanent ? PGSTAT_STAT_PERMANENT_FILENAME : pgstat_stat_filename;

	/*
	 * Try to open the status file.
	 */
	if ((fpin = AllocateFile(statfile, PG_BINARY_R)) == NULL)
		return false;

	/*
	 * Verify it's of the expected format.
	 */
	if (fread(&format_id, 1, sizeof(format_id), fpin) != sizeof(format_id)
		|| format_id != PGSTAT_FILE_FORMAT_ID)
	{
		FreeFile(fpin);
		return false;
	}

	/*
	 * Read global stats struct
	 */
	if (fread(&myGlobalStats, 1, sizeof(myGlobalStats), fpin) != sizeof(myGlobalStats))
	{
		FreeFile(fpin);
		return false;
	}

	*ts = myGlobalStats.stats_timestamp;

	FreeFile(fpin);
	return true;
}

/*
 * If not already done, read the statistics collector stats file into
 * some hash tables.  The results will be kept until pgstat_clear_snapshot()
 * is called (typically, at end of transaction).
 */
static void
backend_read_statsfile(void)
{
	TimestampTz min_ts;
	int			count;

		/* already read it? */
		if (pgStatDBHash)
			return;
		Assert(!pgStatRunningInCollector);

	/*
	 * We set the minimum acceptable timestamp to PGSTAT_STAT_INTERVAL msec
	 * before now.	This indirectly ensures that the collector needn't write
	 * the file more often than PGSTAT_STAT_INTERVAL.  In an autovacuum
	 * worker, however, we want a lower delay to avoid using stale data, so we
	 * use PGSTAT_RETRY_DELAY (since the number of worker is low, this
	 * shouldn't be a problem).
	 *
	 * Note that we don't recompute min_ts after sleeping; so we might end up
	 * accepting a file a bit older than PGSTAT_STAT_INTERVAL.	In practice
	 * that shouldn't happen, though, as long as the sleep time is less than
	 * PGSTAT_STAT_INTERVAL; and we don't want to lie to the collector about
	 * what our cutoff time really is.
	 */
	if (IsAutoVacuumWorkerProcess())
		min_ts = TimestampTzPlusMilliseconds(GetCurrentTimestamp(),
											 -PGSTAT_RETRY_DELAY);
	else
	 	min_ts = TimestampTzPlusMilliseconds(GetCurrentTimestamp(),
	 										 -PGSTAT_STAT_INTERVAL);

	/*
	 * Loop until fresh enough stats file is available or we ran out of time.
	 * The stats inquiry message is sent repeatedly in case collector drops
	 * it.
	 */
	for (count = 0; count < PGSTAT_POLL_LOOP_COUNT; count++)
	{
		TimestampTz file_ts = 0;

		CHECK_FOR_INTERRUPTS();

		if (pgstat_read_statsfile_timestamp(false, &file_ts) &&
			file_ts >= min_ts)
			break;

		/* Not there or too old, so kick the collector and wait a bit */
		pgstat_send_inquiry(min_ts);
		pg_usleep(PGSTAT_RETRY_DELAY * 1000L);
	}

	if (count >= PGSTAT_POLL_LOOP_COUNT)
		ereport(LOG,
				(errmsg("using stale statistics instead of current ones "
						"because stats collector is not responding")));

	/* Autovacuum launcher wants stats about all databases */
	pgStatDBHash = pgstat_read_statsfile(InvalidOid, false);
}


/* ----------
 * pgstat_setup_memcxt() -
 *
 *	Create pgStatLocalContext, if not already done.
 * ----------
 */
static void
pgstat_setup_memcxt(void)
{
	if (!pgStatLocalContext)
		pgStatLocalContext = AllocSetContextCreate(TopMemoryContext,
												   "Statistics snapshot",
												   ALLOCSET_SMALL_MINSIZE,
												   ALLOCSET_SMALL_INITSIZE,
												   ALLOCSET_SMALL_MAXSIZE);
}


/* ----------
 * pgstat_clear_snapshot() -
 *
 *	Discard any data collected in the current transaction.	Any subsequent
 *	request will cause new snapshots to be read.
 *
 *	This is also invoked during transaction commit or abort to discard
 *	the no-longer-wanted snapshot.
 * ----------
 */
void
pgstat_clear_snapshot(void)
{
	/* Release memory, if any was allocated */
	if (pgStatLocalContext)
		MemoryContextDelete(pgStatLocalContext);

	/* Reset variables */
	pgStatLocalContext = NULL;
	pgStatDBHash = NULL;
	localBackendStatusTable = NULL;
	localNumBackends = 0;
}


/* ----------
 * pgstat_recv_inquiry() -
 *
 *	Process stat inquiry requests.
 * ----------
 */
static void
pgstat_recv_inquiry(PgStat_MsgInquiry *msg, int len)
{
	if (msg->inquiry_time > last_statrequest)
		last_statrequest = msg->inquiry_time;
}


/* ----------
 * pgstat_recv_tabstat() -
 *
 *	Count what the backend has done.
 * ----------
 */
static void
pgstat_recv_tabstat(PgStat_MsgTabstat *msg, int len)
{
	PgStat_TableEntry *tabmsg = &(msg->m_entry[0]);
	PgStat_StatDBEntry *dbentry;
	PgStat_StatTabEntry *tabentry;
	int			i;
	bool		found;

	dbentry = pgstat_get_db_entry(msg->m_databaseid, true);

	/*
	 * Update database-wide stats.
	 */
	dbentry->n_xact_commit += (PgStat_Counter) (msg->m_xact_commit);
	dbentry->n_xact_rollback += (PgStat_Counter) (msg->m_xact_rollback);

	/*
	 * Process all table entries in the message.
	 */
	for (i = 0; i < msg->m_nentries; i++)
	{
		tabentry = (PgStat_StatTabEntry *) hash_search(dbentry->tables,
												  (void *) &(tabmsg[i].t_id),
													   HASH_ENTER, &found);

		if (!found)
		{
			/*
			 * If it's a new table entry, initialize counters to the values we
			 * just got.
			 */
			tabentry->numscans = tabmsg[i].t_counts.t_numscans;
			tabentry->tuples_returned = tabmsg[i].t_counts.t_tuples_returned;
			tabentry->tuples_fetched = tabmsg[i].t_counts.t_tuples_fetched;
			tabentry->tuples_inserted = tabmsg[i].t_counts.t_tuples_inserted;
			tabentry->tuples_updated = tabmsg[i].t_counts.t_tuples_updated;
			tabentry->tuples_deleted = tabmsg[i].t_counts.t_tuples_deleted;
			tabentry->tuples_hot_updated = tabmsg[i].t_counts.t_tuples_hot_updated;
			tabentry->n_live_tuples = tabmsg[i].t_counts.t_new_live_tuples;
			tabentry->n_dead_tuples = tabmsg[i].t_counts.t_new_dead_tuples;
			tabentry->blocks_fetched = tabmsg[i].t_counts.t_blocks_fetched;
			tabentry->blocks_hit = tabmsg[i].t_counts.t_blocks_hit;

			tabentry->last_anl_tuples = 0;
			tabentry->vacuum_timestamp = 0;
			tabentry->autovac_vacuum_timestamp = 0;
			tabentry->analyze_timestamp = 0;
			tabentry->autovac_analyze_timestamp = 0;
		}
		else
		{
			/*
			 * Otherwise add the values to the existing entry.
			 */
			tabentry->numscans += tabmsg[i].t_counts.t_numscans;
			tabentry->tuples_returned += tabmsg[i].t_counts.t_tuples_returned;
			tabentry->tuples_fetched += tabmsg[i].t_counts.t_tuples_fetched;
			tabentry->tuples_inserted += tabmsg[i].t_counts.t_tuples_inserted;
			tabentry->tuples_updated += tabmsg[i].t_counts.t_tuples_updated;
			tabentry->tuples_deleted += tabmsg[i].t_counts.t_tuples_deleted;
			tabentry->tuples_hot_updated += tabmsg[i].t_counts.t_tuples_hot_updated;
			tabentry->n_live_tuples += tabmsg[i].t_counts.t_new_live_tuples;
			tabentry->n_dead_tuples += tabmsg[i].t_counts.t_new_dead_tuples;
			tabentry->blocks_fetched += tabmsg[i].t_counts.t_blocks_fetched;
			tabentry->blocks_hit += tabmsg[i].t_counts.t_blocks_hit;
		}

		/* Clamp n_live_tuples in case of negative new_live_tuples */
		tabentry->n_live_tuples = Max(tabentry->n_live_tuples, 0);
		/* Likewise for n_dead_tuples */
		tabentry->n_dead_tuples = Max(tabentry->n_dead_tuples, 0);

		/*
		 * Add per-table stats to the per-database entry, too.
		 */
		dbentry->n_tuples_returned += tabmsg[i].t_counts.t_tuples_returned;
		dbentry->n_tuples_fetched += tabmsg[i].t_counts.t_tuples_fetched;
		dbentry->n_tuples_inserted += tabmsg[i].t_counts.t_tuples_inserted;
		dbentry->n_tuples_updated += tabmsg[i].t_counts.t_tuples_updated;
		dbentry->n_tuples_deleted += tabmsg[i].t_counts.t_tuples_deleted;
		dbentry->n_blocks_fetched += tabmsg[i].t_counts.t_blocks_fetched;
		dbentry->n_blocks_hit += tabmsg[i].t_counts.t_blocks_hit;
	}
}


/* ----------
 * pgstat_recv_tabpurge() -
 *
 *	Arrange for dead table removal.
 * ----------
 */
static void
pgstat_recv_tabpurge(PgStat_MsgTabpurge *msg, int len)
{
	PgStat_StatDBEntry *dbentry;
	int			i;

	dbentry = pgstat_get_db_entry(msg->m_databaseid, false);

	/*
	 * No need to purge if we don't even know the database.
	 */
	if (!dbentry || !dbentry->tables)
		return;

	/*
	 * Process all table entries in the message.
	 */
	for (i = 0; i < msg->m_nentries; i++)
	{
		/* Remove from hashtable if present; we don't care if it's not. */
		(void) hash_search(dbentry->tables,
						   (void *) &(msg->m_tableid[i]),
						   HASH_REMOVE, NULL);
	}
}


/* ----------
 * pgstat_recv_dropdb() -
 *
 *	Arrange for dead database removal
 * ----------
 */
static void
pgstat_recv_dropdb(PgStat_MsgDropdb *msg, int len)
{
	PgStat_StatDBEntry *dbentry;

	/*
	 * Lookup the database in the hashtable.
	 */
	dbentry = pgstat_get_db_entry(msg->m_databaseid, false);

	/*
	 * If found, remove it.
	 */
	if (dbentry)
	{
		if (dbentry->tables != NULL)
			hash_destroy(dbentry->tables);
		if (dbentry->functions != NULL)
			hash_destroy(dbentry->functions);

		if (hash_search(pgStatDBHash,
						(void *) &(dbentry->databaseid),
						HASH_REMOVE, NULL) == NULL)
			ereport(ERROR,
					(errmsg("database hash table corrupted "
							"during cleanup --- abort")));
	}
}


/* ----------
 * pgstat_recv_resetcounter() -
 *
 *	Reset the statistics for the specified database.
 * ----------
 */
static void
pgstat_recv_resetcounter(PgStat_MsgResetcounter *msg, int len)
{
	HASHCTL		hash_ctl;
	PgStat_StatDBEntry *dbentry;

	/*
	 * Lookup the database in the hashtable.  Nothing to do if not there.
	 */
	dbentry = pgstat_get_db_entry(msg->m_databaseid, false);

	if (!dbentry)
		return;

	/*
	 * We simply throw away all the database's table entries by recreating a
	 * new hash table for them.
	 */
	if (dbentry->tables != NULL)
		hash_destroy(dbentry->tables);
	if (dbentry->functions != NULL)
		hash_destroy(dbentry->functions);

	dbentry->tables = NULL;
	dbentry->functions = NULL;
	dbentry->n_xact_commit = 0;
	dbentry->n_xact_rollback = 0;
	dbentry->n_blocks_fetched = 0;
	dbentry->n_blocks_hit = 0;

	memset(&hash_ctl, 0, sizeof(hash_ctl));
	hash_ctl.keysize = sizeof(Oid);
	hash_ctl.entrysize = sizeof(PgStat_StatTabEntry);
	hash_ctl.hash = oid_hash;
	dbentry->tables = hash_create("Per-database table",
								  PGSTAT_TAB_HASH_SIZE,
								  &hash_ctl,
								  HASH_ELEM | HASH_FUNCTION);

	hash_ctl.keysize = sizeof(Oid);
	hash_ctl.entrysize = sizeof(PgStat_StatFuncEntry);
	hash_ctl.hash = oid_hash;
	dbentry->functions = hash_create("Per-database function",
									 PGSTAT_FUNCTION_HASH_SIZE,
									 &hash_ctl,
									 HASH_ELEM | HASH_FUNCTION);
}

/* ----------
 * pgstat_recv_autovac() -
 *
 *	Process an autovacuum signalling message.
 * ----------
 */
static void
pgstat_recv_autovac(PgStat_MsgAutovacStart *msg, int len)
{
	PgStat_StatDBEntry *dbentry;

	/*
	 * Lookup the database in the hashtable.  Don't create the entry if it
	 * doesn't exist, because autovacuum may be processing a template
	 * database.  If this isn't the case, the database is most likely to have
	 * an entry already.  (If it doesn't, not much harm is done anyway --
	 * it'll get created as soon as somebody actually uses the database.)
	 */
	dbentry = pgstat_get_db_entry(msg->m_databaseid, false);
	if (dbentry == NULL)
		return;

	/*
	 * Store the last autovacuum time in the database entry.
	 */
	dbentry->last_autovac_time = msg->m_start_time;
}

/* ----------
 * pgstat_recv_vacuum() -
 *
 *	Process a VACUUM message.
 * ----------
 */
static void
pgstat_recv_vacuum(PgStat_MsgVacuum *msg, int len)
{
	PgStat_StatDBEntry *dbentry;
	PgStat_StatTabEntry *tabentry;

	/*
	 * Don't create either the database or table entry if it doesn't already
	 * exist.  This avoids bloating the stats with entries for stuff that is
	 * only touched by vacuum and not by live operations.
	 */
	dbentry = pgstat_get_db_entry(msg->m_databaseid, false);
	if (dbentry == NULL)
		return;

	tabentry = hash_search(dbentry->tables, &(msg->m_tableoid),
						   HASH_FIND, NULL);
	if (tabentry == NULL)
		return;

	if (msg->m_autovacuum)
		tabentry->autovac_vacuum_timestamp = msg->m_vacuumtime;
	else
		tabentry->vacuum_timestamp = msg->m_vacuumtime;
	if (msg->m_scanned_all)
	tabentry->n_live_tuples = msg->m_tuples;
	/* Resetting dead_tuples to 0 is an approximation ... */
	tabentry->n_dead_tuples = 0;
	if (msg->m_analyze)
	{
		if (msg->m_scanned_all)
		tabentry->last_anl_tuples = msg->m_tuples;
		else
		{
			/* last_anl_tuples must never exceed n_live_tuples+n_dead_tuples */
			tabentry->last_anl_tuples = Min(tabentry->last_anl_tuples,
											tabentry->n_live_tuples);
		}

		if (msg->m_autovacuum)
			tabentry->autovac_analyze_timestamp = msg->m_vacuumtime;
		else
			tabentry->analyze_timestamp = msg->m_vacuumtime;
	}
	else
	{
		/* last_anl_tuples must never exceed n_live_tuples+n_dead_tuples */
		tabentry->last_anl_tuples = Min(tabentry->last_anl_tuples,
										tabentry->n_live_tuples);
	}
}

/* ----------
 * pgstat_recv_analyze() -
 *
 *	Process an ANALYZE message.
 * ----------
 */
static void
pgstat_recv_analyze(PgStat_MsgAnalyze *msg, int len)
{
	PgStat_StatDBEntry *dbentry;
	PgStat_StatTabEntry *tabentry;

	/*
	 * Don't create either the database or table entry if it doesn't already
	 * exist.  This avoids bloating the stats with entries for stuff that is
	 * only touched by analyze and not by live operations.
	 */
	dbentry = pgstat_get_db_entry(msg->m_databaseid, false);
	if (dbentry == NULL)
		return;

	tabentry = hash_search(dbentry->tables, &(msg->m_tableoid),
						   HASH_FIND, NULL);
	if (tabentry == NULL)
		return;

	if (msg->m_autovacuum)
		tabentry->autovac_analyze_timestamp = msg->m_analyzetime;
	else
		tabentry->analyze_timestamp = msg->m_analyzetime;
	tabentry->n_live_tuples = msg->m_live_tuples;
	tabentry->n_dead_tuples = msg->m_dead_tuples;
	tabentry->last_anl_tuples = msg->m_live_tuples + msg->m_dead_tuples;
}


/* ----------
 * pgstat_recv_bgwriter() -
 *
 *	Process a BGWRITER message.
 * ----------
 */
static void
pgstat_recv_bgwriter(PgStat_MsgBgWriter *msg, int len)
{
	globalStats.timed_checkpoints += msg->m_timed_checkpoints;
	globalStats.requested_checkpoints += msg->m_requested_checkpoints;
	globalStats.buf_written_checkpoints += msg->m_buf_written_checkpoints;
	globalStats.buf_written_clean += msg->m_buf_written_clean;
	globalStats.maxwritten_clean += msg->m_maxwritten_clean;
	globalStats.buf_written_backend += msg->m_buf_written_backend;
	globalStats.buf_alloc += msg->m_buf_alloc;
}


/*
 * GPDB: Lookup the hash table entry for the specified resource queue. If no hash
 * table entry exists, initialize it, if the create parameter is true.
 * Else, return NULL.
 */
static PgStat_StatQueueEntry *
pgstat_get_queue_entry(Oid queueid, bool create)
{
	PgStat_StatQueueEntry *result;
	bool		found;
	HASHACTION	action = (create ? HASH_ENTER : HASH_FIND);

	/* Lookup or create the hash table entry for this queue */
	result = (PgStat_StatQueueEntry *) hash_search(pgStatQueueHash,
												   &queueid,
												   action, &found);

	if (!create && !found)
		return NULL;

	/* If not found, initialize the new one. */
	if (!found)
	{
		result->queueid = queueid;
		result->n_queries_exec = 0;
		result->n_queries_wait = 0;
		result->elapsed_exec = 0;
		result->elapsed_wait = 0;
	}

	return result;
}

/* ----------
 * pgstat_recv_queuestat() -
 *
 *	Process resource queue activity for a backend.
 * ----------
 */
static void
pgstat_recv_queuestat(PgStat_MsgQueuestat *msg, int len)
{
	PgStat_StatQueueEntry	*queueentry;

	/* Get or create an entry for this resource queue. */
	queueentry = pgstat_get_queue_entry(msg->m_queueid, true);

	/* Update the metrics. */
	queueentry->n_queries_exec += msg->m_queries_exec;
	queueentry->n_queries_wait += msg->m_queries_wait;
	queueentry->elapsed_exec += msg->m_elapsed_exec;
	queueentry->elapsed_wait += msg->m_elapsed_wait;

}


/* ----------
 * pgstat_init_localportalhash() -
 *
 *  Cache for portal statistics for a backend.
 * ----------
 */
void
pgstat_init_localportalhash(void)
{

	HASHCTL		info;
	int			hash_flags;


	info.keysize = sizeof(uint32);
	info.entrysize = sizeof(PgStat_StatPortalEntry);
	info.hash = tag_hash;
	hash_flags = (HASH_ELEM | HASH_FUNCTION);

	localStatPortalHash = hash_create("Local Stat Portal Hash",
									 1,
									 &info,
									 hash_flags);

	return;
}


/* ----------
 * pgstat_getportalentry() -
 *
 *  Return the (PgStat_StatPortalEntry *) for a given portal (and backend).
 * ----------
 */
PgStat_StatPortalEntry *
pgstat_getportalentry(uint32 portalid, Oid queueid)
{
	PgStat_StatPortalEntry	*portalentry;
	
	bool					found;

	portalentry = hash_search(localStatPortalHash,
							  (void *) &portalid,
							  HASH_ENTER, &found);

	Assert(portalentry != NULL);

	/* Initialize if this we have not seen this portal before! */
	if (!found)
	{
		portalentry->portalid = portalid;
		portalentry->queueentry.queueid = queueid;
		portalentry->queueentry.n_queries_exec = 0;
		portalentry->queueentry.n_queries_wait = 0;
		portalentry->queueentry.elapsed_exec = 0;
		portalentry->queueentry.elapsed_wait = 0;
	}
	
	return portalentry;
}


/* ----------
 * pgstat_report_queuestat() -
 *
 *	Called from tcop/postgres.c to send the so far collected
 *	per resource queue statistics to the collector.
 * ----------
 */
void
pgstat_report_queuestat()
{
	HASH_SEQ_STATUS			hstat;
	PgStat_StatPortalEntry	*pentry;
	PgStat_MsgQueuestat		msg;

	if (pgStatSock < 0 || !pgstat_collect_queuelevel)
	{
		return;			/* Not collecting queue stats or collector disabled. */
	}

	
	/* Do a sequential scan through the local portal/queue hash*/
	hash_seq_init(&hstat, localStatPortalHash);
	while ((pentry = (PgStat_StatPortalEntry *) hash_seq_search(&hstat)) != NULL)
	{
		/* Skip if message payload will be trivial. */
		if (pentry->queueentry.n_queries_exec == 0 &&
			pentry->queueentry.n_queries_wait == 0 &&
			pentry->queueentry.elapsed_exec == 0 &&
			pentry->queueentry.elapsed_wait == 0)
			continue;

		/* Initialize a message to send to the collector. */
		pgstat_setheader(&msg.m_hdr, PGSTAT_MTYPE_QUEUESTAT);
		msg.m_queueid = pentry->queueentry.queueid;
		msg.m_queries_exec = pentry->queueentry.n_queries_exec;
		msg.m_queries_wait = pentry->queueentry.n_queries_wait;
		msg.m_elapsed_exec = pentry->queueentry.elapsed_exec;
		msg.m_elapsed_wait = pentry->queueentry.elapsed_wait;

		/* Reset the counters for this entry. */
		pentry->queueentry.n_queries_exec = 0;
		pentry->queueentry.n_queries_wait = 0;
		pentry->queueentry.elapsed_exec = 0;
		pentry->queueentry.elapsed_wait = 0;

		pgstat_send(&msg, sizeof(msg));

	}


}


/* ----------
 * pgstat_fetch_stat_queueentry() -
 *
 *	Support function for the SQL-callable pgstat* functions. Returns
 *	the collected statistics for one resource queue or NULL. NULL doesn't mean
 *	that the queue doesn't exist, it is just not yet known by the
 *	collector, so the caller is better off to report ZERO instead.
 * ----------
 */
PgStat_StatQueueEntry *
pgstat_fetch_stat_queueentry(Oid queueid)
{
	/*
	 * If not done for this transaction, read the statistics collector stats
	 * file into some hash tables.
	 */
	backend_read_statsfile();

	/*
	 * Lookup the requested database; return NULL if not found
	 */
	return (PgStat_StatQueueEntry *) hash_search(pgStatQueueHash,
											  (void *) &queueid,
											  HASH_FIND, NULL);
}


/* ----------
 * pgstat_recv_funcstat() -
 *
 *	Count what the backend has done.
 * ----------
 */
static void
pgstat_recv_funcstat(PgStat_MsgFuncstat *msg, int len)
{
	PgStat_FunctionEntry *funcmsg = &(msg->m_entry[0]);
	PgStat_StatDBEntry *dbentry;
	PgStat_StatFuncEntry *funcentry;
	int			i;
	bool		found;

	dbentry = pgstat_get_db_entry(msg->m_databaseid, true);

	/*
	 * Process all function entries in the message.
	 */
	for (i = 0; i < msg->m_nentries; i++, funcmsg++)
	{
		funcentry = (PgStat_StatFuncEntry *) hash_search(dbentry->functions,
												   (void *) &(funcmsg->f_id),
														 HASH_ENTER, &found);

		if (!found)
		{
			/*
			 * If it's a new function entry, initialize counters to the values
			 * we just got.
			 */
			funcentry->f_numcalls = funcmsg->f_numcalls;
			funcentry->f_time = funcmsg->f_time;
			funcentry->f_time_self = funcmsg->f_time_self;
		}
		else
		{
			/*
			 * Otherwise add the values to the existing entry.
			 */
			funcentry->f_numcalls += funcmsg->f_numcalls;
			funcentry->f_time += funcmsg->f_time;
			funcentry->f_time_self += funcmsg->f_time_self;
		}
	}
}

/* ----------
 * pgstat_recv_funcpurge() -
 *
 *	Arrange for dead function removal.
 * ----------
 */
static void
pgstat_recv_funcpurge(PgStat_MsgFuncpurge *msg, int len)
{
	PgStat_StatDBEntry *dbentry;
	int			i;

	dbentry = pgstat_get_db_entry(msg->m_databaseid, false);

	/*
	 * No need to purge if we don't even know the database.
	 */
	if (!dbentry || !dbentry->functions)
		return;

	/*
	 * Process all function entries in the message.
	 */
	for (i = 0; i < msg->m_nentries; i++)
	{
		/* Remove from hashtable if present; we don't care if it's not. */
		(void) hash_search(dbentry->functions,
						   (void *) &(msg->m_functionid[i]),
						   HASH_REMOVE, NULL);
	}
}<|MERGE_RESOLUTION|>--- conflicted
+++ resolved
@@ -13,11 +13,7 @@
  *
  *	Copyright (c) 2001-2009, PostgreSQL Global Development Group
  *
-<<<<<<< HEAD
- *	$PostgreSQL: pgsql/src/backend/postmaster/pgstat.c,v 1.169.2.2 2009/10/02 22:50:03 tgl Exp $
-=======
  *	$PostgreSQL: pgsql/src/backend/postmaster/pgstat.c,v 1.173 2008/04/03 16:27:25 tgl Exp $
->>>>>>> f260edb1
  * ----------
  */
 #include "postgres.h"
@@ -65,13 +61,9 @@
 #include "utils/guc.h"
 #include "utils/memutils.h"
 #include "utils/ps_status.h"
-<<<<<<< HEAD
 #include "utils/rel.h"
 #include "utils/tqual.h"
 #include "cdb/cdbvars.h"
-=======
-#include "utils/tqual.h"
->>>>>>> f260edb1
 
 // for mkdir
 #include "sys/stat.h"
@@ -2583,20 +2575,12 @@
  * pgstat_get_backend_current_activity() -
  *
  *	Return a string representing the current activity of the backend with
-<<<<<<< HEAD
- *	the specified PID.	This looks directly at the BackendStatusArray,
-=======
  *	the specified PID.  This looks directly at the BackendStatusArray,
->>>>>>> f260edb1
  *	and so will provide current information regardless of the age of our
  *	transaction's snapshot of the status array.
  *
  *	It is the caller's responsibility to invoke this only for backends whose
-<<<<<<< HEAD
- *	state is expected to remain stable while the result is in use.	The
-=======
  *	state is expected to remain stable while the result is in use.  The
->>>>>>> f260edb1
  *	only current use is in deadlock reporting, where we can expect that
  *	the target backend is blocked on a lock.  (There are corner cases
  *	where the target's wait could get aborted while we are looking at it,
@@ -2622,19 +2606,11 @@
 		 * must follow the protocol of retrying if st_changecount changes
 		 * while we examine the entry, or if it's odd.  (This might be
 		 * unnecessary, since fetching or storing an int is almost certainly
-<<<<<<< HEAD
 		 * atomic, but let's play it safe.)  We use a volatile pointer here to
 		 * ensure the compiler doesn't try to get cute.
 		 */
 		volatile PgBackendStatus *vbeentry = beentry;
 		bool		found;
-=======
-		 * atomic, but let's play it safe.)  We use a volatile pointer here
-		 * to ensure the compiler doesn't try to get cute.
-		 */
-		volatile PgBackendStatus *vbeentry = beentry;
-		bool	found;
->>>>>>> f260edb1
 
 		for (;;)
 		{

#-------------------------------------------------------------------------
#
# Makefile for the postgres backend
#
# Portions Copyright (c) 1996-2009, PostgreSQL Global Development Group
# Portions Copyright (c) 1994, Regents of the University of California
#
# $PostgreSQL: pgsql/src/backend/Makefile,v 1.127 2008/02/26 14:42:27 petere Exp $
#
#-------------------------------------------------------------------------

PGFILEDESC = "PostgreSQL Server"
subdir = src/backend
top_builddir = ../..
include $(top_builddir)/src/Makefile.global

<<<<<<< HEAD
BLD_TOP = $(top_builddir)/gpAux

ifdef ADDON_DIR
include $(BLD_TOP)/$(ADDON_DIR)/src/Makefile
endif

SUBDIRS = access bootstrap catalog parser commands executor \
	fts lib libpq gp_libpq_fe main nodes optimizer port postmaster regex \
	replication rewrite storage tcop tsearch utils $(top_builddir)/src/timezone cdb\
	$(ADDON_SUBDIR)

ifeq ($(enable_orca),yes)
SUBDIRS += gpopt
endif

ifeq ($(enable_codegen),yes)
SUBDIRS += codegen
endif

=======
SUBDIRS = access bootstrap catalog parser commands executor lib libpq \
	main nodes optimizer port postmaster regex rewrite \
	storage tcop tsearch utils $(top_builddir)/src/timezone

>>>>>>> 0f855d62
include $(srcdir)/common.mk

# As of 9/2009:
# * The probes.o file is necessary for dtrace support on Solaris.
# * OS X's dtrace doesn't use it and doesn't even recognize the -G option.
# * Systemtap's dtrace will take -G, but it produces a useless empty file.
# So, build probes.o only on Solaris.
# This will likely need adjustment as other platforms add dtrace support.
ifeq ($(PORTNAME), solaris)
ifeq ($(enable_dtrace), yes)
LOCALOBJS += utils/probes.o
endif
endif

OBJS = $(SUBDIROBJS) $(LOCALOBJS) $(top_builddir)/src/port/libpgport_srv.a
<<<<<<< HEAD

ifeq ($(PORTNAME), darwin)
LDOPTS = -Z
endif
=======
>>>>>>> 0f855d62

# We put libpgport into OBJS, so remove it from LIBS; also add libldap
LIBS := $(filter-out -lpgport, $(LIBS)) $(LDAP_LIBS_BE)

# The backend doesn't need everything that's in LIBS, however
LIBS := $(filter-out -lreadline -ledit -ltermcap -lncurses -lcurses, $(LIBS))

# adding codegen libraries
ifeq ($(enable_codegen),yes)
LIBS := $(LIBS) -L$(top_builddir)/src/backend/codegen -lgpcodegen
endif

# Greenplum uses threads in the backend
LIBS := $(LIBS) -lpthread

##########################################################################

all: submake-libpgport postgres $(POSTGRES_IMP)

ifneq ($(PORTNAME), cygwin)
ifneq ($(PORTNAME), win32)
ifneq ($(PORTNAME), aix)

postgres: $(OBJS)
<<<<<<< HEAD
	$(CXX) $(CFLAGS) $(LDFLAGS) $(export_dynamic) $(call expand_subsys,$^) $(LIBS) -o $@
=======
	$(CC) $(CFLAGS) $(LDFLAGS) $(export_dynamic) $(call expand_subsys,$^) $(LIBS) -o $@
>>>>>>> 0f855d62

endif
endif
endif

ifeq ($(PORTNAME), cygwin)

postgres: $(OBJS) postgres.def libpostgres.a
	$(DLLTOOL) --dllname $@$(X) --output-exp $@.exp --def postgres.def
<<<<<<< HEAD
	$(CXX) $(CFLAGS) $(LDFLAGS) -o $@$(X) -Wl,--base-file,$@.base $@.exp $(call expand_subsys,$(OBJS)) $(LIBS)
	$(DLLTOOL) --dllname $@$(X) --base-file $@.base --output-exp $@.exp --def postgres.def
	$(CXX) $(CFLAGS) $(LDFLAGS) -Wl,--stack,$(WIN32_STACK_RLIMIT) -o $@$(X) $@.exp $(call expand_subsys,$(OBJS)) $(LIBS)
=======
	$(CC) $(CFLAGS) $(LDFLAGS) -o $@$(X) -Wl,--base-file,$@.base $@.exp $(call expand_subsys,$(OBJS)) $(LIBS)
	$(DLLTOOL) --dllname $@$(X) --base-file $@.base --output-exp $@.exp --def postgres.def
	$(CC) $(CFLAGS) $(LDFLAGS) -Wl,--stack,$(WIN32_STACK_RLIMIT) -o $@$(X) $@.exp $(call expand_subsys,$(OBJS)) $(LIBS)
>>>>>>> 0f855d62
	rm -f $@.exp $@.base

postgres.def: $(OBJS)
	$(DLLTOOL) --export-all --output-def $@ $(call expand_subsys,$^)

libpostgres.a: postgres.def
	$(DLLTOOL) --dllname postgres.exe --def postgres.def --output-lib $@

endif # cygwin

ifeq ($(PORTNAME), win32)
LIBS += -lsecur32

postgres: $(OBJS) postgres.def libpostgres.a $(WIN32RES)
	$(DLLTOOL) --dllname $@$(X) --output-exp $@.exp --def postgres.def
<<<<<<< HEAD
	$(CXX) $(CFLAGS) $(LDFLAGS) -o $@$(X) -Wl,--base-file,$@.base $@.exp $(call expand_subsys,$(OBJS)) $(WIN32RES) $(LIBS)
	$(DLLTOOL) --dllname $@$(X) --base-file $@.base --output-exp $@.exp --def postgres.def
	$(CXX) $(CFLAGS) $(LDFLAGS) -Wl,--stack=$(WIN32_STACK_RLIMIT) -o $@$(X) $@.exp $(call expand_subsys,$(OBJS)) $(WIN32RES) $(LIBS)
=======
	$(CC) $(CFLAGS) $(LDFLAGS) -o $@$(X) -Wl,--base-file,$@.base $@.exp $(call expand_subsys,$(OBJS)) $(WIN32RES) $(LIBS)
	$(DLLTOOL) --dllname $@$(X) --base-file $@.base --output-exp $@.exp --def postgres.def
	$(CC) $(CFLAGS) $(LDFLAGS) -Wl,--stack=$(WIN32_STACK_RLIMIT) -o $@$(X) $@.exp $(call expand_subsys,$(OBJS)) $(WIN32RES) $(LIBS)
>>>>>>> 0f855d62
	rm -f $@.exp $@.base

postgres.def: $(OBJS)
	$(DLLTOOL) --export-all --output-def $@ $(call expand_subsys,$^)

libpostgres.a: postgres.def
	$(DLLTOOL) --dllname postgres.exe --def postgres.def --output-lib $@

endif # win32

ifeq ($(PORTNAME), aix)

postgres: $(POSTGRES_IMP)
<<<<<<< HEAD
	$(CXX) $(CFLAGS) $(LDFLAGS) $(call expand_subsys,$(OBJS)) -Wl,-bE:$(top_builddir)/src/backend/$(POSTGRES_IMP) $(LIBS) -o $@
=======
	$(CC) $(CFLAGS) $(LDFLAGS) $(call expand_subsys,$(OBJS)) -Wl,-bE:$(top_builddir)/src/backend/$(POSTGRES_IMP) $(LIBS) -o $@
>>>>>>> 0f855d62

$(POSTGRES_IMP): $(OBJS)
	$(LD) $(LDREL) $(LDOUT) SUBSYS.o $(call expand_subsys,$^)
ifeq ($(host_os), aix3.2.5)
	$(MKLDEXPORT) SUBSYS.o $(bindir)/postgres > $@
else
ifneq (,$(findstring aix4.1, $(host_os)))
	$(MKLDEXPORT) SUBSYS.o $(bindir)/postgres > $@
else
	$(MKLDEXPORT) SUBSYS.o . > $@
endif
endif
	@rm -f SUBSYS.o

endif # aix

# Update the commonly used headers before building the subdirectories
<<<<<<< HEAD
$(SUBDIRS:%=%-recursive): $(top_builddir)/src/include/parser/gram.h $(top_builddir)/src/include/utils/fmgroids.h $(top_builddir)/src/include/utils/probes.h
=======
$(SUBDIRS:%=%-recursive): $(top_builddir)/src/include/parser/parse.h $(top_builddir)/src/include/utils/fmgroids.h
>>>>>>> 0f855d62


# The postgres.o target is needed by the rule in Makefile.global that
# creates the exports file when MAKE_EXPORTS = true.
postgres.o: $(OBJS)
<<<<<<< HEAD
	$(CXX) $(LDREL) $(LDFLAGS) $(call expand_subsys,$^) $(LIBS) -o $@
=======
	$(CC) $(LDREL) $(LDFLAGS) $(call expand_subsys,$^) $(LIBS) -o $@
>>>>>>> 0f855d62


# The following targets are specified in make commands that appear in
# the make files in our subdirectories. Note that it's important we
# match the dependencies shown in the subdirectory makefiles!

$(srcdir)/parser/gram.h: parser/gram.y
	$(MAKE) -C parser gram.h

utils/fmgroids.h: utils/Gen_fmgrtab.sh $(top_srcdir)/src/include/catalog/pg_proc.h $(top_srcdir)/src/include/catalog/pg_proc_gp.h
	$(MAKE) -C utils fmgroids.h

utils/probes.h: utils/probes.d
	$(MAKE) -C utils probes.h

# Make symlinks for these headers in the include directory. That way
# we can cut down on the -I options. Also, a symlink is automatically
# up to date when we update the base file.

$(top_builddir)/src/include/parser/gram.h: $(srcdir)/parser/gram.h
	prereqdir=`cd $(dir $<) >/dev/null && pwd` && \
	  cd $(dir $@) && rm -f $(notdir $@) && \
	  $(LN_S) "$$prereqdir/$(notdir $<)" .

$(top_builddir)/src/include/utils/fmgroids.h: utils/fmgroids.h
	cd $(dir $@) && rm -f $(notdir $@) && \
	    $(LN_S) ../../../$(subdir)/utils/fmgroids.h .

$(top_builddir)/src/include/utils/probes.h: utils/probes.h
	cd $(dir $@) && rm -f $(notdir $@) && \
	    $(LN_S) ../../../$(subdir)/utils/probes.h .


utils/probes.o: utils/probes.d $(SUBDIROBJS)
<<<<<<< HEAD
	$(DTRACE) $(DTRACEFLAGS) -C -G -s $(call expand_subsys,$^) -o $@
=======
	$(DTRACE) $(DTRACEFLAGS) -G -s $(call expand_subsys,$^) -o $@
>>>>>>> 0f855d62


##########################################################################

distprep:
	$(MAKE) -C parser	gram.c gram.h scan.c
	$(MAKE) -C bootstrap	bootparse.c bootstrap_tokens.h bootscanner.c
	$(MAKE) -C utils/misc	guc-file.c


##########################################################################

install: all installdirs install-bin
ifeq ($(PORTNAME), cygwin)
ifeq ($(MAKE_DLL), true)
	$(INSTALL_DATA) libpostgres.a '$(DESTDIR)$(libdir)/libpostgres.a'
endif
endif
ifeq ($(PORTNAME), win32)
ifeq ($(MAKE_DLL), true)
	$(INSTALL_DATA) libpostgres.a '$(DESTDIR)$(libdir)/libpostgres.a'
endif
endif
	$(MAKE) -C catalog install-data
	$(MAKE) -C tsearch install-data
	$(INSTALL_DATA) $(srcdir)/libpq/pg_hba.conf.sample '$(DESTDIR)$(datadir)/pg_hba.conf.sample'
	$(INSTALL_DATA) $(srcdir)/libpq/pg_ident.conf.sample '$(DESTDIR)$(datadir)/pg_ident.conf.sample'
	$(INSTALL_DATA) $(srcdir)/utils/misc/postgresql.conf.sample '$(DESTDIR)$(datadir)/postgresql.conf.sample'
	$(INSTALL_DATA) $(srcdir)/access/transam/recovery.conf.sample '$(DESTDIR)$(datadir)/recovery.conf.sample'
ifeq ($(enable_orca), yes)
	$(MAKE) -C gpopt $@ INSTLOC=$(DESTDIR)$(libdir)
endif
ifeq ($(enable_codegen), yes)
	$(MAKE) -C codegen $@ DESTDIR=$(DESTDIR)
endif

install-bin: postgres $(POSTGRES_IMP) installdirs
	$(INSTALL_PROGRAM) postgres$(X) '$(DESTDIR)$(bindir)/postgres$(X)'
ifneq ($(PORTNAME), win32)
	@rm -f $(DESTDIR)$(bindir)/postmaster$(X)
	ln -s postgres$(X) $(DESTDIR)$(bindir)/postmaster$(X)
else
	$(INSTALL_PROGRAM) postgres$(X) '$(DESTDIR)$(bindir)/postmaster$(X)'
endif
ifeq ($(MAKE_EXPORTS), true)
	$(INSTALL_DATA) $(POSTGRES_IMP) '$(DESTDIR)$(pkglibdir)/$(POSTGRES_IMP)'
	$(INSTALL_PROGRAM) $(MKLDEXPORT) '$(DESTDIR)$(pgxsdir)/$(MKLDEXPORT_DIR)/mkldexport.sh'
endif

.PHONY: install-bin

installdirs:
	$(MKDIR_P) '$(DESTDIR)$(bindir)' '$(DESTDIR)$(datadir)'
ifeq ($(PORTNAME), cygwin)
ifeq ($(MAKE_DLL), true)
	$(MKDIR_P) '$(DESTDIR)$(libdir)'
endif
endif
ifeq ($(PORTNAME), win32)
ifeq ($(MAKE_DLL), true)
	$(MKDIR_P) '$(DESTDIR)$(libdir)'
endif
endif
ifeq ($(MAKE_EXPORTS), true)
	$(MKDIR_P) '$(DESTDIR)$(pkglibdir)'
	$(MKDIR_P) '$(DESTDIR)$(pgxsdir)/$(MKLDEXPORT_DIR)'
endif


##########################################################################

uninstall:
	rm -f $(DESTDIR)$(bindir)/postgres$(X) $(DESTDIR)$(bindir)/postmaster $(DESTDIR)$(bindir)/cdbsyncmaster
ifeq ($(MAKE_EXPORTS), true)
	rm -f '$(DESTDIR)$(pkglibdir)/$(POSTGRES_IMP)'
	rm -f '$(DESTDIR)$(pgxsdir)/$(MKLDEXPORT_DIR)/mkldexport.sh'
endif
ifeq ($(PORTNAME), cygwin)
ifeq ($(MAKE_DLL), true)
	rm -f '$(DESTDIR)$(libdir)/libpostgres.a'
endif
endif
ifeq ($(PORTNAME), win32)
ifeq ($(MAKE_DLL), true)
	rm -f '$(DESTDIR)$(libdir)/libpostgres.a'
endif
endif
	$(MAKE) -C catalog uninstall-data
	$(MAKE) -C tsearch uninstall-data
	rm -f '$(DESTDIR)$(datadir)/pg_hba.conf.sample' \
	      '$(DESTDIR)$(datadir)/pg_ident.conf.sample' \
              '$(DESTDIR)$(datadir)/postgresql.conf.sample' \
	      '$(DESTDIR)$(datadir)/recovery.conf.sample'


##########################################################################

clean:
	rm -f $(LOCALOBJS) postgres$(X) $(POSTGRES_IMP) \
		$(top_srcdir)/src/include/parser/gram.h \
		$(top_srcdir)/src/include/parser/parse.h \
		$(top_builddir)/src/include/utils/fmgroids.h
ifeq ($(PORTNAME), cygwin)
	rm -f postgres.dll postgres.def libpostgres.a
endif
ifeq ($(PORTNAME), win32)
	rm -f postgres.dll postgres.def libpostgres.a $(WIN32RES)
endif

distclean: clean
	rm -f port/tas.s port/dynloader.c port/pg_sema.c port/pg_shmem.c

maintainer-clean: distclean
	rm -f $(srcdir)/bootstrap/bootparse.c \
	      $(srcdir)/bootstrap/bootscanner.c \
	      $(srcdir)/bootstrap/bootstrap_tokens.h \
	      $(srcdir)/parser/gram.c \
	      $(srcdir)/parser/scan.c \
	      $(srcdir)/parser/gram.h \
	      $(srcdir)/parser/parse.h \
	      $(srcdir)/utils/misc/guc-file.c


##########################################################################
#
# Support for code development.
#
# Use target "quick" to build "postgres" when you know all the subsystems 
# are up to date.  It saves the time of doing all the submakes.
.PHONY: quick
quick: $(OBJS)
<<<<<<< HEAD
	$(CXX) $(CFLAGS) $(LDFLAGS) $(export_dynamic) $(call expand_subsys,$^) $(LIBS) -o postgres
=======
	$(CC) $(CFLAGS) $(LDFLAGS) $(export_dynamic) $(call expand_subsys,$^) $(LIBS) -o postgres
>>>>>>> 0f855d62
<|MERGE_RESOLUTION|>--- conflicted
+++ resolved
@@ -14,7 +14,6 @@
 top_builddir = ../..
 include $(top_builddir)/src/Makefile.global
 
-<<<<<<< HEAD
 BLD_TOP = $(top_builddir)/gpAux
 
 ifdef ADDON_DIR
@@ -34,12 +33,6 @@
 SUBDIRS += codegen
 endif
 
-=======
-SUBDIRS = access bootstrap catalog parser commands executor lib libpq \
-	main nodes optimizer port postmaster regex rewrite \
-	storage tcop tsearch utils $(top_builddir)/src/timezone
-
->>>>>>> 0f855d62
 include $(srcdir)/common.mk
 
 # As of 9/2009:
@@ -55,13 +48,10 @@
 endif
 
 OBJS = $(SUBDIROBJS) $(LOCALOBJS) $(top_builddir)/src/port/libpgport_srv.a
-<<<<<<< HEAD
 
 ifeq ($(PORTNAME), darwin)
 LDOPTS = -Z
 endif
-=======
->>>>>>> 0f855d62
 
 # We put libpgport into OBJS, so remove it from LIBS; also add libldap
 LIBS := $(filter-out -lpgport, $(LIBS)) $(LDAP_LIBS_BE)
@@ -86,11 +76,7 @@
 ifneq ($(PORTNAME), aix)
 
 postgres: $(OBJS)
-<<<<<<< HEAD
 	$(CXX) $(CFLAGS) $(LDFLAGS) $(export_dynamic) $(call expand_subsys,$^) $(LIBS) -o $@
-=======
-	$(CC) $(CFLAGS) $(LDFLAGS) $(export_dynamic) $(call expand_subsys,$^) $(LIBS) -o $@
->>>>>>> 0f855d62
 
 endif
 endif
@@ -100,15 +86,9 @@
 
 postgres: $(OBJS) postgres.def libpostgres.a
 	$(DLLTOOL) --dllname $@$(X) --output-exp $@.exp --def postgres.def
-<<<<<<< HEAD
 	$(CXX) $(CFLAGS) $(LDFLAGS) -o $@$(X) -Wl,--base-file,$@.base $@.exp $(call expand_subsys,$(OBJS)) $(LIBS)
 	$(DLLTOOL) --dllname $@$(X) --base-file $@.base --output-exp $@.exp --def postgres.def
 	$(CXX) $(CFLAGS) $(LDFLAGS) -Wl,--stack,$(WIN32_STACK_RLIMIT) -o $@$(X) $@.exp $(call expand_subsys,$(OBJS)) $(LIBS)
-=======
-	$(CC) $(CFLAGS) $(LDFLAGS) -o $@$(X) -Wl,--base-file,$@.base $@.exp $(call expand_subsys,$(OBJS)) $(LIBS)
-	$(DLLTOOL) --dllname $@$(X) --base-file $@.base --output-exp $@.exp --def postgres.def
-	$(CC) $(CFLAGS) $(LDFLAGS) -Wl,--stack,$(WIN32_STACK_RLIMIT) -o $@$(X) $@.exp $(call expand_subsys,$(OBJS)) $(LIBS)
->>>>>>> 0f855d62
 	rm -f $@.exp $@.base
 
 postgres.def: $(OBJS)
@@ -124,15 +104,9 @@
 
 postgres: $(OBJS) postgres.def libpostgres.a $(WIN32RES)
 	$(DLLTOOL) --dllname $@$(X) --output-exp $@.exp --def postgres.def
-<<<<<<< HEAD
 	$(CXX) $(CFLAGS) $(LDFLAGS) -o $@$(X) -Wl,--base-file,$@.base $@.exp $(call expand_subsys,$(OBJS)) $(WIN32RES) $(LIBS)
 	$(DLLTOOL) --dllname $@$(X) --base-file $@.base --output-exp $@.exp --def postgres.def
 	$(CXX) $(CFLAGS) $(LDFLAGS) -Wl,--stack=$(WIN32_STACK_RLIMIT) -o $@$(X) $@.exp $(call expand_subsys,$(OBJS)) $(WIN32RES) $(LIBS)
-=======
-	$(CC) $(CFLAGS) $(LDFLAGS) -o $@$(X) -Wl,--base-file,$@.base $@.exp $(call expand_subsys,$(OBJS)) $(WIN32RES) $(LIBS)
-	$(DLLTOOL) --dllname $@$(X) --base-file $@.base --output-exp $@.exp --def postgres.def
-	$(CC) $(CFLAGS) $(LDFLAGS) -Wl,--stack=$(WIN32_STACK_RLIMIT) -o $@$(X) $@.exp $(call expand_subsys,$(OBJS)) $(WIN32RES) $(LIBS)
->>>>>>> 0f855d62
 	rm -f $@.exp $@.base
 
 postgres.def: $(OBJS)
@@ -146,11 +120,7 @@
 ifeq ($(PORTNAME), aix)
 
 postgres: $(POSTGRES_IMP)
-<<<<<<< HEAD
 	$(CXX) $(CFLAGS) $(LDFLAGS) $(call expand_subsys,$(OBJS)) -Wl,-bE:$(top_builddir)/src/backend/$(POSTGRES_IMP) $(LIBS) -o $@
-=======
-	$(CC) $(CFLAGS) $(LDFLAGS) $(call expand_subsys,$(OBJS)) -Wl,-bE:$(top_builddir)/src/backend/$(POSTGRES_IMP) $(LIBS) -o $@
->>>>>>> 0f855d62
 
 $(POSTGRES_IMP): $(OBJS)
 	$(LD) $(LDREL) $(LDOUT) SUBSYS.o $(call expand_subsys,$^)
@@ -168,21 +138,13 @@
 endif # aix
 
 # Update the commonly used headers before building the subdirectories
-<<<<<<< HEAD
 $(SUBDIRS:%=%-recursive): $(top_builddir)/src/include/parser/gram.h $(top_builddir)/src/include/utils/fmgroids.h $(top_builddir)/src/include/utils/probes.h
-=======
-$(SUBDIRS:%=%-recursive): $(top_builddir)/src/include/parser/parse.h $(top_builddir)/src/include/utils/fmgroids.h
->>>>>>> 0f855d62
 
 
 # The postgres.o target is needed by the rule in Makefile.global that
 # creates the exports file when MAKE_EXPORTS = true.
 postgres.o: $(OBJS)
-<<<<<<< HEAD
 	$(CXX) $(LDREL) $(LDFLAGS) $(call expand_subsys,$^) $(LIBS) -o $@
-=======
-	$(CC) $(LDREL) $(LDFLAGS) $(call expand_subsys,$^) $(LIBS) -o $@
->>>>>>> 0f855d62
 
 
 # The following targets are specified in make commands that appear in
@@ -217,11 +179,7 @@
 
 
 utils/probes.o: utils/probes.d $(SUBDIROBJS)
-<<<<<<< HEAD
 	$(DTRACE) $(DTRACEFLAGS) -C -G -s $(call expand_subsys,$^) -o $@
-=======
-	$(DTRACE) $(DTRACEFLAGS) -G -s $(call expand_subsys,$^) -o $@
->>>>>>> 0f855d62
 
 
 ##########################################################################
@@ -353,8 +311,4 @@
 # are up to date.  It saves the time of doing all the submakes.
 .PHONY: quick
 quick: $(OBJS)
-<<<<<<< HEAD
-	$(CXX) $(CFLAGS) $(LDFLAGS) $(export_dynamic) $(call expand_subsys,$^) $(LIBS) -o postgres
-=======
-	$(CC) $(CFLAGS) $(LDFLAGS) $(export_dynamic) $(call expand_subsys,$^) $(LIBS) -o postgres
->>>>>>> 0f855d62
+	$(CXX) $(CFLAGS) $(LDFLAGS) $(export_dynamic) $(call expand_subsys,$^) $(LIBS) -o postgres
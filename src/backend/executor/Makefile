--- conflicted
+++ resolved
@@ -4,7 +4,7 @@
 #    Makefile for executor
 #
 # IDENTIFICATION
-#    $PostgreSQL: pgsql/src/backend/executor/Makefile,v 1.29 2008/12/28 18:53:55 tgl Exp $
+#    $PostgreSQL: pgsql/src/backend/executor/Makefile,v 1.28 2008/10/04 21:56:52 tgl Exp $
 #
 #-------------------------------------------------------------------------
 
@@ -23,9 +23,8 @@
        nodeNestloop.o nodeFunctionscan.o nodeRecursiveunion.o nodeResult.o \
        nodeSeqscan.o nodeSetOp.o nodeSort.o nodeUnique.o \
        nodeValuesscan.o nodeCtescan.o nodeWorktablescan.o \
-<<<<<<< HEAD
        nodeLimit.o nodeSubplan.o nodeSubqueryscan.o nodeTidscan.o \
-       tstoreReceiver.o spi.o \
+       nodeWindowAgg.o tstoreReceiver.o spi.o \
        nodeBitmapTableScan.o \
        nodeExternalscan.o \
        nodeDynamicIndexscan.o \
@@ -35,7 +34,6 @@
        nodeShareInputScan.o \
        nodeTableFunction.o \
        nodeTableScan.o nodeDynamicTableScan.o \
-       nodeWindow.o \
        nodeSequence.o \
        nodeRowTrigger.o \
        nodeAssertOp.o \
@@ -47,9 +45,5 @@
        execDynamicScan.o \
        execHHashagg.o execGpmon.o execWorkfile.o execHeapScan.o execAOScan.o \
        execAOCSScan.o nodeBitmapAppendOnlyscan.o
-=======
-       nodeLimit.o nodeGroup.o nodeSubplan.o nodeSubqueryscan.o nodeTidscan.o \
-       nodeWindowAgg.o tstoreReceiver.o spi.o
->>>>>>> 95b07bc7
 
 include $(top_srcdir)/src/backend/common.mk
--- conflicted
+++ resolved
@@ -7,13 +7,7 @@
  *	  stuff - checking the qualification and projecting the tuple
  *	  appropriately.
  *
-<<<<<<< HEAD
- * Portions Copyright (c) 2006 - present, EMC/Greenplum
- * Portions Copyright (c) 2012-Present Pivotal Software, Inc.
- * Portions Copyright (c) 1996-2016, PostgreSQL Global Development Group
-=======
  * Portions Copyright (c) 1996-2019, PostgreSQL Global Development Group
->>>>>>> 9e1c9f95
  * Portions Copyright (c) 1994, Regents of the University of California
  *
  *
@@ -45,6 +39,9 @@
 	EState	   *estate = node->ps.state;
 
 	CHECK_FOR_INTERRUPTS();
+
+	if (QueryFinishPending)
+		return NULL;
 
 	if (estate->es_epqTupleSlot != NULL)
 	{
@@ -81,15 +78,9 @@
 
 			slot = estate->es_epqTupleSlot[scanrelid - 1];
 
-<<<<<<< HEAD
-			/* Store test tuple in the plan node's scan slot */
-			ExecStoreHeapTuple(estate->es_epqTuple[scanrelid - 1],
-						   slot, InvalidBuffer, false);
-=======
 			/* Return empty slot if we haven't got a test tuple */
 			if (TupIsNull(slot))
 				return NULL;
->>>>>>> 9e1c9f95
 
 			/* Check if it meets the access-method conditions */
 			if (!(*recheckMtd) (node, slot))
@@ -170,14 +161,6 @@
 	{
 		TupleTableSlot *slot;
 
-<<<<<<< HEAD
-		CHECK_FOR_INTERRUPTS();
-
-		if (QueryFinishPending)
-			return NULL;
-
-=======
->>>>>>> 9e1c9f95
 		slot = ExecScanFetch(node, accessMtd, recheckMtd);
 
 		/*
@@ -217,11 +200,7 @@
 				 * Form a projection tuple, store it in the result tuple slot
 				 * and return it.
 				 */
-<<<<<<< HEAD
-				return ExecProject(projInfo, NULL);
-=======
 				return ExecProject(projInfo);
->>>>>>> 9e1c9f95
 			}
 			else
 			{
@@ -272,89 +251,7 @@
 {
 	TupleDesc	tupdesc = node->ss_ScanTupleSlot->tts_tupleDescriptor;
 
-<<<<<<< HEAD
-	if (tlist_matches_tupdesc(&node->ps,
-							  scan->plan.targetlist,
-							  varno,
-							  node->ss_ScanTupleSlot->tts_tupleDescriptor))
-		node->ps.ps_ProjInfo = NULL;
-	else
-		ExecAssignProjectionInfo(&node->ps,
-								 node->ss_ScanTupleSlot->tts_tupleDescriptor);
-}
-
-static bool
-tlist_matches_tupdesc(PlanState *ps, List *tlist, Index varno, TupleDesc tupdesc)
-{
-	int			numattrs = tupdesc->natts;
-	int			attrno;
-	bool		hasoid;
-	ListCell   *tlist_item = list_head(tlist);
-
-	/* Check the tlist attributes */
-	for (attrno = 1; attrno <= numattrs; attrno++)
-	{
-		Form_pg_attribute att_tup = tupdesc->attrs[attrno - 1];
-		Var		   *var;
-
-		if (tlist_item == NULL)
-			return false;		/* tlist too short */
-		var = (Var *) ((TargetEntry *) lfirst(tlist_item))->expr;
-		if (!var || !IsA(var, Var))
-			return false;		/* tlist item not a Var */
-
-		/* if these Asserts fail, planner messed up */
-		Assert(var->varlevelsup == 0);
-		if (var->varattno != attrno)
-			return false;		/* out of order */
-		if (att_tup->attisdropped)
-			return false;		/* table contains dropped columns */
-
-		/*
-		 * Note: usually the Var's type should match the tupdesc exactly, but
-		 * in situations involving unions of columns that have different
-		 * typmods, the Var may have come from above the union and hence have
-		 * typmod -1.  This is a legitimate situation since the Var still
-		 * describes the column, just not as exactly as the tupdesc does. We
-		 * could change the planner to prevent it, but it'd then insert
-		 * projection steps just to convert from specific typmod to typmod -1,
-		 * which is pretty silly.
-		 */
-		if (var->vartype != att_tup->atttypid ||
-			(var->vartypmod != att_tup->atttypmod &&
-			 var->vartypmod != -1))
-			return false;		/* type mismatch */
-
-		tlist_item = lnext(tlist_item);
-	}
-
-	if (tlist_item)
-		return false;			/* tlist too long */
-
-	/*
-	 * If the plan context requires a particular hasoid setting, then that has
-	 * to match, too.
-	 */
-	{
-		bool forceOids = ExecContextForcesOids(ps, &hasoid);
-
-		/* If Oid matters, and there are different requirement, then does not match */
-		if (forceOids && hasoid != tupdesc->tdhasoid)
-			return false;
-
-		/*
-		 * If Oid does not matter, but old tupdesc has oids, does not match either.
-		 * XXX: Memtuple: tupleformat is different depends on if has oid, so we cannot
-		 * mismatch.
-		 */
-		if (!forceOids && tupdesc->tdhasoid)
-			return false;
-	}
-
-	return true;
-=======
 	ExecConditionalAssignProjectionInfo(&node->ps, tupdesc, varno);
->>>>>>> 9e1c9f95
 }
 
 /*
@@ -368,12 +265,6 @@
 {
 	EState	   *estate = node->ps.state;
 
-<<<<<<< HEAD
-	/* Stop projecting any tuples from SRFs in the targetlist */
-	/* node->ps.ps_TupFromTlist = false; */
-
-=======
->>>>>>> 9e1c9f95
 	/*
 	 * We must clear the scan tuple so that observers (e.g., execCurrent.c)
 	 * can tell that this plan node is not positioned on a tuple.

--- conflicted
+++ resolved
@@ -326,11 +326,7 @@
 
 	/*
 	 * If pass-by-ref datatype, must copy the new value into aggcontext and
-<<<<<<< HEAD
-	 * pfree the prior transValue.  But if transfn returned a pointer to its
-=======
 	 * pfree the prior transValue.	But if transfn returned a pointer to its
->>>>>>> 1084f317
 	 * first input, we don't need to do anything.
 	 */
 	if (!peraggstate->transtypeByVal &&
@@ -485,11 +481,7 @@
 	 * TODO: Rerunning aggregates from the frame start can be pretty slow. For
 	 * some aggregates like SUM and COUNT we could avoid that by implementing
 	 * a "negative transition function" that would be called for each row as
-<<<<<<< HEAD
-	 * it exits the frame.  We'd have to think about avoiding recalculation of
-=======
 	 * it exits the frame.	We'd have to think about avoiding recalculation of
->>>>>>> 1084f317
 	 * volatile arguments of aggregate functions, too.
 	 */
 
@@ -503,13 +495,9 @@
 	 * position moved since last time.
 	 */
 	if (winstate->currentpos == 0 ||
-<<<<<<< HEAD
 		winstate->frameheadpos != winstate->aggregatedbase ||
 		!winstate->start_offset_var_free ||
 		!winstate->end_offset_var_free)
-=======
-		winstate->frameheadpos != winstate->aggregatedbase)
->>>>>>> 1084f317
 	{
 		/*
 		 * Discard transient aggregate values
@@ -566,11 +554,7 @@
 	 * Advance until we reach a row not in frame (or end of partition).
 	 *
 	 * Note the loop invariant: agg_row_slot is either empty or holds the row
-<<<<<<< HEAD
-	 * at position aggregatedupto.  We advance aggregatedupto after processing
-=======
 	 * at position aggregatedupto.	We advance aggregatedupto after processing
->>>>>>> 1084f317
 	 * a row.
 	 */
 	for (;;)
@@ -780,12 +764,8 @@
 		int			readptr_flags = 0;
 
 		/* If the frame head is potentially movable ... */
-<<<<<<< HEAD
 		if (!(winstate->frameOptions & FRAMEOPTION_START_UNBOUNDED_PRECEDING) ||
 			!winstate->end_offset_var_free)
-=======
-		if (!(winstate->frameOptions & FRAMEOPTION_START_UNBOUNDED_PRECEDING))
->>>>>>> 1084f317
 		{
 			/* ... create a mark pointer to track the frame head */
 			agg_winobj->markptr = tuplestore_alloc_read_pointer(winstate->buffer, 0);
@@ -947,11 +927,8 @@
 row_is_in_frame(WindowAggState *winstate, int64 pos, TupleTableSlot *slot)
 {
 	int			frameOptions = winstate->frameOptions;
-<<<<<<< HEAD
 
 	compute_start_end_offsets(winstate);
-=======
->>>>>>> 1084f317
 
 	Assert(pos >= 0);			/* else caller error */
 
@@ -989,13 +966,8 @@
 		}
 		else if (frameOptions & FRAMEOPTION_RANGE)
 		{
-<<<<<<< HEAD
 			if (!is_within_range_start(winstate, slot))
 				return false;
-=======
-			/* parser should have rejected this */
-			elog(ERROR, "window frame with value offset is not implemented");
->>>>>>> 1084f317
 		}
 		else
 			Assert(false);
@@ -1029,7 +1001,6 @@
 			/* rows after current row + offset are out of frame */
 			if (frameOptions & FRAMEOPTION_END_VALUE_PRECEDING)
 				offset = -offset;
-<<<<<<< HEAD
 
 			if (pos > winstate->currentpos + offset)
 				return false;
@@ -1053,13 +1024,14 @@
  *
  * Uses the winobj's read pointer for any required fetches; hence, if the
  * frame mode is one that requires row comparisons, the winobj's mark must
- * not be past the currently known frame head.  Also uses the specified slot
+ * not be past the currently known frame head.	Also uses the specified slot
  * for any required fetches.
  */
 static void
 update_frameheadpos(WindowObject winobj, TupleTableSlot *slot)
 {
 	WindowAggState *winstate = winobj->winstate;
+	WindowAgg  *node = (WindowAgg *) winstate->ss.ps.plan;
 	int			frameOptions = winstate->frameOptions;
 
 	if (winstate->framehead_valid)
@@ -1084,6 +1056,14 @@
 		else if (frameOptions & FRAMEOPTION_RANGE)
 		{
 			int64		fhprev;
+
+			/* If no ORDER BY, all rows are peers with each other */
+			if (node->ordNumCols == 0)
+			{
+				winstate->frameheadpos = 0;
+				winstate->framehead_valid = true;
+				return;
+			}
 
 			/*
 			 * In RANGE START_CURRENT mode, frame head is the first row that
@@ -1165,52 +1145,27 @@
 	}
 	else
 		Assert(false);
-=======
-
-			if (pos > winstate->currentpos + offset)
-				return false;
-		}
-		else if (frameOptions & FRAMEOPTION_RANGE)
-		{
-			/* parser should have rejected this */
-			elog(ERROR, "window frame with value offset is not implemented");
-		}
-		else
-			Assert(false);
-	}
-
-	/* If we get here, it's in frame */
-	return true;
->>>>>>> 1084f317
 }
 
 /*
- * update_frameheadpos
- * make frameheadpos valid for the current row
+ * update_frametailpos
+ * make frametailpos valid for the current row
  *
  * Uses the winobj's read pointer for any required fetches; hence, if the
  * frame mode is one that requires row comparisons, the winobj's mark must
-<<<<<<< HEAD
- * not be past the currently known frame tail.  Also uses the specified slot
-=======
- * not be past the currently known frame head.	Also uses the specified slot
->>>>>>> 1084f317
+ * not be past the currently known frame tail.	Also uses the specified slot
  * for any required fetches.
  */
 static void
-update_frameheadpos(WindowObject winobj, TupleTableSlot *slot)
+update_frametailpos(WindowObject winobj, TupleTableSlot *slot)
 {
 	WindowAggState *winstate = winobj->winstate;
-<<<<<<< HEAD
-=======
 	WindowAgg  *node = (WindowAgg *) winstate->ss.ps.plan;
->>>>>>> 1084f317
 	int			frameOptions = winstate->frameOptions;
 
-	if (winstate->framehead_valid)
+	if (winstate->frametail_valid)
 		return;					/* already known for current row */
 
-<<<<<<< HEAD
 	compute_start_end_offsets(winstate);
 
 	if (frameOptions & FRAMEOPTION_END_UNBOUNDED_FOLLOWING)
@@ -1250,91 +1205,10 @@
 			}
 			winstate->frametailpos = ftnext - 1;
 			winstate->frametail_valid = true;
-=======
-	if (frameOptions & FRAMEOPTION_START_UNBOUNDED_PRECEDING)
-	{
-		/* In UNBOUNDED PRECEDING mode, frame head is always row 0 */
-		winstate->frameheadpos = 0;
-		winstate->framehead_valid = true;
-	}
-	else if (frameOptions & FRAMEOPTION_START_CURRENT_ROW)
-	{
-		if (frameOptions & FRAMEOPTION_ROWS)
-		{
-			/* In ROWS mode, frame head is the same as current */
-			winstate->frameheadpos = winstate->currentpos;
-			winstate->framehead_valid = true;
-		}
-		else if (frameOptions & FRAMEOPTION_RANGE)
-		{
-			int64		fhprev;
-
-			/* If no ORDER BY, all rows are peers with each other */
-			if (node->ordNumCols == 0)
-			{
-				winstate->frameheadpos = 0;
-				winstate->framehead_valid = true;
-				return;
-			}
-
-			/*
-			 * In RANGE START_CURRENT mode, frame head is the first row that
-			 * is a peer of current row.  We search backwards from current,
-			 * which could be a bit inefficient if peer sets are large. Might
-			 * be better to have a separate read pointer that moves forward
-			 * tracking the frame head.
-			 */
-			fhprev = winstate->currentpos - 1;
-			for (;;)
-			{
-				/* assume the frame head can't go backwards */
-				if (fhprev < winstate->frameheadpos)
-					break;
-				if (!window_gettupleslot(winobj, fhprev, slot))
-					break;		/* start of partition */
-				if (!are_peers(winstate, slot, winstate->ss.ss_ScanTupleSlot))
-					break;		/* not peer of current row */
-				fhprev--;
-			}
-			winstate->frameheadpos = fhprev + 1;
-			winstate->framehead_valid = true;
 		}
 		else
 			Assert(false);
 	}
-	else if (frameOptions & FRAMEOPTION_START_VALUE)
-	{
-		if (frameOptions & FRAMEOPTION_ROWS)
-		{
-			/* In ROWS mode, bound is physically n before/after current */
-			int64		offset = DatumGetInt64(winstate->startOffsetValue);
-
-			if (frameOptions & FRAMEOPTION_START_VALUE_PRECEDING)
-				offset = -offset;
-
-			winstate->frameheadpos = winstate->currentpos + offset;
-			/* frame head can't go before first row */
-			if (winstate->frameheadpos < 0)
-				winstate->frameheadpos = 0;
-			else if (winstate->frameheadpos > winstate->currentpos)
-			{
-				/* make sure frameheadpos is not past end of partition */
-				spool_tuples(winstate, winstate->frameheadpos - 1);
-				if (winstate->frameheadpos > winstate->spooled_rows)
-					winstate->frameheadpos = winstate->spooled_rows;
-			}
-			winstate->framehead_valid = true;
-		}
-		else if (frameOptions & FRAMEOPTION_RANGE)
-		{
-			/* parser should have rejected this */
-			elog(ERROR, "window frame with value offset is not implemented");
->>>>>>> 1084f317
-		}
-		else
-			Assert(false);
-	}
-<<<<<<< HEAD
 	else if (frameOptions & FRAMEOPTION_END_VALUE)
 	{
 		if (frameOptions & FRAMEOPTION_ROWS)
@@ -1361,6 +1235,15 @@
 		else if (frameOptions & FRAMEOPTION_RANGE)
 		{
 			int64		ftnext;
+
+			/* If no ORDER BY, all rows are peers with each other */
+			if (node->ordNumCols == 0)
+			{
+				spool_tuples(winstate, -1);
+				winstate->frametailpos = winstate->spooled_rows - 1;
+				winstate->frametail_valid = true;
+				return;
+			}
 
 			/*
 			 * Else we have to search for the first row that's not within
@@ -1472,115 +1355,6 @@
 			{
 				/* value is known to be int8 */
 				int64		offset = DatumGetInt64(value);
-=======
-	else
-		Assert(false);
-}
-
-/*
- * update_frametailpos
- * make frametailpos valid for the current row
- *
- * Uses the winobj's read pointer for any required fetches; hence, if the
- * frame mode is one that requires row comparisons, the winobj's mark must
- * not be past the currently known frame tail.	Also uses the specified slot
- * for any required fetches.
- */
-static void
-update_frametailpos(WindowObject winobj, TupleTableSlot *slot)
-{
-	WindowAggState *winstate = winobj->winstate;
-	WindowAgg  *node = (WindowAgg *) winstate->ss.ps.plan;
-	int			frameOptions = winstate->frameOptions;
-
-	if (winstate->frametail_valid)
-		return;					/* already known for current row */
-
-	if (frameOptions & FRAMEOPTION_END_UNBOUNDED_FOLLOWING)
-	{
-		/* In UNBOUNDED FOLLOWING mode, all partition rows are in frame */
-		spool_tuples(winstate, -1);
-		winstate->frametailpos = winstate->spooled_rows - 1;
-		winstate->frametail_valid = true;
-	}
-	else if (frameOptions & FRAMEOPTION_END_CURRENT_ROW)
-	{
-		if (frameOptions & FRAMEOPTION_ROWS)
-		{
-			/* In ROWS mode, exactly the rows up to current are in frame */
-			winstate->frametailpos = winstate->currentpos;
-			winstate->frametail_valid = true;
-		}
-		else if (frameOptions & FRAMEOPTION_RANGE)
-		{
-			int64		ftnext;
-
-			/* If no ORDER BY, all rows are peers with each other */
-			if (node->ordNumCols == 0)
-			{
-				spool_tuples(winstate, -1);
-				winstate->frametailpos = winstate->spooled_rows - 1;
-				winstate->frametail_valid = true;
-				return;
-			}
-
-			/*
-			 * Else we have to search for the first non-peer of the current
-			 * row.  We assume the current value of frametailpos is a lower
-			 * bound on the possible frame tail location, ie, frame tail never
-			 * goes backward, and that currentpos is also a lower bound, ie,
-			 * frame end always >= current row.
-			 */
-			ftnext = Max(winstate->frametailpos, winstate->currentpos) + 1;
-			for (;;)
-			{
-				if (!window_gettupleslot(winobj, ftnext, slot))
-					break;		/* end of partition */
-				if (!are_peers(winstate, slot, winstate->ss.ss_ScanTupleSlot))
-					break;		/* not peer of current row */
-				ftnext++;
-			}
-			winstate->frametailpos = ftnext - 1;
-			winstate->frametail_valid = true;
-		}
-		else
-			Assert(false);
-	}
-	else if (frameOptions & FRAMEOPTION_END_VALUE)
-	{
-		if (frameOptions & FRAMEOPTION_ROWS)
-		{
-			/* In ROWS mode, bound is physically n before/after current */
-			int64		offset = DatumGetInt64(winstate->endOffsetValue);
-
-			if (frameOptions & FRAMEOPTION_END_VALUE_PRECEDING)
-				offset = -offset;
-
-			winstate->frametailpos = winstate->currentpos + offset;
-			/* smallest allowable value of frametailpos is -1 */
-			if (winstate->frametailpos < 0)
-				winstate->frametailpos = -1;
-			else if (winstate->frametailpos > winstate->currentpos)
-			{
-				/* make sure frametailpos is not past last row of partition */
-				spool_tuples(winstate, winstate->frametailpos);
-				if (winstate->frametailpos >= winstate->spooled_rows)
-					winstate->frametailpos = winstate->spooled_rows - 1;
-			}
-			winstate->frametail_valid = true;
-		}
-		else if (frameOptions & FRAMEOPTION_RANGE)
-		{
-			/* parser should have rejected this */
-			elog(ERROR, "window frame with value offset is not implemented");
-		}
-		else
-			Assert(false);
-	}
-	else
-		Assert(false);
-}
->>>>>>> 1084f317
 
 				if (offset < 0)
 					ereport(ERROR,
@@ -1647,73 +1421,6 @@
 	}
 #endif
 
-	/*
-	 * Compute frame offset values, if any, during first call.
-	 */
-	if (winstate->all_first)
-	{
-		int			frameOptions = winstate->frameOptions;
-		ExprContext *econtext = winstate->ss.ps.ps_ExprContext;
-		Datum		value;
-		bool		isnull;
-		int16		len;
-		bool		byval;
-
-		if (frameOptions & FRAMEOPTION_START_VALUE)
-		{
-			Assert(winstate->startOffset != NULL);
-			value = ExecEvalExprSwitchContext(winstate->startOffset,
-											  econtext,
-											  &isnull,
-											  NULL);
-			if (isnull)
-				ereport(ERROR,
-						(errcode(ERRCODE_NULL_VALUE_NOT_ALLOWED),
-						 errmsg("frame starting offset must not be null")));
-			/* copy value into query-lifespan context */
-			get_typlenbyval(exprType((Node *) winstate->startOffset->expr),
-							&len, &byval);
-			winstate->startOffsetValue = datumCopy(value, byval, len);
-			if (frameOptions & FRAMEOPTION_ROWS)
-			{
-				/* value is known to be int8 */
-				int64		offset = DatumGetInt64(value);
-
-				if (offset < 0)
-					ereport(ERROR,
-							(errcode(ERRCODE_INVALID_PARAMETER_VALUE),
-					  errmsg("frame starting offset must not be negative")));
-			}
-		}
-		if (frameOptions & FRAMEOPTION_END_VALUE)
-		{
-			Assert(winstate->endOffset != NULL);
-			value = ExecEvalExprSwitchContext(winstate->endOffset,
-											  econtext,
-											  &isnull,
-											  NULL);
-			if (isnull)
-				ereport(ERROR,
-						(errcode(ERRCODE_NULL_VALUE_NOT_ALLOWED),
-						 errmsg("frame ending offset must not be null")));
-			/* copy value into query-lifespan context */
-			get_typlenbyval(exprType((Node *) winstate->endOffset->expr),
-							&len, &byval);
-			winstate->endOffsetValue = datumCopy(value, byval, len);
-			if (frameOptions & FRAMEOPTION_ROWS)
-			{
-				/* value is known to be int8 */
-				int64		offset = DatumGetInt64(value);
-
-				if (offset < 0)
-					ereport(ERROR,
-							(errcode(ERRCODE_INVALID_PARAMETER_VALUE),
-						errmsg("frame ending offset must not be negative")));
-			}
-		}
-		winstate->all_first = false;
-	}
-
 restart:
 	if (winstate->buffer == NULL)
 	{
@@ -2075,7 +1782,6 @@
 	winstate->endOffset = ExecInitExpr((Expr *) node->endOffset,
 									   (PlanState *) winstate);
 
-<<<<<<< HEAD
 	if (node->frameOptions & FRAMEOPTION_RANGE)
 		initialize_range_bound_exprs(winstate);
 
@@ -2086,8 +1792,6 @@
 		!contain_var_clause(node->endOffset) &&
 		!contain_volatile_functions(node->endOffset);
 
-=======
->>>>>>> 1084f317
 	winstate->all_first = true;
 	winstate->partition_spooled = false;
 	winstate->more_partitions = false;
@@ -2317,10 +2021,7 @@
 
 #if 0
 	node->ss.ps.ps_TupFromTlist = false;
-<<<<<<< HEAD
 #endif
-=======
->>>>>>> 1084f317
 	node->all_first = true;
 
 	/* release tuplestore et al */

/*-------------------------------------------------------------------------
 *
 * nodeFunctionscan.c
 *	  Support routines for scanning RangeFunctions (functions in rangetable).
 *
 * Portions Copyright (c) 2006-2008, Greenplum inc
 * Portions Copyright (c) 2012-Present Pivotal Software, Inc.
 * Portions Copyright (c) 1996-2008, PostgreSQL Global Development Group
 * Portions Copyright (c) 1994, Regents of the University of California
 *
 *
 * IDENTIFICATION
 *	  $PostgreSQL: pgsql/src/backend/executor/nodeFunctionscan.c,v 1.49 2008/10/29 00:00:38 tgl Exp $
 *
 *-------------------------------------------------------------------------
 */
/*
 * INTERFACE ROUTINES
 *		ExecFunctionScan		scans a function.
 *		ExecFunctionNext		retrieve next tuple in sequential order.
 *		ExecInitFunctionScan	creates and initializes a functionscan node.
 *		ExecEndFunctionScan		releases any storage allocated.
 *		ExecFunctionReScan		rescans the function
 */
#include "postgres.h"

#include "cdb/cdbvars.h"
#include "executor/nodeFunctionscan.h"
#include "funcapi.h"
#include "optimizer/var.h"              /* CDB: contain_var_reference() */
#include "parser/parsetree.h"
#include "utils/builtins.h"
#include "utils/lsyscache.h"
#include "cdb/memquota.h"
#include "executor/spi.h"

static TupleTableSlot *FunctionNext(FunctionScanState *node);
<<<<<<< HEAD
static void ExecFunctionScanExplainEnd(PlanState *planstate, struct StringInfoData *buf);
=======
>>>>>>> 38e93482

/* ----------------------------------------------------------------
 *						Scan Support
 * ----------------------------------------------------------------
 */
/* ----------------------------------------------------------------
 *		FunctionNext
 *
 *		This is a workhorse for ExecFunctionScan
 * ----------------------------------------------------------------
 */
static TupleTableSlot *
FunctionNext(FunctionScanState *node)
{
	TupleTableSlot *slot;
	EState	   *estate;
	ScanDirection direction;
	Tuplestorestate *tuplestorestate;

	/*
	 * get information from the estate and scan state
	 */
	estate = node->ss.ps.state;
	direction = estate->es_direction;

	tuplestorestate = node->tuplestorestate;

	/*
	 * If first time through, read all tuples from function and put them in a
	 * tuplestore. Subsequent calls just fetch tuples from tuplestore.
	 */
	if (tuplestorestate == NULL)
	{
<<<<<<< HEAD
		ExprContext *econtext = node->ss.ps.ps_ExprContext;

=======
>>>>>>> 38e93482
		node->tuplestorestate = tuplestorestate =
			ExecMakeTableFunctionResult(node->funcexpr,
										node->ss.ps.ps_ExprContext,
										node->tupdesc,
<<<<<<< HEAD
										PlanStateOperatorMemKB( (PlanState *) node));

		/* CDB: Offer extra info for EXPLAIN ANALYZE. */
		if (node->ss.ps.instrument)
		{
			/* Let the tuplestore share our Instrumentation object. */
			tuplestore_set_instrument(tuplestorestate, node->ss.ps.instrument);

			/* Request a callback at end of query. */
			node->ss.ps.cdbexplainfun = ExecFunctionScanExplainEnd;
		}
=======
										node->eflags & EXEC_FLAG_BACKWARD);
>>>>>>> 38e93482
	}

	/*
	 * Get the next tuple from tuplestore. Return NULL if no more tuples.
	 */
	slot = node->ss.ss_ScanTupleSlot;
	if (tuplestore_gettupleslot(tuplestorestate, 
				ScanDirectionIsForward(direction),
				false,
				slot))
	{
		/* CDB: Label each row with a synthetic ctid for subquery dedup. */
		if (node->cdb_want_ctid)
		{
			HeapTuple   tuple = ExecFetchSlotHeapTuple(slot); 

			/* Increment 48-bit row count */
			node->cdb_fake_ctid.ip_posid++;
			if (node->cdb_fake_ctid.ip_posid == 0)
				ItemPointerSetBlockNumber(&node->cdb_fake_ctid,
						1 + ItemPointerGetBlockNumber(&node->cdb_fake_ctid));

			tuple->t_self = node->cdb_fake_ctid;
		}
	}

	if (TupIsNull(slot) && !node->ss.ps.delayEagerFree)
	{
		ExecEagerFreeFunctionScan((FunctionScanState *)(&node->ss.ps));
	}

	return slot;
}

/* ----------------------------------------------------------------
 *		ExecFunctionScan(node)
 *
 *		Scans the function sequentially and returns the next qualifying
 *		tuple.
 *		It calls the ExecScan() routine and passes it the access method
 *		which retrieves tuples sequentially.
 *
 */

TupleTableSlot *
ExecFunctionScan(FunctionScanState *node)
{
	/*
	 * use FunctionNext as access method
	 */
	return ExecScan(&node->ss, (ExecScanAccessMtd) FunctionNext);
}

/* ----------------------------------------------------------------
 *		ExecInitFunctionScan
 * ----------------------------------------------------------------
 */
FunctionScanState *
ExecInitFunctionScan(FunctionScan *node, EState *estate, int eflags)
{
	FunctionScanState *scanstate;
	Oid			funcrettype;
	TypeFuncClass functypclass;
	TupleDesc	tupdesc = NULL;

	/* check for unsupported flags */
	Assert(!(eflags & EXEC_FLAG_MARK));

	/*
	 * FunctionScan should not have any children.
	 */
	Assert(outerPlan(node) == NULL);
	Assert(innerPlan(node) == NULL);

	/*
	 * create new ScanState for node
	 */
	scanstate = makeNode(FunctionScanState);
	scanstate->ss.ps.plan = (Plan *) node;
	scanstate->ss.ps.state = estate;
	scanstate->eflags = eflags;

	/*
	 * Miscellaneous initialization
	 *
	 * create expression context for node
	 */
	ExecAssignExprContext(estate, &scanstate->ss.ps);

#define FUNCTIONSCAN_NSLOTS 2

	/*
	 * tuple table initialization
	 */
	ExecInitResultTupleSlot(estate, &scanstate->ss.ps);
	ExecInitScanTupleSlot(estate, &scanstate->ss);

	/*
	 * initialize child expressions
	 */
	scanstate->ss.ps.targetlist = (List *)
		ExecInitExpr((Expr *) node->scan.plan.targetlist,
					 (PlanState *) scanstate);
	scanstate->ss.ps.qual = (List *)
		ExecInitExpr((Expr *) node->scan.plan.qual,
					 (PlanState *) scanstate);

	/* Check if targetlist or qual contains a var node referencing the ctid column */
	scanstate->cdb_want_ctid = contain_ctid_var_reference(&node->scan);

    ItemPointerSet(&scanstate->cdb_fake_ctid, 0, 0);
    ItemPointerSet(&scanstate->cdb_mark_ctid, 0, 0);

	/*
	 * Now determine if the function returns a simple or composite type, and
	 * build an appropriate tupdesc.
	 */
	functypclass = get_expr_result_type(node->funcexpr,
										&funcrettype,
										&tupdesc);

	if (functypclass == TYPEFUNC_COMPOSITE)
	{
		/* Composite data type, e.g. a table's row type */
		Assert(tupdesc);
		/* Must copy it out of typcache for safety */
		tupdesc = CreateTupleDescCopy(tupdesc);
	}
	else if (functypclass == TYPEFUNC_SCALAR)
	{
		/* Base data type, i.e. scalar */
		char	   *attname = strVal(linitial(node->funccolnames));

		tupdesc = CreateTemplateTupleDesc(1, false);
		TupleDescInitEntry(tupdesc,
						   (AttrNumber) 1,
						   attname,
						   funcrettype,
						   -1,
						   0);
	}
	else if (functypclass == TYPEFUNC_RECORD)
	{
		tupdesc = BuildDescFromLists(node->funccolnames,
									 node->funccoltypes,
									 node->funccoltypmods);
	}
	else
	{
		/* crummy error message, but parser should have caught this */
		elog(ERROR, "function in FROM has unsupported return type");
	}

	/*
	 * For RECORD results, make sure a typmod has been assigned.  (The
	 * function should do this for itself, but let's cover things in case it
	 * doesn't.)
	 */
	BlessTupleDesc(tupdesc);

	scanstate->tupdesc = tupdesc;
	ExecAssignScanType(&scanstate->ss, tupdesc);

	/*
	 * Other node-specific setup
	 */
	scanstate->tuplestorestate = NULL;
	scanstate->funcexpr = ExecInitExpr((Expr *) node->funcexpr,
									   (PlanState *) scanstate);

	/*
	 * Initialize result tuple type and projection info.
	 */
	ExecAssignResultTypeFromTL(&scanstate->ss.ps);
	ExecAssignScanProjectionInfo(&scanstate->ss);
	
	if (!IsResManagerMemoryPolicyNone())
	{
		SPI_ReserveMemory(((Plan *)node)->operatorMemKB * 1024L);
	}

	return scanstate;
}

int
ExecCountSlotsFunctionScan(FunctionScan *node)
{
	return ExecCountSlotsNode(outerPlan(node)) +
		ExecCountSlotsNode(innerPlan(node)) +
		FUNCTIONSCAN_NSLOTS;
}

/*
 * ExecFunctionScanExplainEnd
 *      Called before ExecutorEnd to finish EXPLAIN ANALYZE reporting.
 *
 * The cleanup that ordinarily would occur during ExecutorEnd() needs to be 
 * done earlier in order to report statistics to EXPLAIN ANALYZE.  Note that 
 * ExecEndFunctionScan() will be called for a second time during ExecutorEnd().
 */
void
ExecFunctionScanExplainEnd(PlanState *planstate, struct StringInfoData *buf __attribute__((unused)))
{
	ExecEagerFreeFunctionScan((FunctionScanState *) planstate);
}                               /* ExecFunctionScanExplainEnd */


/* ----------------------------------------------------------------
 *		ExecEndFunctionScan
 *
 *		frees any storage allocated through C routines.
 * ----------------------------------------------------------------
 */
void
ExecEndFunctionScan(FunctionScanState *node)
{
	/*
	 * Free the exprcontext
	 */
	ExecFreeExprContext(&node->ss.ps);

	/*
	 * clean out the tuple table
	 */
	ExecClearTuple(node->ss.ps.ps_ResultTupleSlot);
	ExecClearTuple(node->ss.ss_ScanTupleSlot);

	ExecEagerFreeFunctionScan(node);

<<<<<<< HEAD
	EndPlanStateGpmonPkt(&node->ss.ps);
}

=======
>>>>>>> 38e93482
/* ----------------------------------------------------------------
 *		ExecFunctionReScan
 *
 *		Rescans the relation.
 * ----------------------------------------------------------------
 */
void
ExecFunctionReScan(FunctionScanState *node, ExprContext *exprCtxt)
{
	ExecClearTuple(node->ss.ps.ps_ResultTupleSlot);
	/*node->ss.ps.ps_TupFromTlist = false;*/

	/*
	 * If we haven't materialized yet, just return.
	 */
	if (!node->tuplestorestate)
		return;

    ItemPointerSet(&node->cdb_fake_ctid, 0, 0);

	/*
	 * Here we have a choice whether to drop the tuplestore (and recompute the
	 * function outputs) or just rescan it.  We must recompute if the
	 * expression contains parameters, else we rescan.  XXX maybe we should
	 * recompute if the function is volatile?
	 */
	if (node->ss.ps.chgParam != NULL)
	{
		ExecEagerFreeFunctionScan(node);
	}
	else
		tuplestore_rescan(node->tuplestorestate);
<<<<<<< HEAD
}

void
ExecEagerFreeFunctionScan(FunctionScanState *node)
{
	if (node->tuplestorestate != NULL)
	{
		tuplestore_end(node->tuplestorestate);
	}
	
	node->tuplestorestate = NULL;
=======
>>>>>>> 38e93482
}<|MERGE_RESOLUTION|>--- conflicted
+++ resolved
@@ -35,10 +35,7 @@
 #include "executor/spi.h"
 
 static TupleTableSlot *FunctionNext(FunctionScanState *node);
-<<<<<<< HEAD
 static void ExecFunctionScanExplainEnd(PlanState *planstate, struct StringInfoData *buf);
-=======
->>>>>>> 38e93482
 
 /* ----------------------------------------------------------------
  *						Scan Support
@@ -72,16 +69,11 @@
 	 */
 	if (tuplestorestate == NULL)
 	{
-<<<<<<< HEAD
-		ExprContext *econtext = node->ss.ps.ps_ExprContext;
-
-=======
->>>>>>> 38e93482
 		node->tuplestorestate = tuplestorestate =
 			ExecMakeTableFunctionResult(node->funcexpr,
 										node->ss.ps.ps_ExprContext,
 										node->tupdesc,
-<<<<<<< HEAD
+										node->eflags & EXEC_FLAG_BACKWARD,
 										PlanStateOperatorMemKB( (PlanState *) node));
 
 		/* CDB: Offer extra info for EXPLAIN ANALYZE. */
@@ -93,9 +85,6 @@
 			/* Request a callback at end of query. */
 			node->ss.ps.cdbexplainfun = ExecFunctionScanExplainEnd;
 		}
-=======
-										node->eflags & EXEC_FLAG_BACKWARD);
->>>>>>> 38e93482
 	}
 
 	/*
@@ -325,12 +314,9 @@
 
 	ExecEagerFreeFunctionScan(node);
 
-<<<<<<< HEAD
 	EndPlanStateGpmonPkt(&node->ss.ps);
 }
 
-=======
->>>>>>> 38e93482
 /* ----------------------------------------------------------------
  *		ExecFunctionReScan
  *
@@ -363,7 +349,6 @@
 	}
 	else
 		tuplestore_rescan(node->tuplestorestate);
-<<<<<<< HEAD
 }
 
 void
@@ -375,6 +360,4 @@
 	}
 	
 	node->tuplestorestate = NULL;
-=======
->>>>>>> 38e93482
 }
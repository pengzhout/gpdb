--- conflicted
+++ resolved
@@ -9,11 +9,7 @@
  *
  *
  * IDENTIFICATION
-<<<<<<< HEAD
- *	  $PostgreSQL: pgsql/src/backend/executor/nodeNestloop.c,v 1.43.2.1 2007/02/02 00:07:28 tgl Exp $
-=======
  *	  $PostgreSQL: pgsql/src/backend/executor/nodeNestloop.c,v 1.45 2007/02/02 00:07:03 tgl Exp $
->>>>>>> bd01a4e3
  *
  *-------------------------------------------------------------------------
  */

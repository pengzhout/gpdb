/*-------------------------------------------------------------------------
 *
 * nodeFuncs.c
 *		Various general-purpose manipulations of Node trees
 *
 * Portions Copyright (c) 1996-2009, PostgreSQL Global Development Group
 * Portions Copyright (c) 1994, Regents of the University of California
 *
 *
 * IDENTIFICATION
 *	  $PostgreSQL: pgsql/src/backend/nodes/nodeFuncs.c,v 1.44 2009/12/15 17:57:46 tgl Exp $
 *
 *-------------------------------------------------------------------------
 */
#include "postgres.h"

#include "catalog/pg_type.h"
#include "miscadmin.h"
#include "nodes/nodeFuncs.h"
#include "nodes/relation.h"
#include "utils/builtins.h"
#include "utils/lsyscache.h"


static bool expression_returns_set_walker(Node *node, void *context);
static int	leftmostLoc(int loc1, int loc2);


/*
 *	exprType -
 *	  returns the Oid of the type of the expression's result.
 */
Oid
exprType(Node *expr)
{
	Oid			type;

	if (!expr)
		return InvalidOid;

	switch (nodeTag(expr))
	{
		case T_Var:
			type = ((Var *) expr)->vartype;
			break;
		case T_Const:
			type = ((Const *) expr)->consttype;
			break;
		case T_Param:
			type = ((Param *) expr)->paramtype;
			break;
		case T_Aggref:
			type = ((Aggref *) expr)->aggtype;
			break;
		case T_WindowFunc:
			type = ((WindowFunc *) expr)->wintype;
			break;
		case T_ArrayRef:
			{
				ArrayRef   *arrayref = (ArrayRef *) expr;

				/* slice and/or store operations yield the array type */
				if (arrayref->reflowerindexpr || arrayref->refassgnexpr)
					type = arrayref->refarraytype;
				else
					type = arrayref->refelemtype;
			}
			break;
		case T_FuncExpr:
			type = ((FuncExpr *) expr)->funcresulttype;
			break;
		case T_NamedArgExpr:
			type = exprType((Node *) ((NamedArgExpr *) expr)->arg);
			break;
		case T_OpExpr:
			type = ((OpExpr *) expr)->opresulttype;
			break;
		case T_DistinctExpr:
			type = ((DistinctExpr *) expr)->opresulttype;
			break;
		case T_ScalarArrayOpExpr:
			type = BOOLOID;
			break;
		case T_BoolExpr:
			type = BOOLOID;
			break;
		case T_SubLink:
			{
				SubLink    *sublink = (SubLink *) expr;

				if (sublink->subLinkType == EXPR_SUBLINK ||
					sublink->subLinkType == ARRAY_SUBLINK)
				{
					/* get the type of the subselect's first target column */
					Query	   *qtree = (Query *) sublink->subselect;
					TargetEntry *tent;

					if (!qtree || !IsA(qtree, Query))
						elog(ERROR, "cannot get type for untransformed sublink");
					tent = (TargetEntry *) linitial(qtree->targetList);
					Assert(IsA(tent, TargetEntry));
					Assert(!tent->resjunk);
					type = exprType((Node *) tent->expr);
					if (sublink->subLinkType == ARRAY_SUBLINK)
					{
						type = get_array_type(type);
						if (!OidIsValid(type))
							ereport(ERROR,
									(errcode(ERRCODE_UNDEFINED_OBJECT),
									 errmsg("could not find array type for data type %s",
							format_type_be(exprType((Node *) tent->expr)))));
					}
				}
				else
				{
					/* for all other sublink types, result is boolean */
					type = BOOLOID;
				}
			}
			break;
		case T_SubPlan:
			{
				SubPlan    *subplan = (SubPlan *) expr;

				if (subplan->subLinkType == EXPR_SUBLINK ||
					subplan->subLinkType == ARRAY_SUBLINK)
				{
					/* get the type of the subselect's first target column */
					type = subplan->firstColType;
					if (subplan->subLinkType == ARRAY_SUBLINK)
					{
						type = get_array_type(type);
						if (!OidIsValid(type))
							ereport(ERROR,
									(errcode(ERRCODE_UNDEFINED_OBJECT),
									 errmsg("could not find array type for data type %s",
									format_type_be(subplan->firstColType))));
					}
				}
				else
				{
					/* for all other subplan types, result is boolean */
					type = BOOLOID;
				}
			}
			break;
		case T_AlternativeSubPlan:
			{
				AlternativeSubPlan *asplan = (AlternativeSubPlan *) expr;

				/* subplans should all return the same thing */
				type = exprType((Node *) linitial(asplan->subplans));
			}
			break;
		case T_FieldSelect:
			type = ((FieldSelect *) expr)->resulttype;
			break;
		case T_FieldStore:
			type = ((FieldStore *) expr)->resulttype;
			break;
		case T_RelabelType:
			type = ((RelabelType *) expr)->resulttype;
			break;
		case T_CoerceViaIO:
			type = ((CoerceViaIO *) expr)->resulttype;
			break;
		case T_ArrayCoerceExpr:
			type = ((ArrayCoerceExpr *) expr)->resulttype;
			break;
		case T_ConvertRowtypeExpr:
			type = ((ConvertRowtypeExpr *) expr)->resulttype;
			break;
		case T_CaseExpr:
			type = ((CaseExpr *) expr)->casetype;
			break;
		case T_CaseTestExpr:
			type = ((CaseTestExpr *) expr)->typeId;
			break;
		case T_ArrayExpr:
			type = ((ArrayExpr *) expr)->array_typeid;
			break;
		case T_RowExpr:
			type = ((RowExpr *) expr)->row_typeid;
			break;
		case T_TableValueExpr:
			type = ANYTABLEOID;  /* MULTISET values are a special pseudotype */
			break;
		case T_RowCompareExpr:
			type = BOOLOID;
			break;
		case T_CoalesceExpr:
			type = ((CoalesceExpr *) expr)->coalescetype;
			break;
		case T_MinMaxExpr:
			type = ((MinMaxExpr *) expr)->minmaxtype;
			break;
		case T_XmlExpr:
			if (((XmlExpr *) expr)->op == IS_DOCUMENT)
				type = BOOLOID;
			else if (((XmlExpr *) expr)->op == IS_XMLSERIALIZE)
				type = TEXTOID;
			else
				type = XMLOID;
			break;
		case T_NullIfExpr:
			type = exprType((Node *) linitial(((NullIfExpr *) expr)->args));
			break;
		case T_NullTest:
			type = BOOLOID;
			break;
		case T_BooleanTest:
			type = BOOLOID;
			break;
		case T_CoerceToDomain:
			type = ((CoerceToDomain *) expr)->resulttype;
			break;
		case T_CoerceToDomainValue:
			type = ((CoerceToDomainValue *) expr)->typeId;
			break;
		case T_SetToDefault:
			type = ((SetToDefault *) expr)->typeId;
			break;
		case T_CurrentOfExpr:
			type = BOOLOID;
			break;
		case T_PlaceHolderVar:
			type = exprType((Node *) ((PlaceHolderVar *) expr)->phexpr);
			break;

		case T_GroupingFunc:
			type = INT8OID;
			break;
		case T_Grouping:
			type = INT8OID;
			break;
		case T_GroupId:
			type = INT4OID;
			break;
		case T_DMLActionExpr:
			type = INT4OID;
			break;
		case T_PartDefaultExpr:
			type = BOOLOID;
			break;
		case T_PartBoundExpr:
			type = ((PartBoundExpr *) expr)->boundType;
			break;
		case T_PartBoundInclusionExpr:
			type = BOOLOID;
			break;
		case T_PartBoundOpenExpr:
			type = BOOLOID;
			break;
		case T_PartListRuleExpr:
			type = ((PartListRuleExpr *) expr)->resulttype;
			break;
		case T_PartListNullTestExpr:
			type = BOOLOID;
			break;

		default:
			elog(ERROR, "unrecognized node type: %d", (int) nodeTag(expr));
			type = InvalidOid;	/* keep compiler quiet */
			break;
	}
	return type;
}

/*
 *	exprTypmod -
 *	  returns the type-specific modifier of the expression's result type,
 *	  if it can be determined.	In many cases, it can't and we return -1.
 */
int32
exprTypmod(Node *expr)
{
	if (!expr)
		return -1;

	switch (nodeTag(expr))
	{
		case T_Var:
			return ((Var *) expr)->vartypmod;
		case T_Const:
			return ((Const *) expr)->consttypmod;
		case T_Param:
			return ((Param *) expr)->paramtypmod;
		case T_ArrayRef:
			/* typmod is the same for array or element */
			return ((ArrayRef *) expr)->reftypmod;
		case T_FuncExpr:
			{
				int32		coercedTypmod;

				/* Be smart about length-coercion functions... */
				if (exprIsLengthCoercion(expr, &coercedTypmod))
					return coercedTypmod;
			}
			break;
		case T_NamedArgExpr:
			return exprTypmod((Node *) ((NamedArgExpr *) expr)->arg);
		case T_SubLink:
			{
				SubLink    *sublink = (SubLink *) expr;

				if (sublink->subLinkType == EXPR_SUBLINK ||
					sublink->subLinkType == ARRAY_SUBLINK)
				{
					/* get the typmod of the subselect's first target column */
					Query	   *qtree = (Query *) sublink->subselect;
					TargetEntry *tent;

					if (!qtree || !IsA(qtree, Query))
						elog(ERROR, "cannot get type for untransformed sublink");
					tent = (TargetEntry *) linitial(qtree->targetList);
					Assert(IsA(tent, TargetEntry));
					Assert(!tent->resjunk);
					return exprTypmod((Node *) tent->expr);
					/* note we don't need to care if it's an array */
				}
			}
			break;
		case T_SubPlan:
			{
				SubPlan    *subplan = (SubPlan *) expr;

				if (subplan->subLinkType == EXPR_SUBLINK ||
					subplan->subLinkType == ARRAY_SUBLINK)
				{
					/* get the typmod of the subselect's first target column */
					/* note we don't need to care if it's an array */
					return subplan->firstColTypmod;
				}
				else
				{
					/* for all other subplan types, result is boolean */
					return -1;
				}
			}
			break;
		case T_AlternativeSubPlan:
			{
				AlternativeSubPlan *asplan = (AlternativeSubPlan *) expr;

				/* subplans should all return the same thing */
				return exprTypmod((Node *) linitial(asplan->subplans));
			}
			break;
		case T_FieldSelect:
			return ((FieldSelect *) expr)->resulttypmod;
		case T_RelabelType:
			return ((RelabelType *) expr)->resulttypmod;
		case T_ArrayCoerceExpr:
			return ((ArrayCoerceExpr *) expr)->resulttypmod;
		case T_CaseExpr:
			{
				/*
				 * If all the alternatives agree on type/typmod, return that
				 * typmod, else use -1
				 */
				CaseExpr   *cexpr = (CaseExpr *) expr;
				Oid			casetype = cexpr->casetype;
				int32		typmod;
				ListCell   *arg;

				if (!cexpr->defresult)
					return -1;
				if (exprType((Node *) cexpr->defresult) != casetype)
					return -1;
				typmod = exprTypmod((Node *) cexpr->defresult);
				if (typmod < 0)
					return -1;	/* no point in trying harder */
				foreach(arg, cexpr->args)
				{
					CaseWhen   *w = (CaseWhen *) lfirst(arg);

					Assert(IsA(w, CaseWhen));
					if (exprType((Node *) w->result) != casetype)
						return -1;
					if (exprTypmod((Node *) w->result) != typmod)
						return -1;
				}
				return typmod;
			}
			break;
		case T_CaseTestExpr:
			return ((CaseTestExpr *) expr)->typeMod;
		case T_ArrayExpr:
			{
				/*
				 * If all the elements agree on type/typmod, return that
				 * typmod, else use -1
				 */
				ArrayExpr  *arrayexpr = (ArrayExpr *) expr;
				Oid			commontype;
				int32		typmod;
				ListCell   *elem;

				if (arrayexpr->elements == NIL)
					return -1;
				typmod = exprTypmod((Node *) linitial(arrayexpr->elements));
				if (typmod < 0)
					return -1;	/* no point in trying harder */
				if (arrayexpr->multidims)
					commontype = arrayexpr->array_typeid;
				else
					commontype = arrayexpr->element_typeid;
				foreach(elem, arrayexpr->elements)
				{
					Node	   *e = (Node *) lfirst(elem);

					if (exprType(e) != commontype)
						return -1;
					if (exprTypmod(e) != typmod)
						return -1;
				}
				return typmod;
			}
			break;
		case T_CoalesceExpr:
			{
				/*
				 * If all the alternatives agree on type/typmod, return that
				 * typmod, else use -1
				 */
				CoalesceExpr *cexpr = (CoalesceExpr *) expr;
				Oid			coalescetype = cexpr->coalescetype;
				int32		typmod;
				ListCell   *arg;

				if (exprType((Node *) linitial(cexpr->args)) != coalescetype)
					return -1;
				typmod = exprTypmod((Node *) linitial(cexpr->args));
				if (typmod < 0)
					return -1;	/* no point in trying harder */
				for_each_cell(arg, lnext(list_head(cexpr->args)))
				{
					Node	   *e = (Node *) lfirst(arg);

					if (exprType(e) != coalescetype)
						return -1;
					if (exprTypmod(e) != typmod)
						return -1;
				}
				return typmod;
			}
			break;
		case T_MinMaxExpr:
			{
				/*
				 * If all the alternatives agree on type/typmod, return that
				 * typmod, else use -1
				 */
				MinMaxExpr *mexpr = (MinMaxExpr *) expr;
				Oid			minmaxtype = mexpr->minmaxtype;
				int32		typmod;
				ListCell   *arg;

				if (exprType((Node *) linitial(mexpr->args)) != minmaxtype)
					return -1;
				typmod = exprTypmod((Node *) linitial(mexpr->args));
				if (typmod < 0)
					return -1;	/* no point in trying harder */
				for_each_cell(arg, lnext(list_head(mexpr->args)))
				{
					Node	   *e = (Node *) lfirst(arg);

					if (exprType(e) != minmaxtype)
						return -1;
					if (exprTypmod(e) != typmod)
						return -1;
				}
				return typmod;
			}
			break;
		case T_NullIfExpr:
			{
				NullIfExpr *nexpr = (NullIfExpr *) expr;

				return exprTypmod((Node *) linitial(nexpr->args));
			}
			break;
		case T_CoerceToDomain:
			return ((CoerceToDomain *) expr)->resulttypmod;
		case T_CoerceToDomainValue:
			return ((CoerceToDomainValue *) expr)->typeMod;
		case T_SetToDefault:
			return ((SetToDefault *) expr)->typeMod;
		case T_PlaceHolderVar:
			return exprTypmod((Node *) ((PlaceHolderVar *) expr)->phexpr);
		default:
			break;
	}
	return -1;
}

/*
 * exprIsLengthCoercion
 *		Detect whether an expression tree is an application of a datatype's
 *		typmod-coercion function.  Optionally extract the result's typmod.
 *
 * If coercedTypmod is not NULL, the typmod is stored there if the expression
 * is a length-coercion function, else -1 is stored there.
 *
 * Note that a combined type-and-length coercion will be treated as a
 * length coercion by this routine.
 */
bool
exprIsLengthCoercion(Node *expr, int32 *coercedTypmod)
{
	if (coercedTypmod != NULL)
		*coercedTypmod = -1;	/* default result on failure */

	/*
	 * Scalar-type length coercions are FuncExprs, array-type length coercions
	 * are ArrayCoerceExprs
	 */
	if (expr && IsA(expr, FuncExpr))
	{
		FuncExpr   *func = (FuncExpr *) expr;
		int			nargs;
		Const	   *second_arg;

		/*
		 * If it didn't come from a coercion context, reject.
		 */
		if (func->funcformat != COERCE_EXPLICIT_CAST &&
			func->funcformat != COERCE_IMPLICIT_CAST)
			return false;

		/*
		 * If it's not a two-argument or three-argument function with the
		 * second argument being an int4 constant, it can't have been created
		 * from a length coercion (it must be a type coercion, instead).
		 */
		nargs = list_length(func->args);
		if (nargs < 2 || nargs > 3)
			return false;

		second_arg = (Const *) lsecond(func->args);
		if (!IsA(second_arg, Const) ||
			second_arg->consttype != INT4OID ||
			second_arg->constisnull)
			return false;

		/*
		 * OK, it is indeed a length-coercion function.
		 */
		if (coercedTypmod != NULL)
			*coercedTypmod = DatumGetInt32(second_arg->constvalue);

		return true;
	}

	if (expr && IsA(expr, ArrayCoerceExpr))
	{
		ArrayCoerceExpr *acoerce = (ArrayCoerceExpr *) expr;

		/* It's not a length coercion unless there's a nondefault typmod */
		if (acoerce->resulttypmod < 0)
			return false;

		/*
		 * OK, it is indeed a length-coercion expression.
		 */
		if (coercedTypmod != NULL)
			*coercedTypmod = acoerce->resulttypmod;

		return true;
	}

	return false;
}

/*
 * expression_returns_set
 *	  Test whether an expression returns a set result.
 *
 * Because we use expression_tree_walker(), this can also be applied to
 * whole targetlists; it'll produce TRUE if any one of the tlist items
 * returns a set.
 */
bool
expression_returns_set(Node *clause)
{
	return expression_returns_set_walker(clause, NULL);
}

static bool
expression_returns_set_walker(Node *node, void *context)
{
	if (node == NULL)
		return false;
	if (IsA(node, FuncExpr))
	{
		FuncExpr   *expr = (FuncExpr *) node;

		if (expr->funcretset)
			return true;
		/* else fall through to check args */
	}
	if (IsA(node, OpExpr))
	{
		OpExpr	   *expr = (OpExpr *) node;

		if (expr->opretset)
			return true;
		/* else fall through to check args */
	}

	/* Avoid recursion for some cases that can't return a set */
	if (IsA(node, Aggref))
		return false;
	if (IsA(node, WindowFunc))
		return false;
	if (IsA(node, DistinctExpr))
		return false;
	if (IsA(node, ScalarArrayOpExpr))
		return false;
	if (IsA(node, BoolExpr))
		return false;
	if (IsA(node, SubLink))
		return false;
	if (IsA(node, SubPlan))
		return false;
	if (IsA(node, AlternativeSubPlan))
		return false;
	if (IsA(node, ArrayExpr))
		return false;
	if (IsA(node, RowExpr))
		return false;
	if (IsA(node, RowCompareExpr))
		return false;
	if (IsA(node, CoalesceExpr))
		return false;
	if (IsA(node, MinMaxExpr))
		return false;
	if (IsA(node, XmlExpr))
		return false;
	if (IsA(node, NullIfExpr))
		return false;

	return expression_tree_walker(node, expression_returns_set_walker,
								  context);
}


/*
 *	exprLocation -
 *	  returns the parse location of an expression tree, for error reports
 *
 * -1 is returned if the location can't be determined.
 *
 * For expressions larger than a single token, the intent here is to
 * return the location of the expression's leftmost token, not necessarily
 * the topmost Node's location field.  For example, an OpExpr's location
 * field will point at the operator name, but if it is not a prefix operator
 * then we should return the location of the left-hand operand instead.
 * The reason is that we want to reference the entire expression not just
 * that operator, and pointing to its start seems to be the most natural way.
 *
 * The location is not perfect --- for example, since the grammar doesn't
 * explicitly represent parentheses in the parsetree, given something that
 * had been written "(a + b) * c" we are going to point at "a" not "(".
 * But it should be plenty good enough for error reporting purposes.
 *
 * You might think that this code is overly general, for instance why check
 * the operands of a FuncExpr node, when the function name can be expected
 * to be to the left of them?  There are a couple of reasons.  The grammar
 * sometimes builds expressions that aren't quite what the user wrote;
 * for instance x IS NOT BETWEEN ... becomes a NOT-expression whose keyword
 * pointer is to the right of its leftmost argument.  Also, nodes that were
 * inserted implicitly by parse analysis (such as FuncExprs for implicit
 * coercions) will have location -1, and so we can have odd combinations of
 * known and unknown locations in a tree.
 */
int
exprLocation(Node *expr)
{
	int			loc;

	if (expr == NULL)
		return -1;
	switch (nodeTag(expr))
	{
		case T_RangeVar:
			loc = ((RangeVar *) expr)->location;
			break;
		case T_Var:
			loc = ((Var *) expr)->location;
			break;
		case T_Const:
			loc = ((Const *) expr)->location;
			break;
		case T_Param:
			loc = ((Param *) expr)->location;
			break;
		case T_Aggref:
			/* function name should always be the first thing */
			loc = ((Aggref *) expr)->location;
			break;
		case T_WindowFunc:
			/* function name should always be the first thing */
			loc = ((WindowFunc *) expr)->location;
			break;
		case T_ArrayRef:
			/* just use array argument's location */
			loc = exprLocation((Node *) ((ArrayRef *) expr)->refexpr);
			break;
		case T_FuncExpr:
			{
				FuncExpr   *fexpr = (FuncExpr *) expr;

				/* consider both function name and leftmost arg */
				loc = leftmostLoc(fexpr->location,
								  exprLocation((Node *) fexpr->args));
			}
			break;
		case T_NamedArgExpr:
			{
				NamedArgExpr *na = (NamedArgExpr *) expr;

				/* consider both argument name and value */
				loc = leftmostLoc(na->location,
								  exprLocation((Node *) na->arg));
			}
			break;
		case T_OpExpr:
		case T_DistinctExpr:	/* struct-equivalent to OpExpr */
		case T_NullIfExpr:		/* struct-equivalent to OpExpr */
			{
				OpExpr	   *opexpr = (OpExpr *) expr;

				/* consider both operator name and leftmost arg */
				loc = leftmostLoc(opexpr->location,
								  exprLocation((Node *) opexpr->args));
			}
			break;
		case T_ScalarArrayOpExpr:
			{
				ScalarArrayOpExpr *saopexpr = (ScalarArrayOpExpr *) expr;

				/* consider both operator name and leftmost arg */
				loc = leftmostLoc(saopexpr->location,
								  exprLocation((Node *) saopexpr->args));
			}
			break;
		case T_BoolExpr:
			{
				BoolExpr   *bexpr = (BoolExpr *) expr;

				/*
				 * Same as above, to handle either NOT or AND/OR.  We can't
				 * special-case NOT because of the way that it's used for
				 * things like IS NOT BETWEEN.
				 */
				loc = leftmostLoc(bexpr->location,
								  exprLocation((Node *) bexpr->args));
			}
			break;
		case T_SubLink:
			{
				SubLink    *sublink = (SubLink *) expr;

				/* check the testexpr, if any, and the operator/keyword */
				loc = leftmostLoc(exprLocation(sublink->testexpr),
								  sublink->location);
			}
			break;
		case T_FieldSelect:
			/* just use argument's location */
			loc = exprLocation((Node *) ((FieldSelect *) expr)->arg);
			break;
		case T_FieldStore:
			/* just use argument's location */
			loc = exprLocation((Node *) ((FieldStore *) expr)->arg);
			break;
		case T_RelabelType:
			{
				RelabelType *rexpr = (RelabelType *) expr;

				/* Much as above */
				loc = leftmostLoc(rexpr->location,
								  exprLocation((Node *) rexpr->arg));
			}
			break;
		case T_CoerceViaIO:
			{
				CoerceViaIO *cexpr = (CoerceViaIO *) expr;

				/* Much as above */
				loc = leftmostLoc(cexpr->location,
								  exprLocation((Node *) cexpr->arg));
			}
			break;
		case T_ArrayCoerceExpr:
			{
				ArrayCoerceExpr *cexpr = (ArrayCoerceExpr *) expr;

				/* Much as above */
				loc = leftmostLoc(cexpr->location,
								  exprLocation((Node *) cexpr->arg));
			}
			break;
		case T_ConvertRowtypeExpr:
			{
				ConvertRowtypeExpr *cexpr = (ConvertRowtypeExpr *) expr;

				/* Much as above */
				loc = leftmostLoc(cexpr->location,
								  exprLocation((Node *) cexpr->arg));
			}
			break;
		case T_CaseExpr:
			/* CASE keyword should always be the first thing */
			loc = ((CaseExpr *) expr)->location;
			break;
		case T_CaseWhen:
			/* WHEN keyword should always be the first thing */
			loc = ((CaseWhen *) expr)->location;
			break;
		case T_ArrayExpr:
			/* the location points at ARRAY or [, which must be leftmost */
			loc = ((ArrayExpr *) expr)->location;
			break;
		case T_RowExpr:
			/* the location points at ROW or (, which must be leftmost */
			loc = ((RowExpr *) expr)->location;
			break;
		case T_TableValueExpr:
			/* the location points at TABLE, which must be leftmost */
			loc = ((TableValueExpr *) expr)->location;
			break;
		case T_RowCompareExpr:
			/* just use leftmost argument's location */
			loc = exprLocation((Node *) ((RowCompareExpr *) expr)->largs);
			break;
		case T_CoalesceExpr:
			/* COALESCE keyword should always be the first thing */
			loc = ((CoalesceExpr *) expr)->location;
			break;
		case T_MinMaxExpr:
			/* GREATEST/LEAST keyword should always be the first thing */
			loc = ((MinMaxExpr *) expr)->location;
			break;
		case T_XmlExpr:
			{
				XmlExpr    *xexpr = (XmlExpr *) expr;

				/* consider both function name and leftmost arg */
				loc = leftmostLoc(xexpr->location,
								  exprLocation((Node *) xexpr->args));
			}
			break;
		case T_NullTest:
			/* just use argument's location */
			loc = exprLocation((Node *) ((NullTest *) expr)->arg);
			break;
		case T_BooleanTest:
			/* just use argument's location */
			loc = exprLocation((Node *) ((BooleanTest *) expr)->arg);
			break;
		case T_CoerceToDomain:
			{
				CoerceToDomain *cexpr = (CoerceToDomain *) expr;

				/* Much as above */
				loc = leftmostLoc(cexpr->location,
								  exprLocation((Node *) cexpr->arg));
			}
			break;
		case T_CoerceToDomainValue:
			loc = ((CoerceToDomainValue *) expr)->location;
			break;
		case T_SetToDefault:
			loc = ((SetToDefault *) expr)->location;
			break;
		case T_TargetEntry:
			/* just use argument's location */
			loc = exprLocation((Node *) ((TargetEntry *) expr)->expr);
			break;
		case T_IntoClause:
			/* use the contained RangeVar's location --- close enough */
			loc = exprLocation((Node *) ((IntoClause *) expr)->rel);
			break;
		case T_List:
			{
				/* report location of first list member that has a location */
				ListCell   *lc;

				loc = -1;		/* just to suppress compiler warning */
				foreach(lc, (List *) expr)
				{
					loc = exprLocation((Node *) lfirst(lc));
					if (loc >= 0)
						break;
				}
			}
			break;
		case T_A_Expr:
			{
				A_Expr	   *aexpr = (A_Expr *) expr;

				/* use leftmost of operator or left operand (if any) */
				/* we assume right operand can't be to left of operator */
				loc = leftmostLoc(aexpr->location,
								  exprLocation(aexpr->lexpr));
			}
			break;
		case T_ColumnRef:
			loc = ((ColumnRef *) expr)->location;
			break;
		case T_ParamRef:
			loc = ((ParamRef *) expr)->location;
			break;
		case T_A_Const:
			loc = ((A_Const *) expr)->location;
			break;
		case T_FuncCall:
			{
				FuncCall   *fc = (FuncCall *) expr;

				/* consider both function name and leftmost arg */
				/* (we assume any ORDER BY nodes must be to right of name) */
				loc = leftmostLoc(fc->location,
								  exprLocation((Node *) fc->args));
			}
			break;
		case T_A_ArrayExpr:
			/* the location points at ARRAY or [, which must be leftmost */
			loc = ((A_ArrayExpr *) expr)->location;
			break;
		case T_ResTarget:
			/* we need not examine the contained expression (if any) */
			loc = ((ResTarget *) expr)->location;
			break;
		case T_TypeCast:
			{
				TypeCast   *tc = (TypeCast *) expr;

				/*
				 * This could represent CAST(), ::, or TypeName 'literal', so
				 * any of the components might be leftmost.
				 */
				loc = exprLocation(tc->arg);
				loc = leftmostLoc(loc, tc->typeName->location);
				loc = leftmostLoc(loc, tc->location);
			}
			break;
		case T_SortBy:
			/* just use argument's location (ignore operator, if any) */
			loc = exprLocation(((SortBy *) expr)->node);
			break;
		case T_TypeName:
			loc = ((TypeName *) expr)->location;
			break;
<<<<<<< HEAD
		case T_FunctionParameter:
			/* just use typename's location */
			loc = exprLocation((Node *) ((const FunctionParameter *) expr)->argType);
=======
		case T_Constraint:
			loc = ((Constraint *) expr)->location;
>>>>>>> 78a09145
			break;
		case T_XmlSerialize:
			/* XMLSERIALIZE keyword should always be the first thing */
			loc = ((XmlSerialize *) expr)->location;
			break;
		case T_WithClause:
			loc = ((WithClause *) expr)->location;
			break;
		case T_CommonTableExpr:
			loc = ((CommonTableExpr *) expr)->location;
			break;
		case T_PlaceHolderVar:
			/* just use argument's location */
			loc = exprLocation((Node *) ((PlaceHolderVar *) expr)->phexpr);
			break;
		default:
			/* for any other node type it's just unknown... */
			loc = -1;
			break;
	}
	return loc;
}


/*
 * leftmostLoc - support for exprLocation
 *
 * Take the minimum of two parse location values, but ignore unknowns
 */
static int
leftmostLoc(int loc1, int loc2)
{
	if (loc1 < 0)
		return loc2;
	else if (loc2 < 0)
		return loc1;
	else
		return Min(loc1, loc2);
}


/*
 * Standard expression-tree walking support
 *
 * We used to have near-duplicate code in many different routines that
 * understood how to recurse through an expression node tree.  That was
 * a pain to maintain, and we frequently had bugs due to some particular
 * routine neglecting to support a particular node type.  In most cases,
 * these routines only actually care about certain node types, and don't
 * care about other types except insofar as they have to recurse through
 * non-primitive node types.  Therefore, we now provide generic tree-walking
 * logic to consolidate the redundant "boilerplate" code.  There are
 * two versions: expression_tree_walker() and expression_tree_mutator().
 */

/*
 * expression_tree_walker() is designed to support routines that traverse
 * a tree in a read-only fashion (although it will also work for routines
 * that modify nodes in-place but never add/delete/replace nodes).
 * A walker routine should look like this:
 *
 * bool my_walker (Node *node, my_struct *context)
 * {
 *		if (node == NULL)
 *			return false;
 *		// check for nodes that special work is required for, eg:
 *		if (IsA(node, Var))
 *		{
 *			... do special actions for Var nodes
 *		}
 *		else if (IsA(node, ...))
 *		{
 *			... do special actions for other node types
 *		}
 *		// for any node type not specially processed, do:
 *		return expression_tree_walker(node, my_walker, (void *) context);
 * }
 *
 * The "context" argument points to a struct that holds whatever context
 * information the walker routine needs --- it can be used to return data
 * gathered by the walker, too.  This argument is not touched by
 * expression_tree_walker, but it is passed down to recursive sub-invocations
 * of my_walker.  The tree walk is started from a setup routine that
 * fills in the appropriate context struct, calls my_walker with the top-level
 * node of the tree, and then examines the results.
 *
 * The walker routine should return "false" to continue the tree walk, or
 * "true" to abort the walk and immediately return "true" to the top-level
 * caller.	This can be used to short-circuit the traversal if the walker
 * has found what it came for.	"false" is returned to the top-level caller
 * iff no invocation of the walker returned "true".
 *
 * The node types handled by expression_tree_walker include all those
 * normally found in target lists and qualifier clauses during the planning
 * stage.  In particular, it handles List nodes since a cnf-ified qual clause
 * will have List structure at the top level, and it handles TargetEntry nodes
 * so that a scan of a target list can be handled without additional code.
 * Also, RangeTblRef, FromExpr, JoinExpr, and SetOperationStmt nodes are
 * handled, so that query jointrees and setOperation trees can be processed
 * without additional code.
 *
 * expression_tree_walker will handle SubLink nodes by recursing normally
 * into the "testexpr" subtree (which is an expression belonging to the outer
 * plan).  It will also call the walker on the sub-Query node; however, when
 * expression_tree_walker itself is called on a Query node, it does nothing
 * and returns "false".  The net effect is that unless the walker does
 * something special at a Query node, sub-selects will not be visited during
 * an expression tree walk. This is exactly the behavior wanted in many cases
 * --- and for those walkers that do want to recurse into sub-selects, special
 * behavior is typically needed anyway at the entry to a sub-select (such as
 * incrementing a depth counter). A walker that wants to examine sub-selects
 * should include code along the lines of:
 *
 *		if (IsA(node, Query))
 *		{
 *			adjust context for subquery;
 *			result = query_tree_walker((Query *) node, my_walker, context,
 *									   0); // adjust flags as needed
 *			restore context if needed;
 *			return result;
 *		}
 *
 * query_tree_walker is a convenience routine (see below) that calls the
 * walker on all the expression subtrees of the given Query node.
 *
 * expression_tree_walker will handle SubPlan nodes by recursing normally
 * into the "testexpr" and the "args" list (which are expressions belonging to
 * the outer plan).  It will not touch the completed subplan, however.	Since
 * there is no link to the original Query, it is not possible to recurse into
 * subselects of an already-planned expression tree.  This is OK for current
 * uses, but may need to be revisited in future.
 */

bool
expression_tree_walker(Node *node,
					   bool (*walker) (),
					   void *context)
{
	ListCell   *temp;

	/*
	 * The walker has already visited the current node, and so we need only
	 * recurse into any sub-nodes it has.
	 *
	 * We assume that the walker is not interested in List nodes per se, so
	 * when we expect a List we just recurse directly to self without
	 * bothering to call the walker.
	 */
	if (node == NULL)
		return false;

	/* Guard against stack overflow due to overly complex expressions */
	check_stack_depth();

	switch (nodeTag(node))
	{
		case T_Var:
		case T_Const:
		case T_Param:
		case T_CoerceToDomainValue:
		case T_CaseTestExpr:
		case T_SetToDefault:
		case T_CurrentOfExpr:
		case T_RangeTblRef:
<<<<<<< HEAD
		case T_DMLActionExpr:
		case T_PartSelectedExpr:
		case T_PartDefaultExpr:
		case T_PartBoundExpr:
		case T_PartBoundInclusionExpr:
		case T_PartBoundOpenExpr:
		case T_PartListRuleExpr:
		case T_PartListNullTestExpr:
=======
		case T_SortGroupClause:
>>>>>>> 78a09145
			/* primitive node types with no expression subnodes */
			break;
		case T_Aggref:
			{
				Aggref	   *expr = (Aggref *) node;

				/* recurse directly on List */
				if (expression_tree_walker((Node *) expr->aggdirectargs,
										   walker, context))
					return true;
				if (expression_tree_walker((Node *) expr->args,
										   walker, context))
					return true;
				if (expression_tree_walker((Node *) expr->aggorder,
										   walker, context))
					return true;
<<<<<<< HEAD
				if (walker((Node *) expr->aggfilter, context))
=======
				if (expression_tree_walker((Node *) expr->aggdistinct,
										   walker, context))
>>>>>>> 78a09145
					return true;
			}
			break;
		case T_WindowFunc:
			{
				WindowFunc   *expr = (WindowFunc *) node;

				/* recurse directly on explicit arg List */
				if (expression_tree_walker((Node *) expr->args,
										   walker, context))
					return true;
				if (walker((Node *) expr->aggfilter, context))
					return true;
				/* don't recurse on implicit args under winspec */
			}
			break;
		case T_ArrayRef:
			{
				ArrayRef   *aref = (ArrayRef *) node;

				/* recurse directly for upper/lower array index lists */
				if (expression_tree_walker((Node *) aref->refupperindexpr,
										   walker, context))
					return true;
				if (expression_tree_walker((Node *) aref->reflowerindexpr,
										   walker, context))
					return true;
				/* walker must see the refexpr and refassgnexpr, however */
				if (walker(aref->refexpr, context))
					return true;
				if (walker(aref->refassgnexpr, context))
					return true;
			}
			break;
		case T_FuncExpr:
			{
				FuncExpr   *expr = (FuncExpr *) node;

				if (expression_tree_walker((Node *) expr->args,
										   walker, context))
					return true;
			}
			break;
		case T_NamedArgExpr:
			return walker(((NamedArgExpr *) node)->arg, context);
		case T_OpExpr:
			{
				OpExpr	   *expr = (OpExpr *) node;

				if (expression_tree_walker((Node *) expr->args,
										   walker, context))
					return true;
			}
			break;
		case T_DistinctExpr:
			{
				DistinctExpr *expr = (DistinctExpr *) node;

				if (expression_tree_walker((Node *) expr->args,
										   walker, context))
					return true;
			}
			break;
		case T_ScalarArrayOpExpr:
			{
				ScalarArrayOpExpr *expr = (ScalarArrayOpExpr *) node;

				if (expression_tree_walker((Node *) expr->args,
										   walker, context))
					return true;
			}
			break;
		case T_BoolExpr:
			{
				BoolExpr   *expr = (BoolExpr *) node;

				if (expression_tree_walker((Node *) expr->args,
										   walker, context))
					return true;
			}
			break;
		case T_SubLink:
			{
				SubLink    *sublink = (SubLink *) node;

				if (walker(sublink->testexpr, context))
					return true;

				/*
				 * Also invoke the walker on the sublink's Query node, so it
				 * can recurse into the sub-query if it wants to.
				 */
				return walker(sublink->subselect, context);
			}
			break;
		case T_SubPlan:
			{
				SubPlan    *subplan = (SubPlan *) node;

				/* recurse into the testexpr, but not into the Plan */
				if (walker(subplan->testexpr, context))
					return true;
				/* also examine args list */
				if (expression_tree_walker((Node *) subplan->args,
										   walker, context))
					return true;
			}
			break;
		case T_AlternativeSubPlan:
			return walker(((AlternativeSubPlan *) node)->subplans, context);
		case T_FieldSelect:
			return walker(((FieldSelect *) node)->arg, context);
		case T_FieldStore:
			{
				FieldStore *fstore = (FieldStore *) node;

				if (walker(fstore->arg, context))
					return true;
				if (walker(fstore->newvals, context))
					return true;
			}
			break;
		case T_RelabelType:
			return walker(((RelabelType *) node)->arg, context);
		case T_CoerceViaIO:
			return walker(((CoerceViaIO *) node)->arg, context);
		case T_ArrayCoerceExpr:
			return walker(((ArrayCoerceExpr *) node)->arg, context);
		case T_ConvertRowtypeExpr:
			return walker(((ConvertRowtypeExpr *) node)->arg, context);
		case T_CaseExpr:
			{
				CaseExpr   *caseexpr = (CaseExpr *) node;

				if (walker(caseexpr->arg, context))
					return true;
				/* we assume walker doesn't care about CaseWhens, either */
				foreach(temp, caseexpr->args)
				{
					CaseWhen   *when = (CaseWhen *) lfirst(temp);

					Assert(IsA(when, CaseWhen));
					if (walker(when->expr, context))
						return true;
					if (walker(when->result, context))
						return true;
				}
				if (walker(caseexpr->defresult, context))
					return true;
			}
			break;
		case T_ArrayExpr:
			return walker(((ArrayExpr *) node)->elements, context);
		case T_RowExpr:
			/* Assume colnames isn't interesting */
			return walker(((RowExpr *) node)->args, context);
		case T_RowCompareExpr:
			{
				RowCompareExpr *rcexpr = (RowCompareExpr *) node;

				if (walker(rcexpr->largs, context))
					return true;
				if (walker(rcexpr->rargs, context))
					return true;
			}
			break;
		case T_CoalesceExpr:
			return walker(((CoalesceExpr *) node)->args, context);
		case T_MinMaxExpr:
			return walker(((MinMaxExpr *) node)->args, context);
		case T_XmlExpr:
			{
				XmlExpr    *xexpr = (XmlExpr *) node;

				if (walker(xexpr->named_args, context))
					return true;
				/* we assume walker doesn't care about arg_names */
				if (walker(xexpr->args, context))
					return true;
			}
			break;
		case T_NullIfExpr:
			return walker(((NullIfExpr *) node)->args, context);
		case T_NullTest:
			return walker(((NullTest *) node)->arg, context);
		case T_BooleanTest:
			return walker(((BooleanTest *) node)->arg, context);
		case T_CoerceToDomain:
			return walker(((CoerceToDomain *) node)->arg, context);
		case T_TargetEntry:
			return walker(((TargetEntry *) node)->expr, context);
		case T_Query:
			/* Do nothing with a sub-Query, per discussion above */
			break;
		case T_CommonTableExpr:
			{
				CommonTableExpr *cte = (CommonTableExpr *) node;

				/*
				 * Invoke the walker on the CTE's Query node, so it can
				 * recurse into the sub-query if it wants to.
				 */
				return walker(cte->ctequery, context);
			}
			break;
		case T_List:
			foreach(temp, (List *) node)
			{
				if (walker((Node *) lfirst(temp), context))
					return true;
			}
			break;
			/* GPDB_84_MERGE_FIXME: I suspect we don't need this anymore. Remove if everything
			 * works
			 */
#if 0
		case T_IntList:
			/* do nothing */
			break;
#endif
		case T_FromExpr:
			{
				FromExpr   *from = (FromExpr *) node;

				if (walker(from->fromlist, context))
					return true;
				if (walker(from->quals, context))
					return true;
			}
			break;
		case T_JoinExpr:
			{
				JoinExpr   *join = (JoinExpr *) node;

				if (walker(join->larg, context))
					return true;
				if (walker(join->rarg, context))
					return true;
				if (walker(join->quals, context))
					return true;

				/*
				 * alias clause, using list are deemed uninteresting.
				 */
			}
			break;
		case T_SetOperationStmt:
			{
				SetOperationStmt *setop = (SetOperationStmt *) node;

				if (walker(setop->larg, context))
					return true;
				if (walker(setop->rarg, context))
					return true;

				/* groupClauses are deemed uninteresting */
			}
			break;
		case T_PlaceHolderVar:
			return walker(((PlaceHolderVar *) node)->phexpr, context);
		case T_AppendRelInfo:
			{
				AppendRelInfo *appinfo = (AppendRelInfo *) node;

				if (expression_tree_walker((Node *) appinfo->translated_vars,
										   walker, context))
					return true;
			}
			break;
		case T_PlaceHolderInfo:
			return walker(((PlaceHolderInfo *) node)->ph_var, context);

		case T_GroupingClause:
			{
				GroupingClause *g = (GroupingClause *) node;
				if (expression_tree_walker((Node *)g->groupsets, walker,
					context))
					return true;
			}
			break;
		case T_GroupingFunc:
			break;
		case T_Grouping:
		case T_GroupId:
		case T_SortGroupClause: /* occurs in WindowClause lists */
			{
				/* do nothing */
			}
			break;
		case T_WindowDef:
			{
				WindowDef  *wd = (WindowDef *) node;

				if (expression_tree_walker((Node *) wd->partitionClause, walker,
										   context))
					return true;
				if (expression_tree_walker((Node *) wd->orderClause, walker,
										   context))
					return true;
				if (walker((Node *) wd->startOffset, context))
					return true;
				if (walker((Node *) wd->endOffset, context))
					return true;
			}
			break;
		case T_TypeCast:
			{
				TypeCast *tc = (TypeCast *)node;

				if (expression_tree_walker((Node*) tc->arg, walker, context))
					return true;
			}
			break;
		case T_TableValueExpr:
			{
				TableValueExpr *expr = (TableValueExpr *) node;

				return walker(expr->subquery, context);
			}
			break;
		case T_WindowClause:
			{
				WindowClause *wc = (WindowClause *) node;

				if (expression_tree_walker((Node *) wc->partitionClause, walker,
										   context))
					return true;
				if (expression_tree_walker((Node *) wc->orderClause, walker,
										   context))
					return true;
				if (walker((Node *) wc->startOffset, context))
					return true;
				if (walker((Node *) wc->endOffset, context))
					return true;
				return false;
			}
			break;

		default:
			elog(ERROR, "unrecognized node type: %d",
				 (int) nodeTag(node));
			break;
	}
	return false;
}

/*
 * query_tree_walker --- initiate a walk of a Query's expressions
 *
 * This routine exists just to reduce the number of places that need to know
 * where all the expression subtrees of a Query are.  Note it can be used
 * for starting a walk at top level of a Query regardless of whether the
 * walker intends to descend into subqueries.  It is also useful for
 * descending into subqueries within a walker.
 *
 * Some callers want to suppress visitation of certain items in the sub-Query,
 * typically because they need to process them specially, or don't actually
 * want to recurse into subqueries.  This is supported by the flags argument,
 * which is the bitwise OR of flag values to suppress visitation of
 * indicated items.  (More flag bits may be added as needed.)
 */
bool
query_tree_walker(Query *query,
				  bool (*walker) (),
				  void *context,
				  int flags)
{
	Assert(query != NULL && IsA(query, Query));

	if (walker((Node *) query->targetList, context))
		return true;
	if (walker((Node *) query->returningList, context))
		return true;
	if (walker((Node *) query->jointree, context))
		return true;
	if (walker(query->setOperations, context))
		return true;
	if (walker(query->havingQual, context))
		return true;
	if (walker(query->groupClause, context))
		return true;
	if (walker(query->windowClause, context))
		return true;
	if (walker(query->limitOffset, context))
		return true;
	if (walker(query->limitCount, context))
		return true;
	if (!(flags & QTW_IGNORE_CTE_SUBQUERIES))
	{
		if (walker((Node *) query->cteList, context))
			return true;
	}
	if (range_table_walker(query->rtable, walker, context, flags))
		return true;
	if (query->utilityStmt)
	{
		/*
		 * Certain utility commands contain general-purpose Querys embedded in
		 * them --- if this is one, invoke the walker on the sub-Query.
		 */
		if (IsA(query->utilityStmt, CopyStmt))
		{
			if (walker(((CopyStmt *) query->utilityStmt)->query, context))
				return true;
		}
		if (IsA(query->utilityStmt, DeclareCursorStmt))
		{
			if (walker(((DeclareCursorStmt *) query->utilityStmt)->query, context))
				return true;
		}
		if (IsA(query->utilityStmt, ExplainStmt))
		{
			if (walker(((ExplainStmt *) query->utilityStmt)->query, context))
				return true;
		}
		if (IsA(query->utilityStmt, PrepareStmt))
		{
			if (walker(((PrepareStmt *) query->utilityStmt)->query, context))
				return true;
		}
		if (IsA(query->utilityStmt, ViewStmt))
		{
			if (walker(((ViewStmt *) query->utilityStmt)->query, context))
				return true;
		}
	}
	return false;
}

/*
 * range_table_walker is just the part of query_tree_walker that scans
 * a query's rangetable.  This is split out since it can be useful on
 * its own.
 */
bool
range_table_walker(List *rtable,
				   bool (*walker) (),
				   void *context,
				   int flags)
{
	ListCell   *rt;

	foreach(rt, rtable)
	{
		RangeTblEntry *rte = (RangeTblEntry *) lfirst(rt);

		/* For historical reasons, visiting RTEs is not the default */
		if (flags & QTW_EXAMINE_RTES)
			if (walker(rte, context))
				return true;

		switch (rte->rtekind)
		{
			case RTE_RELATION:
			case RTE_SPECIAL:
			case RTE_VOID:
			case RTE_CTE:
				/* nothing to do */
				break;
			case RTE_SUBQUERY:
				if (!(flags & QTW_IGNORE_RT_SUBQUERIES))
					if (walker(rte->subquery, context))
						return true;
				break;
			case RTE_JOIN:
				if (!(flags & QTW_IGNORE_JOINALIASES))
					if (walker(rte->joinaliasvars, context))
						return true;
				break;
			case RTE_FUNCTION:
				if (walker(rte->funcexpr, context))
					return true;
				break;
			case RTE_TABLEFUNCTION:
				if (walker(rte->subquery, context))
					return true;
				if (walker(rte->funcexpr, context))
					return true;
				break;
			case RTE_VALUES:
				if (walker(rte->values_lists, context))
					return true;
				break;
		}
	}
	return false;
}


/*
 * expression_tree_mutator() is designed to support routines that make a
 * modified copy of an expression tree, with some nodes being added,
 * removed, or replaced by new subtrees.  The original tree is (normally)
 * not changed.  Each recursion level is responsible for returning a copy of
 * (or appropriately modified substitute for) the subtree it is handed.
 * A mutator routine should look like this:
 *
 * Node * my_mutator (Node *node, my_struct *context)
 * {
 *		if (node == NULL)
 *			return NULL;
 *		// check for nodes that special work is required for, eg:
 *		if (IsA(node, Var))
 *		{
 *			... create and return modified copy of Var node
 *		}
 *		else if (IsA(node, ...))
 *		{
 *			... do special transformations of other node types
 *		}
 *		// for any node type not specially processed, do:
 *		return expression_tree_mutator(node, my_mutator, (void *) context);
 * }
 *
 * The "context" argument points to a struct that holds whatever context
 * information the mutator routine needs --- it can be used to return extra
 * data gathered by the mutator, too.  This argument is not touched by
 * expression_tree_mutator, but it is passed down to recursive sub-invocations
 * of my_mutator.  The tree walk is started from a setup routine that
 * fills in the appropriate context struct, calls my_mutator with the
 * top-level node of the tree, and does any required post-processing.
 *
 * Each level of recursion must return an appropriately modified Node.
 * If expression_tree_mutator() is called, it will make an exact copy
 * of the given Node, but invoke my_mutator() to copy the sub-node(s)
 * of that Node.  In this way, my_mutator() has full control over the
 * copying process but need not directly deal with expression trees
 * that it has no interest in.
 *
 * Just as for expression_tree_walker, the node types handled by
 * expression_tree_mutator include all those normally found in target lists
 * and qualifier clauses during the planning stage.
 *
 * expression_tree_mutator will handle SubLink nodes by recursing normally
 * into the "testexpr" subtree (which is an expression belonging to the outer
 * plan).  It will also call the mutator on the sub-Query node; however, when
 * expression_tree_mutator itself is called on a Query node, it does nothing
 * and returns the unmodified Query node.  The net effect is that unless the
 * mutator does something special at a Query node, sub-selects will not be
 * visited or modified; the original sub-select will be linked to by the new
 * SubLink node.  Mutators that want to descend into sub-selects will usually
 * do so by recognizing Query nodes and calling query_tree_mutator (below).
 *
 * expression_tree_mutator will handle a SubPlan node by recursing into the
 * "testexpr" and the "args" list (which belong to the outer plan), but it
 * will simply copy the link to the inner plan, since that's typically what
 * expression tree mutators want.  A mutator that wants to modify the subplan
 * can force appropriate behavior by recognizing SubPlan expression nodes
 * and doing the right thing.
 */

Node *
expression_tree_mutator(Node *node,
						Node *(*mutator) (),
						void *context)
{
	/*
	 * The mutator has already decided not to modify the current node, but we
	 * must call the mutator for any sub-nodes.
	 */

#define FLATCOPY(newnode, node, nodetype)  \
	( (newnode) = (nodetype *) palloc(sizeof(nodetype)), \
	  memcpy((newnode), (node), sizeof(nodetype)) )

#define CHECKFLATCOPY(newnode, node, nodetype)	\
	( AssertMacro(IsA((node), nodetype)), \
	  (newnode) = (nodetype *) palloc(sizeof(nodetype)), \
	  memcpy((newnode), (node), sizeof(nodetype)) )

#define MUTATE(newfield, oldfield, fieldtype)  \
		( (newfield) = (fieldtype) mutator((Node *) (oldfield), context) )

	if (node == NULL)
		return NULL;

	/* Guard against stack overflow due to overly complex expressions */
	check_stack_depth();

	switch (nodeTag(node))
	{
			/*
			 * Primitive node types with no expression subnodes.  Var and
			 * Const are frequent enough to deserve special cases, the others
			 * we just use copyObject for.
			 */
		case T_Var:
			{
				Var		   *var = (Var *) node;
				Var		   *newnode;

				FLATCOPY(newnode, var, Var);
				return (Node *) newnode;
			}
			break;
		case T_Const:
			{
				Const	   *oldnode = (Const *) node;
				Const	   *newnode;

				FLATCOPY(newnode, oldnode, Const);
				/* XXX we don't bother with datumCopy; should we? */
				return (Node *) newnode;
			}
			break;
		case T_Param:
		case T_CoerceToDomainValue:
		case T_CaseTestExpr:
		case T_SetToDefault:
		case T_CurrentOfExpr:
		case T_RangeTblRef:
<<<<<<< HEAD
		case T_String:
		case T_Null:
		case T_DML:
		case T_RowTrigger:
		case T_PartSelectedExpr:
		case T_PartDefaultExpr:
		case T_PartBoundExpr:
		case T_PartBoundInclusionExpr:
		case T_PartBoundOpenExpr:
		case T_PartListRuleExpr:
		case T_PartListNullTestExpr:
=======
		case T_SortGroupClause:
>>>>>>> 78a09145
			return (Node *) copyObject(node);
		case T_Aggref:
			{
				Aggref	   *aggref = (Aggref *) node;
				Aggref	   *newnode;

				FLATCOPY(newnode, aggref, Aggref);
				MUTATE(newnode->aggdirectargs, aggref->aggdirectargs, List *);
				MUTATE(newnode->args, aggref->args, List *);
				MUTATE(newnode->aggorder, aggref->aggorder, List *);
				MUTATE(newnode->aggdistinct, aggref->aggdistinct, List *);
<<<<<<< HEAD
				MUTATE(newnode->aggfilter, aggref->aggfilter, Expr *);
=======
				return (Node *) newnode;
			}
			break;
		case T_WindowFunc:
			{
				WindowFunc *wfunc = (WindowFunc *) node;
				WindowFunc *newnode;

				FLATCOPY(newnode, wfunc, WindowFunc);
				MUTATE(newnode->args, wfunc->args, List *);
>>>>>>> 78a09145
				return (Node *) newnode;
			}
			break;
		case T_ArrayRef:
			{
				ArrayRef   *arrayref = (ArrayRef *) node;
				ArrayRef   *newnode;

				FLATCOPY(newnode, arrayref, ArrayRef);
				MUTATE(newnode->refupperindexpr, arrayref->refupperindexpr,
					   List *);
				MUTATE(newnode->reflowerindexpr, arrayref->reflowerindexpr,
					   List *);
				MUTATE(newnode->refexpr, arrayref->refexpr,
					   Expr *);
				MUTATE(newnode->refassgnexpr, arrayref->refassgnexpr,
					   Expr *);
				return (Node *) newnode;
			}
			break;
		case T_FuncExpr:
			{
				FuncExpr   *expr = (FuncExpr *) node;
				FuncExpr   *newnode;

				FLATCOPY(newnode, expr, FuncExpr);
				MUTATE(newnode->args, expr->args, List *);
				return (Node *) newnode;
			}
			break;
<<<<<<< HEAD
		case T_TableValueExpr:
			{
				TableValueExpr   *expr = (TableValueExpr *) node;
				TableValueExpr   *newnode;

				FLATCOPY(newnode, expr, TableValueExpr);

				/* The subquery already pulled up into the T_TableFunctionScan node */
				newnode->subquery = (Node *) NULL;
=======
		case T_NamedArgExpr:
			{
				NamedArgExpr *nexpr = (NamedArgExpr *) node;
				NamedArgExpr *newnode;

				FLATCOPY(newnode, nexpr, NamedArgExpr);
				MUTATE(newnode->arg, nexpr->arg, Expr *);
>>>>>>> 78a09145
				return (Node *) newnode;
			}
			break;
		case T_OpExpr:
			{
				OpExpr	   *expr = (OpExpr *) node;
				OpExpr	   *newnode;

				FLATCOPY(newnode, expr, OpExpr);
				MUTATE(newnode->args, expr->args, List *);
				return (Node *) newnode;
			}
			break;
		case T_DistinctExpr:
			{
				DistinctExpr *expr = (DistinctExpr *) node;
				DistinctExpr *newnode;

				FLATCOPY(newnode, expr, DistinctExpr);
				MUTATE(newnode->args, expr->args, List *);
				return (Node *) newnode;
			}
			break;
		case T_ScalarArrayOpExpr:
			{
				ScalarArrayOpExpr *expr = (ScalarArrayOpExpr *) node;
				ScalarArrayOpExpr *newnode;

				FLATCOPY(newnode, expr, ScalarArrayOpExpr);
				MUTATE(newnode->args, expr->args, List *);
				return (Node *) newnode;
			}
			break;
		case T_BoolExpr:
			{
				BoolExpr   *expr = (BoolExpr *) node;
				BoolExpr   *newnode;

				FLATCOPY(newnode, expr, BoolExpr);
				MUTATE(newnode->args, expr->args, List *);
				return (Node *) newnode;
			}
			break;
		case T_SubLink:
			{
				SubLink    *sublink = (SubLink *) node;
				SubLink    *newnode;

				FLATCOPY(newnode, sublink, SubLink);
				MUTATE(newnode->testexpr, sublink->testexpr, Node *);

				/*
				 * Also invoke the mutator on the sublink's Query node, so it
				 * can recurse into the sub-query if it wants to.
				 */
				MUTATE(newnode->subselect, sublink->subselect, Node *);
				return (Node *) newnode;
			}
			break;
		case T_SubPlan:
			{
				SubPlan    *subplan = (SubPlan *) node;
				SubPlan    *newnode;

				FLATCOPY(newnode, subplan, SubPlan);
				/* transform testexpr */
				MUTATE(newnode->testexpr, subplan->testexpr, Node *);
				/* transform args list (params to be passed to subplan) */
				MUTATE(newnode->args, subplan->args, List *);
				/* but not the sub-Plan itself, which is referenced as-is */
				return (Node *) newnode;
			}
			break;
		case T_AlternativeSubPlan:
			{
				AlternativeSubPlan *asplan = (AlternativeSubPlan *) node;
				AlternativeSubPlan *newnode;

				FLATCOPY(newnode, asplan, AlternativeSubPlan);
				MUTATE(newnode->subplans, asplan->subplans, List *);
				return (Node *) newnode;
			}
			break;
		case T_FieldSelect:
			{
				FieldSelect *fselect = (FieldSelect *) node;
				FieldSelect *newnode;

				FLATCOPY(newnode, fselect, FieldSelect);
				MUTATE(newnode->arg, fselect->arg, Expr *);
				return (Node *) newnode;
			}
			break;
		case T_FieldStore:
			{
				FieldStore *fstore = (FieldStore *) node;
				FieldStore *newnode;

				FLATCOPY(newnode, fstore, FieldStore);
				MUTATE(newnode->arg, fstore->arg, Expr *);
				MUTATE(newnode->newvals, fstore->newvals, List *);
				newnode->fieldnums = list_copy(fstore->fieldnums);
				return (Node *) newnode;
			}
			break;
		case T_RelabelType:
			{
				RelabelType *relabel = (RelabelType *) node;
				RelabelType *newnode;

				FLATCOPY(newnode, relabel, RelabelType);
				MUTATE(newnode->arg, relabel->arg, Expr *);
				return (Node *) newnode;
			}
			break;
		case T_CoerceViaIO:
			{
				CoerceViaIO *iocoerce = (CoerceViaIO *) node;
				CoerceViaIO *newnode;

				FLATCOPY(newnode, iocoerce, CoerceViaIO);
				MUTATE(newnode->arg, iocoerce->arg, Expr *);
				return (Node *) newnode;
			}
			break;
		case T_ArrayCoerceExpr:
			{
				ArrayCoerceExpr *acoerce = (ArrayCoerceExpr *) node;
				ArrayCoerceExpr *newnode;

				FLATCOPY(newnode, acoerce, ArrayCoerceExpr);
				MUTATE(newnode->arg, acoerce->arg, Expr *);
				return (Node *) newnode;
			}
			break;
		case T_ConvertRowtypeExpr:
			{
				ConvertRowtypeExpr *convexpr = (ConvertRowtypeExpr *) node;
				ConvertRowtypeExpr *newnode;

				FLATCOPY(newnode, convexpr, ConvertRowtypeExpr);
				MUTATE(newnode->arg, convexpr->arg, Expr *);
				return (Node *) newnode;
			}
			break;
		case T_CaseExpr:
			{
				CaseExpr   *caseexpr = (CaseExpr *) node;
				CaseExpr   *newnode;

				FLATCOPY(newnode, caseexpr, CaseExpr);
				MUTATE(newnode->arg, caseexpr->arg, Expr *);
				MUTATE(newnode->args, caseexpr->args, List *);
				MUTATE(newnode->defresult, caseexpr->defresult, Expr *);
				return (Node *) newnode;
			}
			break;
		case T_CaseWhen:
			{
				CaseWhen   *casewhen = (CaseWhen *) node;
				CaseWhen   *newnode;

				FLATCOPY(newnode, casewhen, CaseWhen);
				MUTATE(newnode->expr, casewhen->expr, Expr *);
				MUTATE(newnode->result, casewhen->result, Expr *);
				return (Node *) newnode;
			}
			break;
		case T_ArrayExpr:
			{
				ArrayExpr  *arrayexpr = (ArrayExpr *) node;
				ArrayExpr  *newnode;

				FLATCOPY(newnode, arrayexpr, ArrayExpr);
				MUTATE(newnode->elements, arrayexpr->elements, List *);
				return (Node *) newnode;
			}
			break;
		case T_RowExpr:
			{
				RowExpr    *rowexpr = (RowExpr *) node;
				RowExpr    *newnode;

				FLATCOPY(newnode, rowexpr, RowExpr);
				MUTATE(newnode->args, rowexpr->args, List *);
				/* Assume colnames needn't be duplicated */
				return (Node *) newnode;
			}
			break;
		case T_RowCompareExpr:
			{
				RowCompareExpr *rcexpr = (RowCompareExpr *) node;
				RowCompareExpr *newnode;

				FLATCOPY(newnode, rcexpr, RowCompareExpr);
				MUTATE(newnode->largs, rcexpr->largs, List *);
				MUTATE(newnode->rargs, rcexpr->rargs, List *);
				return (Node *) newnode;
			}
			break;
		case T_CoalesceExpr:
			{
				CoalesceExpr *coalesceexpr = (CoalesceExpr *) node;
				CoalesceExpr *newnode;

				FLATCOPY(newnode, coalesceexpr, CoalesceExpr);
				MUTATE(newnode->args, coalesceexpr->args, List *);
				return (Node *) newnode;
			}
			break;
		case T_MinMaxExpr:
			{
				MinMaxExpr *minmaxexpr = (MinMaxExpr *) node;
				MinMaxExpr *newnode;

				FLATCOPY(newnode, minmaxexpr, MinMaxExpr);
				MUTATE(newnode->args, minmaxexpr->args, List *);
				return (Node *) newnode;
			}
			break;
		case T_XmlExpr:
			{
				XmlExpr    *xexpr = (XmlExpr *) node;
				XmlExpr    *newnode;

				FLATCOPY(newnode, xexpr, XmlExpr);
				MUTATE(newnode->named_args, xexpr->named_args, List *);
				/* assume mutator does not care about arg_names */
				MUTATE(newnode->args, xexpr->args, List *);
				return (Node *) newnode;
			}
			break;
		case T_NullIfExpr:
			{
				NullIfExpr *expr = (NullIfExpr *) node;
				NullIfExpr *newnode;

				FLATCOPY(newnode, expr, NullIfExpr);
				MUTATE(newnode->args, expr->args, List *);
				return (Node *) newnode;
			}
			break;
		case T_NullTest:
			{
				NullTest   *ntest = (NullTest *) node;
				NullTest   *newnode;

				FLATCOPY(newnode, ntest, NullTest);
				MUTATE(newnode->arg, ntest->arg, Expr *);
				return (Node *) newnode;
			}
			break;
		case T_BooleanTest:
			{
				BooleanTest *btest = (BooleanTest *) node;
				BooleanTest *newnode;

				FLATCOPY(newnode, btest, BooleanTest);
				MUTATE(newnode->arg, btest->arg, Expr *);
				return (Node *) newnode;
			}
			break;
		case T_CoerceToDomain:
			{
				CoerceToDomain *ctest = (CoerceToDomain *) node;
				CoerceToDomain *newnode;

				FLATCOPY(newnode, ctest, CoerceToDomain);
				MUTATE(newnode->arg, ctest->arg, Expr *);
				return (Node *) newnode;
			}
			break;
		case T_TargetEntry:
			{
				TargetEntry *targetentry = (TargetEntry *) node;
				TargetEntry *newnode;

				FLATCOPY(newnode, targetentry, TargetEntry);
				MUTATE(newnode->expr, targetentry->expr, Expr *);
				return (Node *) newnode;
			}
			break;
		case T_Query:
			/* Do nothing with a sub-Query, per discussion above */
			return node;
		case T_WindowClause:
			{
				WindowClause *wc = (WindowClause *) node;
				WindowClause *newnode;

				FLATCOPY(newnode, wc, WindowClause);

				MUTATE(newnode->partitionClause, wc->partitionClause, List *);
				MUTATE(newnode->orderClause, wc->orderClause, List *);
				MUTATE(newnode->startOffset, wc->startOffset, Node *);
				MUTATE(newnode->endOffset, wc->endOffset, Node *);

				return (Node *) newnode;

			}
		case T_CommonTableExpr:
			{
				CommonTableExpr *cte = (CommonTableExpr *) node;
				CommonTableExpr *newnode;

				FLATCOPY(newnode, cte, CommonTableExpr);

				/*
				 * Also invoke the mutator on the CTE's Query node, so it can
				 * recurse into the sub-query if it wants to.
				 */
				MUTATE(newnode->ctequery, cte->ctequery, Node *);
				return (Node *) newnode;
			}
			break;
		case T_List:
			{
				/*
				 * We assume the mutator isn't interested in the list nodes
				 * per se, so just invoke it on each list element. NOTE: this
				 * would fail badly on a list with integer elements!
				 */
				List	   *resultlist;
				ListCell   *temp;

				resultlist = NIL;
				foreach(temp, (List *) node)
				{
					resultlist = lappend(resultlist,
										 mutator((Node *) lfirst(temp),
												 context));
				}
				return (Node *) resultlist;
			}
			break;
		case T_FromExpr:
			{
				FromExpr   *from = (FromExpr *) node;
				FromExpr   *newnode;

				FLATCOPY(newnode, from, FromExpr);
				MUTATE(newnode->fromlist, from->fromlist, List *);
				MUTATE(newnode->quals, from->quals, Node *);
				return (Node *) newnode;
			}
			break;
		case T_JoinExpr:
			{
				JoinExpr   *join = (JoinExpr *) node;
				JoinExpr   *newnode;

				FLATCOPY(newnode, join, JoinExpr);
				MUTATE(newnode->larg, join->larg, Node *);
				MUTATE(newnode->rarg, join->rarg, Node *);
				MUTATE(newnode->quals, join->quals, Node *);
				/* We do not mutate alias or using by default */
				return (Node *) newnode;
			}
			break;
		case T_SetOperationStmt:
			{
				SetOperationStmt *setop = (SetOperationStmt *) node;
				SetOperationStmt *newnode;

				FLATCOPY(newnode, setop, SetOperationStmt);
				MUTATE(newnode->larg, setop->larg, Node *);
				MUTATE(newnode->rarg, setop->rarg, Node *);
				/* We do not mutate groupClauses by default */
				return (Node *) newnode;
			}
			break;
		case T_PlaceHolderVar:
			{
				PlaceHolderVar *phv = (PlaceHolderVar *) node;
				PlaceHolderVar *newnode;

				FLATCOPY(newnode, phv, PlaceHolderVar);
				MUTATE(newnode->phexpr, phv->phexpr, Expr *);
				/* Assume we need not copy the relids bitmapset */
				return (Node *) newnode;
			}
			break;
		case T_AppendRelInfo:
			{
				AppendRelInfo *appinfo = (AppendRelInfo *) node;
				AppendRelInfo *newnode;

				FLATCOPY(newnode, appinfo, AppendRelInfo);
				MUTATE(newnode->translated_vars, appinfo->translated_vars, List *);
				return (Node *) newnode;
			}
			break;
		case T_PlaceHolderInfo:
			{
				PlaceHolderInfo *phinfo = (PlaceHolderInfo *) node;
				PlaceHolderInfo *newnode;

				FLATCOPY(newnode, phinfo, PlaceHolderInfo);
				MUTATE(newnode->ph_var, phinfo->ph_var, PlaceHolderVar *);
				/* Assume we need not copy the relids bitmapsets */
				return (Node *) newnode;
			}
			break;

		case T_WindowFunc:
			{
				WindowFunc *wfunc = (WindowFunc *) node;
				WindowFunc *newnode;

				FLATCOPY(newnode, wfunc, WindowFunc);
				MUTATE(newnode->args, wfunc->args, List *);
				MUTATE(newnode->aggfilter, wfunc->aggfilter, Expr *);
				return (Node *) newnode;
			}
			break;
		case T_GroupingFunc:
			{
				GroupingFunc *newnode;

				newnode = copyObject(node);
				return (Node *)newnode;
			}
			break;
		case T_Grouping:
			{
				Grouping *grping = (Grouping *) node;
				Grouping *newnode;

				FLATCOPY(newnode, grping, Grouping);
				return (Node *) newnode;
			}
			break;
		case T_GroupId:
			{
				GroupId *grpid = (GroupId *) node;
				GroupId *newnode;

				FLATCOPY(newnode, grpid, GroupId);
				return (Node *) newnode;
			}
			break;
		case T_TableFunctionScan:
			{
				TableFunctionScan *tablefunc = (TableFunctionScan *) node;
				TableFunctionScan *newnode;

				FLATCOPY(newnode, tablefunc, TableFunctionScan);
				return (Node *) newnode;
			}
			break;
		case T_WindowDef:
			{
				WindowDef *windef = (WindowDef *) node;
				WindowDef *newnode;

				FLATCOPY(newnode, windef, WindowDef);

				MUTATE(newnode->partitionClause, windef->partitionClause, List *);
				MUTATE(newnode->orderClause, windef->orderClause, List *);
				MUTATE(newnode->startOffset, windef->startOffset, Node *);
				MUTATE(newnode->endOffset, windef->endOffset, Node *);

				return (Node *) newnode;

			}
		case T_SortGroupClause:
			{
				SortGroupClause *sortcl = (SortGroupClause *) node;
				SortGroupClause *newnode;

				FLATCOPY(newnode, sortcl, SortGroupClause);

				return (Node *) newnode;
			}
		case T_GroupingClause:
			{
				GroupingClause *grpingcl = (GroupingClause *) node;
				GroupingClause *newnode;

				FLATCOPY(newnode, grpingcl, GroupingClause);
				MUTATE(newnode->groupsets, grpingcl->groupsets, List *);
				return (Node *)newnode;
			}

		default:
			elog(ERROR, "unrecognized node type: %d",
				 (int) nodeTag(node));
			break;
	}
	/* can't get here, but keep compiler happy */
	return NULL;
}


/*
 * query_tree_mutator --- initiate modification of a Query's expressions
 *
 * This routine exists just to reduce the number of places that need to know
 * where all the expression subtrees of a Query are.  Note it can be used
 * for starting a walk at top level of a Query regardless of whether the
 * mutator intends to descend into subqueries.	It is also useful for
 * descending into subqueries within a mutator.
 *
 * Some callers want to suppress mutating of certain items in the Query,
 * typically because they need to process them specially, or don't actually
 * want to recurse into subqueries.  This is supported by the flags argument,
 * which is the bitwise OR of flag values to suppress mutating of
 * indicated items.  (More flag bits may be added as needed.)
 *
 * Normally the Query node itself is copied, but some callers want it to be
 * modified in-place; they must pass QTW_DONT_COPY_QUERY in flags.	All
 * modified substructure is safely copied in any case.
 */
Query *
query_tree_mutator(Query *query,
				   Node *(*mutator) (),
				   void *context,
				   int flags)
{
	Assert(query != NULL && IsA(query, Query));

	if (!(flags & QTW_DONT_COPY_QUERY))
	{
		Query	   *newquery;

		FLATCOPY(newquery, query, Query);
		query = newquery;
	}

	MUTATE(query->targetList, query->targetList, List *);
	MUTATE(query->returningList, query->returningList, List *);
	MUTATE(query->jointree, query->jointree, FromExpr *);
	MUTATE(query->setOperations, query->setOperations, Node *);
	MUTATE(query->groupClause, query->groupClause, List *);
	MUTATE(query->scatterClause, query->scatterClause, List *);
	MUTATE(query->havingQual, query->havingQual, Node *);
	MUTATE(query->windowClause, query->windowClause, List *);
	MUTATE(query->limitOffset, query->limitOffset, Node *);
	MUTATE(query->limitCount, query->limitCount, Node *);
	if (!(flags & QTW_IGNORE_CTE_SUBQUERIES))
		MUTATE(query->cteList, query->cteList, List *);
	else	/* else copy CTE list as-is */
		query->cteList = copyObject(query->cteList);
	query->rtable = range_table_mutator(query->rtable,
										mutator, context, flags);
	return query;
}

/*
 * range_table_mutator is just the part of query_tree_mutator that processes
 * a query's rangetable.  This is split out since it can be useful on
 * its own.
 */
List *
range_table_mutator(List *rtable,
					Node *(*mutator) (),
					void *context,
					int flags)
{
	List	   *newrt = NIL;
	ListCell   *rt;

	foreach(rt, rtable)
	{
		RangeTblEntry *rte = (RangeTblEntry *) lfirst(rt);
		RangeTblEntry *newrte;

		FLATCOPY(newrte, rte, RangeTblEntry);
		switch (rte->rtekind)
		{
			case RTE_RELATION:
			case RTE_SPECIAL:
			case RTE_VOID:
			case RTE_CTE:
				/* we don't bother to copy eref, aliases, etc; OK? */
				break;
			case RTE_SUBQUERY:
				if (!(flags & QTW_IGNORE_RT_SUBQUERIES))
				{
					CHECKFLATCOPY(newrte->subquery, rte->subquery, Query);
					MUTATE(newrte->subquery, newrte->subquery, Query *);
				}
				else
				{
					/* else, copy RT subqueries as-is */
					newrte->subquery = copyObject(rte->subquery);
				}
				break;
			case RTE_JOIN:
				if (!(flags & QTW_IGNORE_JOINALIASES))
					MUTATE(newrte->joinaliasvars, rte->joinaliasvars, List *);
				else
				{
					/* else, copy join aliases as-is */
					newrte->joinaliasvars = copyObject(rte->joinaliasvars);
				}
				break;
			case RTE_FUNCTION:
				MUTATE(newrte->funcexpr, rte->funcexpr, Node *);
				break;
			case RTE_TABLEFUNCTION:
				MUTATE(newrte->funcexpr, rte->funcexpr, Node *);
				MUTATE(newrte->subquery, rte->subquery, Query *);
				break;
			case RTE_VALUES:
				MUTATE(newrte->values_lists, rte->values_lists, List *);
				break;
		}
		newrt = lappend(newrt, newrte);
	}
	return newrt;
}

/*
 * query_or_expression_tree_walker --- hybrid form
 *
 * This routine will invoke query_tree_walker if called on a Query node,
 * else will invoke the walker directly.  This is a useful way of starting
 * the recursion when the walker's normal change of state is not appropriate
 * for the outermost Query node.
 */
bool
query_or_expression_tree_walker(Node *node,
								bool (*walker) (),
								void *context,
								int flags)
{
	if (node && IsA(node, Query))
		return query_tree_walker((Query *) node,
								 walker,
								 context,
								 flags);
	else
		return walker(node, context);
}

/*
 * query_or_expression_tree_mutator --- hybrid form
 *
 * This routine will invoke query_tree_mutator if called on a Query node,
 * else will invoke the mutator directly.  This is a useful way of starting
 * the recursion when the mutator's normal change of state is not appropriate
 * for the outermost Query node.
 */
Node *
query_or_expression_tree_mutator(Node *node,
								 Node *(*mutator) (),
								 void *context,
								 int flags)
{
	if (node && IsA(node, Query))
		return (Node *) query_tree_mutator((Query *) node,
										   mutator,
										   context,
										   flags);
	else
		return mutator(node, context);
}


/*
 * raw_expression_tree_walker --- walk raw parse trees
 *
 * This has exactly the same API as expression_tree_walker, but instead of
 * walking post-analysis parse trees, it knows how to walk the node types
 * found in raw grammar output.  (There is not currently any need for a
 * combined walker, so we keep them separate in the name of efficiency.)
 * Unlike expression_tree_walker, there is no special rule about query
 * boundaries: we descend to everything that's possibly interesting.
 *
 * Currently, the node type coverage extends to SelectStmt and everything
 * that could appear under it, but not other statement types.
 */
bool
			raw_expression_tree_walker(Node *node, bool (*walker) (), void *context)
{
	ListCell   *temp;

	/*
	 * The walker has already visited the current node, and so we need only
	 * recurse into any sub-nodes it has.
	 */
	if (node == NULL)
		return false;

	/* Guard against stack overflow due to overly complex expressions */
	check_stack_depth();

	switch (nodeTag(node))
	{
		case T_SetToDefault:
		case T_CurrentOfExpr:
		case T_Integer:
		case T_Float:
		case T_String:
		case T_BitString:
		case T_Null:
		case T_ParamRef:
		case T_A_Const:
		case T_A_Star:
			/* primitive node types with no subnodes */
			break;
		case T_Alias:
			/* we assume the colnames list isn't interesting */
			break;
		case T_RangeVar:
			return walker(((RangeVar *) node)->alias, context);
		case T_SubLink:
			{
				SubLink    *sublink = (SubLink *) node;

				if (walker(sublink->testexpr, context))
					return true;
				/* we assume the operName is not interesting */
				if (walker(sublink->subselect, context))
					return true;
			}
			break;
		case T_CaseExpr:
			{
				CaseExpr   *caseexpr = (CaseExpr *) node;

				if (walker(caseexpr->arg, context))
					return true;
				/* we assume walker doesn't care about CaseWhens, either */
				foreach(temp, caseexpr->args)
				{
					CaseWhen   *when = (CaseWhen *) lfirst(temp);

					Assert(IsA(when, CaseWhen));
					if (walker(when->expr, context))
						return true;
					if (walker(when->result, context))
						return true;
				}
				if (walker(caseexpr->defresult, context))
					return true;
			}
			break;
		case T_RowExpr:
			/* Assume colnames isn't interesting */
			return walker(((RowExpr *) node)->args, context);
		case T_CoalesceExpr:
			return walker(((CoalesceExpr *) node)->args, context);
		case T_MinMaxExpr:
			return walker(((MinMaxExpr *) node)->args, context);
		case T_XmlExpr:
			{
				XmlExpr    *xexpr = (XmlExpr *) node;

				if (walker(xexpr->named_args, context))
					return true;
				/* we assume walker doesn't care about arg_names */
				if (walker(xexpr->args, context))
					return true;
			}
			break;
		case T_NullTest:
			return walker(((NullTest *) node)->arg, context);
		case T_BooleanTest:
			return walker(((BooleanTest *) node)->arg, context);
		case T_JoinExpr:
			{
				JoinExpr   *join = (JoinExpr *) node;

				if (walker(join->larg, context))
					return true;
				if (walker(join->rarg, context))
					return true;
				if (walker(join->quals, context))
					return true;
				if (walker(join->alias, context))
					return true;
				/* using list is deemed uninteresting */
			}
			break;
		case T_IntoClause:
			{
				IntoClause *into = (IntoClause *) node;

				if (walker(into->rel, context))
					return true;
				/* colNames, options are deemed uninteresting */
			}
			break;
		case T_List:
			foreach(temp, (List *) node)
			{
				if (walker((Node *) lfirst(temp), context))
					return true;
			}
			break;
		case T_SelectStmt:
			{
				SelectStmt *stmt = (SelectStmt *) node;

				if (walker(stmt->distinctClause, context))
					return true;
				if (walker(stmt->intoClause, context))
					return true;
				if (walker(stmt->targetList, context))
					return true;
				if (walker(stmt->fromClause, context))
					return true;
				if (walker(stmt->whereClause, context))
					return true;
				if (walker(stmt->groupClause, context))
					return true;
				if (walker(stmt->havingClause, context))
					return true;
				if (walker(stmt->withClause, context))
					return true;
				if (walker(stmt->valuesLists, context))
					return true;
				if (walker(stmt->sortClause, context))
					return true;
				if (walker(stmt->limitOffset, context))
					return true;
				if (walker(stmt->limitCount, context))
					return true;
				if (walker(stmt->lockingClause, context))
					return true;
				if (walker(stmt->larg, context))
					return true;
				if (walker(stmt->rarg, context))
					return true;
			}
			break;
		case T_A_Expr:
			{
				A_Expr	   *expr = (A_Expr *) node;

				if (walker(expr->lexpr, context))
					return true;
				if (walker(expr->rexpr, context))
					return true;
				/* operator name is deemed uninteresting */
			}
			break;
		case T_ColumnRef:
			/* we assume the fields contain nothing interesting */
			break;
		case T_FuncCall:
			{
				FuncCall   *fcall = (FuncCall *) node;

				if (walker(fcall->args, context))
					return true;
<<<<<<< HEAD
				if (walker(fcall->agg_filter, context))
=======
				if (walker(fcall->agg_order, context))
					return true;
				if (walker(fcall->over, context))
>>>>>>> 78a09145
					return true;
				/* function name is deemed uninteresting */
			}
			break;
		case T_NamedArgExpr:
			return walker(((NamedArgExpr *) node)->arg, context);
		case T_A_Indices:
			{
				A_Indices  *indices = (A_Indices *) node;

				if (walker(indices->lidx, context))
					return true;
				if (walker(indices->uidx, context))
					return true;
			}
			break;
		case T_A_Indirection:
			{
				A_Indirection *indir = (A_Indirection *) node;

				if (walker(indir->arg, context))
					return true;
				if (walker(indir->indirection, context))
					return true;
			}
			break;
		case T_A_ArrayExpr:
			return walker(((A_ArrayExpr *) node)->elements, context);
		case T_ResTarget:
			{
				ResTarget  *rt = (ResTarget *) node;

				if (walker(rt->indirection, context))
					return true;
				if (walker(rt->val, context))
					return true;
			}
			break;
		case T_TypeCast:
			{
				TypeCast   *tc = (TypeCast *) node;

				if (walker(tc->arg, context))
					return true;
				if (walker(tc->typeName, context))
					return true;
			}
			break;
		case T_SortBy:
			return walker(((SortBy *) node)->node, context);
		case T_WindowDef:
			{
				WindowDef  *wd = (WindowDef *) node;

				if (walker(wd->partitionClause, context))
					return true;
				if (walker(wd->orderClause, context))
					return true;
				if (walker((Node *) wd->startOffset, context))
					return true;
				if (walker((Node *) wd->endOffset, context))
					return true;
			}
			break;
		case T_RangeSubselect:
			{
				RangeSubselect *rs = (RangeSubselect *) node;

				if (walker(rs->subquery, context))
					return true;
				if (walker(rs->alias, context))
					return true;
			}
			break;
		case T_RangeFunction:
			{
				RangeFunction *rf = (RangeFunction *) node;

				if (walker(rf->funccallnode, context))
					return true;
				if (walker(rf->alias, context))
					return true;
			}
			break;
		case T_TypeName:
			{
				TypeName   *tn = (TypeName *) node;

				if (walker(tn->typmods, context))
					return true;
				if (walker(tn->arrayBounds, context))
					return true;
				/* type name itself is deemed uninteresting */
			}
			break;
		case T_ColumnDef:
			{
				ColumnDef  *coldef = (ColumnDef *) node;

				if (walker(coldef->typeName, context))
					return true;
				if (walker(coldef->raw_default, context))
					return true;
				/* for now, constraints are ignored */
			}
			break;
		case T_LockingClause:
			return walker(((LockingClause *) node)->lockedRels, context);
		case T_XmlSerialize:
			{
				XmlSerialize *xs = (XmlSerialize *) node;

				if (walker(xs->expr, context))
					return true;
				if (walker(xs->typeName, context))
					return true;
			}
			break;
		case T_WithClause:
			return walker(((WithClause *) node)->ctes, context);
		case T_CommonTableExpr:
			return walker(((CommonTableExpr *) node)->ctequery, context);
		default:
			elog(ERROR, "unrecognized node type: %d",
				 (int) nodeTag(node));
			break;
	}
	return false;
}<|MERGE_RESOLUTION|>--- conflicted
+++ resolved
@@ -954,14 +954,12 @@
 		case T_TypeName:
 			loc = ((TypeName *) expr)->location;
 			break;
-<<<<<<< HEAD
 		case T_FunctionParameter:
 			/* just use typename's location */
 			loc = exprLocation((Node *) ((const FunctionParameter *) expr)->argType);
-=======
+			break;
 		case T_Constraint:
 			loc = ((Constraint *) expr)->location;
->>>>>>> 78a09145
 			break;
 		case T_XmlSerialize:
 			/* XMLSERIALIZE keyword should always be the first thing */
@@ -1126,7 +1124,7 @@
 		case T_SetToDefault:
 		case T_CurrentOfExpr:
 		case T_RangeTblRef:
-<<<<<<< HEAD
+		case T_SortGroupClause:
 		case T_DMLActionExpr:
 		case T_PartSelectedExpr:
 		case T_PartDefaultExpr:
@@ -1135,9 +1133,6 @@
 		case T_PartBoundOpenExpr:
 		case T_PartListRuleExpr:
 		case T_PartListNullTestExpr:
-=======
-		case T_SortGroupClause:
->>>>>>> 78a09145
 			/* primitive node types with no expression subnodes */
 			break;
 		case T_Aggref:
@@ -1154,12 +1149,10 @@
 				if (expression_tree_walker((Node *) expr->aggorder,
 										   walker, context))
 					return true;
-<<<<<<< HEAD
-				if (walker((Node *) expr->aggfilter, context))
-=======
 				if (expression_tree_walker((Node *) expr->aggdistinct,
 										   walker, context))
->>>>>>> 78a09145
+					return true;
+				if (walker((Node *) expr->aggfilter, context))
 					return true;
 			}
 			break;
@@ -1444,7 +1437,6 @@
 			break;
 		case T_Grouping:
 		case T_GroupId:
-		case T_SortGroupClause: /* occurs in WindowClause lists */
 			{
 				/* do nothing */
 			}
@@ -1771,7 +1763,6 @@
 		case T_SetToDefault:
 		case T_CurrentOfExpr:
 		case T_RangeTblRef:
-<<<<<<< HEAD
 		case T_String:
 		case T_Null:
 		case T_DML:
@@ -1783,9 +1774,6 @@
 		case T_PartBoundOpenExpr:
 		case T_PartListRuleExpr:
 		case T_PartListNullTestExpr:
-=======
-		case T_SortGroupClause:
->>>>>>> 78a09145
 			return (Node *) copyObject(node);
 		case T_Aggref:
 			{
@@ -1797,9 +1785,7 @@
 				MUTATE(newnode->args, aggref->args, List *);
 				MUTATE(newnode->aggorder, aggref->aggorder, List *);
 				MUTATE(newnode->aggdistinct, aggref->aggdistinct, List *);
-<<<<<<< HEAD
 				MUTATE(newnode->aggfilter, aggref->aggfilter, Expr *);
-=======
 				return (Node *) newnode;
 			}
 			break;
@@ -1810,7 +1796,7 @@
 
 				FLATCOPY(newnode, wfunc, WindowFunc);
 				MUTATE(newnode->args, wfunc->args, List *);
->>>>>>> 78a09145
+				MUTATE(newnode->aggfilter, wfunc->aggfilter, Expr *);
 				return (Node *) newnode;
 			}
 			break;
@@ -1841,7 +1827,6 @@
 				return (Node *) newnode;
 			}
 			break;
-<<<<<<< HEAD
 		case T_TableValueExpr:
 			{
 				TableValueExpr   *expr = (TableValueExpr *) node;
@@ -1851,7 +1836,9 @@
 
 				/* The subquery already pulled up into the T_TableFunctionScan node */
 				newnode->subquery = (Node *) NULL;
-=======
+				return (Node *) newnode;
+			}
+			break;
 		case T_NamedArgExpr:
 			{
 				NamedArgExpr *nexpr = (NamedArgExpr *) node;
@@ -1859,7 +1846,6 @@
 
 				FLATCOPY(newnode, nexpr, NamedArgExpr);
 				MUTATE(newnode->arg, nexpr->arg, Expr *);
->>>>>>> 78a09145
 				return (Node *) newnode;
 			}
 			break;
@@ -2264,17 +2250,6 @@
 			}
 			break;
 
-		case T_WindowFunc:
-			{
-				WindowFunc *wfunc = (WindowFunc *) node;
-				WindowFunc *newnode;
-
-				FLATCOPY(newnode, wfunc, WindowFunc);
-				MUTATE(newnode->args, wfunc->args, List *);
-				MUTATE(newnode->aggfilter, wfunc->aggfilter, Expr *);
-				return (Node *) newnode;
-			}
-			break;
 		case T_GroupingFunc:
 			{
 				GroupingFunc *newnode;
@@ -2708,13 +2683,11 @@
 
 				if (walker(fcall->args, context))
 					return true;
-<<<<<<< HEAD
+				if (walker(fcall->agg_order, context))
+					return true;
 				if (walker(fcall->agg_filter, context))
-=======
-				if (walker(fcall->agg_order, context))
 					return true;
 				if (walker(fcall->over, context))
->>>>>>> 78a09145
 					return true;
 				/* function name is deemed uninteresting */
 			}

--- conflicted
+++ resolved
@@ -871,7 +871,6 @@
 {
 	READ_LOCALS(Constraint);
 
-<<<<<<< HEAD
 	READ_OID_FIELD(conoid);
 
 	READ_STRING_FIELD(name);			/* name, or NULL if unnamed */
@@ -912,12 +911,6 @@
 	{
 		local_node->contype = CONSTR_NOTNULL;
 	}
-=======
-	READ_ENUM_FIELD(paramkind, ParamKind);
-	READ_INT_FIELD(paramid);
-	READ_OID_FIELD(paramtype);
-	READ_INT_FIELD(paramtypmod);
->>>>>>> 782d68e3
 
 	READ_DONE();
 }
@@ -1456,6 +1449,7 @@
 	READ_ENUM_FIELD(paramkind, ParamKind);
 	READ_INT_FIELD(paramid);
 	READ_OID_FIELD(paramtype);
+	READ_INT_FIELD(paramtypmod);
 
 	READ_DONE();
 }

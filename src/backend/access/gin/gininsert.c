/*-------------------------------------------------------------------------
 *
 * gininsert.c
 *	  insert routines for the postgres inverted index access method.
 *
 *
 * Portions Copyright (c) 1996-2011, PostgreSQL Global Development Group
 * Portions Copyright (c) 1994, Regents of the University of California
 *
 * IDENTIFICATION
 *			src/backend/access/gin/gininsert.c
 *-------------------------------------------------------------------------
 */

#include "postgres.h"

#include "access/gin_private.h"
#include "catalog/index.h"
#include "miscadmin.h"
#include "storage/bufmgr.h"
#include "storage/smgr.h"
#include "storage/indexfsm.h"
#include "utils/memutils.h"


typedef struct
{
	GinState	ginstate;
	double		indtuples;
	GinStatsData buildStats;
	MemoryContext tmpCtx;
	MemoryContext funcCtx;
	BuildAccumulator accum;
} GinBuildState;

/*
 * Creates new posting tree with one page, containing the given TIDs.
 * Returns the page number (which will be the root of this posting tree).
 *
 * items[] must be in sorted order with no duplicates.
 */
static BlockNumber
createPostingTree(Relation index, ItemPointerData *items, uint32 nitems)
{
	BlockNumber blkno;
	Buffer		buffer = GinNewBuffer(index);
	Page		page;

	/* Assert that the items[] array will fit on one page */
	Assert(nitems <= GinMaxLeafDataItems);

	START_CRIT_SECTION();

	GinInitBuffer(buffer, GIN_DATA | GIN_LEAF);
	page = BufferGetPage(buffer);
	blkno = BufferGetBlockNumber(buffer);

	memcpy(GinDataPageGetData(page), items, sizeof(ItemPointerData) * nitems);
	GinPageGetOpaque(page)->maxoff = nitems;

	MarkBufferDirty(buffer);

	if (RelationNeedsWAL(index))
	{
		XLogRecPtr	recptr;
		XLogRecData rdata[2];
		ginxlogCreatePostingTree data;

		data.node = index->rd_node;
		data.blkno = blkno;
		data.nitem = nitems;

		rdata[0].buffer = InvalidBuffer;
		rdata[0].data = (char *) &data;
		rdata[0].len = sizeof(ginxlogCreatePostingTree);
		rdata[0].next = &rdata[1];

		rdata[1].buffer = InvalidBuffer;
		rdata[1].data = (char *) items;
		rdata[1].len = sizeof(ItemPointerData) * nitems;
		rdata[1].next = NULL;

		recptr = XLogInsert(RM_GIN_ID, XLOG_GIN_CREATE_PTREE, rdata);
		PageSetLSN(page, recptr);
<<<<<<< HEAD
=======
		PageSetTLI(page, ThisTimeLineID);
>>>>>>> a4bebdd9
	}

	UnlockReleaseBuffer(buffer);

	END_CRIT_SECTION();

	return blkno;
}


/*
 * Adds array of item pointers to tuple's posting list, or
 * creates posting tree and tuple pointing to tree in case
 * of not enough space.  Max size of tuple is defined in
 * GinFormTuple().	Returns a new, modified index tuple.
 * items[] must be in sorted order with no duplicates.
 */
static IndexTuple
<<<<<<< HEAD
addItemPointersToTuple(Relation index, GinState *ginstate, GinBtreeStack *stack __attribute__((unused)),
		  IndexTuple old, ItemPointerData *items, uint32 nitem, bool isBuild)
=======
addItemPointersToLeafTuple(GinState *ginstate,
						   IndexTuple old,
						   ItemPointerData *items, uint32 nitem,
						   GinStatsData *buildStats)
>>>>>>> a4bebdd9
{
	OffsetNumber attnum;
	Datum		key;
	GinNullCategory category;
	IndexTuple	res;

	Assert(!GinIsPostingTree(old));

	attnum = gintuple_get_attrnum(ginstate, old);
	key = gintuple_get_key(ginstate, old, &category);

	/* try to build tuple with room for all the items */
	res = GinFormTuple(ginstate, attnum, key, category,
					   NULL, nitem + GinGetNPosting(old),
					   false);

	if (res)
	{
		/* good, small enough */
		uint32		newnitem;

		/* fill in the posting list with union of old and new TIDs */
		newnitem = ginMergeItemPointers(GinGetPosting(res),
										GinGetPosting(old),
										GinGetNPosting(old),
										items, nitem);
		/* merge might have eliminated some duplicate items */
		GinShortenTuple(res, newnitem);
	}
	else
	{
		/* posting list would be too big, convert to posting tree */
		BlockNumber postingRoot;
		GinPostingTreeScan *gdi;

		/*
		 * Initialize posting tree with the old tuple's posting list.  It's
		 * surely small enough to fit on one posting-tree page, and should
		 * already be in order with no duplicates.
		 */
		postingRoot = createPostingTree(ginstate->index,
										GinGetPosting(old),
										GinGetNPosting(old));

		/* During index build, count the newly-added data page */
		if (buildStats)
			buildStats->nDataPages++;

		/* Now insert the TIDs-to-be-added into the posting tree */
		gdi = ginPrepareScanPostingTree(ginstate->index, postingRoot, FALSE);
		gdi->btree.isBuild = (buildStats != NULL);

		ginInsertItemPointers(gdi, items, nitem, buildStats);

		pfree(gdi);

		/* And build a new posting-tree-only result tuple */
		res = GinFormTuple(ginstate, attnum, key, category, NULL, 0, true);
		GinSetPostingTree(res, postingRoot);
	}

	return res;
}

/*
 * Build a fresh leaf tuple, either posting-list or posting-tree format
 * depending on whether the given items list will fit.
 * items[] must be in sorted order with no duplicates.
 *
 * This is basically the same logic as in addItemPointersToLeafTuple,
 * but working from slightly different input.
 */
static IndexTuple
buildFreshLeafTuple(GinState *ginstate,
					OffsetNumber attnum, Datum key, GinNullCategory category,
					ItemPointerData *items, uint32 nitem,
					GinStatsData *buildStats)
{
	IndexTuple	res;

	/* try to build tuple with room for all the items */
	res = GinFormTuple(ginstate, attnum, key, category,
					   items, nitem, false);

	if (!res)
	{
		/* posting list would be too big, build posting tree */
		BlockNumber postingRoot;

		/*
		 * Build posting-tree-only result tuple.  We do this first so as to
		 * fail quickly if the key is too big.
		 */
		res = GinFormTuple(ginstate, attnum, key, category, NULL, 0, true);

		/*
		 * Initialize posting tree with as many TIDs as will fit on the first
		 * page.
		 */
		postingRoot = createPostingTree(ginstate->index,
										items,
										Min(nitem, GinMaxLeafDataItems));

		/* During index build, count the newly-added data page */
		if (buildStats)
			buildStats->nDataPages++;

		/* Add any remaining TIDs to the posting tree */
		if (nitem > GinMaxLeafDataItems)
		{
			GinPostingTreeScan *gdi;

			gdi = ginPrepareScanPostingTree(ginstate->index, postingRoot, FALSE);
			gdi->btree.isBuild = (buildStats != NULL);

			ginInsertItemPointers(gdi,
								  items + GinMaxLeafDataItems,
								  nitem - GinMaxLeafDataItems,
								  buildStats);

			pfree(gdi);
		}

		/* And save the root link in the result tuple */
		GinSetPostingTree(res, postingRoot);
	}

	return res;
}

/*
 * Insert one or more heap TIDs associated with the given key value.
 * This will either add a single key entry, or enlarge a pre-existing entry.
 *
 * During an index build, buildStats is non-null and the counters
 * it contains should be incremented as needed.
 */
void
ginEntryInsert(GinState *ginstate,
			   OffsetNumber attnum, Datum key, GinNullCategory category,
			   ItemPointerData *items, uint32 nitem,
			   GinStatsData *buildStats)
{
	GinBtreeData btree;
	GinBtreeStack *stack;
	IndexTuple	itup;
	Page		page;

	/* During index build, count the to-be-inserted entry */
	if (buildStats)
		buildStats->nEntries++;

	ginPrepareEntryScan(&btree, attnum, key, category, ginstate);

	stack = ginFindLeafPage(&btree, NULL);
	page = BufferGetPage(stack->buffer);

	if (btree.findItem(&btree, stack))
	{
		/* found pre-existing entry */
		itup = (IndexTuple) PageGetItem(page, PageGetItemId(page, stack->off));

		if (GinIsPostingTree(itup))
		{
			/* add entries to existing posting tree */
			BlockNumber rootPostingTree = GinGetPostingTree(itup);
			GinPostingTreeScan *gdi;

			/* release all stack */
			LockBuffer(stack->buffer, GIN_UNLOCK);
			freeGinBtreeStack(stack);

			/* insert into posting tree */
			gdi = ginPrepareScanPostingTree(ginstate->index, rootPostingTree, FALSE);
			gdi->btree.isBuild = (buildStats != NULL);
			ginInsertItemPointers(gdi, items, nitem, buildStats);
			pfree(gdi);

			return;
		}

		/* modify an existing leaf entry */
		itup = addItemPointersToLeafTuple(ginstate, itup,
										  items, nitem, buildStats);

		btree.isDelete = TRUE;
	}
	else
	{
		/* no match, so construct a new leaf entry */
		itup = buildFreshLeafTuple(ginstate, attnum, key, category,
								   items, nitem, buildStats);
	}

	/* Insert the new or modified leaf tuple */
	btree.entry = itup;
	ginInsertValue(&btree, stack, buildStats);
	pfree(itup);
}

/*
 * Extract index entries for a single indexable item, and add them to the
 * BuildAccumulator's state.
 *
 * This function is used only during initial index creation.
 */
static void
ginHeapTupleBulkInsert(GinBuildState *buildstate, OffsetNumber attnum,
					   Datum value, bool isNull,
					   ItemPointer heapptr)
{
	Datum	   *entries;
	GinNullCategory *categories;
	int32		nentries;
	MemoryContext oldCtx;

	oldCtx = MemoryContextSwitchTo(buildstate->funcCtx);
	entries = ginExtractEntries(buildstate->accum.ginstate, attnum,
								value, isNull,
								&nentries, &categories);
	MemoryContextSwitchTo(oldCtx);

	ginInsertBAEntries(&buildstate->accum, heapptr, attnum,
					   entries, categories, nentries);

	buildstate->indtuples += nentries;

	MemoryContextReset(buildstate->funcCtx);
}

static void
ginBuildCallback(Relation index, ItemPointer tupleId, Datum *values,
				 bool *isnull, bool tupleIsAlive __attribute__((unused)), void *state)
{
	GinBuildState *buildstate = (GinBuildState *) state;
	MemoryContext oldCtx;
	int			i;

	oldCtx = MemoryContextSwitchTo(buildstate->tmpCtx);

	for (i = 0; i < buildstate->ginstate.origTupdesc->natts; i++)
<<<<<<< HEAD
		if (!isnull[i])
			buildstate->indtuples += ginHeapTupleBulkInsert(buildstate,
										   (OffsetNumber) (i + 1), values[i],
															tupleId);
=======
		ginHeapTupleBulkInsert(buildstate, (OffsetNumber) (i + 1),
							   values[i], isnull[i],
							   &htup->t_self);
>>>>>>> a4bebdd9

	/* If we've maxed out our available memory, dump everything to the index */
	if (buildstate->accum.allocatedMemory >= maintenance_work_mem * 1024L)
	{
		ItemPointerData *list;
		Datum		key;
		GinNullCategory category;
		uint32		nlist;
		OffsetNumber attnum;

		ginBeginBAScan(&buildstate->accum);
		while ((list = ginGetBAEntry(&buildstate->accum,
								  &attnum, &key, &category, &nlist)) != NULL)
		{
			/* there could be many entries, so be willing to abort here */
			CHECK_FOR_INTERRUPTS();
			ginEntryInsert(&buildstate->ginstate, attnum, key, category,
						   list, nlist, &buildstate->buildStats);
		}

		MemoryContextReset(buildstate->tmpCtx);
		ginInitBA(&buildstate->accum);
	}

	MemoryContextSwitchTo(oldCtx);
}

Datum
ginbuild(PG_FUNCTION_ARGS)
{
	Relation	heap = (Relation) PG_GETARG_POINTER(0);
	Relation	index = (Relation) PG_GETARG_POINTER(1);
	IndexInfo  *indexInfo = (IndexInfo *) PG_GETARG_POINTER(2);
	IndexBuildResult *result;
	double		reltuples;
	GinBuildState buildstate;
	Buffer		RootBuffer,
				MetaBuffer;
	ItemPointerData *list;
	Datum		key;
	GinNullCategory category;
	uint32		nlist;
	MemoryContext oldCtx;
	OffsetNumber attnum;

	if (RelationGetNumberOfBlocks(index) != 0)
		elog(ERROR, "index \"%s\" already contains data",
			 RelationGetRelationName(index));

	initGinState(&buildstate.ginstate, index);
	buildstate.indtuples = 0;
	memset(&buildstate.buildStats, 0, sizeof(GinStatsData));

	/* initialize the meta page */
	MetaBuffer = GinNewBuffer(index);

	/* initialize the root page */
	RootBuffer = GinNewBuffer(index);

	START_CRIT_SECTION();
	GinInitMetabuffer(MetaBuffer);
	MarkBufferDirty(MetaBuffer);
	GinInitBuffer(RootBuffer, GIN_LEAF);
	MarkBufferDirty(RootBuffer);

	if (RelationNeedsWAL(index))
	{
		XLogRecPtr	recptr;
		XLogRecData rdata;
		Page		page;

		rdata.buffer = InvalidBuffer;
		rdata.data = (char *) &(index->rd_node);
		rdata.len = sizeof(RelFileNode);
		rdata.next = NULL;

		recptr = XLogInsert(RM_GIN_ID, XLOG_GIN_CREATE_INDEX, &rdata);

		page = BufferGetPage(RootBuffer);
		PageSetLSN(page, recptr);

		page = BufferGetPage(MetaBuffer);
		PageSetLSN(page, recptr);
	}

	UnlockReleaseBuffer(MetaBuffer);
	UnlockReleaseBuffer(RootBuffer);
	END_CRIT_SECTION();

	/* count the root as first entry page */
	buildstate.buildStats.nEntryPages++;

	/*
	 * create a temporary memory context that is reset once for each tuple
	 * inserted into the index
	 */
	buildstate.tmpCtx = AllocSetContextCreate(CurrentMemoryContext,
											  "Gin build temporary context",
											  ALLOCSET_DEFAULT_MINSIZE,
											  ALLOCSET_DEFAULT_INITSIZE,
											  ALLOCSET_DEFAULT_MAXSIZE);

	buildstate.funcCtx = AllocSetContextCreate(buildstate.tmpCtx,
					 "Gin build temporary context for user-defined function",
											   ALLOCSET_DEFAULT_MINSIZE,
											   ALLOCSET_DEFAULT_INITSIZE,
											   ALLOCSET_DEFAULT_MAXSIZE);

	buildstate.accum.ginstate = &buildstate.ginstate;
	ginInitBA(&buildstate.accum);

	/*
	 * Do the heap scan.  We disallow sync scan here because dataPlaceToPage
	 * prefers to receive tuples in TID order.
	 */
	reltuples = IndexBuildScan(heap, index, indexInfo, false,
							   ginBuildCallback, (void *) &buildstate);

	/* dump remaining entries to the index */
	oldCtx = MemoryContextSwitchTo(buildstate.tmpCtx);
	ginBeginBAScan(&buildstate.accum);
	while ((list = ginGetBAEntry(&buildstate.accum,
								 &attnum, &key, &category, &nlist)) != NULL)
	{
		/* there could be many entries, so be willing to abort here */
		CHECK_FOR_INTERRUPTS();
		ginEntryInsert(&buildstate.ginstate, attnum, key, category,
					   list, nlist, &buildstate.buildStats);
	}
	MemoryContextSwitchTo(oldCtx);

	MemoryContextDelete(buildstate.tmpCtx);

	/*
	 * Update metapage stats
	 */
	buildstate.buildStats.nTotalPages = RelationGetNumberOfBlocks(index);
	ginUpdateStats(index, &buildstate.buildStats);

	/*
	 * Return statistics
	 */
	result = (IndexBuildResult *) palloc(sizeof(IndexBuildResult));

	result->heap_tuples = reltuples;
	result->index_tuples = buildstate.indtuples;

	PG_RETURN_POINTER(result);
}

/*
 *	ginbuildempty() -- build an empty gin index in the initialization fork
 */
Datum
ginbuildempty(PG_FUNCTION_ARGS)
{
	Relation	index = (Relation) PG_GETARG_POINTER(0);
	Buffer		RootBuffer,
				MetaBuffer;

	/* An empty GIN index has two pages. */
	MetaBuffer =
		ReadBufferExtended(index, INIT_FORKNUM, P_NEW, RBM_NORMAL, NULL);
	LockBuffer(MetaBuffer, BUFFER_LOCK_EXCLUSIVE);
	RootBuffer =
		ReadBufferExtended(index, INIT_FORKNUM, P_NEW, RBM_NORMAL, NULL);
	LockBuffer(RootBuffer, BUFFER_LOCK_EXCLUSIVE);

	/* Initialize both pages, mark them dirty, unlock and release buffer. */
	START_CRIT_SECTION();
	GinInitMetabuffer(MetaBuffer);
	MarkBufferDirty(MetaBuffer);
	GinInitBuffer(RootBuffer, GIN_LEAF);
	MarkBufferDirty(RootBuffer);

	/* XLOG the new pages */
	log_newpage(&index->rd_smgr->smgr_rnode.node, INIT_FORKNUM,
				BufferGetBlockNumber(MetaBuffer),
				BufferGetPage(MetaBuffer));
	log_newpage(&index->rd_smgr->smgr_rnode.node, INIT_FORKNUM,
				BufferGetBlockNumber(RootBuffer),
				BufferGetPage(RootBuffer));
	END_CRIT_SECTION();

	/* Unlock and release the buffers. */
	UnlockReleaseBuffer(MetaBuffer);
	UnlockReleaseBuffer(RootBuffer);

	PG_RETURN_VOID();
}

/*
 * Insert index entries for a single indexable item during "normal"
 * (non-fast-update) insertion
 */
static void
ginHeapTupleInsert(GinState *ginstate, OffsetNumber attnum,
				   Datum value, bool isNull,
				   ItemPointer item)
{
	Datum	   *entries;
	GinNullCategory *categories;
	int32		i,
				nentries;

	entries = ginExtractEntries(ginstate, attnum, value, isNull,
								&nentries, &categories);

	for (i = 0; i < nentries; i++)
		ginEntryInsert(ginstate, attnum, entries[i], categories[i],
					   item, 1, NULL);
}

Datum
gininsert(PG_FUNCTION_ARGS)
{
	Relation	index = (Relation) PG_GETARG_POINTER(0);
	Datum	   *values = (Datum *) PG_GETARG_POINTER(1);
	bool	   *isnull = (bool *) PG_GETARG_POINTER(2);
	ItemPointer ht_ctid = (ItemPointer) PG_GETARG_POINTER(3);

#ifdef NOT_USED
	Relation	heapRel = (Relation) PG_GETARG_POINTER(4);
	IndexUniqueCheck checkUnique = (IndexUniqueCheck) PG_GETARG_INT32(5);
#endif
	GinState	ginstate;
	MemoryContext oldCtx;
	MemoryContext insertCtx;
	int			i;

	insertCtx = AllocSetContextCreate(CurrentMemoryContext,
									  "Gin insert temporary context",
									  ALLOCSET_DEFAULT_MINSIZE,
									  ALLOCSET_DEFAULT_INITSIZE,
									  ALLOCSET_DEFAULT_MAXSIZE);

	oldCtx = MemoryContextSwitchTo(insertCtx);

	initGinState(&ginstate, index);

	if (GinGetUseFastUpdate(index))
	{
		GinTupleCollector collector;

		memset(&collector, 0, sizeof(GinTupleCollector));

		for (i = 0; i < ginstate.origTupdesc->natts; i++)
			ginHeapTupleFastCollect(&ginstate, &collector,
									(OffsetNumber) (i + 1),
									values[i], isnull[i],
									ht_ctid);

		ginHeapTupleFastInsert(&ginstate, &collector);
	}
	else
	{
		for (i = 0; i < ginstate.origTupdesc->natts; i++)
			ginHeapTupleInsert(&ginstate, (OffsetNumber) (i + 1),
							   values[i], isnull[i],
							   ht_ctid);
	}

	MemoryContextSwitchTo(oldCtx);
	MemoryContextDelete(insertCtx);

	PG_RETURN_BOOL(false);
}<|MERGE_RESOLUTION|>--- conflicted
+++ resolved
@@ -82,10 +82,6 @@
 
 		recptr = XLogInsert(RM_GIN_ID, XLOG_GIN_CREATE_PTREE, rdata);
 		PageSetLSN(page, recptr);
-<<<<<<< HEAD
-=======
-		PageSetTLI(page, ThisTimeLineID);
->>>>>>> a4bebdd9
 	}
 
 	UnlockReleaseBuffer(buffer);
@@ -104,15 +100,10 @@
  * items[] must be in sorted order with no duplicates.
  */
 static IndexTuple
-<<<<<<< HEAD
-addItemPointersToTuple(Relation index, GinState *ginstate, GinBtreeStack *stack __attribute__((unused)),
-		  IndexTuple old, ItemPointerData *items, uint32 nitem, bool isBuild)
-=======
 addItemPointersToLeafTuple(GinState *ginstate,
 						   IndexTuple old,
 						   ItemPointerData *items, uint32 nitem,
 						   GinStatsData *buildStats)
->>>>>>> a4bebdd9
 {
 	OffsetNumber attnum;
 	Datum		key;
@@ -354,16 +345,9 @@
 	oldCtx = MemoryContextSwitchTo(buildstate->tmpCtx);
 
 	for (i = 0; i < buildstate->ginstate.origTupdesc->natts; i++)
-<<<<<<< HEAD
-		if (!isnull[i])
-			buildstate->indtuples += ginHeapTupleBulkInsert(buildstate,
-										   (OffsetNumber) (i + 1), values[i],
-															tupleId);
-=======
 		ginHeapTupleBulkInsert(buildstate, (OffsetNumber) (i + 1),
 							   values[i], isnull[i],
-							   &htup->t_self);
->>>>>>> a4bebdd9
+							   tupleId);
 
 	/* If we've maxed out our available memory, dump everything to the index */
 	if (buildstate->accum.allocatedMemory >= maintenance_work_mem * 1024L)
@@ -540,10 +524,10 @@
 	MarkBufferDirty(RootBuffer);
 
 	/* XLOG the new pages */
-	log_newpage(&index->rd_smgr->smgr_rnode.node, INIT_FORKNUM,
+	log_newpage_rel(index, INIT_FORKNUM,
 				BufferGetBlockNumber(MetaBuffer),
 				BufferGetPage(MetaBuffer));
-	log_newpage(&index->rd_smgr->smgr_rnode.node, INIT_FORKNUM,
+	log_newpage_rel(index, INIT_FORKNUM,
 				BufferGetBlockNumber(RootBuffer),
 				BufferGetPage(RootBuffer));
 	END_CRIT_SECTION();

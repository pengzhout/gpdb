--- conflicted
+++ resolved
@@ -15,14 +15,4 @@
 OBJS = hash.o hashfunc.o hashinsert.o hashovfl.o hashpage.o hashscan.o \
        hashsearch.o hashutil.o
 
-<<<<<<< HEAD
-include $(top_srcdir)/src/backend/common.mk
-=======
-all: SUBSYS.o
-
-SUBSYS.o: $(OBJS)
-	$(LD) $(LDREL) $(LDOUT) SUBSYS.o $(OBJS)
-
-clean: 
-	rm -f SUBSYS.o $(OBJS)
->>>>>>> 978fff79
+include $(top_srcdir)/src/backend/common.mk
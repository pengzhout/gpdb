/*-------------------------------------------------------------------------
 *
 * hash.c
 *	  Implementation of Margo Seltzer's Hashing package for postgres.
 *
 * Portions Copyright (c) 1996-2008, PostgreSQL Global Development Group
 * Portions Copyright (c) 1994, Regents of the University of California
 *
 *
 * IDENTIFICATION
<<<<<<< HEAD
 *	  $PostgreSQL: pgsql/src/backend/access/hash/hash.c,v 1.98.2.1 2008/11/13 17:42:18 tgl Exp $
=======
 *	  $PostgreSQL: pgsql/src/backend/access/hash/hash.c,v 1.100 2008/03/16 23:15:08 tgl Exp $
>>>>>>> f260edb1
 *
 * NOTES
 *	  This file contains only the public interface routines.
 *
 *-------------------------------------------------------------------------
 */

#include "postgres.h"

#include "access/genam.h"
#include "access/hash.h"
#include "catalog/index.h"
#include "commands/vacuum.h"
#include "optimizer/cost.h"
#include "optimizer/plancat.h"


/* Working state for hashbuild and its callback */
typedef struct
{
	HSpool	   *spool;			/* NULL if not using spooling */
	double		indtuples;		/* # tuples accepted into index */
} HashBuildState;

static void hashbuildCallback(Relation index,
				  ItemPointer tupleId,
				  Datum *values,
				  bool *isnull,
				  bool tupleIsAlive,
				  void *state);


/*
 *	hashbuild() -- build a new hash index.
 */
Datum
hashbuild(PG_FUNCTION_ARGS)
{
	Relation	heap = (Relation) PG_GETARG_POINTER(0);
	Relation	index = (Relation) PG_GETARG_POINTER(1);
	IndexInfo  *indexInfo = (IndexInfo *) PG_GETARG_POINTER(2);
	IndexBuildResult *result;
	BlockNumber	relpages;
	double		reltuples;
	uint32		num_buckets;
	HashBuildState buildstate;

	/*
	 * We expect to be called exactly once for any index relation. If that's
	 * not the case, big trouble's what we have.
	 */
	if (RelationGetNumberOfBlocks(index) != 0)
		elog(ERROR, "index \"%s\" already contains data",
			 RelationGetRelationName(index));

	/* Estimate the number of rows currently present in the table */
	estimate_rel_size(heap, NULL, &relpages, &reltuples);

	/* Initialize the hash index metadata page and initial buckets */
	num_buckets = _hash_metapinit(index, reltuples);

	/*
	 * If we just insert the tuples into the index in scan order, then
	 * (assuming their hash codes are pretty random) there will be no locality
	 * of access to the index, and if the index is bigger than available RAM
	 * then we'll thrash horribly.  To prevent that scenario, we can sort the
	 * tuples by (expected) bucket number.  However, such a sort is useless
	 * overhead when the index does fit in RAM.  We choose to sort if the
	 * initial index size exceeds effective_cache_size.
	 *
	 * NOTE: this test will need adjustment if a bucket is ever different
	 * from one page.
	 */
	if (num_buckets >= (uint32) effective_cache_size)
		buildstate.spool = _h_spoolinit(index, num_buckets);
	else
		buildstate.spool = NULL;

	/* prepare to build the index */
	buildstate.indtuples = 0;

	/* do the heap scan */
	reltuples = IndexBuildScan(heap, index, indexInfo, true,
							   hashbuildCallback, (void *) &buildstate);

	if (buildstate.spool)
	{
		/* sort the tuples and insert them into the index */
		_h_indexbuild(buildstate.spool);
		_h_spooldestroy(buildstate.spool);
	}

	/*
	 * Return statistics
	 */
	result = (IndexBuildResult *) palloc(sizeof(IndexBuildResult));

	result->heap_tuples = reltuples;
	result->index_tuples = buildstate.indtuples;

	PG_RETURN_POINTER(result);
}

/*
 * Per-tuple callback from IndexBuildHeapScan
 */
static void
hashbuildCallback(Relation index,
				  ItemPointer tupleId,
				  Datum *values,
				  bool *isnull,
				  bool tupleIsAlive __attribute__((unused)),
				  void *state)
{
	HashBuildState *buildstate = (HashBuildState *) state;
	IndexTuple	itup;

	/* form an index tuple and point it at the heap tuple */
	itup = index_form_tuple(RelationGetDescr(index), values, isnull);
	itup->t_tid = *tupleId;

	/* Hash indexes don't index nulls, see notes in hashinsert */
	if (IndexTupleHasNulls(itup))
	{
		pfree(itup);
		return;
	}

	/* Either spool the tuple for sorting, or just put it into the index */
	if (buildstate->spool)
		_h_spool(itup, buildstate->spool);
	else
		_hash_doinsert(index, itup);

	buildstate->indtuples += 1;

	pfree(itup);
}

/*
 *	hashinsert() -- insert an index tuple into a hash table.
 *
 *	Hash on the index tuple's key, find the appropriate location
 *	for the new tuple, and put it there.
 */
Datum
hashinsert(PG_FUNCTION_ARGS)
{
	Relation	rel = (Relation) PG_GETARG_POINTER(0);
	Datum	   *values = (Datum *) PG_GETARG_POINTER(1);
	bool	   *isnull = (bool *) PG_GETARG_POINTER(2);
	ItemPointer ht_ctid = (ItemPointer) PG_GETARG_POINTER(3);

#ifdef NOT_USED
	Relation	heapRel = (Relation) PG_GETARG_POINTER(4);
	bool		checkUnique = PG_GETARG_BOOL(5);
#endif
	IndexTuple	itup;

	/* generate an index tuple */
	itup = index_form_tuple(RelationGetDescr(rel), values, isnull);
	itup->t_tid = *ht_ctid;

	/*
	 * If the single index key is null, we don't insert it into the index.
	 * Hash tables support scans on '='. Relational algebra says that A = B
	 * returns null if either A or B is null.  This means that no
	 * qualification used in an index scan could ever return true on a null
	 * attribute.  It also means that indices can't be used by ISNULL or
	 * NOTNULL scans, but that's an artifact of the strategy map architecture
	 * chosen in 1986, not of the way nulls are handled here.
	 */
	if (IndexTupleHasNulls(itup))
	{
		pfree(itup);
		PG_RETURN_BOOL(false);
	}

	_hash_doinsert(rel, itup);

	pfree(itup);

	PG_RETURN_BOOL(true);
}


/*
 *	hashgettuple() -- Get the next tuple in the scan.
 */
Datum
hashgettuple(PG_FUNCTION_ARGS)
{
	MIRROREDLOCK_BUFMGR_DECLARE;

	IndexScanDesc scan = (IndexScanDesc) PG_GETARG_POINTER(0);
	ScanDirection dir = (ScanDirection) PG_GETARG_INT32(1);
	HashScanOpaque so = (HashScanOpaque) scan->opaque;
	Relation	rel = scan->indexRelation;
	Page		page;
	OffsetNumber offnum;
	bool		res;

	/*
	 * We hold pin but not lock on current buffer while outside the hash AM.
	 * Reacquire the read lock here.
	 */

	// -------- MirroredLock ----------
	MIRROREDLOCK_BUFMGR_LOCK;

	if (BufferIsValid(so->hashso_curbuf))
		_hash_chgbufaccess(rel, so->hashso_curbuf, HASH_NOLOCK, HASH_READ);

	/*
	 * If we've already initialized this scan, we can just advance it in the
	 * appropriate direction.  If we haven't done so yet, we call a routine to
	 * get the first item in the scan.
	 */
	if (ItemPointerIsValid(&(so->hashso_curpos)))
	{
		/*
		 * Check to see if we should kill the previously-fetched tuple.
		 */
		if (scan->kill_prior_tuple)
		{
			/*
			 * Yes, so mark it by setting the LP_DEAD state in the item flags.
			 */
			offnum = ItemPointerGetOffsetNumber(&(so->hashso_curpos));
			page = BufferGetPage(so->hashso_curbuf);
			ItemIdMarkDead(PageGetItemId(page, offnum));

			/*
			 * Since this can be redone later if needed, mark as a hint.
			 */
			MarkBufferDirtyHint(so->hashso_curbuf, rel);
		}

		/*
		 * Now continue the scan.
		 */
		res = _hash_next(scan, dir);
	}
	else
		res = _hash_first(scan, dir);

	/*
	 * Skip killed tuples if asked to.
	 */
	if (scan->ignore_killed_tuples)
	{
		while (res)
		{
			offnum = ItemPointerGetOffsetNumber(&(so->hashso_curpos));
			page = BufferGetPage(so->hashso_curbuf);
			if (!ItemIdIsDead(PageGetItemId(page, offnum)))
				break;
			res = _hash_next(scan, dir);
		}
	}

	/* Release read lock on current buffer, but keep it pinned */
	if (BufferIsValid(so->hashso_curbuf))
		_hash_chgbufaccess(rel, so->hashso_curbuf, HASH_READ, HASH_NOLOCK);
	
	MIRROREDLOCK_BUFMGR_UNLOCK;
	// -------- MirroredLock ----------
	
	PG_RETURN_BOOL(res);
}

/*
 * hashgetmulti() -- get the next bitmap for the scan.
 */
Datum
hashgetmulti(PG_FUNCTION_ARGS)
{
	MIRROREDLOCK_BUFMGR_DECLARE;

	IndexScanDesc 	scan = (IndexScanDesc) PG_GETARG_POINTER(0);
	Node		   *n = (Node *) PG_GETARG_POINTER(1);
	HashBitmap	   *hashBitmap;
	HashScanOpaque	so = (HashScanOpaque) scan->opaque;
	Relation		rel = scan->indexRelation;

	if (n == NULL)
		hashBitmap = tbm_create(work_mem * 1024L);
	else if (!IsA(n, HashBitmap))
		elog(ERROR, "non hash bitmap");
	else
		hashBitmap = (HashBitmap *)n;

	/*
	 * We hold pin but not lock on current buffer while outside the hash AM.
	 * Reacquire the read lock here.
	 */
	
	// -------- MirroredLock ----------
	MIRROREDLOCK_BUFMGR_LOCK;
	
	if (BufferIsValid(so->hashso_curbuf))
		_hash_chgbufaccess(rel, so->hashso_curbuf, HASH_NOLOCK, HASH_READ);

	while (true)
	{
		bool res;
		/*
		 * Start scan, or advance to next tuple.
		 */
		if (ItemPointerIsValid(&(so->hashso_curpos)))
			res = _hash_next(scan, ForwardScanDirection);
		else
			res = _hash_first(scan, ForwardScanDirection);

		/*
		 * Skip killed tuples if asked to.
		 */
		if (scan->ignore_killed_tuples)
		{
			while (res)
			{
				Page		page;
				OffsetNumber offnum;

				offnum = ItemPointerGetOffsetNumber(&(so->hashso_curpos));
				page = BufferGetPage(so->hashso_curbuf);
				if (!ItemIdIsDead(PageGetItemId(page, offnum)))
					break;
				res = _hash_next(scan, ForwardScanDirection);
			}
		}

		if (!res)
			break;
		/* Save tuple ID, and continue scanning */
		tbm_add_tuples(hashBitmap, &(scan->xs_ctup.t_self), 1);
	}

	/* Release read lock on current buffer, but keep it pinned */
	if (BufferIsValid(so->hashso_curbuf))
		_hash_chgbufaccess(rel, so->hashso_curbuf, HASH_READ, HASH_NOLOCK);
	
	MIRROREDLOCK_BUFMGR_UNLOCK;
	// -------- MirroredLock ----------

	PG_RETURN_POINTER(hashBitmap);
}

/*
 *	hashbeginscan() -- start a scan on a hash index
 */
Datum
hashbeginscan(PG_FUNCTION_ARGS)
{
	Relation	rel = (Relation) PG_GETARG_POINTER(0);
	int			keysz = PG_GETARG_INT32(1);
	ScanKey		scankey = (ScanKey) PG_GETARG_POINTER(2);
	IndexScanDesc scan;
	HashScanOpaque so;

	scan = RelationGetIndexScan(rel, keysz, scankey);
	so = (HashScanOpaque) palloc(sizeof(HashScanOpaqueData));
	so->hashso_bucket_valid = false;
	so->hashso_bucket_blkno = 0;
	so->hashso_curbuf = so->hashso_mrkbuf = InvalidBuffer;
	/* set positions invalid (this will cause _hash_first call) */
	ItemPointerSetInvalid(&(so->hashso_curpos));
	ItemPointerSetInvalid(&(so->hashso_mrkpos));

	scan->opaque = so;

	/* register scan in case we change pages it's using */
	_hash_regscan(scan);

	PG_RETURN_POINTER(scan);
}

/*
 *	hashrescan() -- rescan an index relation
 */
Datum
hashrescan(PG_FUNCTION_ARGS)
{
	IndexScanDesc scan = (IndexScanDesc) PG_GETARG_POINTER(0);
	ScanKey		scankey = (ScanKey) PG_GETARG_POINTER(1);
	HashScanOpaque so = (HashScanOpaque) scan->opaque;
	Relation	rel = scan->indexRelation;

	/* if we are called from beginscan, so is still NULL */
	if (so)
	{
		/* release any pins we still hold */
		if (BufferIsValid(so->hashso_curbuf))
			_hash_dropbuf(rel, so->hashso_curbuf);
		so->hashso_curbuf = InvalidBuffer;

		if (BufferIsValid(so->hashso_mrkbuf))
			_hash_dropbuf(rel, so->hashso_mrkbuf);
		so->hashso_mrkbuf = InvalidBuffer;

		/* release lock on bucket, too */
		if (so->hashso_bucket_blkno)
			_hash_droplock(rel, so->hashso_bucket_blkno, HASH_SHARE);
		so->hashso_bucket_blkno = 0;

		/* set positions invalid (this will cause _hash_first call) */
		ItemPointerSetInvalid(&(so->hashso_curpos));
		ItemPointerSetInvalid(&(so->hashso_mrkpos));
	}

	/* Update scan key, if a new one is given */
	if (scankey && scan->numberOfKeys > 0)
	{
		memmove(scan->keyData,
				scankey,
				scan->numberOfKeys * sizeof(ScanKeyData));
		if (so)
			so->hashso_bucket_valid = false;
	}

	PG_RETURN_VOID();
}

/*
 *	hashendscan() -- close down a scan
 */
Datum
hashendscan(PG_FUNCTION_ARGS)
{
	IndexScanDesc scan = (IndexScanDesc) PG_GETARG_POINTER(0);
	HashScanOpaque so = (HashScanOpaque) scan->opaque;
	Relation	rel = scan->indexRelation;

	/* don't need scan registered anymore */
	_hash_dropscan(scan);

	/* release any pins we still hold */
	if (BufferIsValid(so->hashso_curbuf))
		_hash_dropbuf(rel, so->hashso_curbuf);
	so->hashso_curbuf = InvalidBuffer;

	if (BufferIsValid(so->hashso_mrkbuf))
		_hash_dropbuf(rel, so->hashso_mrkbuf);
	so->hashso_mrkbuf = InvalidBuffer;

	/* release lock on bucket, too */
	if (so->hashso_bucket_blkno)
		_hash_droplock(rel, so->hashso_bucket_blkno, HASH_SHARE);
	so->hashso_bucket_blkno = 0;

	pfree(so);
	scan->opaque = NULL;

	PG_RETURN_VOID();
}

/*
 *	hashmarkpos() -- save current scan position
 */
Datum
hashmarkpos(PG_FUNCTION_ARGS)
{
	IndexScanDesc scan = (IndexScanDesc) PG_GETARG_POINTER(0);
	HashScanOpaque so = (HashScanOpaque) scan->opaque;
	Relation	rel = scan->indexRelation;

	/* release pin on old marked data, if any */
	if (BufferIsValid(so->hashso_mrkbuf))
		_hash_dropbuf(rel, so->hashso_mrkbuf);
	so->hashso_mrkbuf = InvalidBuffer;
	ItemPointerSetInvalid(&(so->hashso_mrkpos));

	/* bump pin count on current buffer and copy to marked buffer */
	if (ItemPointerIsValid(&(so->hashso_curpos)))
	{
		IncrBufferRefCount(so->hashso_curbuf);
		so->hashso_mrkbuf = so->hashso_curbuf;
		so->hashso_mrkpos = so->hashso_curpos;
	}

	PG_RETURN_VOID();
}

/*
 *	hashrestrpos() -- restore scan to last saved position
 */
Datum
hashrestrpos(PG_FUNCTION_ARGS)
{
	IndexScanDesc scan = (IndexScanDesc) PG_GETARG_POINTER(0);
	HashScanOpaque so = (HashScanOpaque) scan->opaque;
	Relation	rel = scan->indexRelation;

	/* release pin on current data, if any */
	if (BufferIsValid(so->hashso_curbuf))
		_hash_dropbuf(rel, so->hashso_curbuf);
	so->hashso_curbuf = InvalidBuffer;
	ItemPointerSetInvalid(&(so->hashso_curpos));

	/* bump pin count on marked buffer and copy to current buffer */
	if (ItemPointerIsValid(&(so->hashso_mrkpos)))
	{
		IncrBufferRefCount(so->hashso_mrkbuf);
		so->hashso_curbuf = so->hashso_mrkbuf;
		so->hashso_curpos = so->hashso_mrkpos;
	}

	PG_RETURN_VOID();
}

/*
 * Bulk deletion of all index entries pointing to a set of heap tuples.
 * The set of target tuples is specified via a callback routine that tells
 * whether any given heap tuple (identified by ItemPointer) is being deleted.
 *
 * Result: a palloc'd struct containing statistical info for VACUUM displays.
 */
Datum
hashbulkdelete(PG_FUNCTION_ARGS)
{
	MIRROREDLOCK_BUFMGR_DECLARE;

	IndexVacuumInfo *info = (IndexVacuumInfo *) PG_GETARG_POINTER(0);
	IndexBulkDeleteResult *stats = (IndexBulkDeleteResult *) PG_GETARG_POINTER(1);
	IndexBulkDeleteCallback callback = (IndexBulkDeleteCallback) PG_GETARG_POINTER(2);
	void	   *callback_state = (void *) PG_GETARG_POINTER(3);
	Relation	rel = info->index;
	double		tuples_removed;
	double		num_index_tuples;
	double		orig_ntuples;
	Bucket		orig_maxbucket;
	Bucket		cur_maxbucket;
	Bucket		cur_bucket;
	Buffer		metabuf;
	HashMetaPage metap;
	HashMetaPageData local_metapage;

	tuples_removed = 0;
	num_index_tuples = 0;

	/*
	 * Read the metapage to fetch original bucket and tuple counts.  Also, we
	 * keep a copy of the last-seen metapage so that we can use its
	 * hashm_spares[] values to compute bucket page addresses.	This is a bit
	 * hokey but perfectly safe, since the interesting entries in the spares
	 * array cannot change under us; and it beats rereading the metapage for
	 * each bucket.
	 */
	
	// -------- MirroredLock ----------
	MIRROREDLOCK_BUFMGR_LOCK;
	
	metabuf = _hash_getbuf(rel, HASH_METAPAGE, HASH_READ, LH_META_PAGE);
	_hash_checkpage(rel, metabuf, LH_META_PAGE);
	metap = (HashMetaPage) BufferGetPage(metabuf);
	orig_maxbucket = metap->hashm_maxbucket;
	orig_ntuples = metap->hashm_ntuples;
	memcpy(&local_metapage, metap, sizeof(local_metapage));
	_hash_relbuf(rel, metabuf);

	/* Scan the buckets that we know exist */
	cur_bucket = 0;
	cur_maxbucket = orig_maxbucket;

loop_top:
	while (cur_bucket <= cur_maxbucket)
	{
		BlockNumber bucket_blkno;
		BlockNumber blkno;
		bool		bucket_dirty = false;

		/* Get address of bucket's start page */
		bucket_blkno = BUCKET_TO_BLKNO(&local_metapage, cur_bucket);

		/* Exclusive-lock the bucket so we can shrink it */
		_hash_getlock(rel, bucket_blkno, HASH_EXCLUSIVE);

		/* Shouldn't have any active scans locally, either */
		if (_hash_has_active_scan(rel, cur_bucket))
			elog(ERROR, "hash index has active scan during VACUUM");

		/* Scan each page in bucket */
		blkno = bucket_blkno;
		while (BlockNumberIsValid(blkno))
		{
			Buffer		buf;
			Page		page;
			HashPageOpaque opaque;
			OffsetNumber offno;
			OffsetNumber maxoffno;
			bool		page_dirty = false;

			vacuum_delay_point();

			buf = _hash_getbuf_with_strategy(rel, blkno, HASH_WRITE,
										   LH_BUCKET_PAGE | LH_OVERFLOW_PAGE,
											 info->strategy);
			page = BufferGetPage(buf);
			opaque = (HashPageOpaque) PageGetSpecialPointer(page);
			Assert(opaque->hasho_bucket == cur_bucket);

			/* Scan each tuple in page */
			offno = FirstOffsetNumber;
			maxoffno = PageGetMaxOffsetNumber(page);
			while (offno <= maxoffno)
			{
				IndexTuple	itup;
				ItemPointer htup;

				itup = (IndexTuple) PageGetItem(page,
												PageGetItemId(page, offno));
				htup = &(itup->t_tid);
				if (callback(htup, callback_state))
				{
					/* delete the item from the page */
					PageIndexTupleDelete(page, offno);
					bucket_dirty = page_dirty = true;

					/* don't increment offno, instead decrement maxoffno */
					maxoffno = OffsetNumberPrev(maxoffno);

					tuples_removed += 1;
				}
				else
				{
					offno = OffsetNumberNext(offno);

					num_index_tuples += 1;
				}
			}

			/*
			 * Write page if needed, advance to next page.
			 */
			blkno = opaque->hasho_nextblkno;

			if (page_dirty)
				_hash_wrtbuf(rel, buf);
			else
				_hash_relbuf(rel, buf);
		}

		/* If we deleted anything, try to compact free space */
		if (bucket_dirty)
			_hash_squeezebucket(rel, cur_bucket, bucket_blkno,
								info->strategy);

		/* Release bucket lock */
		_hash_droplock(rel, bucket_blkno, HASH_EXCLUSIVE);

		/* Advance to next bucket */
		cur_bucket++;
	}

	/* Write-lock metapage and check for split since we started */
	metabuf = _hash_getbuf(rel, HASH_METAPAGE, HASH_WRITE, LH_META_PAGE);
	metap = (HashMetaPage) BufferGetPage(metabuf);

	if (cur_maxbucket != metap->hashm_maxbucket)
	{
		/* There's been a split, so process the additional bucket(s) */
		cur_maxbucket = metap->hashm_maxbucket;
		memcpy(&local_metapage, metap, sizeof(local_metapage));
		_hash_relbuf(rel, metabuf);
		goto loop_top;
	}

	/* Okay, we're really done.  Update tuple count in metapage. */

	if (orig_maxbucket == metap->hashm_maxbucket &&
		orig_ntuples == metap->hashm_ntuples)
	{
		/*
		 * No one has split or inserted anything since start of scan, so
		 * believe our count as gospel.
		 */
		metap->hashm_ntuples = num_index_tuples;
	}
	else
	{
		/*
		 * Otherwise, our count is untrustworthy since we may have
		 * double-scanned tuples in split buckets.	Proceed by dead-reckoning.
		 */
		if (metap->hashm_ntuples > tuples_removed)
			metap->hashm_ntuples -= tuples_removed;
		else
			metap->hashm_ntuples = 0;
		num_index_tuples = metap->hashm_ntuples;
	}

	_hash_wrtbuf(rel, metabuf);

	MIRROREDLOCK_BUFMGR_UNLOCK;
	// -------- MirroredLock ----------

	/* return statistics */
	if (stats == NULL)
		stats = (IndexBulkDeleteResult *) palloc0(sizeof(IndexBulkDeleteResult));
	stats->num_index_tuples = num_index_tuples;
	stats->tuples_removed += tuples_removed;
	/* hashvacuumcleanup will fill in num_pages */

	PG_RETURN_POINTER(stats);
}

/*
 * Post-VACUUM cleanup.
 *
 * Result: a palloc'd struct containing statistical info for VACUUM displays.
 */
Datum
hashvacuumcleanup(PG_FUNCTION_ARGS)
{
	IndexVacuumInfo *info = (IndexVacuumInfo *) PG_GETARG_POINTER(0);
	IndexBulkDeleteResult *stats = (IndexBulkDeleteResult *) PG_GETARG_POINTER(1);
	Relation	rel = info->index;
	BlockNumber num_pages;

	/* If hashbulkdelete wasn't called, return NULL signifying no change */
	if (stats == NULL)
		PG_RETURN_POINTER(NULL);

	/* update statistics */
	num_pages = RelationGetNumberOfBlocks(rel);
	stats->num_pages = num_pages;

	PG_RETURN_POINTER(stats);
}


void
hash_redo(XLogRecPtr beginLoc __attribute__((unused)), XLogRecPtr lsn __attribute__((unused)), XLogRecord *record __attribute__((unused)))
{
	elog(PANIC, "hash_redo: unimplemented");
}

void
hash_desc(StringInfo buf __attribute__((unused)), XLogRecPtr beginLoc, XLogRecord *record __attribute__((unused)))
{
}<|MERGE_RESOLUTION|>--- conflicted
+++ resolved
@@ -8,11 +8,7 @@
  *
  *
  * IDENTIFICATION
-<<<<<<< HEAD
- *	  $PostgreSQL: pgsql/src/backend/access/hash/hash.c,v 1.98.2.1 2008/11/13 17:42:18 tgl Exp $
-=======
  *	  $PostgreSQL: pgsql/src/backend/access/hash/hash.c,v 1.100 2008/03/16 23:15:08 tgl Exp $
->>>>>>> f260edb1
  *
  * NOTES
  *	  This file contains only the public interface routines.

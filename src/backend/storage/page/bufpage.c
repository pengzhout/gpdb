--- conflicted
+++ resolved
@@ -8,11 +8,7 @@
  *
  *
  * IDENTIFICATION
-<<<<<<< HEAD
- *	  $PostgreSQL: pgsql/src/backend/storage/page/bufpage.c,v 1.71 2007/02/21 20:02:17 momjian Exp $
-=======
  *	  $PostgreSQL: pgsql/src/backend/storage/page/bufpage.c,v 1.78 2008/02/10 20:39:08 tgl Exp $
->>>>>>> d13f41d2
  *
  *-------------------------------------------------------------------------
  */
@@ -180,13 +176,6 @@
 		/* if no free slot, we'll put it at limit (1st open slot) */
 		if (PageHasFreeLinePointers(phdr))
 		{
-<<<<<<< HEAD
-			/* look for "recyclable" (unused & deallocated) ItemId */
-			for (offsetNumber = 1; offsetNumber < limit; offsetNumber++)
-			{
-				itemId = PageGetItemId(phdr, offsetNumber);
-				if (!ItemIdIsUsed(itemId) && ItemIdGetLength(itemId) == 0)
-=======
 			/*
 			 * Look for "recyclable" (unused) ItemId.  We check for no storage
 			 * as well, just to be paranoid --- unused items should never have
@@ -196,7 +185,6 @@
 			{
 				itemId = PageGetItemId(phdr, offsetNumber);
 				if (!ItemIdIsUsed(itemId) && !ItemIdHasStorage(itemId))
->>>>>>> d13f41d2
 					break;
 			}
 			if (offsetNumber >= limit)
@@ -454,32 +442,19 @@
 	}
 
 	/* Set hint bit for PageAddItem */
-<<<<<<< HEAD
-	if (nused < nline)
-		PageSetHasFreeLinePointers(page);
-	else
-		PageClearHasFreeLinePointers(page);
-
-	return (nline - nused);
-=======
 	if (nunused > 0)
 		PageSetHasFreeLinePointers(page);
 	else
 		PageClearHasFreeLinePointers(page);
->>>>>>> d13f41d2
 }
 
 /*
  * PageGetFreeSpace
  *		Returns the size of the free (allocatable) space on a page,
-<<<<<<< HEAD
- *		deducted by the space needed for a new line pointer.
-=======
  *		reduced by the space needed for a new line pointer.
  *
  * Note: this should usually only be used on index pages.  Use
  * PageGetHeapFreeSpace on heap pages.
->>>>>>> d13f41d2
  */
 Size
 PageGetFreeSpace(Page page)
@@ -502,12 +477,8 @@
 
 /*
  * PageGetExactFreeSpace
-<<<<<<< HEAD
- *		Returns the size of the free (allocatable) space on a page.
-=======
  *		Returns the size of the free (allocatable) space on a page,
  *		without any consideration for adding/removing line pointers.
->>>>>>> d13f41d2
  */
 Size
 PageGetExactFreeSpace(Page page)
@@ -520,12 +491,9 @@
 	 */
 	space = (int) ((PageHeader) page)->pd_upper -
 		(int) ((PageHeader) page)->pd_lower;
-<<<<<<< HEAD
-=======
 
 	if (space < 0)
 		return 0;
->>>>>>> d13f41d2
 
 	return (Size) space;
 }

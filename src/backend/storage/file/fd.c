/*-------------------------------------------------------------------------
 *
 * fd.c
 *	  Virtual file descriptor code.
 *
 * Portions Copyright (c) 2007-2009, Greenplum inc
 * Portions Copyright (c) 1996-2009, PostgreSQL Global Development Group
 * Portions Copyright (c) 1994, Regents of the University of California
 *
 * IDENTIFICATION
 *	  $PostgreSQL: pgsql/src/backend/storage/file/fd.c,v 1.134 2007/01/09 22:03:51 momjian Exp $
 *
 * NOTES:
 *
 * This code manages a cache of 'virtual' file descriptors (VFDs).
 * The server opens many file descriptors for a variety of reasons,
 * including base tables, scratch files (e.g., sort and hash spool
 * files), and random calls to C library routines like system(3); it
 * is quite easy to exceed system limits on the number of open files a
 * single process can have.  (This is around 256 on many modern
 * operating systems, but can be as low as 32 on others.)
 *
 * VFDs are managed as an LRU pool, with actual OS file descriptors
 * being opened and closed as needed.  Obviously, if a routine is
 * opened using these interfaces, all subsequent operations must also
 * be through these interfaces (the File type is not a real file
 * descriptor).
 *
 * For this scheme to work, most (if not all) routines throughout the
 * server should use these interfaces instead of calling the C library
 * routines (e.g., open(2) and fopen(3)) themselves.  Otherwise, we
 * may find ourselves short of real file descriptors anyway.
 *
 * This file used to contain a bunch of stuff to support RAID levels 0
 * (jbod), 1 (duplex) and 5 (xor parity).  That stuff is all gone
 * because the parallel query processing code that called it is all
 * gone.  If you really need it you could get it from the original
 * POSTGRES source.
 *-------------------------------------------------------------------------
 */

#include "postgres.h"

#include <sys/file.h>
#include <sys/param.h>
#include <sys/stat.h>
#include <unistd.h>
#include <fcntl.h>

#include "miscadmin.h"
#include "access/xact.h"
#include "cdb/cdbfilerep.h"
#include "storage/fd.h"
#include "storage/ipc.h"
<<<<<<< HEAD
#include "utils/workfile_mgr.h"

/* Debug_filerep_print guc temporaly added for troubleshooting */
#include "utils/guc.h"
#include "utils/faultinjector.h"

// Provide some indirection here in case we have problems with lseek and
// 64 bits on some platforms
#define pg_lseek64(a,b,c) (int64)lseek(a,b,c)
=======
#include "utils/guc.h"
>>>>>>> 5f6d7353


/*
 * We must leave some file descriptors free for system(), the dynamic loader,
 * and other code that tries to open files without consulting fd.c.  This
 * is the number left free.  (While we can be pretty sure we won't get
 * EMFILE, there's never any guarantee that we won't get ENFILE due to
 * other processes chewing up FDs.	So it's a bad idea to try to open files
 * without consulting fd.c.  Nonetheless we cannot control all code.)
 *
 * Because this is just a fixed setting, we are effectively assuming that
 * no such code will leave FDs open over the long term; otherwise the slop
 * is likely to be insufficient.  Note in particular that we expect that
 * loading a shared library does not result in any permanent increase in
 * the number of open files.  (This appears to be true on most if not
 * all platforms as of Feb 2004.)
 */
#define NUM_RESERVED_FDS		10

/*
 * If we have fewer than this many usable FDs after allowing for the reserved
 * ones, choke.
 */
#define FD_MINFREE				10


/*
 * A number of platforms allow individual processes to open many more files
 * than they can really support when *many* processes do the same thing.
 * This GUC parameter lets the DBA limit max_safe_fds to something less than
 * what the postmaster's initial probe suggests will work.
 */
int			max_files_per_process = 1000;

/*
 * Maximum number of file descriptors to open for either VFD entries or
 * AllocateFile/AllocateDir operations.  This is initialized to a conservative
 * value, and remains that way indefinitely in bootstrap or standalone-backend
 * cases.  In normal postmaster operation, the postmaster calls
 * set_max_safe_fds() late in initialization to update the value, and that
 * value is then inherited by forked subprocesses.
 *
 * Note: the value of max_files_per_process is taken into account while
 * setting this variable, and so need not be tested separately.
 */
static int	max_safe_fds = 32;	/* default if not changed */


/* Debugging.... */

#ifdef FDDEBUG
#define DO_DB(A) A
#else
#define DO_DB(A)				/* A */
#endif

#define VFD_CLOSED (-1)

#define FileIsValid(file) \
	((file) > 0 && (file) < (int) SizeVfdCache && VfdCache[file].fileName != NULL)

#define FileIsNotOpen(file) (VfdCache[file].fd == VFD_CLOSED)

#define FileUnknownPos INT64CONST(-1)

/* these are the assigned bits in fdstate below: */
#define FD_TEMPORARY		(1 << 0)	/* T = delete when closed */
#define FD_CLOSE_AT_EOXACT	(1 << 1)	/* T = close at eoXact */

typedef struct vfd
{
	int fd;			/* current FD, or VFD_CLOSED if none */
	unsigned short fdstate;		/* bitflags for VFD's state */
	SubTransactionId create_subid;		/* for TEMPORARY fds, creating subxact */
	File		nextFree;		/* link to next free VFD, if in freelist */
	File		lruMoreRecently;	/* doubly linked recency-of-use list */
	File		lruLessRecently;
	int64		seekPos;		/* current logical file position */
	char	   *fileName;		/* name of file, or NULL for unused VFD */
	/* NB: fileName is malloc'd, and must be free'd when closing the VFD */
	int			fileFlags;		/* open(2) flags for (re)opening the file */
	int			fileMode;		/* mode to pass to open(2) */
} Vfd;

/*
 * Virtual File Descriptor array pointer and size.	This grows as
 * needed.	'File' values are indexes into this array.
 * Note that VfdCache[0] is not a usable VFD, just a list header.
 */
static Vfd *VfdCache;
static Size SizeVfdCache = 0;

/*
 * Number of file descriptors known to be in use by VFD entries.
 */
static int	nfile = 0;

/*
 * List of stdio FILEs and <dirent.h> DIRs opened with AllocateFile
 * and AllocateDir.
 *
 * Since we don't want to encourage heavy use of AllocateFile or AllocateDir,
 * it seems OK to put a pretty small maximum limit on the number of
 * simultaneously allocated descs.
 */
#define MAX_ALLOCATED_DESCS  32

typedef enum
{
	AllocateDescFile,
	AllocateDescDir
} AllocateDescKind;

typedef struct
{
	AllocateDescKind kind;
	union
	{
		FILE	   *file;
		DIR		   *dir;
	}			desc;
	SubTransactionId create_subid;
} AllocateDesc;

static int	numAllocatedDescs = 0;
static AllocateDesc allocatedDescs[MAX_ALLOCATED_DESCS];

/*
 * Number of temporary files opened during the current session;
 * this is used in generation of tempfile names.
 */
static long tempFileCounter = 0;


/*--------------------
 *
 * Private Routines
 *
 * Delete		   - delete a file from the Lru ring
 * LruDelete	   - remove a file from the Lru ring and close its FD
 * Insert		   - put a file at the front of the Lru ring
 * LruInsert	   - put a file at the front of the Lru ring and open it
 * ReleaseLruFile  - Release an fd by closing the last entry in the Lru ring
 * AllocateVfd	   - grab a free (or new) file record (from VfdArray)
 * FreeVfd		   - free a file record
 *
 * The Least Recently Used ring is a doubly linked list that begins and
 * ends on element zero.  Element zero is special -- it doesn't represent
 * a file and its "fd" field always == VFD_CLOSED.	Element zero is just an
 * anchor that shows us the beginning/end of the ring.
 * Only VFD elements that are currently really open (have an FD assigned) are
 * in the Lru ring.  Elements that are "virtually" open can be recognized
 * by having a non-null fileName field.
 *
 * example:
 *
 *	   /--less----\				   /---------\
 *	   v		   \			  v			  \
 *	 #0 --more---> LeastRecentlyUsed --more-\ \
 *	  ^\									| |
 *	   \\less--> MostRecentlyUsedFile	<---/ |
 *		\more---/					 \--less--/
 *
 *--------------------
 */
static void Delete(File file);
static void LruDelete(File file);
static void Insert(File file);
static int	LruInsert(File file);
static bool ReleaseLruFile(void);
static File AllocateVfd(void);
static void FreeVfd(File file);

static int	FileAccess(File file);
static void AtProcExit_Files(int code, Datum arg);
static void CleanupTempFiles(bool isProcExit);
static void RemovePgTempFilesInDir(const char *tmpdirname);
static bool HasTempFilePrefix(char * fileName);


/*
 * pg_fsync --- do fsync with or without writethrough
 */
int
pg_fsync(int fd)
{
#ifndef HAVE_FSYNC_WRITETHROUGH_ONLY
	if (sync_method != SYNC_METHOD_FSYNC_WRITETHROUGH)
		return pg_fsync_no_writethrough(fd);
	else
#endif
		return pg_fsync_writethrough(fd);
}


/*
 * pg_fsync_no_writethrough --- same as fsync except does nothing if
 *	enableFsync is off
 */
int
pg_fsync_no_writethrough(int fd)
{
	if (enableFsync)
		return fsync(fd);
	else
		return 0;
}

/*
 * pg_fsync_writethrough
 */
int
pg_fsync_writethrough(int fd)
{
	if (enableFsync)
	{
#ifdef WIN32
		return _commit(fd);
#elif defined(F_FULLFSYNC)
		return (fcntl(fd, F_FULLFSYNC, 0) == -1) ? -1 : 0;
#else
		return -1;
#endif
	}
	else
		return 0;
}

/*
 * pg_fdatasync --- same as fdatasync except does nothing if enableFsync is off
 *
 * Not all platforms have fdatasync; treat as fsync if not available.
 */
int
pg_fdatasync(int fd)
{
	if (enableFsync)
	{
#ifdef HAVE_FDATASYNC
		return fdatasync(fd);
#else
		return fsync(fd);
#endif
	}
	else
		return 0;
}

/*
 * Retrying close in case it gets interrupted. If that happens, it will cause
 * unlink to fail later.
 */
int
gp_retry_close(int fd) {
	int err = 0;
	do
	{
		err = close(fd);
	} while (err == -1 && errno == EINTR);
	return err;
}

/*
 * InitFileAccess --- initialize this module during backend startup
 *
 * This is called during either normal or standalone backend start.
 * It is *not* called in the postmaster.
 */
void
InitFileAccess(void)
{
	Assert(SizeVfdCache == 0);	/* call me only once */

	/* initialize cache header entry */
	VfdCache = (Vfd *) malloc(sizeof(Vfd));
	if (VfdCache == NULL)
		ereport(FATAL,
				(errcode(ERRCODE_OUT_OF_MEMORY),
				 errmsg("out of memory")));

	MemSet((char *) &(VfdCache[0]), 0, sizeof(Vfd));
	VfdCache->fd = VFD_CLOSED;

	SizeVfdCache = 1;

	/* register proc-exit hook to ensure temp files are dropped at exit */
	on_proc_exit(AtProcExit_Files, 0);
}

/*
 * count_usable_fds --- count how many FDs the system will let us open,
 *		and estimate how many are already open.
 *
 * We stop counting if usable_fds reaches max_to_probe.  Note: a small
 * value of max_to_probe might result in an underestimate of already_open;
 * we must fill in any "gaps" in the set of used FDs before the calculation
 * of already_open will give the right answer.	In practice, max_to_probe
 * of a couple of dozen should be enough to ensure good results.
 *
 * We assume stdin (FD 0) is available for dup'ing
 */
static void
count_usable_fds(int max_to_probe, int *usable_fds, int *already_open)
{
	int		   *fd;
	int			size;
	int			used = 0;
	int			highestfd = 0;
	int			j;

	size = 1024;
	fd = (int *) palloc(size * sizeof(int));

	/* dup until failure or probe limit reached */
	for (;;)
	{
		int			thisfd;

		thisfd = dup(0);
		if (thisfd < 0)
		{
			/* Expect EMFILE or ENFILE, else it's fishy */
			if (errno != EMFILE && errno != ENFILE)
			{
				insist_log(false, "dup(0) failed after %d successes: %m", used);
			}
			break;
		}

		if (used >= size)
		{
			size *= 2;
			fd = (int *) repalloc(fd, size * sizeof(int));
		}
		fd[used++] = thisfd;

		if (highestfd < thisfd)
			highestfd = thisfd;

		if (used >= max_to_probe)
			break;
	}

	/* release the files we opened */
	for (j = 0; j < used; j++)
		close(fd[j]);

	pfree(fd);

	/*
	 * Return results.	usable_fds is just the number of successful dups. We
	 * assume that the system limit is highestfd+1 (remember 0 is a legal FD
	 * number) and so already_open is highestfd+1 - usable_fds.
	 */
	*usable_fds = used;
	*already_open = highestfd + 1 - used;
}

/*
 * set_max_safe_fds
 *		Determine number of filedescriptors that fd.c is allowed to use
 */
void
set_max_safe_fds(void)
{
	int			usable_fds;
	int			already_open;

	/*----------
	 * We want to set max_safe_fds to
	 *			MIN(usable_fds, max_files_per_process - already_open)
	 * less the slop factor for files that are opened without consulting
	 * fd.c.  This ensures that we won't exceed either max_files_per_process
	 * or the experimentally-determined EMFILE limit.
	 *----------
	 */
	count_usable_fds(max_files_per_process,
					 &usable_fds, &already_open);

	max_safe_fds = Min(usable_fds, max_files_per_process - already_open);

	/*
	 * Take off the FDs reserved for system() etc.
	 */
	max_safe_fds -= NUM_RESERVED_FDS;

	/*
	 * Make sure we still have enough to get by.
	 */
	if (max_safe_fds < FD_MINFREE)
		ereport(FATAL,
				(errcode(ERRCODE_INSUFFICIENT_RESOURCES),
				 errmsg("insufficient file handles available to start server process"),
				 errdetail("System allows %d, we need at least %d.",
						   max_safe_fds + NUM_RESERVED_FDS,
						   FD_MINFREE + NUM_RESERVED_FDS)));

	elog(DEBUG2, "max_safe_fds = %d, usable_fds = %d, already_open = %d",
		 max_safe_fds, usable_fds, already_open);
}

/*
 * BasicOpenFile --- same as open(2) except can free other FDs if needed
 *
 * This is exported for use by places that really want a plain kernel FD,
 * but need to be proof against running out of FDs.  Once an FD has been
 * successfully returned, it is the caller's responsibility to ensure that
 * it will not be leaked on ereport()!	Most users should *not* call this
 * routine directly, but instead use the VFD abstraction level, which
 * provides protection against descriptor leaks as well as management of
 * files that need to be open for more than a short period of time.
 *
 * Ideally this should be the *only* direct call of open() in the backend.
 * In practice, the postmaster calls open() directly, and there are some
 * direct open() calls done early in backend startup.  Those are OK since
 * this module wouldn't have any open files to close at that point anyway.
 */
int
BasicOpenFile(FileName fileName, int fileFlags, int fileMode)
{
	int			fd;

tryAgain:
	fd = open(fileName, fileFlags, fileMode);

	if (fd >= 0)
		return fd;				/* success! */

	if (errno == EMFILE || errno == ENFILE)
	{
		int			save_errno = errno;

		ereport(LOG,
				(errcode(ERRCODE_INSUFFICIENT_RESOURCES),
				 errmsg("out of file handles: %m; release and retry")));
		errno = 0;
		if (ReleaseLruFile())
			goto tryAgain;
		errno = save_errno;
	}

	return -1;					/* failure */
}

#if defined(FDDEBUG)

static void
_dump_lru(void)
{
	int			mru = VfdCache[0].lruLessRecently;
	Vfd		   *vfdP = &VfdCache[mru];
	char		buf[2048];

	snprintf(buf, sizeof(buf), "LRU: MOST %d ", mru);
	while (mru != 0)
	{
		mru = vfdP->lruLessRecently;
		vfdP = &VfdCache[mru];
		snprintf(buf + strlen(buf), sizeof(buf) - strlen(buf), "%d ", mru);
	}
	snprintf(buf + strlen(buf), sizeof(buf) - strlen(buf), "LEAST");
	elog(LOG, buf);
}
#endif   /* FDDEBUG */

static void
Delete(File file)
{
	Vfd		   *vfdP;

	Assert(file != 0);

	DO_DB(elog(LOG, "Delete %d (%s)",
			   file, VfdCache[file].fileName));
	DO_DB(_dump_lru());

	vfdP = &VfdCache[file];

	VfdCache[vfdP->lruLessRecently].lruMoreRecently = vfdP->lruMoreRecently;
	VfdCache[vfdP->lruMoreRecently].lruLessRecently = vfdP->lruLessRecently;

	DO_DB(_dump_lru());
}

static void
LruDelete(File file)
{
	Vfd		   *vfdP;

	Assert(file != 0);

	DO_DB(elog(LOG, "LruDelete %d (%s)",
			   file, VfdCache[file].fileName));

	vfdP = &VfdCache[file];

	/* delete the vfd record from the LRU ring */
	Delete(file);

	/* save the seek position */
	vfdP->seekPos = pg_lseek64(vfdP->fd, INT64CONST(0), SEEK_CUR);
	Assert(vfdP->seekPos != INT64CONST(-1));

	/* close the file */
	if (close(vfdP->fd))
		elog(ERROR, "could not close file \"%s\": %m",
			 vfdP->fileName);

	--nfile;
	vfdP->fd = VFD_CLOSED;
}

static void
Insert(File file)
{
	Vfd		   *vfdP;

	Assert(file != 0);

	DO_DB(elog(LOG, "Insert %d (%s)",
			   file, VfdCache[file].fileName));
	DO_DB(_dump_lru());

	vfdP = &VfdCache[file];

	vfdP->lruMoreRecently = 0;
	vfdP->lruLessRecently = VfdCache[0].lruLessRecently;
	VfdCache[0].lruLessRecently = file;
	VfdCache[vfdP->lruLessRecently].lruMoreRecently = file;

	DO_DB(_dump_lru());
}

/* returns 0 on success, -1 on re-open failure (with errno set) */
static int
LruInsert(File file)
{
	Vfd		   *vfdP;

	Assert(file != 0);

	DO_DB(elog(LOG, "LruInsert %d (%s)",
			   file, VfdCache[file].fileName));

	vfdP = &VfdCache[file];

	if (FileIsNotOpen(file))
	{
		while (nfile + numAllocatedDescs >= max_safe_fds)
		{
			if (!ReleaseLruFile())
				break;
		}

		/*
		 * The open could still fail for lack of file descriptors, eg due to
		 * overall system file table being full.  So, be prepared to release
		 * another FD if necessary...
		 */
		vfdP->fd = BasicOpenFile(vfdP->fileName, vfdP->fileFlags,
								 vfdP->fileMode);
		if (vfdP->fd < 0)
		{
			DO_DB(elog(LOG, "RE_OPEN FAILED: %d", errno));
			return vfdP->fd;
		}
		else
		{
			DO_DB(elog(LOG, "RE_OPEN SUCCESS"));
			++nfile;
		}

		/* seek to the right position */
		if (vfdP->seekPos != INT64CONST(0))
		{
			int64		returnValue;

			returnValue = pg_lseek64(vfdP->fd, vfdP->seekPos, SEEK_SET);
			Assert(returnValue != INT64CONST(-1));
		}
	}

	/*
	 * put it at the head of the Lru ring
	 */

	Insert(file);

	return 0;
}

static bool
ReleaseLruFile(void)
{
	DO_DB(elog(LOG, "ReleaseLruFile. Opened %d", nfile));

	if (nfile > 0)
	{
		/*
		 * There are opened files and so there should be at least one used vfd
		 * in the ring.
		 */
		Assert(VfdCache[0].lruMoreRecently != 0);
		LruDelete(VfdCache[0].lruMoreRecently);
		return true;			/* freed a file */
	}
	return false;				/* no files available to free */
}

static File
AllocateVfd(void)
{
	Index		i;
	File		file;

	DO_DB(elog(LOG, "AllocateVfd. Size %lu", SizeVfdCache));

	Assert(SizeVfdCache > 0);	/* InitFileAccess not called? */

	if (VfdCache[0].nextFree == 0)
	{
		/*
		 * The free list is empty so it is time to increase the size of the
		 * array.  We choose to double it each time this happens. However,
		 * there's not much point in starting *real* small.
		 */
		Size		newCacheSize = SizeVfdCache * 2;
		Vfd		   *newVfdCache;

		if (newCacheSize < 32)
			newCacheSize = 32;

		/*
		 * Be careful not to clobber VfdCache ptr if realloc fails.
		 */
		newVfdCache = (Vfd *) realloc(VfdCache, sizeof(Vfd) * newCacheSize);
		if (newVfdCache == NULL)
			ereport(ERROR,
					(errcode(ERRCODE_OUT_OF_MEMORY),
					 errmsg("out of memory")));
		VfdCache = newVfdCache;

		/*
		 * Initialize the new entries and link them into the free list.
		 */
		for (i = SizeVfdCache; i < newCacheSize; i++)
		{
			MemSet((char *) &(VfdCache[i]), 0, sizeof(Vfd));
			VfdCache[i].nextFree = i + 1;
			VfdCache[i].fd = VFD_CLOSED;
		}
		VfdCache[newCacheSize - 1].nextFree = 0;
		VfdCache[0].nextFree = SizeVfdCache;

		/*
		 * Record the new size
		 */
		SizeVfdCache = newCacheSize;
	}

	file = VfdCache[0].nextFree;

	VfdCache[0].nextFree = VfdCache[file].nextFree;

	return file;
}

static void
FreeVfd(File file)
{
	Vfd		   *vfdP = &VfdCache[file];

	DO_DB(elog(LOG, "FreeVfd: %d (%s)",
			   file, vfdP->fileName ? vfdP->fileName : ""));

	if (vfdP->fileName != NULL)
	{
		free(vfdP->fileName);
		vfdP->fileName = NULL;
	}
	vfdP->fdstate = 0x0;

	vfdP->nextFree = VfdCache[0].nextFree;
	VfdCache[0].nextFree = file;
}

/* returns 0 on success, -1 on re-open failure (with errno set) */
static int
FileAccess(File file)
{
	int			returnValue;

	DO_DB(elog(LOG, "FileAccess %d (%s)",
			   file, VfdCache[file].fileName));

	/*
	 * Is the file open?  If not, open it and put it at the head of the LRU
	 * ring (possibly closing the least recently used file to get an FD).
	 */

	if (FileIsNotOpen(file))
	{
		returnValue = LruInsert(file);
		if (returnValue != 0)
			return returnValue;
	}
	else if (VfdCache[0].lruLessRecently != file)
	{
		/*
		 * We now know that the file is open and that it is not the last one
		 * accessed, so we need to move it to the head of the Lru ring.
		 */

		Delete(file);
		Insert(file);
	}

	return 0;
}

/*
 *	Called when we get a shared invalidation message on some relation.
 */
#ifdef NOT_USED
void
FileInvalidate(File file)
{
	Assert(FileIsValid(file));
	if (!FileIsNotOpen(file))
		LruDelete(file);
}
#endif

/*
 * open a file in an arbitrary directory
 *
 * NB: if the passed pathname is relative (which it usually is),
 * it will be interpreted relative to the process' working directory
 * (which should always be $PGDATA when this code is running).
 */
File
PathNameOpenFile(FileName fileName, int fileFlags, int fileMode)
{
	char	   *fnamecopy;
	File		file;
	Vfd		   *vfdP;

	DO_DB(elog(LOG, "PathNameOpenFile: %s %x %o",
			   fileName, fileFlags, fileMode));

	/*
	 * We need a malloc'd copy of the file name; fail cleanly if no room.
	 */
	fnamecopy = strdup(fileName);
	if (fnamecopy == NULL)
		ereport(ERROR,
				(errcode(ERRCODE_OUT_OF_MEMORY),
				 errmsg("out of memory")));

	file = AllocateVfd();
	vfdP = &VfdCache[file];

	while (nfile + numAllocatedDescs >= max_safe_fds)
	{
		if (!ReleaseLruFile())
			break;
	}

	vfdP->fd = BasicOpenFile(fileName, fileFlags, fileMode);

	if (vfdP->fd < 0)
	{
		FreeVfd(file);
		free(fnamecopy);
		return -1;
	}
	++nfile;
	DO_DB(elog(LOG, "PathNameOpenFile: success %d",
			   vfdP->fd));

	Insert(file);

	vfdP->fileName = fnamecopy;
	/* Saved flags are adjusted to be OK for re-opening file */
	vfdP->fileFlags = fileFlags & ~(O_CREAT | O_TRUNC | O_EXCL);
	vfdP->fileMode = fileMode;
	vfdP->seekPos = INT64CONST(0);
	vfdP->fdstate = 0x0;

	return file;
}

/*
 * open a file in the database directory ($PGDATA/base/DIROID/)
 *
 * if we are using the system default filespace. Otherwise open
 * the file in the filespace configured for temporary files.
 * The passed name MUST be a relative path.  Effectively, this
 * prepends DatabasePath or path of the filespace to it and then
 * acts like PathNameOpenFile.
 */
File
FileNameOpenFile(FileName fileName, int fileFlags, int fileMode)
{
	File		fd;
	char	   *fname;

	Assert(!is_absolute_path(fileName));
	fname = (char*)palloc(PATH_MAX);
	if (snprintf(fname, PATH_MAX, "%s/%s", getCurrentTempFilePath, fileName) > PATH_MAX)
	{
		ereport(ERROR, (errmsg("cannot generate path %s/%s", getCurrentTempFilePath,
                        fileName)));
	}
	fd = PathNameOpenFile(fname, fileFlags, fileMode);
	pfree(fname);
	return fd;
}

/*
 * Open a temporary file that will (optionally) disappear when we close it.
 *
 * If 'makenameunique' is true, this function generates a file name which
 * should be unique to this particular OpenTemporaryFile() request and
 * distinct from any others in concurrent use on the same host.  As a
 * convenience for monitoring and debugging, the given 'fileName' string
 * and 'extentseqnum' are embedded in the file name.
 *
 * If 'makenameunique' is false, then 'fileName' and 'extentseqnum' identify a
 * new or existing temporary file which other processes also could open and
 * share.
 *
 * If 'create' is true, a new file is created.  If successful, a valid vfd
 * index (>0) is returned; otherwise an error is thrown.
 *
 * If 'create' is false, an existing file is opened.  If successful, a valid
 * vfd index (>0) is returned.  If the file does not exist or cannot be
 * opened, an invalid vfd index (<= 0) is returned.
 *
 * If 'delOnClose' is true, then the file is removed when you call
 * FileClose(); or when the process exits; or (provided 'closeAtEOXact' is
 * true) when the transaction ends.
 *
 * If 'closeAtEOXact' is true, the vfd is closed automatically at end of
 * transaction unless you have called FileClose() to close it before then.
 * If 'closeAtEOXact' is false, the vfd state is not changed at end of
 * transaction.
 *
 * In most cases, you don't want temporary files to outlive the transaction
 * that created them, so you should specify 'true' for both 'delOnClose' and
 * 'closeAtEOXact'.
 */
File
OpenTemporaryFile(const char   *fileName,
                  int           extentseqnum,
                  bool          makenameunique,
                  bool          create,
                  bool          delOnClose,
                  bool          closeAtEOXact)
{

	char	tempfilepath[MAXPGPATH];

	Assert(fileName);
    AssertImply(makenameunique, create && delOnClose);


    char tempfileprefix[MAXPGPATH];

    int len = GetTempFilePrefix(tempfileprefix, MAXPGPATH, fileName);
    insist_log(len <= MAXPGPATH - 1, "could not generate temporary file name");

    if (makenameunique)
	{
		/*
		 * Generate a tempfile name that should be unique within the current
		 * database instance.
		 */
		snprintf(tempfilepath, sizeof(tempfilepath),
				 "%s_%d_%04d.%ld",
				 tempfileprefix,
				 MyProcPid,
                 extentseqnum,
                 tempFileCounter++);
	}
	else
	{
        snprintf(tempfilepath, sizeof(tempfilepath),
				 "%s.%04d",
				 tempfileprefix,
				 extentseqnum);
	}

    return OpenNamedFile(tempfilepath, create, delOnClose, closeAtEOXact);
}    /* OpenTemporaryFile */

/*
 * Open an arbitrary file that will (optionally) disappear when we close it.
 * This is similar to OpenTemporaryFile, except the exact name specified in
 * fileName is used.
 */
File
OpenNamedFile(const char   *fileName,
                  bool          create,
                  bool          delOnClose,
                  bool          closeAtEOXact)
{
	char	tempfilepath[MAXPGPATH];
	strncpy(tempfilepath, fileName, sizeof(tempfilepath));

	/*
	 * File flags when open the file.  Note: we don't use O_EXCL, in case there is an orphaned
	 * temp file that can be reused.
	 */
	int fileFlags = O_RDWR | PG_BINARY;
	if (create)
	{
		fileFlags |= O_TRUNC | O_CREAT;
	}

	File file = FileNameOpenFile(tempfilepath, fileFlags, 0600);

	if (file <= 0)
	{
		char	   *dirpath;

		if (!create)
			return file;

		/*
		 * We might need to create the pg_tempfiles subdirectory, if no one
		 * has yet done so.
		 *
		 * Don't check for error from mkdir; it could fail if someone else
		 * just did the same thing.  If it doesn't work then we'll bomb out on
		 * the second create attempt, instead.
		 */
		dirpath = (char*)palloc(PATH_MAX);
		snprintf(dirpath, PATH_MAX, "%s/%s", getCurrentTempFilePath, PG_TEMP_FILES_DIR);
		mkdir(dirpath, S_IRWXU);
		pfree(dirpath);

		file = FileNameOpenFile(tempfilepath, fileFlags, 0600);
		if (file <= 0)
			elog(ERROR, "could not create temporary file \"%s\": %m",
			     tempfilepath);
	}

	/* Mark it for deletion at close */
	if(delOnClose)
		VfdCache[file].fdstate |= FD_TEMPORARY;

	/* Mark it to be closed at end of transaction. */
	if (closeAtEOXact)
	{
		VfdCache[file].fdstate |= FD_CLOSE_AT_EOXACT;
		VfdCache[file].create_subid = GetCurrentSubTransactionId();
	}

	return file;
}                             /* OpenNamedFile */


/*
 * close a file when done with it
 */
void
FileClose(File file)
{
	Vfd			*vfdP;
	struct stat	filestats;

	Assert(FileIsValid(file));

	DO_DB(elog(LOG, "FileClose: %d (%s)",
			   file, VfdCache[file].fileName));

	vfdP = &VfdCache[file];

	if (!FileIsNotOpen(file))
	{
		/* remove the file from the lru ring */
		Delete(file);

		/* close the file */
		if (gp_retry_close(vfdP->fd))
			elog(ERROR, "could not close file \"%s\": %m",
				 vfdP->fileName);

		--nfile;
		vfdP->fd = VFD_CLOSED;
	}

	/*
	 * Delete the file if it was temporary
	 */
	if (vfdP->fdstate & FD_TEMPORARY)
	{
		/* reset flag so that die() interrupt won't cause problems */
		vfdP->fdstate &= ~FD_TEMPORARY;
		if (log_temp_files >= 0)
		{
			if (stat(vfdP->fileName, &filestats) == 0)
			{
				if (filestats.st_size >= log_temp_files)
					ereport(LOG,
						(errmsg("temp file: path \"%s\" size %lu",
						 vfdP->fileName, (unsigned long)filestats.st_size)));
			}
			else
				elog(LOG, "Could not stat \"%s\": %m", vfdP->fileName);
		}
		if (unlink(vfdP->fileName))
			elog(DEBUG1, "failed to unlink \"%s\": %m",
				 vfdP->fileName);
	}

	/*
	 * Return the Vfd slot to the free list
	 */
	FreeVfd(file);
}

/*
 * close a file and forcibly delete the underlying Unix file
 */
void
FileUnlink(File file)
{
	Assert(FileIsValid(file));

	DO_DB(elog(LOG, "FileUnlink: %d (%s)",
	     file, VfdCache[file].fileName));

	/* force FileClose to delete it */
	VfdCache[file].fdstate |= FD_TEMPORARY;

	FileClose(file);
}

int
FileRead(File file, char *buffer, int amount)
{
	int			returnCode;

	Assert(FileIsValid(file));

	DO_DB(elog(LOG, "FileRead: %d (%s) " INT64_FORMAT " %d %p",
			   file, VfdCache[file].fileName,
			   VfdCache[file].seekPos, amount, buffer));

	if (Debug_filerep_print)
		(elog(LOG, "FileRead: %d (%s) " INT64_FORMAT " %d %p",
			  file, VfdCache[file].fileName,
			  VfdCache[file].seekPos, amount, buffer));

	returnCode = FileAccess(file);
	if (returnCode < 0)
		return returnCode;

retry:
	returnCode = read(VfdCache[file].fd, buffer, amount);

	if (returnCode >= 0)
		VfdCache[file].seekPos += returnCode;
	else
	{
		/*
		 * Windows may run out of kernel buffers and return "Insufficient
		 * system resources" error.  Wait a bit and retry to solve it.
		 *
		 * It is rumored that EINTR is also possible on some Unix filesystems,
		 * in which case immediate retry is indicated.
		 */
#ifdef WIN32
		DWORD		error = GetLastError();

		switch (error)
		{
			case ERROR_NO_SYSTEM_RESOURCES:
				pg_usleep(1000L);
				errno = EINTR;
				break;
			default:
				_dosmaperr(error);
				break;
		}
#endif
		/* OK to retry if interrupted */
		if (errno == EINTR)
			goto retry;

		/* Trouble, so assume we don't know the file position anymore */
		VfdCache[file].seekPos = FileUnknownPos;
	}

	return returnCode;
}

int
FileWrite(File file, char *buffer, int amount)
{
	int			returnCode;
	FileRepGpmonRecord_s gpmonRecord;
	FileRepGpmonStatType_e whichStat =0;

	if (fileRepRole == FileRepPrimaryRole)
	{
			whichStat = FileRepGpmonStatType_PrimaryWriteSyscall;
			FileRepGpmonStat_OpenRecord(whichStat, &gpmonRecord);
			gpmonRecord.size = amount;

	} else if (fileRepRole == FileRepMirrorRole)
	{
			whichStat = FileRepGpmonStatType_MirrorWriteSyscall;
			FileRepGpmonStat_OpenRecord(whichStat, &gpmonRecord);
			gpmonRecord.size = amount;

	}

	Assert(FileIsValid(file));

	DO_DB(elog(LOG, "FileWrite: %d (%s) " INT64_FORMAT " %d %p",
			   file, VfdCache[file].fileName,
			   VfdCache[file].seekPos, amount, buffer));

	/* Added temporary for troubleshooting */
	if (Debug_filerep_print)
		elog(LOG, "FileWrite: %d (%s) " INT64_FORMAT " %d %p",
		 file, VfdCache[file].fileName,
		 VfdCache[file].seekPos, amount, buffer);
	else
		FileRep_InsertLogEntry(
							   "FileWrite",
							   FileRep_GetFlatFileIdentifier(VfdCache[file].fileName, ""),
							   FileRepRelationTypeFlatFile,
							   FileRepOperationWrite,
							   FILEREP_UNDEFINED,
							   FILEREP_UNDEFINED,
							   FileRepAckStateNotInitialized,
							   VfdCache[file].seekPos,
							   amount);

	returnCode = FileAccess(file);
	if (returnCode < 0)
		return returnCode;

#ifdef FAULT_INJECTOR	
	if (! strcmp(VfdCache[file].fileName, "global/pg_control"))
	{
		if (FaultInjector_InjectFaultIfSet(
										   PgControl, 
										   DDLNotSpecified,
										   "" /* databaseName */,
										   "" /* tableName */) == FaultInjectorTypeDataCorruption)
		{
			MemSet(buffer, 0, amount);
		}
	}
	
	if (strstr(VfdCache[file].fileName, "pg_xlog/"))
	{
		if (FaultInjector_InjectFaultIfSet(
										   PgXlog, 
										   DDLNotSpecified,
										   "" /* databaseName */,
										   "" /* tableName */) == FaultInjectorTypeDataCorruption)
		{
			MemSet(buffer, 0, amount);
		}
	}
#endif

retry:
	errno = 0;
	returnCode = write(VfdCache[file].fd, buffer, amount);

	/* if write didn't set errno, assume problem is no disk space */
	if (returnCode != amount && errno == 0)
		errno = ENOSPC;

	if (returnCode >= 0)
		VfdCache[file].seekPos += returnCode;
	else
	{
		/*
		 * See comments in FileRead()
		 */
#ifdef WIN32
		DWORD		error = GetLastError();

		switch (error)
		{
			case ERROR_NO_SYSTEM_RESOURCES:
				pg_usleep(1000L);
				errno = EINTR;
				break;
			default:
				_dosmaperr(error);
				break;
		}
#endif
		/* OK to retry if interrupted */
		if (errno == EINTR)
			goto retry;

		/* Trouble, so assume we don't know the file position anymore */
		VfdCache[file].seekPos = FileUnknownPos;
	}

	if (returnCode >= 0)
	{
		//only include stat if successful
		if ((fileRepRole == FileRepPrimaryRole) ||
			(fileRepRole == FileRepMirrorRole))
		{
			FileRepGpmonStat_CloseRecord(whichStat, &gpmonRecord);
		}
	}
	return returnCode;
}

int
FileSync(File file)
{
	int			returnCode;
	FileRepGpmonRecord_s gpmonRecord;
	FileRepGpmonStatType_e whichStat;

	if (fileRepRole == FileRepPrimaryRole)
	{
			whichStat = FileRepGpmonStatType_PrimaryFsyncSyscall;
			FileRepGpmonStat_OpenRecord(whichStat, &gpmonRecord);
	} else 
	{
			whichStat = FileRepGpmonStatType_MirrorFsyncSyscall;
			FileRepGpmonStat_OpenRecord(whichStat, &gpmonRecord);
	}
	Assert(FileIsValid(file));

	DO_DB(elog(LOG, "FileSync: %d (%s)",
			   file, VfdCache[file].fileName));

	returnCode = FileAccess(file);
	if (returnCode < 0)
		return returnCode;

#ifdef FAULT_INJECTOR
	FaultInjector_InjectFaultIfSet(
								   FileRepFlush,
								   DDLNotSpecified,
								   "",	//databaseName
								   ""); // tableName
#endif								
	
	returnCode =  pg_fsync(VfdCache[file].fd);
	
	if (returnCode >= 0)
	{
			//only include stats if successful
			if ((fileRepRole == FileRepPrimaryRole) || 
				(fileRepRole == FileRepMirrorRole))
			{
					FileRepGpmonStat_CloseRecord(whichStat, &gpmonRecord);
			}
	}
	return returnCode;
}

/*
 * Get the size of a physical file by using fstat()
 *
 * Returns size in bytes if successful, < 0 otherwise
 */
int64
FileDiskSize(File file)
{
	int returnCode = 0;

	returnCode = FileAccess(file);
	if (returnCode < 0)
		return returnCode;

	struct stat buf;
	returnCode = fstat(VfdCache[file].fd, &buf);
	if (returnCode < 0)
		return returnCode;

	return (int64) buf.st_size;
}

int64
FileSeek(File file, int64 offset, int whence)
{
	int			returnCode;

	Assert(FileIsValid(file));

	DO_DB(elog(LOG, "FileSeek: %d (%s) " INT64_FORMAT " " INT64_FORMAT " %d",
			   file, VfdCache[file].fileName,
			   VfdCache[file].seekPos, offset, whence));

	if (FileIsNotOpen(file))
	{
		switch (whence)
		{
			case SEEK_SET:
				Assert(offset >= INT64CONST(0));
				VfdCache[file].seekPos = offset;
				break;
			case SEEK_CUR:
				VfdCache[file].seekPos += offset;
				break;
			case SEEK_END:
				returnCode = FileAccess(file);
				if (returnCode < 0)
					return returnCode;
				VfdCache[file].seekPos = pg_lseek64(VfdCache[file].fd,
											   offset, whence);
				break;
			default:
				Assert(!"invalid whence");
				break;
		}
	}
	else
	{
		switch (whence)
		{
			case SEEK_SET:
				Assert(offset >= INT64CONST(0));
				if (VfdCache[file].seekPos != offset)
					VfdCache[file].seekPos = pg_lseek64(VfdCache[file].fd,
												   offset, whence);
				break;
			case SEEK_CUR:
				if (offset != 0 || VfdCache[file].seekPos == FileUnknownPos)
					VfdCache[file].seekPos = pg_lseek64(VfdCache[file].fd,
												   offset, whence);
				break;
			case SEEK_END:
				VfdCache[file].seekPos = pg_lseek64(VfdCache[file].fd,
											   offset, whence);
				break;
			default:
				Assert(!"invalid whence");
				break;
		}
	}
	return VfdCache[file].seekPos;
}

int64
FileNonVirtualCurSeek(File file)
{
	int			returnCode;

	Assert(FileIsValid(file));

	DO_DB(elog(LOG, "FileNonVirtualCurSeek: %d (%s) virtual position" INT64_FORMAT,
			   file, VfdCache[file].fileName,
			   VfdCache[file].seekPos));

	returnCode = FileAccess(file);
	if (returnCode < 0)
		return returnCode;

	return pg_lseek64(VfdCache[file].fd, 0, SEEK_CUR);
}

/*
 * XXX not actually used but here for completeness
 */
#ifdef NOT_USED
int64
FileTell(File file)
{
	Assert(FileIsValid(file));
	DO_DB(elog(LOG, "FileTell %d (%s)",
			   file, VfdCache[file].fileName));
	return VfdCache[file].seekPos;
}
#endif

int
FileTruncate(File file, int64 offset)
{
	int			returnCode;

	Assert(FileIsValid(file));

	DO_DB(elog(LOG, "FileTruncate %d (%s)",
			   file, VfdCache[file].fileName));

	returnCode = FileAccess(file);
	if (returnCode < 0)
		return returnCode;

	/*
	 * Call ftruncate with a int64 value.
	 *
	 * WARNING:DO NOT typecast this down to a 32-bit long or
	 * append-only vacuum full adjustment of the eof will erroneously remove
	 * table data.
	 */
	returnCode = ftruncate(VfdCache[file].fd, offset);
	
	/* Assume we don't know the file position anymore */
	VfdCache[file].seekPos = FileUnknownPos;
		
	return returnCode;
}


/*
 * Routines that want to use stdio (ie, FILE*) should use AllocateFile
 * rather than plain fopen().  This lets fd.c deal with freeing FDs if
 * necessary to open the file.	When done, call FreeFile rather than fclose.
 *
 * Note that files that will be open for any significant length of time
 * should NOT be handled this way, since they cannot share kernel file
 * descriptors with other files; there is grave risk of running out of FDs
 * if anyone locks down too many FDs.  Most callers of this routine are
 * simply reading a config file that they will read and close immediately.
 *
 * fd.c will automatically close all files opened with AllocateFile at
 * transaction commit or abort; this prevents FD leakage if a routine
 * that calls AllocateFile is terminated prematurely by ereport(ERROR).
 *
 * Ideally this should be the *only* direct call of fopen() in the backend.
 */
FILE *
AllocateFile(const char *name, const char *mode)
{
	FILE	   *file;

	DO_DB(elog(LOG, "AllocateFile: Allocated %d (%s)",
			   numAllocatedDescs, name));

	/*
	 * The test against MAX_ALLOCATED_DESCS prevents us from overflowing
	 * allocatedFiles[]; the test against max_safe_fds prevents AllocateFile
	 * from hogging every one of the available FDs, which'd lead to infinite
	 * looping.
	 */
	if (numAllocatedDescs >= MAX_ALLOCATED_DESCS ||
		numAllocatedDescs >= max_safe_fds - 1)
		elog(ERROR, "could not allocate file: out of file handles");

TryAgain:
	if ((file = fopen(name, mode)) != NULL)
	{
		AllocateDesc *desc = &allocatedDescs[numAllocatedDescs];

		desc->kind = AllocateDescFile;
		desc->desc.file = file;
		desc->create_subid = GetCurrentSubTransactionId();
		numAllocatedDescs++;
		return desc->desc.file;
	}

	if (errno == EMFILE || errno == ENFILE)
	{
		int			save_errno = errno;

		ereport(LOG,
				(errcode(ERRCODE_INSUFFICIENT_RESOURCES),
				 errmsg("out of file handles: %m; release and retry")));
		errno = 0;
		if (ReleaseLruFile())
			goto TryAgain;
		errno = save_errno;
	}

	return NULL;
}

/*
 * Free an AllocateDesc of either type.
 *
 * The argument *must* point into the allocatedDescs[] array.
 */
static int
FreeDesc(AllocateDesc *desc)
{
	int			result = 0;

	/* Close the underlying object */
	switch (desc->kind)
	{
		case AllocateDescFile:
			result = fclose(desc->desc.file);
			break;
		case AllocateDescDir:
			result = closedir(desc->desc.dir);
			break;
		default:
			Assert(false);
			break;
	}

	/* Compact storage in the allocatedDescs array */
	numAllocatedDescs--;
	*desc = allocatedDescs[numAllocatedDescs];

	return result;
}

/*
 * Close a file returned by AllocateFile.
 *
 * Note we do not check fclose's return value --- it is up to the caller
 * to handle close errors.
 */
int
FreeFile(FILE *file)
{
	int			i;

	DO_DB(elog(LOG, "FreeFile: Allocated %d", numAllocatedDescs));

	/* Remove file from list of allocated files, if it's present */
	for (i = numAllocatedDescs; --i >= 0;)
	{
		AllocateDesc *desc = &allocatedDescs[i];

		if (desc->kind == AllocateDescFile && desc->desc.file == file)
			return FreeDesc(desc);
	}

	/* Only get here if someone passes us a file not in allocatedDescs */
	elog(LOG, "file to be closed was not opened through the virtual file descriptor system");
	Assert(false);

	return fclose(file);
}


/*
 * Routines that want to use <dirent.h> (ie, DIR*) should use AllocateDir
 * rather than plain opendir().  This lets fd.c deal with freeing FDs if
 * necessary to open the directory, and with closing it after an elog.
 * When done, call FreeDir rather than closedir.
 *
 * Ideally this should be the *only* direct call of opendir() in the backend.
 */
DIR *
AllocateDir(const char *dirname)
{
	DIR		   *dir;

	DO_DB(elog(LOG, "AllocateDir: Allocated %d (%s)",
			   numAllocatedDescs, dirname));

	/*
	 * The test against MAX_ALLOCATED_DESCS prevents us from overflowing
	 * allocatedDescs[]; the test against max_safe_fds prevents AllocateDir
	 * from hogging every one of the available FDs, which'd lead to infinite
	 * looping.
	 */
	if (numAllocatedDescs >= MAX_ALLOCATED_DESCS ||
		numAllocatedDescs >= max_safe_fds - 1)
		elog(ERROR, "could not allocate directory: out of file handles");

TryAgain:
	if ((dir = opendir(dirname)) != NULL)
	{
		AllocateDesc *desc = &allocatedDescs[numAllocatedDescs];

		desc->kind = AllocateDescDir;
		desc->desc.dir = dir;
		desc->create_subid = GetCurrentSubTransactionId();
		numAllocatedDescs++;
		return desc->desc.dir;
	}

	if (errno == EMFILE || errno == ENFILE)
	{
		int			save_errno = errno;

		ereport(LOG,
				(errcode(ERRCODE_INSUFFICIENT_RESOURCES),
				 errmsg("out of file handles: %m; release and retry")));
		errno = 0;
		if (ReleaseLruFile())
			goto TryAgain;
		errno = save_errno;
	}

	return NULL;
}

/*
 * Read a directory opened with AllocateDir, ereport'ing any error.
 *
 * This is easier to use than raw readdir() since it takes care of some
 * otherwise rather tedious and error-prone manipulation of errno.	Also,
 * if you are happy with a generic error message for AllocateDir failure,
 * you can just do
 *
 *		dir = AllocateDir(path);
 *		while ((dirent = ReadDir(dir, path)) != NULL)
 *			process dirent;
 *		FreeDir(dir);
 *
 * since a NULL dir parameter is taken as indicating AllocateDir failed.
 * (Make sure errno hasn't been changed since AllocateDir if you use this
 * shortcut.)
 *
 * The pathname passed to AllocateDir must be passed to this routine too,
 * but it is only used for error reporting.
 */
struct dirent *
ReadDir(DIR *dir, const char *dirname)
{
	struct dirent *dent;

	/* Give a generic message for AllocateDir failure, if caller didn't */
	if (dir == NULL)
		ereport(ERROR,
				(errcode_for_file_access(),
				 errmsg("could not open directory \"%s\": %m",
						dirname)));

	errno = 0;
	if ((dent = readdir(dir)) != NULL)
		return dent;

#ifdef WIN32

	/*
	 * This fix is in mingw cvs (runtime/mingwex/dirent.c rev 1.4), but not in
	 * released version
	 */
	if (GetLastError() == ERROR_NO_MORE_FILES)
		errno = 0;
#endif

	if (errno)
		ereport(ERROR,
				(errcode_for_file_access(),
				 errmsg("could not read directory \"%s\": %m",
						dirname)));
	return NULL;
}

/*
 * Close a directory opened with AllocateDir.
 *
 * Note we do not check closedir's return value --- it is up to the caller
 * to handle close errors.
 */
int
FreeDir(DIR *dir)
{
	int			i;

	DO_DB(elog(LOG, "FreeDir: Allocated %d", numAllocatedDescs));

	/* Remove dir from list of allocated dirs, if it's present */
	for (i = numAllocatedDescs; --i >= 0;)
	{
		AllocateDesc *desc = &allocatedDescs[i];

		if (desc->kind == AllocateDescDir && desc->desc.dir == dir)
			return FreeDesc(desc);
	}

	/* Only get here if someone passes us a dir not in allocatedDescs */
	elog(LOG, "directory to be closed was not opened through the virtual file descriptor system");
	Assert(false);

	return closedir(dir);
}


/*
 * closeAllVfds
 *
 * Force all VFDs into the physically-closed state, so that the fewest
 * possible number of kernel file descriptors are in use.  There is no
 * change in the logical state of the VFDs.
 */
void
closeAllVfds(void)
{
	Index		i;

	if (SizeVfdCache > 0)
	{
		Assert(FileIsNotOpen(0));		/* Make sure ring not corrupted */
		for (i = 1; i < SizeVfdCache; i++)
		{
			if (!FileIsNotOpen(i))
				LruDelete(i);
		}
	}
}

/*
 * AtEOSubXact_Files
 *
 * Take care of subtransaction commit/abort.  At abort, we close temp files
 * that the subtransaction may have opened.  At commit, we reassign the
 * files that were opened to the parent subtransaction.
 */
void
AtEOSubXact_Files(bool isCommit, SubTransactionId mySubid,
				  SubTransactionId parentSubid)
{
	Index		i;

	if (SizeVfdCache > 0)
	{
		Assert(FileIsNotOpen(0));		/* Make sure ring not corrupted */
		for (i = 1; i < SizeVfdCache; i++)
		{
			unsigned short fdstate = VfdCache[i].fdstate;

			if ((fdstate & FD_CLOSE_AT_EOXACT) &&
				VfdCache[i].create_subid == mySubid)
			{
				if (isCommit)
					VfdCache[i].create_subid = parentSubid;
				else if (VfdCache[i].fileName != NULL)
					FileClose(i);
			}
		}
	}

	for (i = 0; i < numAllocatedDescs; i++)
	{
		if (allocatedDescs[i].create_subid == mySubid)
		{
			if (isCommit)
				allocatedDescs[i].create_subid = parentSubid;
			else
			{
				/* have to recheck the item after FreeDesc (ugly) */
				FreeDesc(&allocatedDescs[i--]);
			}
		}
	}
}

/*
 * AtEOXact_Files
 *
 * This routine is called during transaction commit or abort (it doesn't
 * particularly care which).  All still-open per-transaction temporary file
 * VFDs are closed, which also causes the underlying files to be
 * deleted. Furthermore, all "allocated" stdio files are closed.
 */
void
AtEOXact_Files(void)
{
	CleanupTempFiles(false);
}

/*
 * AtProcExit_Files
 *
 * on_proc_exit hook to clean up temp files during backend shutdown.
 * Here, we want to clean up *all* temp files including interXact ones.
 */
static void
AtProcExit_Files(int code, Datum arg)
{
	CleanupTempFiles(true);
}

/*
 * Close temporary files and delete their underlying files.
 *
 * isProcExit: if true, this is being called as the backend process is
 * exiting. If that's the case, we should remove all temporary files; if
 * that's not the case, we are being called for transaction commit/abort
 * and should only remove transaction-local temp files.  In either case,
 * also clean up "allocated" stdio files and dirs.
 */
static void
CleanupTempFiles(bool isProcExit)
{
	Index		i;

	if (SizeVfdCache > 0)
	{
		Assert(FileIsNotOpen(0));		/* Make sure ring not corrupted */
		for (i = 1; i < SizeVfdCache; i++)
		{
			unsigned short fdstate = VfdCache[i].fdstate;

			/*
			 * If we're in the process of exiting a backend process, close
			 * all temporary files. Otherwise, only close temporary files
			 * local to the current transaction.
			 */
			if((fdstate & FD_CLOSE_AT_EOXACT)
			  	||
			   (isProcExit && (fdstate & FD_TEMPORARY))
			  )
			{
				AssertImply( (fdstate & FD_TEMPORARY), VfdCache[i].fileName != NULL);
				FileClose(i);
			}
		}
	}

	workfile_mgr_cleanup();

	while (numAllocatedDescs > 0)
		FreeDesc(&allocatedDescs[0]);
}


/*
 * Remove temporary files left over from a prior postmaster session
 *
 * This should be called during postmaster startup.  It will forcibly
 * remove any leftover files created by OpenTemporaryFile.
 *
 * We also call this during the post-backend-crash restart cycle
 * (postmaster reset).
 */
void
RemovePgTempFiles(void)
{
	char		temp_path[MAXPGPATH];
	DIR		   *db_dir;
	struct dirent *db_de;

	ereport(LOG,
			(errmsg("removing all temporary files")));

	/*
	 * Cycle through pgsql_tmp directories for all databases and remove old
	 * temp files.
	 */
	db_dir = AllocateDir("base");

	while ((db_de = ReadDir(db_dir, "base")) != NULL)
	{
		if (strcmp(db_de->d_name, ".") == 0 ||
			strcmp(db_de->d_name, "..") == 0)
			continue;

		snprintf(temp_path, sizeof(temp_path), "base/%s/%s",
				 db_de->d_name, PG_TEMP_FILES_DIR);
		RemovePgTempFilesInDir(temp_path);
	}

	FreeDir(db_dir);

	/*
	 * In EXEC_BACKEND case there is a pgsql_tmp directory at the top level of
	 * DataDir as well.
	 */
#ifdef EXEC_BACKEND
	RemovePgTempFilesInDir(PG_TEMP_FILES_DIR);
#endif
}

/* Process one pgsql_tmp directory for RemovePgTempFiles */
static void
RemovePgTempFilesInDir(const char *tmpdirname)
{
	DIR		   *temp_dir;
	struct dirent *temp_de;
	char		rm_path[MAXPGPATH];

	temp_dir = AllocateDir(tmpdirname);
	if (temp_dir == NULL)
	{
		/* anything except ENOENT is fishy */
		if (errno != ENOENT)
			elog(LOG,
				 "could not open temporary-files directory \"%s\": %m",
				 tmpdirname);
		return;
	}

	while ((temp_de = ReadDir(temp_dir, tmpdirname)) != NULL)
	{
		if (strcmp(temp_de->d_name, ".") == 0 ||
			strcmp(temp_de->d_name, "..") == 0)
			continue;

		snprintf(rm_path, sizeof(rm_path), "%s/%s",
				 tmpdirname, temp_de->d_name);

		if (HasTempFilePrefix(temp_de->d_name))
		{
			/*
			 * It can be a file or a directory, so try to delete both ways
			 * We ignore errors.
			 */
			unlink(rm_path);
			rmtree(rm_path,true);
		}
		else
		{
			elog(LOG,
				 "unexpected file found in temporary-files directory: \"%s\"",
				 rm_path);
		}
	}

	FreeDir(temp_dir);
}

/*
 * Generate the prefix for a new temp file name. This will be checked
 * before cleaning up, to make sure we only delete what we created.
 * Caller is responsible for allocating the input buffer large enough
 * for the fileName and prefix.
 * Returns needlen > buflen if buffer is not large enough to store prefix.
 */
size_t
GetTempFilePrefix(char * buf, size_t buflen, const char * fileName)
{
	Assert(buf);
	/*
	 * If the file name was generated using the workfile
	 * manager, it already contains the temp directory prefix.
	 * Leave the filename alone in this case.
	 */
	if (strstr(fileName, WORKFILE_SET_PREFIX))
	{
		memcpy(buf, fileName, buflen);
		return strlen(fileName);
	}

	size_t needlen = strlen(PG_TEMP_FILES_DIR)
			+ strlen(PG_TEMP_FILE_PREFIX)
			+ strlen(fileName)
			+ 2; /* enough for a slash and a _ */

	if (buflen < needlen)
	{
		return needlen;
	}
	
	snprintf(buf, buflen, "%s/%s_%s",
			PG_TEMP_FILES_DIR,
			PG_TEMP_FILE_PREFIX,
			fileName);

	return needlen;
}

/*
 * Check if a temporary file or directory matches the expected prefix. This
 * is done before deleting it, as a sanity check.
 */
static bool HasTempFilePrefix(char * fileName)
{

	bool matching_file = (strncmp(fileName,
						PG_TEMP_FILE_PREFIX,
						strlen(PG_TEMP_FILE_PREFIX)) == 0);
	if (matching_file)
	{
		return true;
	}

	bool matching_dir = (strncmp(fileName,
						WORKFILE_SET_PREFIX,
						strlen(WORKFILE_SET_PREFIX)) == 0);

	return matching_dir;
}<|MERGE_RESOLUTION|>--- conflicted
+++ resolved
@@ -52,7 +52,7 @@
 #include "cdb/cdbfilerep.h"
 #include "storage/fd.h"
 #include "storage/ipc.h"
-<<<<<<< HEAD
+#include "utils/guc.h"
 #include "utils/workfile_mgr.h"
 
 /* Debug_filerep_print guc temporaly added for troubleshooting */
@@ -62,9 +62,6 @@
 // Provide some indirection here in case we have problems with lseek and
 // 64 bits on some platforms
 #define pg_lseek64(a,b,c) (int64)lseek(a,b,c)
-=======
-#include "utils/guc.h"
->>>>>>> 5f6d7353
 
 
 /*

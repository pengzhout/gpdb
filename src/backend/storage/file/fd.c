--- conflicted
+++ resolved
@@ -9,11 +9,7 @@
  * Portions Copyright (c) 1994, Regents of the University of California
  *
  * IDENTIFICATION
-<<<<<<< HEAD
- *	  $PostgreSQL: pgsql/src/backend/storage/file/fd.c,v 1.143.2.1 2009/12/03 11:03:44 heikki Exp $
-=======
  *	  $PostgreSQL: pgsql/src/backend/storage/file/fd.c,v 1.144 2008/03/10 20:06:27 tgl Exp $
->>>>>>> f260edb1
  *
  * NOTES:
  *
@@ -147,11 +143,7 @@
 
 #define FileIsNotOpen(file) (VfdCache[file].fd == VFD_CLOSED)
 
-<<<<<<< HEAD
 #define FileUnknownPos INT64CONST(-1)
-=======
-#define FileUnknownPos ((off_t) -1)
->>>>>>> f260edb1
 
 /* these are the assigned bits in fdstate below: */
 #define FD_TEMPORARY		(1 << 0)	/* T = delete when closed */
@@ -159,23 +151,13 @@
 
 typedef struct vfd
 {
-<<<<<<< HEAD
-	int fd;			/* current FD, or VFD_CLOSED if none */
+	int			fd;				/* current FD, or VFD_CLOSED if none */
 	unsigned short fdstate;		/* bitflags for VFD's state */
 	ResourceOwner resowner;		/* owner, for automatic cleanup */
 	File		nextFree;		/* link to next free VFD, if in freelist */
 	File		lruMoreRecently;	/* doubly linked recency-of-use list */
 	File		lruLessRecently;
 	int64		seekPos;		/* current logical file position */
-=======
-	int			fd;				/* current FD, or VFD_CLOSED if none */
-	unsigned short fdstate;		/* bitflags for VFD's state */
-	SubTransactionId create_subid;	/* for TEMPORARY fds, creating subxact */
-	File		nextFree;		/* link to next free VFD, if in freelist */
-	File		lruMoreRecently;	/* doubly linked recency-of-use list */
-	File		lruLessRecently;
-	off_t		seekPos;		/* current logical file position */
->>>>>>> f260edb1
 	char	   *fileName;		/* name of file, or NULL for unused VFD */
 	/* NB: fileName is malloc'd, and must be free'd when closing the VFD */
 	int			fileFlags;		/* open(2) flags for (re)opening the file */
@@ -611,13 +593,8 @@
 	Delete(file);
 
 	/* save the seek position */
-<<<<<<< HEAD
 	vfdP->seekPos = pg_lseek64(vfdP->fd, INT64CONST(0), SEEK_CUR);
 	Assert(vfdP->seekPos != INT64CONST(-1));
-=======
-	vfdP->seekPos = lseek(vfdP->fd, (off_t) 0, SEEK_CUR);
-	Assert(vfdP->seekPos != (off_t) -1);
->>>>>>> f260edb1
 
 	/* close the file */
 	if (close(vfdP->fd))
@@ -688,21 +665,12 @@
 		}
 
 		/* seek to the right position */
-<<<<<<< HEAD
 		if (vfdP->seekPos != INT64CONST(0))
 		{
 			int64		returnValue;
 
 			returnValue = pg_lseek64(vfdP->fd, vfdP->seekPos, SEEK_SET);
 			Assert(returnValue != INT64CONST(-1));
-=======
-		if (vfdP->seekPos != (off_t) 0)
-		{
-			off_t		returnValue;
-
-			returnValue = lseek(vfdP->fd, vfdP->seekPos, SEEK_SET);
-			Assert(returnValue != (off_t) -1);
->>>>>>> f260edb1
 		}
 	}
 
@@ -1371,13 +1339,8 @@
 	return returnCode;
 }
 
-<<<<<<< HEAD
 int64
 FileSeek(File file, int64 offset, int whence)
-=======
-off_t
-FileSeek(File file, off_t offset, int whence)
->>>>>>> f260edb1
 {
 	int			returnCode;
 
@@ -1419,12 +1382,7 @@
 		{
 			case SEEK_SET:
 				if (offset < 0)
-<<<<<<< HEAD
 					elog(ERROR, "invalid seek offset: " INT64_FORMAT, offset);
-=======
-					elog(ERROR, "invalid seek offset: " INT64_FORMAT,
-						 (int64) offset);
->>>>>>> f260edb1
 				if (VfdCache[file].seekPos != offset)
 					VfdCache[file].seekPos = pg_lseek64(VfdCache[file].fd,
 												   offset, whence);
@@ -1490,11 +1448,7 @@
  * XXX not actually used but here for completeness
  */
 #ifdef NOT_USED
-<<<<<<< HEAD
 int64
-=======
-off_t
->>>>>>> f260edb1
 FileTell(File file)
 {
 	Assert(FileIsValid(file));
@@ -1505,11 +1459,7 @@
 #endif
 
 int
-<<<<<<< HEAD
 FileTruncate(File file, int64 offset)
-=======
-FileTruncate(File file, off_t offset)
->>>>>>> f260edb1
 {
 	int			returnCode;
 
@@ -1522,7 +1472,6 @@
 	if (returnCode < 0)
 		return returnCode;
 
-<<<<<<< HEAD
 	/*
 	 * Call ftruncate with a int64 value.
 	 *
@@ -1535,9 +1484,6 @@
 	/* Assume we don't know the file position anymore */
 	VfdCache[file].seekPos = FileUnknownPos;
 
-=======
-	returnCode = ftruncate(VfdCache[file].fd, offset);
->>>>>>> f260edb1
 	return returnCode;
 }
 

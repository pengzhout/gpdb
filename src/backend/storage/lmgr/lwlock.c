--- conflicted
+++ resolved
@@ -11,11 +11,7 @@
  * LWLocks to protect its shared state.
  *
  *
-<<<<<<< HEAD
  * Portions Copyright (c) 1996-2009, PostgreSQL Global Development Group
-=======
- * Portions Copyright (c) 1996-2008, PostgreSQL Global Development Group
->>>>>>> d13f41d2
  * Portions Copyright (c) 1994, Regents of the University of California
  *
  * IDENTIFICATION
@@ -31,10 +27,7 @@
 #include "access/subtrans.h"
 #include "miscadmin.h"
 #include "pg_trace.h"
-<<<<<<< HEAD
 #include "storage/barrier.h"
-=======
->>>>>>> d13f41d2
 #include "storage/ipc.h"
 #include "storage/proc.h"
 #include "storage/spin.h"

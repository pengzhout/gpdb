--- conflicted
+++ resolved
@@ -15,11 +15,7 @@
  * Portions Copyright (c) 1994, Regents of the University of California
  *
  * IDENTIFICATION
-<<<<<<< HEAD
- *	  $PostgreSQL: pgsql/src/backend/storage/lmgr/lwlock.c,v 1.50.2.1 2009/03/11 00:08:07 alvherre Exp $
-=======
  *	  $PostgreSQL: pgsql/src/backend/storage/lmgr/lwlock.c,v 1.51 2008/03/17 19:44:41 petere Exp $
->>>>>>> f260edb1
  *
  *-------------------------------------------------------------------------
  */
@@ -36,12 +32,9 @@
 #include "storage/ipc.h"
 #include "storage/proc.h"
 #include "storage/spin.h"
-<<<<<<< HEAD
 #include "utils/sharedsnapshot.h"
-=======
 #include "pg_trace.h"
 
->>>>>>> f260edb1
 
 /* We use the ShmemLock spinlock to protect LWLockAssign */
 extern slock_t *ShmemLock;
@@ -564,17 +557,13 @@
 		block_counts[lockid]++;
 #endif
 
-<<<<<<< HEAD
 		for (c = 0; c < num_held_lwlocks; c++)
 		{
 			if (held_lwlocks[c] == lockid)
 				elog(PANIC, "Waiting on lock already held!");
 		}
 
-		PG_TRACE2(lwlock__startwait, lockid, mode);
-=======
 		TRACE_POSTGRESQL_LWLOCK_STARTWAIT(lockid, mode);
->>>>>>> f260edb1
 
 		for (;;)
 		{

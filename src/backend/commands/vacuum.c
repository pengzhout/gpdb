--- conflicted
+++ resolved
@@ -76,15 +76,13 @@
 #include "utils/relcache.h"
 #include "utils/snapmgr.h"
 #include "utils/syscache.h"
-<<<<<<< HEAD
-#include "pgstat.h"
+#include "utils/tqual.h"
+
 #include "access/distributedlog.h"
-#include "nodes/makefuncs.h"     /* makeRangeVar */
 #include "gp-libpq-fe.h"
 #include "gp-libpq-int.h"
-=======
-#include "utils/tqual.h"
->>>>>>> f260edb1
+#include "nodes/makefuncs.h"     /* makeRangeVar */
+#include "pgstat.h"
 
 
 /*
@@ -265,17 +263,11 @@
 /* non-export function prototypes */
 static List *get_rel_oids(List *relids, VacuumStmt *vacstmt, bool isVacuum);
 static void vac_truncate_clog(TransactionId frozenXID);
-<<<<<<< HEAD
 static void vacuum_rel(Relation onerel, VacuumStmt *vacstmt, LOCKMODE lmode, List *updated_stats,
 		   bool for_wraparound);
 static bool full_vacuum_rel(Relation onerel, VacuumStmt *vacstmt, List *updated_stats);
 static void scan_heap_for_truncate(VRelStats *vacrelstats, Relation onerel,
 		  VacPageList vacuum_pages);
-=======
-static void vacuum_rel(Oid relid, VacuumStmt *vacstmt, char expected_relkind,
-					   bool for_wraparound);
-static void full_vacuum_rel(Relation onerel, VacuumStmt *vacstmt);
->>>>>>> f260edb1
 static void scan_heap(VRelStats *vacrelstats, Relation onerel,
 		  VacPageList vacuum_pages, VacPageList fraged_pages);
 static bool repair_frag(VRelStats *vacrelstats, Relation onerel,
@@ -536,7 +528,6 @@
 			}
 		}
 
-<<<<<<< HEAD
 		if (vacstmt->analyze)
 		{
 			/*
@@ -548,10 +539,6 @@
 				ereport(NOTICE,
 						(errmsg("there are no partitioned tables in database to ANALYZE ROOTPARTITION")));
 			}
-=======
-			if (vacstmt->vacuum)
-				vacuum_rel(relid, vacstmt, RELKIND_RELATION, for_wraparound);
->>>>>>> f260edb1
 
 			/*
 			 * Loop to process each selected relation which needs to be analyzed.
@@ -2311,16 +2298,10 @@
  *
  * It returns the number of indexes on the relation.
  */
-<<<<<<< HEAD
 int
 vacuum_appendonly_indexes(Relation aoRelation,
 		VacuumStmt *vacstmt,
 		List* updated_stats)
-=======
-static void
-vacuum_rel(Oid relid, VacuumStmt *vacstmt, char expected_relkind,
-		   bool for_wraparound)
->>>>>>> f260edb1
 {
 	int reindex_count = 1;
 	int i;
@@ -2351,39 +2332,8 @@
 	}
 	else
 	{
-<<<<<<< HEAD
 		Assert(RelationIsAoCols(aoRelation));
 		segmentFileInfo = (FileSegInfo **)GetAllAOCSFileSegInfo(aoRelation, SnapshotNow, &totalSegfiles);
-=======
-		/*
-		 * During a lazy VACUUM we do not run any user-supplied functions, and
-		 * so it should be safe to not create a transaction snapshot.
-		 *
-		 * We can furthermore set the PROC_IN_VACUUM flag, which lets other
-		 * concurrent VACUUMs know that they can ignore this one while
-		 * determining their OldestXmin.  (The reason we don't set it during a
-		 * full VACUUM is exactly that we may have to run user- defined
-		 * functions for functional indexes, and we want to make sure that if
-		 * they use the snapshot set above, any tuples it requires can't get
-		 * removed from other tables.  An index function that depends on the
-		 * contents of other tables is arguably broken, but we won't break it
-		 * here by violating transaction semantics.)
-		 *
-		 * We also set the VACUUM_FOR_WRAPAROUND flag, which is passed down
-		 * by autovacuum; it's used to avoid cancelling a vacuum that was
-		 * invoked in an emergency.
-		 *
-		 * Note: this flag remains set until CommitTransaction or
-		 * AbortTransaction.  We don't want to clear it until we reset
-		 * MyProc->xid/xmin, else OldestXmin might appear to go backwards,
-		 * which is probably Not Good.
-		 */
-		LWLockAcquire(ProcArrayLock, LW_EXCLUSIVE);
-		MyProc->vacuumFlags |= PROC_IN_VACUUM;
-		if (for_wraparound)
-			MyProc->vacuumFlags |= PROC_VACUUM_FOR_WRAPAROUND;
-		LWLockRelease(ProcArrayLock);
->>>>>>> f260edb1
 	}
 
 	AppendOnlyVisimap_Init(
@@ -2588,7 +2538,6 @@
 			}
 		}
 
-<<<<<<< HEAD
 		/*
 		 * Store the relation stats in global array, so that we can
 		 * resume the truncate work later.
@@ -2598,17 +2547,6 @@
 		/* update shared free space map with final free space info */
 		vac_update_fsm(onerel, &fraged_pages, vacrelstats->rel_pages);
 	}
-=======
-	/*
-	 * If the relation has a secondary toast rel, vacuum that too while we
-	 * still hold the session lock on the master table.  Note however that
-	 * "analyze" will not get done on the toast table.	This is good, because
-	 * the toaster always uses hardcoded index access and statistics are
-	 * totally unimportant for toast relations.
-	 */
-	if (toast_relid != InvalidOid)
-		vacuum_rel(toast_relid, vacstmt, RELKIND_TOASTVALUE, for_wraparound);
->>>>>>> f260edb1
 
 	return heldoff;
 }

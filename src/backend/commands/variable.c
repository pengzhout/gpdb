/*-------------------------------------------------------------------------
 *
 * variable.c
 *		Routines for handling specialized SET variables.
 *
 *
 * Portions Copyright (c) 1996-2009, PostgreSQL Global Development Group
 * Portions Copyright (c) 1994, Regents of the University of California
 *
 *
 * IDENTIFICATION
 *	  $PostgreSQL: pgsql/src/backend/commands/variable.c,v 1.130 2009/06/11 14:48:56 momjian Exp $
 *
 *-------------------------------------------------------------------------
 */

#include "postgres.h"

#include <ctype.h>

#include "access/xact.h"
#include "catalog/pg_authid.h"
#include "commands/variable.h"
#include "miscadmin.h"
#include "utils/acl.h"
#include "utils/builtins.h"
#include "utils/syscache.h"
#include "utils/snapmgr.h"
#include "mb/pg_wchar.h"

/*
 * DATESTYLE
 */

/*
 * assign_datestyle: GUC assign_hook for datestyle
 */
const char *
assign_datestyle(const char *value, bool doit, GucSource source)
{
	int			newDateStyle = DateStyle;
	int			newDateOrder = DateOrder;
	bool		have_style = false;
	bool		have_order = false;
	bool		ok = true;
	char	   *rawstring;
	char	   *result;
	List	   *elemlist;
	ListCell   *l;

	/* Need a modifiable copy of string */
	rawstring = pstrdup(value);

	/* Parse string into list of identifiers */
	if (!SplitIdentifierString(rawstring, ',', &elemlist))
	{
		/* syntax error in list */
		pfree(rawstring);
		list_free(elemlist);
		ereport(GUC_complaint_elevel(source),
				(errcode(ERRCODE_INVALID_PARAMETER_VALUE),
				 errmsg("invalid list syntax for parameter \"datestyle\"")));
		return NULL;
	}

	foreach(l, elemlist)
	{
		char	   *tok = (char *) lfirst(l);

		/* Ugh. Somebody ought to write a table driven version -- mjl */

		if (pg_strcasecmp(tok, "ISO") == 0)
		{
			if (have_style && newDateStyle != USE_ISO_DATES)
				ok = false;		/* conflicting styles */
			newDateStyle = USE_ISO_DATES;
			have_style = true;
		}
		else if (pg_strcasecmp(tok, "SQL") == 0)
		{
			if (have_style && newDateStyle != USE_SQL_DATES)
				ok = false;		/* conflicting styles */
			newDateStyle = USE_SQL_DATES;
			have_style = true;
		}
		else if (pg_strncasecmp(tok, "POSTGRES", 8) == 0)
		{
			if (have_style && newDateStyle != USE_POSTGRES_DATES)
				ok = false;		/* conflicting styles */
			newDateStyle = USE_POSTGRES_DATES;
			have_style = true;
		}
		else if (pg_strcasecmp(tok, "GERMAN") == 0)
		{
			if (have_style && newDateStyle != USE_GERMAN_DATES)
				ok = false;		/* conflicting styles */
			newDateStyle = USE_GERMAN_DATES;
			have_style = true;
			/* GERMAN also sets DMY, unless explicitly overridden */
			if (!have_order)
				newDateOrder = DATEORDER_DMY;
		}
		else if (pg_strcasecmp(tok, "YMD") == 0)
		{
			if (have_order && newDateOrder != DATEORDER_YMD)
				ok = false;		/* conflicting orders */
			newDateOrder = DATEORDER_YMD;
			have_order = true;
		}
		else if (pg_strcasecmp(tok, "DMY") == 0 ||
				 pg_strncasecmp(tok, "EURO", 4) == 0)
		{
			if (have_order && newDateOrder != DATEORDER_DMY)
				ok = false;		/* conflicting orders */
			newDateOrder = DATEORDER_DMY;
			have_order = true;
		}
		else if (pg_strcasecmp(tok, "MDY") == 0 ||
				 pg_strcasecmp(tok, "US") == 0 ||
				 pg_strncasecmp(tok, "NONEURO", 7) == 0)
		{
			if (have_order && newDateOrder != DATEORDER_MDY)
				ok = false;		/* conflicting orders */
			newDateOrder = DATEORDER_MDY;
			have_order = true;
		}
		else if (pg_strcasecmp(tok, "DEFAULT") == 0)
		{
			/*
			 * Easiest way to get the current DEFAULT state is to fetch the
			 * DEFAULT string from guc.c and recursively parse it.
			 *
			 * We can't simply "return assign_datestyle(...)" because we need
			 * to handle constructs like "DEFAULT, ISO".
			 */
			int			saveDateStyle = DateStyle;
			int			saveDateOrder = DateOrder;
			const char *subval;

			subval = assign_datestyle(GetConfigOptionResetString("datestyle"),
									  true, source);
			if (!have_style)
				newDateStyle = DateStyle;
			if (!have_order)
				newDateOrder = DateOrder;
			DateStyle = saveDateStyle;
			DateOrder = saveDateOrder;
			if (!subval)
			{
				ok = false;
				break;
			}
			/* Here we know that our own return value is always malloc'd */
			/* when doit is true */
			free((char *) subval);
		}
		else
		{
			ereport(GUC_complaint_elevel(source),
					(errcode(ERRCODE_INVALID_PARAMETER_VALUE),
					 errmsg("unrecognized \"datestyle\" key word: \"%s\"",
							tok)));
			ok = false;
			break;
		}
	}

	pfree(rawstring);
	list_free(elemlist);

	if (!ok)
	{
		ereport(GUC_complaint_elevel(source),
				(errcode(ERRCODE_INVALID_PARAMETER_VALUE),
				 errmsg("conflicting \"datestyle\" specifications")));
		return NULL;
	}

	/*
	 * If we aren't going to do the assignment, just return OK indicator.
	 */
	if (!doit)
		return value;

	/*
	 * Prepare the canonical string to return.	GUC wants it malloc'd.
	 */
	result = (char *) malloc(32);
	if (!result)
		return NULL;

	switch (newDateStyle)
	{
		case USE_ISO_DATES:
			strcpy(result, "ISO");
			break;
		case USE_SQL_DATES:
			strcpy(result, "SQL");
			break;
		case USE_GERMAN_DATES:
			strcpy(result, "German");
			break;
		default:
			strcpy(result, "Postgres");
			break;
	}
	switch (newDateOrder)
	{
		case DATEORDER_YMD:
			strcat(result, ", YMD");
			break;
		case DATEORDER_DMY:
			strcat(result, ", DMY");
			break;
		default:
			strcat(result, ", MDY");
			break;
	}

	/*
	 * Finally, it's safe to assign to the global variables; the assignment
	 * cannot fail now.
	 */
	DateStyle = newDateStyle;
	DateOrder = newDateOrder;

	return result;
}


/*
 * TIMEZONE
 */

/*
 * assign_timezone: GUC assign_hook for timezone
 */
const char *
assign_timezone(const char *value, bool doit, GucSource source)
{
	char	   *result;
	char	   *endptr;
	double		hours;

	/*
	 * Check for INTERVAL 'foo'
	 */
	if (pg_strncasecmp(value, "interval", 8) == 0)
	{
		const char *valueptr = value;
		char	   *val;
		Interval   *interval;

		valueptr += 8;
		while (isspace((unsigned char) *valueptr))
			valueptr++;
		if (*valueptr++ != '\'')
			return NULL;
		val = pstrdup(valueptr);
		/* Check and remove trailing quote */
		endptr = strchr(val, '\'');
		if (!endptr || endptr[1] != '\0')
		{
			pfree(val);
			return NULL;
		}
		*endptr = '\0';

		/*
		 * Try to parse it.  XXX an invalid interval format will result in
		 * ereport(ERROR), which is not desirable for GUC.	We did what we
		 * could to guard against this in flatten_set_variable_args, but a
		 * string coming in from postgresql.conf might contain anything.
		 */
		interval = DatumGetIntervalP(DirectFunctionCall3(interval_in,
														 CStringGetDatum(val),
												ObjectIdGetDatum(InvalidOid),
														 Int32GetDatum(-1)));

		pfree(val);
		if (interval->month != 0)
		{
			ereport(GUC_complaint_elevel(source),
					(errcode(ERRCODE_INVALID_PARAMETER_VALUE),
					 errmsg("invalid interval value for time zone: month not allowed")));
			pfree(interval);
			return NULL;
		}
		if (interval->day != 0)
		{
			ereport(GUC_complaint_elevel(source),
					(errcode(ERRCODE_INVALID_PARAMETER_VALUE),
			errmsg("invalid interval value for time zone: day not allowed")));
			pfree(interval);
			return NULL;
		}
		if (doit)
		{
			/* Here we change from SQL to Unix sign convention */
#ifdef HAVE_INT64_TIMESTAMP
			CTimeZone = -(interval->time / USECS_PER_SEC);
#else
			CTimeZone = -interval->time;
#endif

			HasCTZSet = true;
		}
		pfree(interval);
	}
	else
	{
		/*
		 * Try it as a numeric number of hours (possibly fractional).
		 */
		hours = strtod(value, &endptr);
		if (endptr != value && *endptr == '\0')
		{
			if (doit)
			{
				/* Here we change from SQL to Unix sign convention */
				CTimeZone = -hours * SECS_PER_HOUR;
				HasCTZSet = true;
			}
		}
		else if (pg_strcasecmp(value, "UNKNOWN") == 0)
		{
			/*
			 * UNKNOWN is the value shown as the "default" for TimeZone in
			 * guc.c.  We interpret it as being a complete no-op; we don't
			 * change the timezone setting.  Note that if there is a known
			 * timezone setting, we will return that name rather than UNKNOWN
			 * as the canonical spelling.
			 *
			 * During GUC initialization, since the timezone library isn't set
			 * up yet, pg_get_timezone_name will return NULL and we will leave
			 * the setting as UNKNOWN.	If this isn't overridden from the
			 * config file then pg_timezone_initialize() will eventually
			 * select a default value from the environment.
			 */
			if (doit)
			{
				const char *curzone = pg_get_timezone_name(session_timezone);

				if (curzone)
					value = curzone;
			}
		}
		else
		{
			/*
			 * Otherwise assume it is a timezone name, and try to load it.
			 */
			pg_tz	   *new_tz;

			new_tz = pg_tzset(value);

			if (!new_tz)
			{
				ereport(GUC_complaint_elevel(source),
						(errcode(ERRCODE_INVALID_PARAMETER_VALUE),
						 errmsg("unrecognized time zone name: \"%s\"",
								value)));
				return NULL;
			}

			if (!tz_acceptable(new_tz))
			{
				ereport(GUC_complaint_elevel(source),
						(errcode(ERRCODE_INVALID_PARAMETER_VALUE),
					   errmsg("time zone \"%s\" appears to use leap seconds",
							  value),
					errdetail("PostgreSQL does not support leap seconds.")));
				return NULL;
			}

			if (doit)
			{
				/* Save the changed TZ */
				session_timezone = new_tz;
				HasCTZSet = false;
			}
		}
	}

	/*
	 * If we aren't going to do the assignment, just return OK indicator.
	 */
	if (!doit)
		return value;

	/*
	 * Prepare the canonical string to return.	GUC wants it malloc'd.
	 */
	if (HasCTZSet)
	{
		result = (char *) malloc(64);
		if (!result)
			return NULL;
		snprintf(result, 64, "%.5f",
				 (double) (-CTimeZone) / (double) SECS_PER_HOUR);
	}
	else
		result = strdup(value);

	return result;
}

/*
 * show_timezone: GUC show_hook for timezone
 */
const char *
show_timezone(void)
{
	const char *tzn;

	if (HasCTZSet)
	{
		Interval	interval;

		interval.month = 0;
		interval.day = 0;
#ifdef HAVE_INT64_TIMESTAMP
		interval.time = -(CTimeZone * USECS_PER_SEC);
#else
		interval.time = -CTimeZone;
#endif

		tzn = DatumGetCString(DirectFunctionCall1(interval_out,
											  IntervalPGetDatum(&interval)));
	}
	else
		tzn = pg_get_timezone_name(session_timezone);

	if (tzn != NULL)
		return tzn;

	return "unknown";
}


/*
 * LOG_TIMEZONE
 *
 * For log_timezone, we don't support the interval-based methods of setting a
 * zone, which are only there for SQL spec compliance not because they're
 * actually useful.
 */

/*
 * assign_log_timezone: GUC assign_hook for log_timezone
 */
const char *
assign_log_timezone(const char *value, bool doit, GucSource source)
{
	char	   *result;

	if (pg_strcasecmp(value, "UNKNOWN") == 0)
	{
		/*
		 * UNKNOWN is the value shown as the "default" for log_timezone in
		 * guc.c.  We interpret it as being a complete no-op; we don't change
		 * the timezone setting.  Note that if there is a known timezone
		 * setting, we will return that name rather than UNKNOWN as the
		 * canonical spelling.
		 *
		 * During GUC initialization, since the timezone library isn't set up
		 * yet, pg_get_timezone_name will return NULL and we will leave the
		 * setting as UNKNOWN.	If this isn't overridden from the config file
		 * then pg_timezone_initialize() will eventually select a default
		 * value from the environment.
		 */
		if (doit)
		{
			const char *curzone = pg_get_timezone_name(log_timezone);

			if (curzone)
				value = curzone;
		}
	}
	else
	{
		/*
		 * Otherwise assume it is a timezone name, and try to load it.
		 */
		pg_tz	   *new_tz;

		new_tz = pg_tzset(value);

		if (!new_tz)
		{
			ereport(GUC_complaint_elevel(source),
					(errcode(ERRCODE_INVALID_PARAMETER_VALUE),
					 errmsg("unrecognized time zone name: \"%s\"",
							value)));
			return NULL;
		}

		if (!tz_acceptable(new_tz))
		{
			ereport(GUC_complaint_elevel(source),
					(errcode(ERRCODE_INVALID_PARAMETER_VALUE),
					 errmsg("time zone \"%s\" appears to use leap seconds",
							value),
					 errdetail("PostgreSQL does not support leap seconds.")));
			return NULL;
		}

		if (doit)
		{
			/* Save the changed TZ */
			log_timezone = new_tz;
		}
	}

	/*
	 * If we aren't going to do the assignment, just return OK indicator.
	 */
	if (!doit)
		return value;

	/*
	 * Prepare the canonical string to return.	GUC wants it malloc'd.
	 */
	result = strdup(value);

	return result;
}

/*
 * show_log_timezone: GUC show_hook for log_timezone
 */
const char *
show_log_timezone(void)
{
	const char *tzn;

	tzn = pg_get_timezone_name(log_timezone);

	if (tzn != NULL)
		return tzn;

	return "unknown";
}


/*
 * SET TRANSACTION ISOLATION LEVEL
 */

const char *
assign_XactIsoLevel(const char *value, bool doit, GucSource source)
{
	int			newXactIsoLevel;

	if (strcmp(value, "serializable") == 0)
	{
		newXactIsoLevel = XACT_SERIALIZABLE;
	}
	else if (strcmp(value, "repeatable read") == 0)
	{
		if (doit)
			elog(ERROR, "Greenplum Database does not support REPEATABLE READ transactions.");

		newXactIsoLevel = XACT_REPEATABLE_READ;
	}
	else if (strcmp(value, "read committed") == 0)
	{
		newXactIsoLevel = XACT_READ_COMMITTED;
	}
	else if (strcmp(value, "read uncommitted") == 0)
	{
		newXactIsoLevel = XACT_READ_UNCOMMITTED;
	}
	else if (strcmp(value, "default") == 0)
	{
		newXactIsoLevel = DefaultXactIsoLevel;
	}
	else
		return NULL;

	/* source == PGC_S_OVERRIDE means do it anyway, eg at xact abort */
	if (source != PGC_S_OVERRIDE &&
			newXactIsoLevel != XactIsoLevel && IsTransactionState())
	{
		if (FirstSnapshotSet)
		{
			if (source >= PGC_S_INTERACTIVE)
				ereport(ERROR,
						(errcode(ERRCODE_ACTIVE_SQL_TRANSACTION),
						 errmsg("SET TRANSACTION ISOLATION LEVEL must be called before any query")));
		}
		if (IsSubTransaction())
		{
			if (source >= PGC_S_INTERACTIVE)
				ereport(ERROR,
						(errcode(ERRCODE_ACTIVE_SQL_TRANSACTION),
						 errmsg("SET TRANSACTION ISOLATION LEVEL must not be called in a subtransaction")));
			/* source == PGC_S_OVERRIDE means do it anyway, eg at xact abort */
		}
	}

	if (doit)
		XactIsoLevel = newXactIsoLevel;

	return value;
}

const char *
show_XactIsoLevel(void)
{
	switch (XactIsoLevel)
	{
		case XACT_READ_UNCOMMITTED:
			return "read uncommitted";
		case XACT_READ_COMMITTED:
			return "read committed";
		case XACT_REPEATABLE_READ:
			return "repeatable read";
		case XACT_SERIALIZABLE:
			return "serializable";
		default:
			return "bogus";
	}
}


/*
 * Random number seed
 */

bool
assign_random_seed(double value, bool doit, GucSource source)
{
	/* Can't really roll back on error, so ignore non-interactive setting */
	if (doit && source >= PGC_S_INTERACTIVE)
		DirectFunctionCall1(setseed, Float8GetDatum(value));
	return true;
}

const char *
show_random_seed(void)
{
	return "unavailable";
}


/*
 * encoding handling functions
 */

const char *
assign_client_encoding(const char *value, bool doit, GucSource source)
{
	int			encoding;

	encoding = pg_valid_client_encoding(value);
	if (encoding < 0)
		return NULL;

	/*
	 * Note: if we are in startup phase then SetClientEncoding may not be able
	 * to really set the encoding.	In this case we will assume that the
	 * encoding is okay, and InitializeClientEncoding() will fix things once
	 * initialization is complete.
	 */
	if (SetClientEncoding(encoding, doit) < 0)
	{
		ereport(GUC_complaint_elevel(source),
				(errcode(ERRCODE_FEATURE_NOT_SUPPORTED),
				 errmsg("conversion between %s and %s is not supported",
						value, GetDatabaseEncodingName())));
		return NULL;
	}
	return value;
}


/*
 * SET SESSION AUTHORIZATION
 *
 * When resetting session auth after an error, we can't expect to do catalog
 * lookups.  Hence, the stored form of the value must provide a numeric oid
 * that can be re-used directly.  We store the string in the form of
 * NAMEDATALEN 'x's, followed by T or F to indicate superuserness, followed
 * by the numeric oid, followed by a comma, followed by the role name.
 * This cannot be confused with a plain role name because of the NAMEDATALEN
 * limit on names, so we can tell whether we're being passed an initial
 * role name or a saved/restored value.  (NOTE: we rely on guc.c to have
 * properly truncated any incoming value, but not to truncate already-stored
 * values.	See GUC_IS_NAME processing.)
 */
extern char *session_authorization_string;		/* in guc.c */

const char *
assign_session_authorization(const char *value, bool doit, GucSource source)
{
	Oid			roleid = InvalidOid;
	bool		is_superuser = false;
	const char *actual_rolename = NULL;
	char	   *result;

	if (strspn(value, "x") == NAMEDATALEN &&
		(value[NAMEDATALEN] == 'T' || value[NAMEDATALEN] == 'F'))
	{
		/* might be a saved userid string */
		Oid			savedoid;
		char	   *endptr;

		savedoid = (Oid) strtoul(value + NAMEDATALEN + 1, &endptr, 10);

		if (endptr != value + NAMEDATALEN + 1 && *endptr == ',')
		{
			/* syntactically valid, so break out the data */
			roleid = savedoid;
			is_superuser = (value[NAMEDATALEN] == 'T');
			actual_rolename = endptr + 1;
		}
	}

	if (roleid == InvalidOid)
	{
		/* not a saved ID, so look it up */
		HeapTuple	roleTup;

		if (!IsTransactionState())
		{
			/*
			 * Can't do catalog lookups, so fail.  The upshot of this is that
			 * session_authorization cannot be set in postgresql.conf, which
			 * seems like a good thing anyway.
			 */
			return NULL;
		}

		roleTup = SearchSysCache(AUTHNAME,
								 PointerGetDatum(value),
								 0, 0, 0);
		if (!HeapTupleIsValid(roleTup))
		{
			ereport(GUC_complaint_elevel(source),
					(errcode(ERRCODE_UNDEFINED_OBJECT),
					 errmsg("role \"%s\" does not exist", value)));
			return NULL;
		}

		roleid = HeapTupleGetOid(roleTup);
		is_superuser = ((Form_pg_authid) GETSTRUCT(roleTup))->rolsuper;
		actual_rolename = value;

		ReleaseSysCache(roleTup);
	}

	if (doit)
		SetSessionAuthorization(roleid, is_superuser);

	result = (char *) malloc(NAMEDATALEN + 32 + strlen(actual_rolename));
	if (!result)
		return NULL;

	memset(result, 'x', NAMEDATALEN);

	sprintf(result + NAMEDATALEN, "%c%u,%s",
			is_superuser ? 'T' : 'F',
			roleid,
			actual_rolename);

	return result;
}

const char *
show_session_authorization(void)
{
	/*
	 * Extract the user name from the stored string; see
	 * assign_session_authorization
	 */
	const char *value = session_authorization_string;
	Oid			savedoid;
	char	   *endptr;

	/* If session_authorization hasn't been set in this process, return "" */
	if (value == NULL || value[0] == '\0')
		return "";

	Assert(strspn(value, "x") == NAMEDATALEN &&
		   (value[NAMEDATALEN] == 'T' || value[NAMEDATALEN] == 'F'));

	savedoid = (Oid) strtoul(value + NAMEDATALEN + 1, &endptr, 10);

	Assert(endptr != value + NAMEDATALEN + 1 && *endptr == ',');

	return endptr + 1;
}


/*
 * SET ROLE
 *
 * When resetting session auth after an error, we can't expect to do catalog
 * lookups.  Hence, the stored form of the value must provide a numeric oid
 * that can be re-used directly.  We implement this exactly like SET
 * SESSION AUTHORIZATION.
 *
 * The SQL spec requires "SET ROLE NONE" to unset the role, so we hardwire
 * a translation of "none" to InvalidOid.
 */
extern char *role_string;		/* in guc.c */

const char *
assign_role(const char *value, bool doit, GucSource source)
{
	Oid			roleid = InvalidOid;
	bool		is_superuser = false;
	const char *actual_rolename = value;
	char	   *result;

	if (strspn(value, "x") == NAMEDATALEN &&
		(value[NAMEDATALEN] == 'T' || value[NAMEDATALEN] == 'F'))
	{
		/* might be a saved userid string */
		Oid			savedoid;
		char	   *endptr;

		savedoid = (Oid) strtoul(value + NAMEDATALEN + 1, &endptr, 10);

		if (endptr != value + NAMEDATALEN + 1 && *endptr == ',')
		{
			/* syntactically valid, so break out the data */
			roleid = savedoid;
			is_superuser = (value[NAMEDATALEN] == 'T');
			actual_rolename = endptr + 1;
		}
	}

<<<<<<< HEAD
=======
	if (roleid == InvalidOid && InSecurityDefinerContext())
	{
		/*
		 * Disallow SET ROLE inside a security definer context.  We need to do
		 * this because when we exit the context, GUC won't be notified,
		 * leaving things out of sync.	Note that this test is arranged so
		 * that restoring a previously saved setting isn't prevented.
		 *
		 * XXX it would be nice to allow this case in future, with the
		 * behavior being that the SET ROLE's effects end when the security
		 * definer context is exited.
		 */
		ereport(GUC_complaint_elevel(source),
				(errcode(ERRCODE_FEATURE_NOT_SUPPORTED),
				 errmsg("cannot set role within security-definer function")));
		return NULL;
	}

>>>>>>> 4d53a2f9
	if (roleid == InvalidOid &&
		strcmp(actual_rolename, "none") != 0)
	{
		/* not a saved ID, so look it up */
		HeapTuple	roleTup;

		if (!IsTransactionState())
		{
			/*
			 * Can't do catalog lookups, so fail.  The upshot of this is that
			 * role cannot be set in postgresql.conf, which seems like a good
			 * thing anyway.
			 */
			return NULL;
		}

		roleTup = SearchSysCache(AUTHNAME,
								 PointerGetDatum(value),
								 0, 0, 0);
		if (!HeapTupleIsValid(roleTup))
		{
			ereport(GUC_complaint_elevel(source),
					(errcode(ERRCODE_UNDEFINED_OBJECT),
					 errmsg("role \"%s\" does not exist", value)));
			return NULL;
		}

		roleid = HeapTupleGetOid(roleTup);
		is_superuser = ((Form_pg_authid) GETSTRUCT(roleTup))->rolsuper;

		ReleaseSysCache(roleTup);

		/*
		 * Verify that session user is allowed to become this role
		 */
		if (!is_member_of_role(GetSessionUserId(), roleid))
		{
			ereport(GUC_complaint_elevel(source),
					(errcode(ERRCODE_INSUFFICIENT_PRIVILEGE),
					 errmsg("permission denied to set role \"%s\"",
							value)));
			return NULL;
		}
	}

	if (doit)
		SetCurrentRoleId(roleid, is_superuser);

	result = (char *) malloc(NAMEDATALEN + 32 + strlen(actual_rolename));
	if (!result)
		return NULL;

	memset(result, 'x', NAMEDATALEN);

	sprintf(result + NAMEDATALEN, "%c%u,%s",
			is_superuser ? 'T' : 'F',
			roleid,
			actual_rolename);

	return result;
}

const char *
show_role(void)
{
	/*
	 * Extract the role name from the stored string; see assign_role
	 */
	const char *value = role_string;
	Oid			savedoid;
	char	   *endptr;

	/* This special case only applies if no SET ROLE has been done */
	if (value == NULL || strcmp(value, "none") == 0)
		return "none";

	Assert(strspn(value, "x") == NAMEDATALEN &&
		   (value[NAMEDATALEN] == 'T' || value[NAMEDATALEN] == 'F'));

	savedoid = (Oid) strtoul(value + NAMEDATALEN + 1, &endptr, 10);

	Assert(endptr != value + NAMEDATALEN + 1 && *endptr == ',');

	/*
	 * Check that the stored string still matches the effective setting, else
	 * return "none".  This is a kluge to deal with the fact that SET SESSION
	 * AUTHORIZATION logically resets SET ROLE to NONE, but we cannot set the
	 * GUC role variable from assign_session_authorization (because we haven't
	 * got enough info to call set_config_option).
	 */
	if (savedoid != GetCurrentRoleId())
		return "none";

	return endptr + 1;
}<|MERGE_RESOLUTION|>--- conflicted
+++ resolved
@@ -832,27 +832,6 @@
 		}
 	}
 
-<<<<<<< HEAD
-=======
-	if (roleid == InvalidOid && InSecurityDefinerContext())
-	{
-		/*
-		 * Disallow SET ROLE inside a security definer context.  We need to do
-		 * this because when we exit the context, GUC won't be notified,
-		 * leaving things out of sync.	Note that this test is arranged so
-		 * that restoring a previously saved setting isn't prevented.
-		 *
-		 * XXX it would be nice to allow this case in future, with the
-		 * behavior being that the SET ROLE's effects end when the security
-		 * definer context is exited.
-		 */
-		ereport(GUC_complaint_elevel(source),
-				(errcode(ERRCODE_FEATURE_NOT_SUPPORTED),
-				 errmsg("cannot set role within security-definer function")));
-		return NULL;
-	}
-
->>>>>>> 4d53a2f9
 	if (roleid == InvalidOid &&
 		strcmp(actual_rolename, "none") != 0)
 	{

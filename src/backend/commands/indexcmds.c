/*-------------------------------------------------------------------------
 *
 * indexcmds.c
 *	  POSTGRES define and remove index code.
 *
<<<<<<< HEAD
 * Portions Copyright (c) 2005-2010, Greenplum inc
 * Portions Copyright (c) 2012-Present Pivotal Software, Inc.
 * Portions Copyright (c) 1996-2013, PostgreSQL Global Development Group
=======
 * Portions Copyright (c) 1996-2014, PostgreSQL Global Development Group
>>>>>>> ab76208e
 * Portions Copyright (c) 1994, Regents of the University of California
 *
 *
 * IDENTIFICATION
 *	  src/backend/commands/indexcmds.c
 *
 *-------------------------------------------------------------------------
 */

#include "postgres.h"

#include "access/htup_details.h"
#include "access/reloptions.h"
#include "access/xact.h"
#include "catalog/catalog.h"
#include "catalog/index.h"
#include "catalog/indexing.h"
#include "catalog/pg_opclass.h"
#include "catalog/pg_opfamily.h"
#include "catalog/pg_tablespace.h"
#include "catalog/pg_type.h"
#include "commands/comment.h"
#include "commands/dbcommands.h"
#include "commands/defrem.h"
#include "commands/tablecmds.h"
#include "commands/tablespace.h"
#include "mb/pg_wchar.h"
#include "miscadmin.h"
#include "nodes/makefuncs.h"
#include "nodes/nodeFuncs.h"
#include "optimizer/clauses.h"
#include "optimizer/planner.h"
#include "parser/parse_coerce.h"
#include "parser/parse_func.h"
#include "parser/parse_oper.h"
#include "rewrite/rewriteManip.h"
#include "storage/lmgr.h"
#include "storage/proc.h"
#include "storage/procarray.h"
#include "utils/acl.h"
#include "utils/builtins.h"
#include "utils/fmgroids.h"
#include "utils/hsearch.h"
#include "utils/inval.h"
#include "utils/lsyscache.h"
#include "utils/memutils.h"
#include "utils/snapmgr.h"
#include "utils/syscache.h"
#include "utils/tqual.h"

#include "catalog/pg_inherits_fn.h"
#include "catalog/oid_dispatch.h"
#include "cdb/cdbcat.h"
#include "cdb/cdbdisp_query.h"
#include "cdb/cdbdispatchresult.h"
#include "cdb/cdboidsync.h"
#include "cdb/cdbpartition.h"
#include "cdb/cdbsrlz.h"
#include "cdb/cdbvars.h"
#include "libpq-fe.h"
#include "utils/faultinjector.h"

/* non-export function prototypes */
static void CheckPredicate(Expr *predicate);
static void ComputeIndexAttrs(IndexInfo *indexInfo,
				  Oid *typeOidP,
				  Oid *collationOidP,
				  Oid *classOidP,
				  int16 *colOptionP,
				  List *attList,
				  List *exclusionOpNames,
				  Oid relId,
				  char *accessMethodName, Oid accessMethodId,
				  bool amcanorder,
				  bool isconstraint);
static Oid GetIndexOpClass(List *opclass, Oid attrType,
				char *accessMethodName, Oid accessMethodId);
static char *ChooseIndexNameAddition(List *colnames);
static void RangeVarCallbackForReindexIndex(const RangeVar *relation,
								Oid relId, Oid oldRelId, void *arg);
static bool relationHasUniqueIndex(Relation rel);


/*
 * Helper function, to check indcheckxmin for an index on all segments, and
 * set it on the master if it was set on any segment.
 *
 * If CREATE INDEX creates a "broken" HOT chain, the new index must not be
 * used by new queries, with an old snapshot, that would need to see the old
 * values. See src/backend/access/heap/README.HOT. This is enforced by
 * setting indcheckxmin in the pg_index row. In GPDB, we use the pg_index
 * row in the master for planning, but all the data is stored in the
 * segments, so indcheckxmin must be set in the master, if it's set in any
 * of the segments.
 */
static void
cdb_sync_indcheckxmin_with_segments(Oid indexRelationId)
{
	CdbPgResults cdb_pgresults = {NULL, 0};
	int			i;
	char		cmd[100];
	bool		indcheckxmin_set_in_any_segment;

	Assert(Gp_role == GP_ROLE_DISPATCH && !IsBootstrapProcessingMode());

	/*
	 * Query all the segments, for their indcheckxmin value for this index.
	 */
	snprintf(cmd, sizeof(cmd),
			 "select indcheckxmin from pg_catalog.pg_index where indexrelid = '%u'",
			 indexRelationId);

	CdbDispatchCommand(cmd, DF_WITH_SNAPSHOT, &cdb_pgresults);

	indcheckxmin_set_in_any_segment = false;
	for (i = 0; i < cdb_pgresults.numResults; i++)
	{
		char	   *val;

		if (PQresultStatus(cdb_pgresults.pg_results[i]) != PGRES_TUPLES_OK)
		{
			cdbdisp_clearCdbPgResults(&cdb_pgresults);
			elog(ERROR, "could not fetch indcheckxmin from segment");
		}

		if (PQntuples(cdb_pgresults.pg_results[i]) != 1 ||
			PQnfields(cdb_pgresults.pg_results[i]) != 1 ||
			PQgetisnull(cdb_pgresults.pg_results[i], 0, 0))
			elog(ERROR, "unexpected shape of result set for indcheckxmin query");

		val = PQgetvalue(cdb_pgresults.pg_results[i], 0, 0);
		if (val[0] == 't')
		{
			indcheckxmin_set_in_any_segment = true;
			break;
		}
		else if (val[0] != 'f')
			elog(ERROR, "invalid boolean value received from segment: %s", val);
	}

	cdbdisp_clearCdbPgResults(&cdb_pgresults);

	/*
	 * If indcheckxmin was set on any segment, also set it in the master.
	 */
	if (indcheckxmin_set_in_any_segment)
	{
		Relation	pg_index;
		HeapTuple	indexTuple;
		Form_pg_index indexForm;

		pg_index = heap_open(IndexRelationId, RowExclusiveLock);

		indexTuple = SearchSysCacheCopy1(INDEXRELID, ObjectIdGetDatum(indexRelationId));
		if (!HeapTupleIsValid(indexTuple))
			elog(ERROR, "cache lookup failed for index %u", indexRelationId);
		indexForm = (Form_pg_index) GETSTRUCT(indexTuple);

		if (!indexForm->indcheckxmin)
		{
			indexForm->indcheckxmin = true;
			simple_heap_update(pg_index, &indexTuple->t_self, indexTuple);
			CatalogUpdateIndexes(pg_index, indexTuple);
		}

		heap_freetuple(indexTuple);
		heap_close(pg_index, RowExclusiveLock);
	}
}

/*
 * CheckIndexCompatible
 *		Determine whether an existing index definition is compatible with a
 *		prospective index definition, such that the existing index storage
 *		could become the storage of the new index, avoiding a rebuild.
 *
 * 'heapRelation': the relation the index would apply to.
 * 'accessMethodName': name of the AM to use.
 * 'attributeList': a list of IndexElem specifying columns and expressions
 *		to index on.
 * 'exclusionOpNames': list of names of exclusion-constraint operators,
 *		or NIL if not an exclusion constraint.
 *
 * This is tailored to the needs of ALTER TABLE ALTER TYPE, which recreates
 * any indexes that depended on a changing column from their pg_get_indexdef
 * or pg_get_constraintdef definitions.  We omit some of the sanity checks of
 * DefineIndex.  We assume that the old and new indexes have the same number
 * of columns and that if one has an expression column or predicate, both do.
 * Errors arising from the attribute list still apply.
 *
 * Most column type changes that can skip a table rewrite do not invalidate
 * indexes.  We ackowledge this when all operator classes, collations and
 * exclusion operators match.  Though we could further permit intra-opfamily
 * changes for btree and hash indexes, that adds subtle complexity with no
 * concrete benefit for core types.

 * When a comparison or exclusion operator has a polymorphic input type, the
 * actual input types must also match.  This defends against the possibility
 * that operators could vary behavior in response to get_fn_expr_argtype().
 * At present, this hazard is theoretical: check_exclusion_constraint() and
 * all core index access methods decline to set fn_expr for such calls.
 *
 * We do not yet implement a test to verify compatibility of expression
 * columns or predicates, so assume any such index is incompatible.
 */
bool
CheckIndexCompatible(Oid oldId,
					 char *accessMethodName,
					 List *attributeList,
					 List *exclusionOpNames)
{
	bool		isconstraint;
	Oid		   *typeObjectId;
	Oid		   *collationObjectId;
	Oid		   *classObjectId;
	Oid			accessMethodId;
	Oid			relationId;
	HeapTuple	tuple;
	Form_pg_index indexForm;
	Form_pg_am	accessMethodForm;
	bool		amcanorder;
	int16	   *coloptions;
	IndexInfo  *indexInfo;
	int			numberOfAttributes;
	int			old_natts;
	bool		isnull;
	bool		ret = true;
	oidvector  *old_indclass;
	oidvector  *old_indcollation;
	Relation	irel;
	int			i;
	Datum		d;

	/* Caller should already have the relation locked in some way. */
	relationId = IndexGetRelation(oldId, false);

	/*
	 * We can pretend isconstraint = false unconditionally.  It only serves to
	 * decide the text of an error message that should never happen for us.
	 */
	isconstraint = false;

	numberOfAttributes = list_length(attributeList);
	Assert(numberOfAttributes > 0);
	Assert(numberOfAttributes <= INDEX_MAX_KEYS);

	/* look up the access method */
	tuple = SearchSysCache1(AMNAME, PointerGetDatum(accessMethodName));
	if (!HeapTupleIsValid(tuple))
		ereport(ERROR,
				(errcode(ERRCODE_UNDEFINED_OBJECT),
				 errmsg("access method \"%s\" does not exist",
						accessMethodName)));
	accessMethodId = HeapTupleGetOid(tuple);
	accessMethodForm = (Form_pg_am) GETSTRUCT(tuple);
	amcanorder = accessMethodForm->amcanorder;
	ReleaseSysCache(tuple);

	/*
	 * Compute the operator classes, collations, and exclusion operators for
	 * the new index, so we can test whether it's compatible with the existing
	 * one.  Note that ComputeIndexAttrs might fail here, but that's OK:
	 * DefineIndex would have called this function with the same arguments
	 * later on, and it would have failed then anyway.
	 */
	indexInfo = makeNode(IndexInfo);
	indexInfo->ii_Expressions = NIL;
	indexInfo->ii_ExpressionsState = NIL;
	indexInfo->ii_PredicateState = NIL;
	indexInfo->ii_ExclusionOps = NULL;
	indexInfo->ii_ExclusionProcs = NULL;
	indexInfo->ii_ExclusionStrats = NULL;
	typeObjectId = (Oid *) palloc(numberOfAttributes * sizeof(Oid));
	collationObjectId = (Oid *) palloc(numberOfAttributes * sizeof(Oid));
	classObjectId = (Oid *) palloc(numberOfAttributes * sizeof(Oid));
	coloptions = (int16 *) palloc(numberOfAttributes * sizeof(int16));
	ComputeIndexAttrs(indexInfo,
					  typeObjectId, collationObjectId, classObjectId,
					  coloptions, attributeList,
					  exclusionOpNames, relationId,
					  accessMethodName, accessMethodId,
					  amcanorder, isconstraint);


	/* Get the soon-obsolete pg_index tuple. */
	tuple = SearchSysCache1(INDEXRELID, ObjectIdGetDatum(oldId));
	if (!HeapTupleIsValid(tuple))
		elog(ERROR, "cache lookup failed for index %u", oldId);
	indexForm = (Form_pg_index) GETSTRUCT(tuple);

	/*
	 * We don't assess expressions or predicates; assume incompatibility.
	 * Also, if the index is invalid for any reason, treat it as incompatible.
	 */
	if (!(heap_attisnull(tuple, Anum_pg_index_indpred) &&
		  heap_attisnull(tuple, Anum_pg_index_indexprs) &&
		  IndexIsValid(indexForm)))
	{
		ReleaseSysCache(tuple);
		return false;
	}

	/* Any change in operator class or collation breaks compatibility. */
	old_natts = indexForm->indnatts;
	Assert(old_natts == numberOfAttributes);

	d = SysCacheGetAttr(INDEXRELID, tuple, Anum_pg_index_indcollation, &isnull);
	Assert(!isnull);
	old_indcollation = (oidvector *) DatumGetPointer(d);

	d = SysCacheGetAttr(INDEXRELID, tuple, Anum_pg_index_indclass, &isnull);
	Assert(!isnull);
	old_indclass = (oidvector *) DatumGetPointer(d);

	ret = (memcmp(old_indclass->values, classObjectId,
				  old_natts * sizeof(Oid)) == 0 &&
		   memcmp(old_indcollation->values, collationObjectId,
				  old_natts * sizeof(Oid)) == 0);

	ReleaseSysCache(tuple);

	if (!ret)
		return false;

	/* For polymorphic opcintype, column type changes break compatibility. */
	irel = index_open(oldId, AccessShareLock);	/* caller probably has a lock */
	for (i = 0; i < old_natts; i++)
	{
		if (IsPolymorphicType(get_opclass_input_type(classObjectId[i])) &&
			irel->rd_att->attrs[i]->atttypid != typeObjectId[i])
		{
			ret = false;
			break;
		}
	}

	/* Any change in exclusion operator selections breaks compatibility. */
	if (ret && indexInfo->ii_ExclusionOps != NULL)
	{
		Oid		   *old_operators,
				   *old_procs;
		uint16	   *old_strats;

		RelationGetExclusionInfo(irel, &old_operators, &old_procs, &old_strats);
		ret = memcmp(old_operators, indexInfo->ii_ExclusionOps,
					 old_natts * sizeof(Oid)) == 0;

		/* Require an exact input type match for polymorphic operators. */
		if (ret)
		{
			for (i = 0; i < old_natts && ret; i++)
			{
				Oid			left,
							right;

				op_input_types(indexInfo->ii_ExclusionOps[i], &left, &right);
				if ((IsPolymorphicType(left) || IsPolymorphicType(right)) &&
					irel->rd_att->attrs[i]->atttypid != typeObjectId[i])
				{
					ret = false;
					break;
				}
			}
		}
	}

	index_close(irel, NoLock);
	return ret;
}


/*
 * DefineIndex
 *		Creates a new index.
 *
 * 'relationId': the OID of the heap relation on which the index is to be
 *		created
 * 'stmt': IndexStmt describing the properties of the new index.
 * 'indexRelationId': normally InvalidOid, but during bootstrap can be
 *		nonzero to specify a preselected OID for the index.
 * 'is_alter_table': this is due to an ALTER rather than a CREATE operation.
 * 'check_rights': check for CREATE rights in the namespace.  (This should
 *		be true except when ALTER is deleting/recreating an index.)
 * 'skip_build': make the catalog entries but leave the index file empty;
 *		it will be filled later.
 * 'quiet': suppress the NOTICE chatter ordinarily provided for constraints.
 *
 * Returns the OID of the created index.
 */
Oid
DefineIndex(Oid relationId,
			IndexStmt *stmt,
			Oid indexRelationId,
			bool is_alter_table,
			bool check_rights,
			bool skip_build,
			bool quiet)
{
	char	   *indexRelationName;
	char	   *accessMethodName;
	Oid		   *typeObjectId;
	Oid		   *collationObjectId;
	Oid		   *classObjectId;
	Oid			accessMethodId;
	Oid			namespaceId;
	Oid			tablespaceId;
	List	   *indexColNames;
	Relation	rel;
	Relation	indexRelation;
	HeapTuple	tuple;
	Form_pg_am	accessMethodForm;
	bool		amcanorder;
	RegProcedure amoptions;
	Datum		reloptions;
	int16	   *coloptions;
	IndexInfo  *indexInfo;
	int			numberOfAttributes;
	TransactionId limitXmin;
	VirtualTransactionId *old_snapshots;
	int			n_old_snapshots;
	LockRelId	heaprelid;
	LOCKTAG		heaplocktag;
	LOCKMODE	lockmode;
	Snapshot	snapshot;
	LOCKMODE	heap_lockmode;
	bool		need_longlock = true;
	bool		shouldDispatch;
	char	   *altconname = stmt ? stmt->altconname : NULL;
	int			i;

	if (Gp_role == GP_ROLE_DISPATCH && !IsBootstrapProcessingMode() &&
		!is_alter_table)
		shouldDispatch = true;
	else
		shouldDispatch = false;

	/*
	 * count attributes in index
	 */
	numberOfAttributes = list_length(stmt->indexParams);
	if (numberOfAttributes <= 0)
		ereport(ERROR,
				(errcode(ERRCODE_INVALID_OBJECT_DEFINITION),
				 errmsg("must specify at least one column")));
	if (numberOfAttributes > INDEX_MAX_KEYS)
		ereport(ERROR,
				(errcode(ERRCODE_TOO_MANY_COLUMNS),
				 errmsg("cannot use more than %d columns in an index",
						INDEX_MAX_KEYS)));

	/*
	 * Only SELECT ... FOR UPDATE/SHARE are allowed while doing a standard
	 * index build; but for concurrent builds we allow INSERT/UPDATE/DELETE
	 * (but not VACUUM).
	 *
	 * NB: Caller is responsible for making sure that relationId refers to the
	 * relation on which the index should be built; except in bootstrap mode,
	 * this will typically require the caller to have already locked the
	 * relation.  To avoid lock upgrade hazards, that lock should be at least
	 * as strong as the one we take here.
	 */
<<<<<<< HEAD
	if (RangeVarIsAppendOptimizedTable(stmt->relation))
		heap_lockmode = ShareRowExclusiveLock;
	else
		heap_lockmode = stmt->concurrent ? ShareUpdateExclusiveLock : ShareLock;

	rel = heap_openrv(stmt->relation, heap_lockmode);
=======
	lockmode = stmt->concurrent ? ShareUpdateExclusiveLock : ShareLock;
	rel = heap_open(relationId, lockmode);
>>>>>>> ab76208e

	relationId = RelationGetRelid(rel);
	namespaceId = RelationGetNamespace(rel);

	if(RelationIsExternal(rel))
		ereport(ERROR,
				(errcode(ERRCODE_FEATURE_NOT_SUPPORTED),
				 errmsg("cannot create indexes on external tables.")));
		
	/* Note: during bootstrap may see uncataloged relation */
	if (rel->rd_rel->relkind != RELKIND_RELATION &&
		rel->rd_rel->relkind != RELKIND_MATVIEW)
	{
		if (rel->rd_rel->relkind == RELKIND_FOREIGN_TABLE)

			/*
			 * Custom error message for FOREIGN TABLE since the term is close
			 * to a regular table and can confuse the user.
			 */
			ereport(ERROR,
					(errcode(ERRCODE_WRONG_OBJECT_TYPE),
					 errmsg("cannot create index on foreign table \"%s\"",
							RelationGetRelationName(rel))));
		else
			ereport(ERROR,
					(errcode(ERRCODE_WRONG_OBJECT_TYPE),
					 errmsg("\"%s\" is not a table or materialized view",
							RelationGetRelationName(rel))));
	}

	/*
	 * Don't try to CREATE INDEX on temp tables of other backends.
	 */
	if (RELATION_IS_OTHER_TEMP(rel))
		ereport(ERROR,
				(errcode(ERRCODE_FEATURE_NOT_SUPPORTED),
				 errmsg("cannot create indexes on temporary tables of other sessions")));

	/*
	 * Verify we (still) have CREATE rights in the rel's namespace.
	 * (Presumably we did when the rel was created, but maybe not anymore.)
	 * Skip check if caller doesn't want it.  Also skip check if
	 * bootstrapping, since permissions machinery may not be working yet.
	 */
	if (check_rights && !IsBootstrapProcessingMode())
	{
		AclResult	aclresult;

		aclresult = pg_namespace_aclcheck(namespaceId, GetUserId(),
										  ACL_CREATE);
		if (aclresult != ACLCHECK_OK)
			aclcheck_error(aclresult, ACL_KIND_NAMESPACE,
						   get_namespace_name(namespaceId));
	}

	/*
	 * Select tablespace to use.  If not specified, use default tablespace
	 * (which may in turn default to database's default).
	 *
	 * Note: This code duplicates code in tablecmds.c
	 */
	if (stmt->tableSpace)
	{
		tablespaceId = get_tablespace_oid(stmt->tableSpace, false);
	}
	else
	{
		tablespaceId = GetDefaultTablespace(rel->rd_rel->relpersistence);
		/* note InvalidOid is OK in this case */

		/* Need the real tablespace id for dispatch */
		if (!OidIsValid(tablespaceId)) 
			tablespaceId = MyDatabaseTableSpace;

		/* 
		 * MPP-8238 : inconsistent tablespaces between segments and master 
		 */
		if (shouldDispatch)
			stmt->tableSpace = get_tablespace_name(tablespaceId);
	}

	/* Check permissions except when using database's default */
	if (OidIsValid(tablespaceId) && tablespaceId != MyDatabaseTableSpace)
	{
		AclResult	aclresult;

		aclresult = pg_tablespace_aclcheck(tablespaceId, GetUserId(),
										   ACL_CREATE);
		if (aclresult != ACLCHECK_OK)
			aclcheck_error(aclresult, ACL_KIND_TABLESPACE,
						   get_tablespace_name(tablespaceId));
	}

	/*
	 * Force shared indexes into the pg_global tablespace.  This is a bit of a
	 * hack but seems simpler than marking them in the BKI commands.  On the
	 * other hand, if it's not shared, don't allow it to be placed there.
	 */
	if (rel->rd_rel->relisshared)
		tablespaceId = GLOBALTABLESPACE_OID;
	else if (tablespaceId == GLOBALTABLESPACE_OID)
		ereport(ERROR,
				(errcode(ERRCODE_INVALID_PARAMETER_VALUE),
				 errmsg("only shared relations can be placed in pg_global tablespace")));

	/*
	 * Choose the index column names.
	 */
	indexColNames = ChooseIndexColumnNames(stmt->indexParams);

	/*
	 * Select name for index if caller didn't specify
	 */
	indexRelationName = stmt->idxname;
	if (indexRelationName == NULL)
		indexRelationName = ChooseIndexName(RelationGetRelationName(rel),
											namespaceId,
											indexColNames,
											stmt->excludeOpNames,
											stmt->primary,
											stmt->isconstraint);

	/*
	 * look up the access method, verify it can handle the requested features
	 */
	accessMethodName = stmt->accessMethod;
	tuple = SearchSysCache1(AMNAME, PointerGetDatum(accessMethodName));
	if (!HeapTupleIsValid(tuple))
	{
		/*
		 * Hack to provide more-or-less-transparent updating of old RTREE
		 * indexes to GiST: if RTREE is requested and not found, use GIST.
		 */
		if (strcmp(accessMethodName, "rtree") == 0)
		{
			ereport(NOTICE,
					(errmsg("substituting access method \"gist\" for obsolete method \"rtree\"")));
			accessMethodName = "gist";
			tuple = SearchSysCache1(AMNAME, PointerGetDatum(accessMethodName));
		}

		if (!HeapTupleIsValid(tuple))
			ereport(ERROR,
					(errcode(ERRCODE_UNDEFINED_OBJECT),
					 errmsg("access method \"%s\" does not exist",
							accessMethodName)));
	}
	accessMethodId = HeapTupleGetOid(tuple);
	accessMethodForm = (Form_pg_am) GETSTRUCT(tuple);

	if (accessMethodId == HASH_AM_OID)
		ereport(ERROR,
				(errcode(ERRCODE_FEATURE_NOT_SUPPORTED),
				 errmsg("hash indexes are not supported")));

	if (stmt->unique && !accessMethodForm->amcanunique)
		ereport(ERROR,
				(errcode(ERRCODE_FEATURE_NOT_SUPPORTED),
			   errmsg("access method \"%s\" does not support unique indexes",
					  accessMethodName)));
	if (numberOfAttributes > 1 && !accessMethodForm->amcanmulticol)
		ereport(ERROR,
				(errcode(ERRCODE_FEATURE_NOT_SUPPORTED),
		  errmsg("access method \"%s\" does not support multicolumn indexes",
				 accessMethodName)));
	if (stmt->excludeOpNames && !OidIsValid(accessMethodForm->amgettuple))
		ereport(ERROR,
				(errcode(ERRCODE_FEATURE_NOT_SUPPORTED),
		errmsg("access method \"%s\" does not support exclusion constraints",
			   accessMethodName)));

    if  (stmt->unique && RelationIsAppendOptimized(rel))
        ereport(ERROR,
                (errcode(ERRCODE_FEATURE_NOT_SUPPORTED),
                 errmsg("append-only tables do not support unique indexes")));

	amcanorder = accessMethodForm->amcanorder;
	amoptions = accessMethodForm->amoptions;

	ReleaseSysCache(tuple);

	/*
	 * Validate predicate, if given
	 */
	if (stmt->whereClause)
		CheckPredicate((Expr *) stmt->whereClause);

	/*
	 * Parse AM-specific options, convert to text array form, validate.
	 */
	reloptions = transformRelOptions((Datum) 0, stmt->options,
									 NULL, NULL, false, false);

	(void) index_reloptions(amoptions, reloptions, true);

	/*
	 * Prepare arguments for index_create, primarily an IndexInfo structure.
	 * Note that ii_Predicate must be in implicit-AND format.
	 */
	indexInfo = makeNode(IndexInfo);
	indexInfo->ii_NumIndexAttrs = numberOfAttributes;
	indexInfo->ii_Expressions = NIL;	/* for now */
	indexInfo->ii_ExpressionsState = NIL;
	indexInfo->ii_Predicate = make_ands_implicit((Expr *) stmt->whereClause);
	indexInfo->ii_PredicateState = NIL;
	indexInfo->ii_ExclusionOps = NULL;
	indexInfo->ii_ExclusionProcs = NULL;
	indexInfo->ii_ExclusionStrats = NULL;
	indexInfo->ii_Unique = stmt->unique;
	/* In a concurrent build, mark it not-ready-for-inserts */
	indexInfo->ii_ReadyForInserts = !stmt->concurrent;
	indexInfo->ii_Concurrent = stmt->concurrent;
	indexInfo->ii_BrokenHotChain = false;

	typeObjectId = (Oid *) palloc(numberOfAttributes * sizeof(Oid));
	collationObjectId = (Oid *) palloc(numberOfAttributes * sizeof(Oid));
	classObjectId = (Oid *) palloc(numberOfAttributes * sizeof(Oid));
	coloptions = (int16 *) palloc(numberOfAttributes * sizeof(int16));
	ComputeIndexAttrs(indexInfo,
					  typeObjectId, collationObjectId, classObjectId,
					  coloptions, stmt->indexParams,
					  stmt->excludeOpNames, relationId,
					  accessMethodName, accessMethodId,
					  amcanorder, stmt->isconstraint);

	/*
	 * Extra checks when creating a PRIMARY KEY index.
	 */
	if (stmt->primary)
		index_check_primary_key(rel, indexInfo, is_alter_table);

	if ((stmt->primary || stmt->unique) && rel->rd_cdbpolicy)
		checkPolicyForUniqueIndex(rel,
								  indexInfo->ii_KeyAttrNumbers,
								  indexInfo->ii_NumIndexAttrs,
								  stmt->primary,
								  list_length(indexInfo->ii_Expressions),
								  relationHasPrimaryKey(rel),
								  relationHasUniqueIndex(rel));

	/* We don't have to worry about constraints on parts.  Already checked. */
	if ( stmt->isconstraint && rel_is_partitioned(relationId) )
		checkUniqueConstraintVsPartitioning(rel,
											indexInfo->ii_KeyAttrNumbers,
											indexInfo->ii_NumIndexAttrs,
											stmt->primary);

	if (Gp_role == GP_ROLE_EXECUTE && stmt)
		quiet = true;

	/*
	 * Report index creation if appropriate (delay this till after most of the
	 * error checks)
	 */
	if (stmt->isconstraint && !quiet && Gp_role != GP_ROLE_EXECUTE)
	{
		const char *constraint_type;

		if (stmt->primary)
			constraint_type = "PRIMARY KEY";
		else if (stmt->unique)
			constraint_type = "UNIQUE";
		else if (stmt->excludeOpNames != NIL)
			constraint_type = "EXCLUDE";
		else
		{
			elog(ERROR, "unknown constraint type");
			constraint_type = NULL;		/* keep compiler quiet */
		}

		ereport(DEBUG1,
		  (errmsg("%s %s will create implicit index \"%s\" for table \"%s\"",
				  is_alter_table ? "ALTER TABLE / ADD" : "CREATE TABLE /",
				  constraint_type,
				  indexRelationName, RelationGetRelationName(rel))));
	}

   	if (shouldDispatch)
	{
		cdb_sync_oid_to_segments();

		/*
		 * We defer the dispatch of the utility command until after
		 * index_create(), because that call will *wait*
		 * for any other transactions touching this new relation,
		 * which can cause a non-local deadlock if we've already
		 * dispatched
		 */
	}

	if (rel_needs_long_lock(RelationGetRelid(rel)))
		need_longlock = true;
	/* if this is a concurrent build, we must lock you long time */
	else if (stmt->concurrent)
		need_longlock = true;
	else
		need_longlock = false;

	/*
	 * A valid stmt->oldNode implies that we already have a built form of the
	 * index.  The caller should also decline any index build.
	 */
	Assert(!OidIsValid(stmt->oldNode) || (skip_build && !stmt->concurrent));

	/*
	 * Make the catalog entries for the index, including constraints. Then, if
	 * not skip_build || concurrent, actually build the index.
	 */
	indexRelationId =
		index_create(rel, indexRelationName, indexRelationId, stmt->oldNode,
					 indexInfo, indexColNames,
					 accessMethodId, tablespaceId,
					 collationObjectId, classObjectId,
					 coloptions, reloptions, stmt->primary,
					 stmt->isconstraint, stmt->deferrable, stmt->initdeferred,
					 allowSystemTableMods,
					 skip_build || stmt->concurrent,
					 stmt->concurrent, !check_rights,
					 altconname);

	if (shouldDispatch)
	{
		/* make sure the QE uses the same index name that we chose */
		stmt->idxname = indexRelationName;
		CdbDispatchUtilityStatement((Node *) stmt,
									DF_CANCEL_ON_ERROR |
									DF_WITH_SNAPSHOT |
									DF_NEED_TWO_PHASE,
									GetAssignedOidsForDispatch(),
									NULL);

		/* Set indcheckxmin in the master, if it was set on any segment */
		if (!indexInfo->ii_BrokenHotChain)
			cdb_sync_indcheckxmin_with_segments(indexRelationId);
	}

	/* Add any requested comment */
	if (stmt->idxcomment != NULL)
		CreateComments(indexRelationId, RelationRelationId, 0,
					   stmt->idxcomment);

	if (!stmt->concurrent)
	{
		/* Close the heap and we're done, in the non-concurrent case */
		if (need_longlock)
			heap_close(rel, NoLock);
		else
			heap_close(rel, heap_lockmode);
		return indexRelationId;
	}

	/*
	 * FIXME: concurrent index build needs additional work in Greenplum.  The
	 * feature is disabled in Greenplum until this work is done.  In upstream,
	 * concurrent index build is accomplished in three steps.  Each step is
	 * performed in its own transaction.  In GPDB, each step must be performed
	 * in its own distributed transaction.  Today, we only support dispatching
	 * one IndexStmt.  QEs cannot distinguish the steps within a concurrent
	 * index build.  May be, augment IndexStmt with a variable indicating which
	 * step of concurrent index build a QE should perform?
	 */

	/* save lockrelid and locktag for below, then close rel */
	heaprelid = rel->rd_lockInfo.lockRelId;
	SET_LOCKTAG_RELATION(heaplocktag, heaprelid.dbId, heaprelid.relId);
	if (need_longlock)
		heap_close(rel, NoLock);
	else
		heap_close(rel, heap_lockmode);

	/*
	 * For a concurrent build, it's important to make the catalog entries
	 * visible to other transactions before we start to build the index. That
	 * will prevent them from making incompatible HOT updates.  The new index
	 * will be marked not indisready and not indisvalid, so that no one else
	 * tries to either insert into it or use it for queries.
	 *
	 * We must commit our current transaction so that the index becomes
	 * visible; then start another.  Note that all the data structures we just
	 * built are lost in the commit.  The only data we keep past here are the
	 * relation IDs.
	 *
	 * Before committing, get a session-level lock on the table, to ensure
	 * that neither it nor the index can be dropped before we finish. This
	 * cannot block, even if someone else is waiting for access, because we
	 * already have the same lock within our transaction.
	 *
	 * Note: we don't currently bother with a session lock on the index,
	 * because there are no operations that could change its state while we
	 * hold lock on the parent table.  This might need to change later.
	 */
	LockRelationIdForSession(&heaprelid, ShareUpdateExclusiveLock);

	PopActiveSnapshot();
	CommitTransactionCommand();

	StartTransactionCommand();

	/*
	 * Phase 2 of concurrent index build (see comments for validate_index()
	 * for an overview of how this works)
	 *
	 * Now we must wait until no running transaction could have the table open
	 * with the old list of indexes.  Use ShareLock to consider running
	 * transactions that hold locks that permit writing to the table.  Note we
	 * do not need to worry about xacts that open the table for writing after
	 * this point; they will see the new index when they open it.
	 *
	 * Note: the reason we use actual lock acquisition here, rather than just
	 * checking the ProcArray and sleeping, is that deadlock is possible if
	 * one of the transactions in question is blocked trying to acquire an
	 * exclusive lock on our table.  The lock code will detect deadlock and
	 * error out properly.
	 */
	WaitForLockers(heaplocktag, ShareLock);

	/*
	 * At this moment we are sure that there are no transactions with the
	 * table open for write that don't have this new index in their list of
	 * indexes.  We have waited out all the existing transactions and any new
	 * transaction will have the new index in its list, but the index is still
	 * marked as "not-ready-for-inserts".  The index is consulted while
	 * deciding HOT-safety though.  This arrangement ensures that no new HOT
	 * chains can be created where the new tuple and the old tuple in the
	 * chain have different index keys.
	 *
	 * We now take a new snapshot, and build the index using all tuples that
	 * are visible in this snapshot.  We can be sure that any HOT updates to
	 * these tuples will be compatible with the index, since any updates made
	 * by transactions that didn't know about the index are now committed or
	 * rolled back.  Thus, each visible tuple is either the end of its
	 * HOT-chain or the extension of the chain is HOT-safe for this index.
	 */

	/* Open and lock the parent heap relation */
	rel = heap_openrv(stmt->relation, ShareUpdateExclusiveLock);

	/* And the target index relation */
	indexRelation = index_open(indexRelationId, RowExclusiveLock);

	/* Set ActiveSnapshot since functions in the indexes may need it */
	PushActiveSnapshot(GetTransactionSnapshot());

	/* We have to re-build the IndexInfo struct, since it was lost in commit */
	indexInfo = BuildIndexInfo(indexRelation);
	Assert(!indexInfo->ii_ReadyForInserts);
	indexInfo->ii_Concurrent = true;
	indexInfo->ii_BrokenHotChain = false;

	/* Now build the index */
	index_build(rel, indexRelation, indexInfo, stmt->primary, false);

	/* Close both the relations, but keep the locks */
	heap_close(rel, NoLock);
	index_close(indexRelation, NoLock);

	/*
	 * Update the pg_index row to mark the index as ready for inserts. Once we
	 * commit this transaction, any new transactions that open the table must
	 * insert new entries into the index for insertions and non-HOT updates.
	 */
	index_set_state_flags(indexRelationId, INDEX_CREATE_SET_READY);

	/* we can do away with our snapshot */
	PopActiveSnapshot();

	/*
	 * Commit this transaction to make the indisready update visible.
	 */
	CommitTransactionCommand();
	StartTransactionCommand();

	/*
	 * Phase 3 of concurrent index build
	 *
	 * We once again wait until no transaction can have the table open with
	 * the index marked as read-only for updates.
	 */
	WaitForLockers(heaplocktag, ShareLock);

	/*
	 * Now take the "reference snapshot" that will be used by validate_index()
	 * to filter candidate tuples.  Beware!  There might still be snapshots in
	 * use that treat some transaction as in-progress that our reference
	 * snapshot treats as committed.  If such a recently-committed transaction
	 * deleted tuples in the table, we will not include them in the index; yet
	 * those transactions which see the deleting one as still-in-progress will
	 * expect such tuples to be there once we mark the index as valid.
	 *
	 * We solve this by waiting for all endangered transactions to exit before
	 * we mark the index as valid.
	 *
	 * We also set ActiveSnapshot to this snap, since functions in indexes may
	 * need a snapshot.
	 */
	snapshot = RegisterSnapshot(GetTransactionSnapshot());
	PushActiveSnapshot(snapshot);

	/*
	 * Scan the index and the heap, insert any missing index entries.
	 */
	validate_index(relationId, indexRelationId, snapshot);

	/*
	 * Drop the reference snapshot.  We must do this before waiting out other
	 * snapshot holders, else we will deadlock against other processes also
	 * doing CREATE INDEX CONCURRENTLY, which would see our snapshot as one
	 * they must wait for.  But first, save the snapshot's xmin to use as
	 * limitXmin for GetCurrentVirtualXIDs().
	 */
	limitXmin = snapshot->xmin;

	PopActiveSnapshot();
	UnregisterSnapshot(snapshot);

	/*
	 * The index is now valid in the sense that it contains all currently
	 * interesting tuples.  But since it might not contain tuples deleted just
	 * before the reference snap was taken, we have to wait out any
	 * transactions that might have older snapshots.  Obtain a list of VXIDs
	 * of such transactions, and wait for them individually.
	 *
	 * We can exclude any running transactions that have xmin > the xmin of
	 * our reference snapshot; their oldest snapshot must be newer than ours.
	 * We can also exclude any transactions that have xmin = zero, since they
	 * evidently have no live snapshot at all (and any one they might be in
	 * process of taking is certainly newer than ours).  Transactions in other
	 * DBs can be ignored too, since they'll never even be able to see this
	 * index.
	 *
	 * We can also exclude autovacuum processes and processes running manual
	 * lazy VACUUMs, because they won't be fazed by missing index entries
	 * either.  (Manual ANALYZEs, however, can't be excluded because they
	 * might be within transactions that are going to do arbitrary operations
	 * later.)
	 *
	 * Also, GetCurrentVirtualXIDs never reports our own vxid, so we need not
	 * check for that.
	 *
	 * If a process goes idle-in-transaction with xmin zero, we do not need to
	 * wait for it anymore, per the above argument.  We do not have the
	 * infrastructure right now to stop waiting if that happens, but we can at
	 * least avoid the folly of waiting when it is idle at the time we would
	 * begin to wait.  We do this by repeatedly rechecking the output of
	 * GetCurrentVirtualXIDs.  If, during any iteration, a particular vxid
	 * doesn't show up in the output, we know we can forget about it.
	 */
	old_snapshots = GetCurrentVirtualXIDs(limitXmin, true, false,
										  PROC_IS_AUTOVACUUM /* not in GPDB: | PROC_IN_VACUUM */,
										  &n_old_snapshots);

	for (i = 0; i < n_old_snapshots; i++)
	{
		if (!VirtualTransactionIdIsValid(old_snapshots[i]))
			continue;			/* found uninteresting in previous cycle */

		if (i > 0)
		{
			/* see if anything's changed ... */
			VirtualTransactionId *newer_snapshots;
			int			n_newer_snapshots;
			int			j;
			int			k;

			newer_snapshots = GetCurrentVirtualXIDs(limitXmin,
													true, false,
													PROC_IS_AUTOVACUUM /* not in GPDB: | PROC_IN_VACUUM */,
													&n_newer_snapshots);
			for (j = i; j < n_old_snapshots; j++)
			{
				if (!VirtualTransactionIdIsValid(old_snapshots[j]))
					continue;	/* found uninteresting in previous cycle */
				for (k = 0; k < n_newer_snapshots; k++)
				{
					if (VirtualTransactionIdEquals(old_snapshots[j],
												   newer_snapshots[k]))
						break;
				}
				if (k >= n_newer_snapshots)		/* not there anymore */
					SetInvalidVirtualTransactionId(old_snapshots[j]);
			}
			pfree(newer_snapshots);
		}

		if (VirtualTransactionIdIsValid(old_snapshots[i]))
			VirtualXactLock(old_snapshots[i], true);
	}

	/*
	 * Index can now be marked valid -- update its pg_index entry
	 */
	index_set_state_flags(indexRelationId, INDEX_CREATE_SET_VALID);

	/*
	 * The pg_index update will cause backends (including this one) to update
	 * relcache entries for the index itself, but we should also send a
	 * relcache inval on the parent table to force replanning of cached plans.
	 * Otherwise existing sessions might fail to use the new index where it
	 * would be useful.  (Note that our earlier commits did not create reasons
	 * to replan; so relcache flush on the index itself was sufficient.)
	 */
	CacheInvalidateRelcacheByRelid(heaprelid.relId);

	/*
	 * Last thing to do is release the session-level lock on the parent table.
	 */
	UnlockRelationIdForSession(&heaprelid, ShareUpdateExclusiveLock);

	return indexRelationId;
}


/*
 * CheckMutability
 *		Test whether given expression is mutable
 */
static bool
CheckMutability(Expr *expr)
{
	/*
	 * First run the expression through the planner.  This has a couple of
	 * important consequences.  First, function default arguments will get
	 * inserted, which may affect volatility (consider "default now()").
	 * Second, inline-able functions will get inlined, which may allow us to
	 * conclude that the function is really less volatile than it's marked. As
	 * an example, polymorphic functions must be marked with the most volatile
	 * behavior that they have for any input type, but once we inline the
	 * function we may be able to conclude that it's not so volatile for the
	 * particular input type we're dealing with.
	 *
	 * We assume here that expression_planner() won't scribble on its input.
	 */
	expr = expression_planner(expr);

	/* Now we can search for non-immutable functions */
	return contain_mutable_functions((Node *) expr);
}


/*
 * CheckPredicate
 *		Checks that the given partial-index predicate is valid.
 *
 * This used to also constrain the form of the predicate to forms that
 * indxpath.c could do something with.  However, that seems overly
 * restrictive.  One useful application of partial indexes is to apply
 * a UNIQUE constraint across a subset of a table, and in that scenario
 * any evaluatable predicate will work.  So accept any predicate here
 * (except ones requiring a plan), and let indxpath.c fend for itself.
 */
static void
CheckPredicate(Expr *predicate)
{
	/*
	 * transformExpr() should have already rejected subqueries, aggregates,
	 * and window functions, based on the EXPR_KIND_ for a predicate.
	 */

	/*
	 * A predicate using mutable functions is probably wrong, for the same
	 * reasons that we don't allow an index expression to use one.
	 */
	if (CheckMutability(predicate))
		ereport(ERROR,
				(errcode(ERRCODE_INVALID_OBJECT_DEFINITION),
		   errmsg("functions in index predicate must be marked IMMUTABLE")));
}

/*
 * Compute per-index-column information, including indexed column numbers
 * or index expressions, opclasses, and indoptions.
 */
static void
ComputeIndexAttrs(IndexInfo *indexInfo,
				  Oid *typeOidP,
				  Oid *collationOidP,
				  Oid *classOidP,
				  int16 *colOptionP,
				  List *attList,	/* list of IndexElem's */
				  List *exclusionOpNames,
				  Oid relId,
				  char *accessMethodName,
				  Oid accessMethodId,
				  bool amcanorder,
				  bool isconstraint)
{
	ListCell   *nextExclOp;
	ListCell   *lc;
	int			attn;

	/* Allocate space for exclusion operator info, if needed */
	if (exclusionOpNames)
	{
		int			ncols = list_length(attList);

		Assert(list_length(exclusionOpNames) == ncols);
		indexInfo->ii_ExclusionOps = (Oid *) palloc(sizeof(Oid) * ncols);
		indexInfo->ii_ExclusionProcs = (Oid *) palloc(sizeof(Oid) * ncols);
		indexInfo->ii_ExclusionStrats = (uint16 *) palloc(sizeof(uint16) * ncols);
		nextExclOp = list_head(exclusionOpNames);
	}
	else
		nextExclOp = NULL;

	/*
	 * process attributeList
	 */
	attn = 0;
	foreach(lc, attList)
	{
		IndexElem  *attribute = (IndexElem *) lfirst(lc);
		Oid			atttype;
		Oid			attcollation;

		/*
		 * Process the column-or-expression to be indexed.
		 */
		if (attribute->name != NULL)
		{
			/* Simple index attribute */
			HeapTuple	atttuple;
			Form_pg_attribute attform;

			Assert(attribute->expr == NULL);
			atttuple = SearchSysCacheAttName(relId, attribute->name);
			if (!HeapTupleIsValid(atttuple))
			{
				/* difference in error message spellings is historical */
				if (isconstraint)
					ereport(ERROR,
							(errcode(ERRCODE_UNDEFINED_COLUMN),
						  errmsg("column \"%s\" named in key does not exist",
								 attribute->name)));
				else
					ereport(ERROR,
							(errcode(ERRCODE_UNDEFINED_COLUMN),
							 errmsg("column \"%s\" does not exist",
									attribute->name)));
			}
			attform = (Form_pg_attribute) GETSTRUCT(atttuple);
			indexInfo->ii_KeyAttrNumbers[attn] = attform->attnum;
			atttype = attform->atttypid;
			attcollation = attform->attcollation;
			ReleaseSysCache(atttuple);
		}
		else
		{
			/* Index expression */
			Node	   *expr = attribute->expr;

			Assert(expr != NULL);
			atttype = exprType(expr);
			attcollation = exprCollation(expr);

			/*
<<<<<<< HEAD
			 * transformExpr() should have already rejected subqueries,
			 * aggregates, and window functions, based on the EXPR_KIND_
			 * for an index expression.
			 */

			/*
			 * Strip any top-level COLLATE clause.	This ensures that we treat
=======
			 * Strip any top-level COLLATE clause.  This ensures that we treat
>>>>>>> ab76208e
			 * "x COLLATE y" and "(x COLLATE y)" alike.
			 */
			while (IsA(expr, CollateExpr))
				expr = (Node *) ((CollateExpr *) expr)->arg;

			if (IsA(expr, Var) &&
				((Var *) expr)->varattno != InvalidAttrNumber)
			{
				/*
				 * User wrote "(column)" or "(column COLLATE something)".
				 * Treat it like simple attribute anyway.
				 */
				indexInfo->ii_KeyAttrNumbers[attn] = ((Var *) expr)->varattno;
			}
			else
			{
				indexInfo->ii_KeyAttrNumbers[attn] = 0; /* marks expression */
				indexInfo->ii_Expressions = lappend(indexInfo->ii_Expressions,
													expr);

				/*
				 * transformExpr() should have already rejected subqueries,
				 * aggregates, and window functions, based on the EXPR_KIND_
				 * for an index expression.
				 */

				/*
				 * A expression using mutable functions is probably wrong,
				 * since if you aren't going to get the same result for the
				 * same data every time, it's not clear what the index entries
				 * mean at all.
				 */
				if (CheckMutability((Expr *) expr))
					ereport(ERROR,
							(errcode(ERRCODE_INVALID_OBJECT_DEFINITION),
							 errmsg("functions in index expression must be marked IMMUTABLE")));
			}
		}

		typeOidP[attn] = atttype;

		/*
		 * Apply collation override if any
		 */
		if (attribute->collation)
			attcollation = get_collation_oid(attribute->collation, false);

		/*
		 * Check we have a collation iff it's a collatable type.  The only
		 * expected failures here are (1) COLLATE applied to a noncollatable
		 * type, or (2) index expression had an unresolved collation.  But we
		 * might as well code this to be a complete consistency check.
		 */
		if (type_is_collatable(atttype))
		{
			if (!OidIsValid(attcollation))
				ereport(ERROR,
						(errcode(ERRCODE_INDETERMINATE_COLLATION),
						 errmsg("could not determine which collation to use for index expression"),
						 errhint("Use the COLLATE clause to set the collation explicitly.")));
		}
		else
		{
			if (OidIsValid(attcollation))
				ereport(ERROR,
						(errcode(ERRCODE_DATATYPE_MISMATCH),
						 errmsg("collations are not supported by type %s",
								format_type_be(atttype))));
		}

		collationOidP[attn] = attcollation;

		/*
		 * Identify the opclass to use.
		 */
		classOidP[attn] = GetIndexOpClass(attribute->opclass,
										  atttype,
										  accessMethodName,
										  accessMethodId);

		/*
		 * Identify the exclusion operator, if any.
		 */
		if (nextExclOp)
		{
			List	   *opname = (List *) lfirst(nextExclOp);
			Oid			opid;
			Oid			opfamily;
			int			strat;

			/*
			 * Find the operator --- it must accept the column datatype
			 * without runtime coercion (but binary compatibility is OK)
			 */
			opid = compatible_oper_opid(opname, atttype, atttype, false);

			/*
			 * Only allow commutative operators to be used in exclusion
			 * constraints. If X conflicts with Y, but Y does not conflict
			 * with X, bad things will happen.
			 */
			if (get_commutator(opid) != opid)
				ereport(ERROR,
						(errcode(ERRCODE_WRONG_OBJECT_TYPE),
						 errmsg("operator %s is not commutative",
								format_operator(opid)),
						 errdetail("Only commutative operators can be used in exclusion constraints.")));

			/*
			 * Operator must be a member of the right opfamily, too
			 */
			opfamily = get_opclass_family(classOidP[attn]);
			strat = get_op_opfamily_strategy(opid, opfamily);
			if (strat == 0)
			{
				HeapTuple	opftuple;
				Form_pg_opfamily opfform;

				/*
				 * attribute->opclass might not explicitly name the opfamily,
				 * so fetch the name of the selected opfamily for use in the
				 * error message.
				 */
				opftuple = SearchSysCache1(OPFAMILYOID,
										   ObjectIdGetDatum(opfamily));
				if (!HeapTupleIsValid(opftuple))
					elog(ERROR, "cache lookup failed for opfamily %u",
						 opfamily);
				opfform = (Form_pg_opfamily) GETSTRUCT(opftuple);

				ereport(ERROR,
						(errcode(ERRCODE_WRONG_OBJECT_TYPE),
						 errmsg("operator %s is not a member of operator family \"%s\"",
								format_operator(opid),
								NameStr(opfform->opfname)),
						 errdetail("The exclusion operator must be related to the index operator class for the constraint.")));
			}

			indexInfo->ii_ExclusionOps[attn] = opid;
			indexInfo->ii_ExclusionProcs[attn] = get_opcode(opid);
			indexInfo->ii_ExclusionStrats[attn] = strat;
			nextExclOp = lnext(nextExclOp);
		}

		/*
		 * Set up the per-column options (indoption field).  For now, this is
		 * zero for any un-ordered index, while ordered indexes have DESC and
		 * NULLS FIRST/LAST options.
		 */
		colOptionP[attn] = 0;
		if (amcanorder)
		{
			/* default ordering is ASC */
			if (attribute->ordering == SORTBY_DESC)
				colOptionP[attn] |= INDOPTION_DESC;
			/* default null ordering is LAST for ASC, FIRST for DESC */
			if (attribute->nulls_ordering == SORTBY_NULLS_DEFAULT)
			{
				if (attribute->ordering == SORTBY_DESC)
					colOptionP[attn] |= INDOPTION_NULLS_FIRST;
			}
			else if (attribute->nulls_ordering == SORTBY_NULLS_FIRST)
				colOptionP[attn] |= INDOPTION_NULLS_FIRST;
		}
		else
		{
			/* index AM does not support ordering */
			if (attribute->ordering != SORTBY_DEFAULT)
				ereport(ERROR,
						(errcode(ERRCODE_FEATURE_NOT_SUPPORTED),
						 errmsg("access method \"%s\" does not support ASC/DESC options",
								accessMethodName)));
			if (attribute->nulls_ordering != SORTBY_NULLS_DEFAULT)
				ereport(ERROR,
						(errcode(ERRCODE_FEATURE_NOT_SUPPORTED),
						 errmsg("access method \"%s\" does not support NULLS FIRST/LAST options",
								accessMethodName)));
		}

		attn++;
	}
}

/*
 * Resolve possibly-defaulted operator class specification
 */
static Oid
GetIndexOpClass(List *opclass, Oid attrType,
				char *accessMethodName, Oid accessMethodId)
{
	char	   *schemaname;
	char	   *opcname;
	HeapTuple	tuple;
	Oid			opClassId,
				opInputType;

	/*
	 * Release 7.0 removed network_ops, timespan_ops, and datetime_ops, so we
	 * ignore those opclass names so the default *_ops is used.  This can be
	 * removed in some later release.  bjm 2000/02/07
	 *
	 * Release 7.1 removes lztext_ops, so suppress that too for a while.  tgl
	 * 2000/07/30
	 *
	 * Release 7.2 renames timestamp_ops to timestamptz_ops, so suppress that
	 * too for awhile.  I'm starting to think we need a better approach. tgl
	 * 2000/10/01
	 *
	 * Release 8.0 removes bigbox_ops (which was dead code for a long while
	 * anyway).  tgl 2003/11/11
	 */
	if (list_length(opclass) == 1)
	{
		char	   *claname = strVal(linitial(opclass));

		if (strcmp(claname, "network_ops") == 0 ||
			strcmp(claname, "timespan_ops") == 0 ||
			strcmp(claname, "datetime_ops") == 0 ||
			strcmp(claname, "lztext_ops") == 0 ||
			strcmp(claname, "timestamp_ops") == 0 ||
			strcmp(claname, "bigbox_ops") == 0)
			opclass = NIL;
	}

	if (opclass == NIL)
	{
		/* no operator class specified, so find the default */
		opClassId = GetDefaultOpClass(attrType, accessMethodId);
		if (!OidIsValid(opClassId))
			ereport(ERROR,
					(errcode(ERRCODE_UNDEFINED_OBJECT),
					 errmsg("data type %s has no default operator class for access method \"%s\"",
							format_type_be(attrType), accessMethodName),
					 errhint("You must specify an operator class for the index or define a default operator class for the data type.")));
		return opClassId;
	}

	/*
	 * Specific opclass name given, so look up the opclass.
	 */

	/* deconstruct the name list */
	DeconstructQualifiedName(opclass, &schemaname, &opcname);

	if (schemaname)
	{
		/* Look in specific schema only */
		Oid			namespaceId;

		namespaceId = LookupExplicitNamespace(schemaname, false);
		tuple = SearchSysCache3(CLAAMNAMENSP,
								ObjectIdGetDatum(accessMethodId),
								PointerGetDatum(opcname),
								ObjectIdGetDatum(namespaceId));
	}
	else
	{
		/* Unqualified opclass name, so search the search path */
		opClassId = OpclassnameGetOpcid(accessMethodId, opcname);
		if (!OidIsValid(opClassId))
			ereport(ERROR,
					(errcode(ERRCODE_UNDEFINED_OBJECT),
					 errmsg("operator class \"%s\" does not exist for access method \"%s\"",
							opcname, accessMethodName)));
		tuple = SearchSysCache1(CLAOID, ObjectIdGetDatum(opClassId));
	}

	if (!HeapTupleIsValid(tuple))
		ereport(ERROR,
				(errcode(ERRCODE_UNDEFINED_OBJECT),
				 errmsg("operator class \"%s\" does not exist for access method \"%s\"",
						NameListToString(opclass), accessMethodName)));

	/*
	 * Verify that the index operator class accepts this datatype.  Note we
	 * will accept binary compatibility.
	 */
	opClassId = HeapTupleGetOid(tuple);
	opInputType = ((Form_pg_opclass) GETSTRUCT(tuple))->opcintype;

	if (!IsBinaryCoercible(attrType, opInputType))
		ereport(ERROR,
				(errcode(ERRCODE_DATATYPE_MISMATCH),
				 errmsg("operator class \"%s\" does not accept data type %s",
					  NameListToString(opclass), format_type_be(attrType))));

	ReleaseSysCache(tuple);

	return opClassId;
}

/*
 * GetDefaultOpClass
 *
 * Given the OIDs of a datatype and an access method, find the default
 * operator class, if any.  Returns InvalidOid if there is none.
 */
Oid
GetDefaultOpClass(Oid type_id, Oid am_id)
{
	Oid			result = InvalidOid;
	int			nexact = 0;
	int			ncompatible = 0;
	int			ncompatiblepreferred = 0;
	Relation	rel;
	ScanKeyData skey[1];
	SysScanDesc scan;
	HeapTuple	tup;
	TYPCATEGORY tcategory;

	/* If it's a domain, look at the base type instead */
	type_id = getBaseType(type_id);

	tcategory = TypeCategory(type_id);

	/*
	 * We scan through all the opclasses available for the access method,
	 * looking for one that is marked default and matches the target type
	 * (either exactly or binary-compatibly, but prefer an exact match).
	 *
	 * We could find more than one binary-compatible match.  If just one is
	 * for a preferred type, use that one; otherwise we fail, forcing the user
	 * to specify which one he wants.  (The preferred-type special case is a
	 * kluge for varchar: it's binary-compatible to both text and bpchar, so
	 * we need a tiebreaker.)  If we find more than one exact match, then
	 * someone put bogus entries in pg_opclass.
	 */
	rel = heap_open(OperatorClassRelationId, AccessShareLock);

	ScanKeyInit(&skey[0],
				Anum_pg_opclass_opcmethod,
				BTEqualStrategyNumber, F_OIDEQ,
				ObjectIdGetDatum(am_id));

	scan = systable_beginscan(rel, OpclassAmNameNspIndexId, true,
							  NULL, 1, skey);

	while (HeapTupleIsValid(tup = systable_getnext(scan)))
	{
		Form_pg_opclass opclass = (Form_pg_opclass) GETSTRUCT(tup);

		/* ignore altogether if not a default opclass */
		if (!opclass->opcdefault)
			continue;
		if (opclass->opcintype == type_id)
		{
			nexact++;
			result = HeapTupleGetOid(tup);
		}
		else if (nexact == 0 &&
				 IsBinaryCoercible(type_id, opclass->opcintype))
		{
			if (IsPreferredType(tcategory, opclass->opcintype))
			{
				ncompatiblepreferred++;
				result = HeapTupleGetOid(tup);
			}
			else if (ncompatiblepreferred == 0)
			{
				ncompatible++;
				result = HeapTupleGetOid(tup);
			}
		}
	}

	systable_endscan(scan);

	heap_close(rel, AccessShareLock);

	/* raise error if pg_opclass contains inconsistent data */
	if (nexact > 1)
		ereport(ERROR,
				(errcode(ERRCODE_DUPLICATE_OBJECT),
		errmsg("there are multiple default operator classes for data type %s",
			   format_type_be(type_id))));

	if (nexact == 1 ||
		ncompatiblepreferred == 1 ||
		(ncompatiblepreferred == 0 && ncompatible == 1))
		return result;

	return InvalidOid;
}

/*
 *	makeObjectName()
 *
 *	Create a name for an implicitly created index, sequence, constraint, etc.
 *
 *	The parameters are typically: the original table name, the original field
 *	name, and a "type" string (such as "seq" or "pkey").    The field name
 *	and/or type can be NULL if not relevant.
 *
 *	The result is a palloc'd string.
 *
 *	The basic result we want is "name1_name2_label", omitting "_name2" or
 *	"_label" when those parameters are NULL.  However, we must generate
 *	a name with less than NAMEDATALEN characters!  So, we truncate one or
 *	both names if necessary to make a short-enough string.  The label part
 *	is never truncated (so it had better be reasonably short).
 *
 *	The caller is responsible for checking uniqueness of the generated
 *	name and retrying as needed; retrying will be done by altering the
 *	"label" string (which is why we never truncate that part).
 */
char *
makeObjectName(const char *name1, const char *name2, const char *label)
{
	char	   *name;
	int			overhead = 0;	/* chars needed for label and underscores */
	int			availchars;		/* chars available for name(s) */
	int			name1chars;		/* chars allocated to name1 */
	int			name2chars;		/* chars allocated to name2 */
	int			ndx;

	name1chars = strlen(name1);
	if (name2)
	{
		name2chars = strlen(name2);
		overhead++;				/* allow for separating underscore */
	}
	else
		name2chars = 0;
	if (label)
		overhead += strlen(label) + 1;

	availchars = NAMEDATALEN - 1 - overhead;
	Assert(availchars > 0);		/* else caller chose a bad label */

	/*
	 * If we must truncate,  preferentially truncate the longer name. This
	 * logic could be expressed without a loop, but it's simple and obvious as
	 * a loop.
	 */
	while (name1chars + name2chars > availchars)
	{
		if (name1chars > name2chars)
			name1chars--;
		else
			name2chars--;
	}

	name1chars = pg_mbcliplen(name1, name1chars, name1chars);
	if (name2)
		name2chars = pg_mbcliplen(name2, name2chars, name2chars);

	/* Now construct the string using the chosen lengths */
	name = palloc(name1chars + name2chars + overhead + 1);
	memcpy(name, name1, name1chars);
	ndx = name1chars;
	if (name2)
	{
		name[ndx++] = '_';
		memcpy(name + ndx, name2, name2chars);
		ndx += name2chars;
	}
	if (label)
	{
		name[ndx++] = '_';
		strcpy(name + ndx, label);
	}
	else
		name[ndx] = '\0';

	return name;
}

/*
 * Select a nonconflicting name for a new relation.  This is ordinarily
 * used to choose index names (which is why it's here) but it can also
 * be used for sequences, or any autogenerated relation kind.
 *
 * name1, name2, and label are used the same way as for makeObjectName(),
 * except that the label can't be NULL; digits will be appended to the label
 * if needed to create a name that is unique within the specified namespace.
 *
 * Note: it is theoretically possible to get a collision anyway, if someone
 * else chooses the same name concurrently.  This is fairly unlikely to be
 * a problem in practice, especially if one is holding an exclusive lock on
 * the relation identified by name1.  
 *
 * If choosing multiple names within a single command, there are two options:
 *   1) Create the new object and do CommandCounterIncrement
 *   2) Pass a hash-table to this function to use as a cache of objects 
 *      created in this statement.
 *
 * Returns a palloc'd string.
 */
char *
ChooseRelationName(const char *name1, const char *name2,
				   const char *label, Oid namespaceid)
{
	return ChooseRelationNameWithCache(name1, name2, label, namespaceid, NULL);
}

char *
ChooseRelationNameWithCache(const char *name1, const char *name2,
				   const char *label, Oid namespaceid,
				   HTAB *cache)
{
	int			pass = 0;
	char	   *relname = NULL;
	char		modlabel[NAMEDATALEN];
	bool		found = false;

	/* try the unmodified label first */
	StrNCpy(modlabel, label, sizeof(modlabel));

	for (;;)
	{
		relname = makeObjectName(name1, name2, modlabel);

		if (cache)
			hash_search(cache, (void *) relname, HASH_FIND, &found);

		if (!found && !OidIsValid(get_relname_relid(relname, namespaceid)))
			break;

		/* found a conflict, so try a new name component */
		pfree(relname);
		snprintf(modlabel, sizeof(modlabel), "%s%d", label, ++pass);
	}

	/* If we are caching found values add the value to our hash */
	if (cache)
	{
		hash_search(cache, (void *) relname, HASH_ENTER, &found);
		Assert(!found);
	}

	return relname;
}

/*
 * Select the name to be used for an index.
 *
 * The argument list is pretty ad-hoc :-(
 */
char *
ChooseIndexName(const char *tabname, Oid namespaceId,
				List *colnames, List *exclusionOpNames,
				bool primary, bool isconstraint)
{
	char	   *indexname;

	if (primary)
	{
		/* the primary key's name does not depend on the specific column(s) */
		indexname = ChooseRelationName(tabname,
									   NULL,
									   "pkey",
									   namespaceId);
	}
	else if (exclusionOpNames != NIL)
	{
		indexname = ChooseRelationName(tabname,
									   ChooseIndexNameAddition(colnames),
									   "excl",
									   namespaceId);
	}
	else if (isconstraint)
	{
		indexname = ChooseRelationName(tabname,
									   ChooseIndexNameAddition(colnames),
									   "key",
									   namespaceId);
	}
	else
	{
		indexname = ChooseRelationName(tabname,
									   ChooseIndexNameAddition(colnames),
									   "idx",
									   namespaceId);
	}

	return indexname;
}

/*
 * Generate "name2" for a new index given the list of column names for it
 * (as produced by ChooseIndexColumnNames).  This will be passed to
 * ChooseRelationName along with the parent table name and a suitable label.
 *
 * We know that less than NAMEDATALEN characters will actually be used,
 * so we can truncate the result once we've generated that many.
 */
static char *
ChooseIndexNameAddition(List *colnames)
{
	char		buf[NAMEDATALEN * 2];
	int			buflen = 0;
	ListCell   *lc;

	buf[0] = '\0';
	foreach(lc, colnames)
	{
		const char *name = (const char *) lfirst(lc);

		if (buflen > 0)
			buf[buflen++] = '_';	/* insert _ between names */

		/*
		 * At this point we have buflen <= NAMEDATALEN.  name should be less
		 * than NAMEDATALEN already, but use strlcpy for paranoia.
		 */
		strlcpy(buf + buflen, name, NAMEDATALEN);
		buflen += strlen(buf + buflen);
		if (buflen >= NAMEDATALEN)
			break;
	}
	return pstrdup(buf);
}

/*
 * Select the actual names to be used for the columns of an index, given the
 * list of IndexElems for the columns.  This is mostly about ensuring the
 * names are unique so we don't get a conflicting-attribute-names error.
 *
 * Returns a List of plain strings (char *, not String nodes).
 */
List *
ChooseIndexColumnNames(List *indexElems)
{
	List	   *result = NIL;
	ListCell   *lc;

	foreach(lc, indexElems)
	{
		IndexElem  *ielem = (IndexElem *) lfirst(lc);
		const char *origname;
		const char *curname;
		int			i;
		char		buf[NAMEDATALEN];

		/* Get the preliminary name from the IndexElem */
		if (ielem->indexcolname)
			origname = ielem->indexcolname;		/* caller-specified name */
		else if (ielem->name)
			origname = ielem->name;		/* simple column reference */
		else
			origname = "expr";	/* default name for expression */

		/* If it conflicts with any previous column, tweak it */
		curname = origname;
		for (i = 1;; i++)
		{
			ListCell   *lc2;
			char		nbuf[32];
			int			nlen;

			foreach(lc2, result)
			{
				if (strcmp(curname, (char *) lfirst(lc2)) == 0)
					break;
			}
			if (lc2 == NULL)
				break;			/* found nonconflicting name */

			sprintf(nbuf, "%d", i);

			/* Ensure generated names are shorter than NAMEDATALEN */
			nlen = pg_mbcliplen(origname, strlen(origname),
								NAMEDATALEN - 1 - strlen(nbuf));
			memcpy(buf, origname, nlen);
			strcpy(buf + nlen, nbuf);
			curname = buf;
		}

		/* And attach to the result list */
		result = lappend(result, pstrdup(curname));
	}
	return result;
}

/*
 * relationHasUniqueIndex -
 *
 *	See whether an existing relation has a unique index.
 */
static bool
relationHasUniqueIndex(Relation rel)
{
	bool		result = false;
	List	   *indexoidlist;
	ListCell   *indexoidscan;

	/*
	 * Get the list of index OIDs for the table from the relcache, and look up
	 * each one in the pg_index syscache until we find one marked unique
	 */
	indexoidlist = RelationGetIndexList(rel);

	foreach(indexoidscan, indexoidlist)
	{
		Oid			indexoid = lfirst_oid(indexoidscan);
		HeapTuple	indexTuple;

		indexTuple = SearchSysCache1(INDEXRELID, ObjectIdGetDatum(indexoid));
		if (!HeapTupleIsValid(indexTuple))		/* should not happen */
			elog(ERROR, "cache lookup failed for index %u", indexoid);
		result = ((Form_pg_index) GETSTRUCT(indexTuple))->indisunique;
		ReleaseSysCache(indexTuple);
		if (result)
			break;
	}

	list_free(indexoidlist);

	return result;
}

/*
 * ReindexIndex
 *		Recreate a specific index.
 */
Oid
ReindexIndex(ReindexStmt *stmt)
{
	Oid			indOid;
	Oid			heapOid = InvalidOid;

	/* lock level used here should match index lock reindex_index() */
	indOid = RangeVarGetRelidExtended(stmt->relation, AccessExclusiveLock,
									  false, false,
									  RangeVarCallbackForReindexIndex,
									  (void *) &heapOid);

	reindex_index(indOid, false);

	if (Gp_role == GP_ROLE_DISPATCH)
	{
		CdbDispatchUtilityStatement((Node *) stmt,
									DF_CANCEL_ON_ERROR |
									DF_WITH_SNAPSHOT,
									GetAssignedOidsForDispatch(),
									NULL);
	}

	return indOid;
}

/*
 * Perform REINDEX on each relation of the relids list.  The function
 * opens and closes a transaction per relation.  This is designed for
 * QD/utility, and is not useful for QE.
 */
static void
ReindexRelationList(List *relids)
{
	ListCell   *lc;

	Assert(Gp_role != GP_ROLE_EXECUTE);

	/*
	 * Commit ongoing transaction so that we can start a new
	 * transaction per relation.
	 */
	PopActiveSnapshot();
	CommitTransactionCommand();

	SIMPLE_FAULT_INJECTOR(ReindexDB);

	foreach (lc, relids)
	{
		Oid			relid = lfirst_oid(lc);
		Relation	rel = NULL;

		StartTransactionCommand();
		/* functions in indexes may want a snapshot set */
		PushActiveSnapshot(GetTransactionSnapshot());

		/*
		 * Try to open the relation. If the try fails it may mean that
		 * someone dropped the relation before we started processing
		 * (reindexing) it. This should be tolerable. Move on to the next
		 * one.
		 */
		rel = try_heap_open(relid, ShareLock, false);

		if (rel != NULL)
		{
			ReindexStmt	   *stmt;

			stmt = makeNode(ReindexStmt);

			stmt->relid = relid;
			stmt->kind = OBJECT_TABLE;

			/* perform reindex locally */
			if (!reindex_relation(relid, REINDEX_REL_PROCESS_TOAST))
				ereport(NOTICE,
					(errmsg("table \"%s\" has no indexes",
							RelationGetRelationName(rel))));
			/* no need to dispatch if the relation has no indexes. */
			else if (Gp_role == GP_ROLE_DISPATCH)
				CdbDispatchUtilityStatement((Node *) stmt,
											DF_CANCEL_ON_ERROR |
											DF_WITH_SNAPSHOT,
											GetAssignedOidsForDispatch(), /* FIXME */
											NULL);

			/* keep lock until end of transaction (which comes soon) */
			heap_close(rel, NoLock);
		}

		PopActiveSnapshot();
		CommitTransactionCommand();
	}

	/*
	 * We committed the transaction above, so start a new one before
	 * returning.
	 */
	StartTransactionCommand();
}

/*
 * Check permissions on table before acquiring relation lock; also lock
 * the heap before the RangeVarGetRelidExtended takes the index lock, to avoid
 * deadlocks.
 */
static void
RangeVarCallbackForReindexIndex(const RangeVar *relation,
								Oid relId, Oid oldRelId, void *arg)
{
	char		relkind;
	Oid		   *heapOid = (Oid *) arg;

	/*
	 * If we previously locked some other index's heap, and the name we're
	 * looking up no longer refers to that relation, release the now-useless
	 * lock.
	 */
	if (relId != oldRelId && OidIsValid(oldRelId))
	{
		/* lock level here should match reindex_index() heap lock */
		UnlockRelationOid(*heapOid, ShareLock);
		*heapOid = InvalidOid;
	}

	/* If the relation does not exist, there's nothing more to do. */
	if (!OidIsValid(relId))
		return;

	/*
	 * If the relation does exist, check whether it's an index.  But note that
	 * the relation might have been dropped between the time we did the name
	 * lookup and now.  In that case, there's nothing to do.
	 */
	relkind = get_rel_relkind(relId);
	if (!relkind)
		return;
	if (relkind != RELKIND_INDEX)
		ereport(ERROR,
				(errcode(ERRCODE_WRONG_OBJECT_TYPE),
				 errmsg("\"%s\" is not an index", relation->relname)));

	/* Check permissions */
	if (!pg_class_ownercheck(relId, GetUserId()))
		aclcheck_error(ACLCHECK_NOT_OWNER, ACL_KIND_CLASS, relation->relname);

	/* Lock heap before index to avoid deadlock. */
	if (relId != oldRelId)
	{
		/*
		 * Lock level here should match reindex_index() heap lock. If the OID
		 * isn't valid, it means the index as concurrently dropped, which is
		 * not a problem for us; just return normally.
		 */
		*heapOid = IndexGetRelation(relId, true);
		if (OidIsValid(*heapOid))
			LockRelationOid(*heapOid, ShareLock);
	}
}

/*
 * ReindexTable
 *		Recreate all indexes of a table (and of its toast table, if any)
 */
Oid
ReindexTable(ReindexStmt *stmt)
{
	MemoryContext	private_context, oldcontext;
	List	   *prels = NIL, *relids = NIL;
	ListCell   *lc;

	Oid			heapOid;

	if (Gp_role == GP_ROLE_EXECUTE)
	{
		reindex_relation(stmt->relid, REINDEX_REL_PROCESS_TOAST);
		return stmt->relid;
	}

	/* The lock level used here should match reindex_relation(). */
	heapOid = RangeVarGetRelidExtended(stmt->relation, ShareLock, false, false,
									   RangeVarCallbackOwnsTable, NULL);

<<<<<<< HEAD
	/*
	 * Gather child partition relations.
	 */
	if (rel_is_partitioned(heapOid))
	{
		PartitionNode *pn;

		pn = get_parts(heapOid, 0 /* level */, 0 /* parent */, false /* inctemplate */,
					   true /* includesubparts */);
		prels = all_partition_relids(pn);
	}
	else if (rel_is_child_partition(heapOid))
		prels = find_all_inheritors(heapOid, NoLock, NULL);

	/*
	 * Create a memory context that will survive forced transaction commits we
	 * do below.  Since it is a child of PortalContext, it will go away
	 * eventually even if we suffer an error; there's no need for special
	 * abort cleanup logic.
	 */
	private_context = AllocSetContextCreate(PortalContext,
											"ReindexTable",
											ALLOCSET_DEFAULT_MINSIZE,
											ALLOCSET_DEFAULT_INITSIZE,
											ALLOCSET_DEFAULT_MAXSIZE);
	oldcontext = MemoryContextSwitchTo(private_context);
	relids = lappend_oid(relids, heapOid);
	relids = list_concat_unique_oid(relids, prels);
	MemoryContextSwitchTo(oldcontext);

	/* various checks on each partition */
	foreach (lc, prels)
	{
		Oid			heapOid = lfirst_oid(lc);
		HeapTuple	tuple;
		Form_pg_class pg_class_tuple;

		tuple = SearchSysCache1(RELOID, ObjectIdGetDatum(heapOid));
		if (!HeapTupleIsValid(tuple))		/* shouldn't happen */
			elog(ERROR, "cache lookup failed for relation %u", heapOid);

		pg_class_tuple = (Form_pg_class) GETSTRUCT(tuple);
		if (pg_class_tuple->relkind != RELKIND_RELATION &&
			pg_class_tuple->relkind != RELKIND_TOASTVALUE)
			ereport(ERROR,
					(errcode(ERRCODE_WRONG_OBJECT_TYPE),
							errmsg("\"%s\" is not a table",
								   NameStr(pg_class_tuple->relname))));

		/*
		 * Check appropriate permissions
		 */
		if (!pg_class_ownercheck(heapOid, GetUserId()))
			aclcheck_error(ACLCHECK_NOT_OWNER, ACL_KIND_CLASS,
						   NameStr(pg_class_tuple->relname));

		ReleaseSysCache(tuple);
	}

	ReindexRelationList(relids);

	MemoryContextDelete(private_context);
=======
	if (!reindex_relation(heapOid,
						  REINDEX_REL_PROCESS_TOAST |
						  REINDEX_REL_CHECK_CONSTRAINTS))
		ereport(NOTICE,
				(errmsg("table \"%s\" has no indexes",
						relation->relname)));
>>>>>>> ab76208e

	return heapOid;
}

/*
 * ReindexDatabase
 *		Recreate indexes of a database.
 *
 * To reduce the probability of deadlocks, each table is reindexed in a
 * separate transaction, so we can release the lock on it right away.
 * That means this must not be called within a user transaction block!
 */
Oid
ReindexDatabase(ReindexStmt *stmt)
{
	Relation	relationRelation;
	HeapScanDesc scan;
	HeapTuple	tuple;
	MemoryContext private_context;
	MemoryContext old;
	List	   *relids = NIL;
	bool do_system = stmt->do_system;
	bool do_user = stmt->do_user;
	const char *databaseName = stmt->name;

	AssertArg(databaseName);
	Assert(Gp_role != GP_ROLE_EXECUTE);

	if (strcmp(databaseName, get_database_name(MyDatabaseId)) != 0)
		ereport(ERROR,
				(errcode(ERRCODE_FEATURE_NOT_SUPPORTED),
				 errmsg("can only reindex the currently open database")));

	if (!pg_database_ownercheck(MyDatabaseId, GetUserId()))
		aclcheck_error(ACLCHECK_NOT_OWNER, ACL_KIND_DATABASE,
					   databaseName);

	/*
	 * Create a memory context that will survive forced transaction commits we
	 * do below.  Since it is a child of PortalContext, it will go away
	 * eventually even if we suffer an error; there's no need for special
	 * abort cleanup logic.
	 */
	private_context = AllocSetContextCreate(PortalContext,
											"ReindexDatabase",
											ALLOCSET_DEFAULT_MINSIZE,
											ALLOCSET_DEFAULT_INITSIZE,
											ALLOCSET_DEFAULT_MAXSIZE);

	/*
	 * We always want to reindex pg_class first.  This ensures that if there
	 * is any corruption in pg_class' indexes, they will be fixed before we
	 * process any other tables.  This is critical because reindexing itself
	 * will try to update pg_class.
	 */
	if (do_system)
	{
		old = MemoryContextSwitchTo(private_context);
		relids = lappend_oid(relids, RelationRelationId);
		MemoryContextSwitchTo(old);
	}

	/*
	 * Scan pg_class to build a list of the relations we need to reindex.
	 *
	 * We only consider plain relations and materialized views here (toast
	 * rels will be processed indirectly by reindex_relation).
	 */
	relationRelation = heap_open(RelationRelationId, AccessShareLock);
	scan = heap_beginscan_catalog(relationRelation, 0, NULL);
	while ((tuple = heap_getnext(scan, ForwardScanDirection)) != NULL)
	{
		Form_pg_class classtuple = (Form_pg_class) GETSTRUCT(tuple);
		Oid			relid = HeapTupleGetOid(tuple);

		if (classtuple->relkind != RELKIND_RELATION &&
			classtuple->relkind != RELKIND_MATVIEW)
			continue;

		/* Skip temp tables of other backends; we can't reindex them at all */
		if (classtuple->relpersistence == RELPERSISTENCE_TEMP &&
			!isTempNamespace(classtuple->relnamespace))
			continue;

		/* Check user/system classification, and optionally skip */
		if (IsSystemClass(relid, classtuple))
		{
			if (!do_system)
				continue;
		}
		else
		{
			if (!do_user)
				continue;
		}

		if (HeapTupleGetOid(tuple) == RelationRelationId)
			continue;			/* got it already */

		old = MemoryContextSwitchTo(private_context);
		relids = lappend_oid(relids, relid);
		MemoryContextSwitchTo(old);
	}
	heap_endscan(scan);
	heap_close(relationRelation, AccessShareLock);

<<<<<<< HEAD
	ReindexRelationList(relids);
=======
	/* Now reindex each rel in a separate transaction */
	PopActiveSnapshot();
	CommitTransactionCommand();
	foreach(l, relids)
	{
		Oid			relid = lfirst_oid(l);

		StartTransactionCommand();
		/* functions in indexes may want a snapshot set */
		PushActiveSnapshot(GetTransactionSnapshot());
		if (reindex_relation(relid,
							 REINDEX_REL_PROCESS_TOAST |
							 REINDEX_REL_CHECK_CONSTRAINTS))
			ereport(NOTICE,
					(errmsg("table \"%s.%s\" was reindexed",
							get_namespace_name(get_rel_namespace(relid)),
							get_rel_name(relid))));
		PopActiveSnapshot();
		CommitTransactionCommand();
	}
	StartTransactionCommand();
>>>>>>> ab76208e

	MemoryContextDelete(private_context);

	return MyDatabaseId;
}<|MERGE_RESOLUTION|>--- conflicted
+++ resolved
@@ -3,13 +3,9 @@
  * indexcmds.c
  *	  POSTGRES define and remove index code.
  *
-<<<<<<< HEAD
  * Portions Copyright (c) 2005-2010, Greenplum inc
  * Portions Copyright (c) 2012-Present Pivotal Software, Inc.
- * Portions Copyright (c) 1996-2013, PostgreSQL Global Development Group
-=======
  * Portions Copyright (c) 1996-2014, PostgreSQL Global Development Group
->>>>>>> ab76208e
  * Portions Copyright (c) 1994, Regents of the University of California
  *
  *
@@ -434,7 +430,6 @@
 	LOCKTAG		heaplocktag;
 	LOCKMODE	lockmode;
 	Snapshot	snapshot;
-	LOCKMODE	heap_lockmode;
 	bool		need_longlock = true;
 	bool		shouldDispatch;
 	char	   *altconname = stmt ? stmt->altconname : NULL;
@@ -471,17 +466,11 @@
 	 * relation.  To avoid lock upgrade hazards, that lock should be at least
 	 * as strong as the one we take here.
 	 */
-<<<<<<< HEAD
 	if (RangeVarIsAppendOptimizedTable(stmt->relation))
-		heap_lockmode = ShareRowExclusiveLock;
+		lockmode = ShareRowExclusiveLock;
 	else
-		heap_lockmode = stmt->concurrent ? ShareUpdateExclusiveLock : ShareLock;
-
-	rel = heap_openrv(stmt->relation, heap_lockmode);
-=======
-	lockmode = stmt->concurrent ? ShareUpdateExclusiveLock : ShareLock;
+		lockmode = stmt->concurrent ? ShareUpdateExclusiveLock : ShareLock;
 	rel = heap_open(relationId, lockmode);
->>>>>>> ab76208e
 
 	relationId = RelationGetRelid(rel);
 	namespaceId = RelationGetNamespace(rel);
@@ -829,7 +818,7 @@
 		if (need_longlock)
 			heap_close(rel, NoLock);
 		else
-			heap_close(rel, heap_lockmode);
+			heap_close(rel, lockmode);
 		return indexRelationId;
 	}
 
@@ -850,7 +839,7 @@
 	if (need_longlock)
 		heap_close(rel, NoLock);
 	else
-		heap_close(rel, heap_lockmode);
+		heap_close(rel, lockmode);
 
 	/*
 	 * For a concurrent build, it's important to make the catalog entries
@@ -1237,17 +1226,13 @@
 			attcollation = exprCollation(expr);
 
 			/*
-<<<<<<< HEAD
 			 * transformExpr() should have already rejected subqueries,
 			 * aggregates, and window functions, based on the EXPR_KIND_
 			 * for an index expression.
 			 */
 
 			/*
-			 * Strip any top-level COLLATE clause.	This ensures that we treat
-=======
 			 * Strip any top-level COLLATE clause.  This ensures that we treat
->>>>>>> ab76208e
 			 * "x COLLATE y" and "(x COLLATE y)" alike.
 			 */
 			while (IsA(expr, CollateExpr))
@@ -2037,7 +2022,9 @@
 			stmt->kind = OBJECT_TABLE;
 
 			/* perform reindex locally */
-			if (!reindex_relation(relid, REINDEX_REL_PROCESS_TOAST))
+			if (!reindex_relation(relid,
+								  REINDEX_REL_PROCESS_TOAST |
+								  REINDEX_REL_CHECK_CONSTRAINTS))
 				ereport(NOTICE,
 					(errmsg("table \"%s\" has no indexes",
 							RelationGetRelationName(rel))));
@@ -2138,7 +2125,9 @@
 
 	if (Gp_role == GP_ROLE_EXECUTE)
 	{
-		reindex_relation(stmt->relid, REINDEX_REL_PROCESS_TOAST);
+		reindex_relation(stmt->relid,
+						 REINDEX_REL_PROCESS_TOAST |
+						 REINDEX_REL_CHECK_CONSTRAINTS);
 		return stmt->relid;
 	}
 
@@ -2146,7 +2135,6 @@
 	heapOid = RangeVarGetRelidExtended(stmt->relation, ShareLock, false, false,
 									   RangeVarCallbackOwnsTable, NULL);
 
-<<<<<<< HEAD
 	/*
 	 * Gather child partition relations.
 	 */
@@ -2209,14 +2197,6 @@
 	ReindexRelationList(relids);
 
 	MemoryContextDelete(private_context);
-=======
-	if (!reindex_relation(heapOid,
-						  REINDEX_REL_PROCESS_TOAST |
-						  REINDEX_REL_CHECK_CONSTRAINTS))
-		ereport(NOTICE,
-				(errmsg("table \"%s\" has no indexes",
-						relation->relname)));
->>>>>>> ab76208e
 
 	return heapOid;
 }
@@ -2323,31 +2303,7 @@
 	heap_endscan(scan);
 	heap_close(relationRelation, AccessShareLock);
 
-<<<<<<< HEAD
 	ReindexRelationList(relids);
-=======
-	/* Now reindex each rel in a separate transaction */
-	PopActiveSnapshot();
-	CommitTransactionCommand();
-	foreach(l, relids)
-	{
-		Oid			relid = lfirst_oid(l);
-
-		StartTransactionCommand();
-		/* functions in indexes may want a snapshot set */
-		PushActiveSnapshot(GetTransactionSnapshot());
-		if (reindex_relation(relid,
-							 REINDEX_REL_PROCESS_TOAST |
-							 REINDEX_REL_CHECK_CONSTRAINTS))
-			ereport(NOTICE,
-					(errmsg("table \"%s.%s\" was reindexed",
-							get_namespace_name(get_rel_namespace(relid)),
-							get_rel_name(relid))));
-		PopActiveSnapshot();
-		CommitTransactionCommand();
-	}
-	StartTransactionCommand();
->>>>>>> ab76208e
 
 	MemoryContextDelete(private_context);
 

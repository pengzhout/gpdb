/*-------------------------------------------------------------------------
 *
 * alter.c
 *	  Drivers for generic alter commands
 *
 * Portions Copyright (c) 1996-2008, PostgreSQL Global Development Group
 * Portions Copyright (c) 1994, Regents of the University of California
 *
 *
 * IDENTIFICATION
 *	  $PostgreSQL: pgsql/src/backend/commands/alter.c,v 1.28 2008/03/19 18:38:30 tgl Exp $
 *
 *-------------------------------------------------------------------------
 */
#include "postgres.h"

#include "catalog/namespace.h"
#include "catalog/pg_namespace.h"
#include "commands/alter.h"
#include "commands/conversioncmds.h"
#include "commands/dbcommands.h"
#include "commands/defrem.h"
#include "commands/extension.h"
#include "commands/extprotocolcmds.h"
#include "commands/filespace.h"
#include "commands/proclang.h"
#include "commands/schemacmds.h"
#include "commands/tablecmds.h"
#include "commands/tablespace.h"
#include "commands/trigger.h"
#include "commands/typecmds.h"
#include "commands/user.h"
#include "miscadmin.h"
#include "parser/parse_clause.h"
#include "tcop/utility.h"
#include "utils/acl.h"
#include "utils/lsyscache.h"
#include "utils/syscache.h"

#include "cdb/cdbvars.h"
#include "cdb/cdbdisp_query.h"


/*
 * Executes an ALTER OBJECT / RENAME TO statement.	Based on the object
 * type, the function appropriate to that type is executed.
 */
void
ExecRenameStmt(RenameStmt *stmt)
{
	switch (stmt->renameType)
	{
		case OBJECT_AGGREGATE:
			RenameAggregate(stmt->object, stmt->objarg, stmt->newname);
			break;

		case OBJECT_CONVERSION:
			RenameConversion(stmt->object, stmt->newname);
			break;

		case OBJECT_DATABASE:
			RenameDatabase(stmt->subname, stmt->newname);
			break;

		case OBJECT_EXTPROTOCOL:
			RenameExtProtocol(stmt->subname, stmt->newname);
			break;

		case OBJECT_FUNCTION:
			RenameFunction(stmt->object, stmt->objarg, stmt->newname);
			break;

		case OBJECT_LANGUAGE:
			RenameLanguage(stmt->subname, stmt->newname);
			break;

		case OBJECT_OPCLASS:
			RenameOpClass(stmt->object, stmt->subname, stmt->newname);
			break;

		case OBJECT_OPFAMILY:
			RenameOpFamily(stmt->object, stmt->subname, stmt->newname);
			break;

		case OBJECT_ROLE:
			RenameRole(stmt->subname, stmt->newname);
			break;

		case OBJECT_SCHEMA:
			RenameSchema(stmt->subname, stmt->newname);
			break;

		case OBJECT_TABLESPACE:
			RenameTableSpace(stmt->subname, stmt->newname);
			break;

		case OBJECT_FILESPACE:
			RenameFileSpace(stmt->subname, stmt->newname);
			break;

		case OBJECT_TABLE:
		case OBJECT_SEQUENCE:
		case OBJECT_VIEW:
		case OBJECT_INDEX:
		{
			if (Gp_role == GP_ROLE_DISPATCH)
			{
				CheckRelationOwnership(stmt->relation, true);
				stmt->objid = RangeVarGetRelid(stmt->relation, false);
			}

			/*
			 * RENAME TABLE requires that we (still) hold
			 * CREATE rights on the containing namespace, as
			 * well as ownership of the table.
			 */
			Oid			namespaceId = get_rel_namespace(stmt->objid);
			AclResult	aclresult;

			aclresult = pg_namespace_aclcheck(namespaceId,
											  GetUserId(),
											  ACL_CREATE);
			if (aclresult != ACLCHECK_OK)
				aclcheck_error(aclresult, ACL_KIND_NAMESPACE,
							   get_namespace_name(namespaceId));

			renamerel(stmt->objid, stmt->newname, stmt->renameType, stmt);
			break;
		}

		case OBJECT_COLUMN:
		case OBJECT_TRIGGER:
			{
				Oid			relid;

				CheckRelationOwnership(stmt->relation, true);

				relid = RangeVarGetRelid(stmt->relation, false);

				switch (stmt->renameType)
				{
<<<<<<< HEAD
=======
					case OBJECT_TABLE:
					case OBJECT_SEQUENCE:
					case OBJECT_VIEW:
					case OBJECT_INDEX:
						{
							/*
							 * RENAME TABLE requires that we (still) hold
							 * CREATE rights on the containing namespace, as
							 * well as ownership of the table.
							 */
							Oid			namespaceId = get_rel_namespace(relid);
							AclResult	aclresult;

							aclresult = pg_namespace_aclcheck(namespaceId,
															  GetUserId(),
															  ACL_CREATE);
							if (aclresult != ACLCHECK_OK)
								aclcheck_error(aclresult, ACL_KIND_NAMESPACE,
											get_namespace_name(namespaceId));

							RenameRelation(relid, stmt->newname, stmt->renameType);
							break;
						}
>>>>>>> f260edb1
					case OBJECT_COLUMN:
						renameatt(relid,
								  stmt->subname,		/* old att name */
								  stmt->newname,		/* new att name */
								  interpretInhOption(stmt->relation->inhOpt),	/* recursive? */
								  false);		/* recursing already? */
						break;
					case OBJECT_TRIGGER:
						renametrig(relid,
								   stmt->subname,		/* old att name */
								   stmt->newname);		/* new att name */
						break;
					default:
						 /* can't happen */ ;
				}
				break;
			}

		case OBJECT_TSPARSER:
			RenameTSParser(stmt->object, stmt->newname);
			break;

		case OBJECT_TSDICTIONARY:
			RenameTSDictionary(stmt->object, stmt->newname);
			break;

		case OBJECT_TSTEMPLATE:
			RenameTSTemplate(stmt->object, stmt->newname);
			break;

		case OBJECT_TSCONFIGURATION:
			RenameTSConfiguration(stmt->object, stmt->newname);
			break;

		case OBJECT_TYPE:
			RenameType(stmt->object, stmt->newname);
			break;

		default:
			elog(ERROR, "unrecognized rename stmt type: %d",
				 (int) stmt->renameType);
	}
	if (Gp_role == GP_ROLE_DISPATCH)
	{
		CdbDispatchUtilityStatement((Node *) stmt,
									DF_CANCEL_ON_ERROR|
									DF_WITH_SNAPSHOT|
									DF_NEED_TWO_PHASE,
									NIL,
									NULL);
	}

}

/*
 * Executes an ALTER OBJECT / SET SCHEMA statement.  Based on the object
 * type, the function appropriate to that type is executed.
 */
void
ExecAlterObjectSchemaStmt(AlterObjectSchemaStmt *stmt)
{
	switch (stmt->objectType)
	{
		case OBJECT_AGGREGATE:
			AlterFunctionNamespace(stmt->object, stmt->objarg, true,
								   stmt->newschema);
			break;

		case OBJECT_CONVERSION:
			AlterConversionNamespace(stmt->object, stmt->newschema);
			break;

		case OBJECT_EXTENSION:
			AlterExtensionNamespace(stmt->object, stmt->newschema);
			break;

		case OBJECT_FUNCTION:
			AlterFunctionNamespace(stmt->object, stmt->objarg, false,
								   stmt->newschema);
			break;

		case OBJECT_OPERATOR:
			AlterOperatorNamespace(stmt->object, stmt->objarg, stmt->newschema);
			break;

		case OBJECT_OPCLASS:
			AlterOpClassNamespace(stmt->object, stmt->addname, stmt->newschema);
			break;

		case OBJECT_OPFAMILY:
			AlterOpFamilyNamespace(stmt->object, stmt->addname, stmt->newschema);
			break;

		case OBJECT_SEQUENCE:
		case OBJECT_TABLE:
			CheckRelationOwnership(stmt->relation, true);
			AlterTableNamespace(stmt->relation, stmt->newschema);
			break;

		case OBJECT_TYPE:
		case OBJECT_DOMAIN:
			AlterTypeNamespace(stmt->object, stmt->newschema);
			break;

		default:
			elog(ERROR, "unrecognized AlterObjectSchemaStmt type: %d",
				 (int) stmt->objectType);
	}
	if (Gp_role == GP_ROLE_DISPATCH)
	{
		CdbDispatchUtilityStatement((Node *) stmt,
									DF_CANCEL_ON_ERROR|
									DF_WITH_SNAPSHOT|
									DF_NEED_TWO_PHASE,
									NIL,
									NULL);
	}
}

/*
 * Change an object's namespace given its classOid and object Oid.
 *
 * Objects that don't have a namespace should be ignored.
 *
 * This function is currently used only by ALTER EXTENSION SET SCHEMA,
 * so it only needs to cover object types that can be members of an
 * extension, and it doesn't have to deal with certain special cases
 * such as not wanting to process array types --- those should never
 * be direct members of an extension anyway.
 *
 * Returns the OID of the object's previous namespace, or InvalidOid if
 * object doesn't have a schema.
 */
Oid
AlterObjectNamespace_oid(Oid classId, Oid objid, Oid nspOid,
						 ObjectAddresses *objsMoved)
{
	Oid			oldNspOid = InvalidOid;
	ObjectAddress dep;

	dep.classId = classId;
	dep.objectId = objid;
	dep.objectSubId = 0;

	switch (getObjectClass(&dep))
	{
		case OCLASS_CLASS:
			{
				Relation	rel;

				rel = relation_open(objid, AccessExclusiveLock);
				oldNspOid = RelationGetNamespace(rel);

				AlterTableNamespaceInternal(rel, oldNspOid, nspOid, objsMoved);

				relation_close(rel, NoLock);
				break;
			}

		case OCLASS_PROC:
			oldNspOid = AlterFunctionNamespace_oid(objid, nspOid);
			break;

		case OCLASS_TYPE:
			oldNspOid = AlterTypeNamespace_oid(objid, nspOid, objsMoved);
			break;

		case OCLASS_CONVERSION:
			oldNspOid = AlterConversionNamespace_oid(objid, nspOid);
			break;

		case OCLASS_OPERATOR:
			oldNspOid = AlterOperatorNamespace_oid(objid, nspOid);
			break;

		case OCLASS_OPCLASS:
			oldNspOid = AlterOpClassNamespace_oid(objid, nspOid);
			break;

		case OCLASS_OPFAMILY:
			oldNspOid = AlterOpFamilyNamespace_oid(objid, nspOid);
			break;

		default:
			break;
	}

	return oldNspOid;
}


/*
 * Generic function to change the namespace of a given object, for simple
 * cases (won't work for tables, nor other cases where we need to do more
 * than change the namespace column of a single catalog entry).
 *
 * The AlterFooNamespace() calls just above will call a function whose job
 * is to lookup the arguments for the generic function here.
 *
 * rel: catalog relation containing object (RowExclusiveLock'd by caller)
 * oidCacheId: syscache that indexes this catalog by OID
 * nameCacheId: syscache that indexes this catalog by name and namespace
 *		(pass -1 if there is none)
 * objid: OID of object to change the namespace of
 * nspOid: OID of new namespace
 * Anum_name: column number of catalog's name column
 * Anum_namespace: column number of catalog's namespace column
 * Anum_owner: column number of catalog's owner column, or -1 if none
 * acl_kind: ACL type for object, or -1 if none assigned
 *
 * If the object does not have an owner or permissions, pass -1 for
 * Anum_owner and acl_kind.  In this case the calling user must be superuser.
 *
 * Returns the OID of the object's previous namespace.
 */
Oid
AlterObjectNamespace(Relation rel, int oidCacheId, int nameCacheId,
					 Oid objid, Oid nspOid,
					 int Anum_name, int Anum_namespace, int Anum_owner,
					 AclObjectKind acl_kind)
{
	Oid			classId = RelationGetRelid(rel);
	Oid			oldNspOid;
	Datum		name,
				namespace;
	bool		isnull;
	HeapTuple	tup,
				newtup;
	Datum	   *values;
	bool	   *nulls;
	bool	   *replaces;

	tup = SearchSysCacheCopy1(oidCacheId, ObjectIdGetDatum(objid));
	if (!HeapTupleIsValid(tup)) /* should not happen */
		elog(ERROR, "cache lookup failed for object %u of catalog \"%s\"",
			 objid, RelationGetRelationName(rel));

	name = heap_getattr(tup, Anum_name, RelationGetDescr(rel), &isnull);
	Assert(!isnull);
	namespace = heap_getattr(tup, Anum_namespace, RelationGetDescr(rel), &isnull);
	Assert(!isnull);
	oldNspOid = DatumGetObjectId(namespace);

	/* Check basic namespace related issues */
	CheckSetNamespace(oldNspOid, nspOid, classId, objid);

	/* Permission checks ... superusers can always do it */
	if (!superuser())
	{
		Datum		owner;
		Oid			ownerId;
		AclResult	aclresult;

		/* Fail if object does not have an explicit owner */
		if (Anum_owner <= 0)
			ereport(ERROR,
					(errcode(ERRCODE_INSUFFICIENT_PRIVILEGE),
							(errmsg("must be superuser to set schema of %s",
									getObjectDescriptionOids(classId, objid)))));

		/* Otherwise, must be owner of the existing object */
		owner = heap_getattr(tup, Anum_owner, RelationGetDescr(rel), &isnull);
		Assert(!isnull);
		ownerId = DatumGetObjectId(owner);

		if (!has_privs_of_role(GetUserId(), ownerId))
			aclcheck_error(ACLCHECK_NOT_OWNER, acl_kind,
						   NameStr(*(DatumGetName(name))));

		/* User must have CREATE privilege on new namespace */
		aclresult = pg_namespace_aclcheck(nspOid, GetUserId(), ACL_CREATE);
		if (aclresult != ACLCHECK_OK)
			aclcheck_error(aclresult, ACL_KIND_NAMESPACE,
						   get_namespace_name(nspOid));
	}

	/*
	 * Check for duplicate name (more friendly than unique-index failure).
	 * Since this is just a friendliness check, we can just skip it in cases
	 * where there isn't a suitable syscache available.
	 */
	if (nameCacheId >= 0 &&
		SearchSysCacheExists2(nameCacheId, name, ObjectIdGetDatum(nspOid)))
		ereport(ERROR,
				(errcode(ERRCODE_DUPLICATE_OBJECT),
						errmsg("%s already exists in schema \"%s\"",
							   getObjectDescriptionOids(classId, objid),
							   get_namespace_name(nspOid))));

	/* Build modified tuple */
	values = palloc0(RelationGetNumberOfAttributes(rel) * sizeof(Datum));
	nulls = palloc0(RelationGetNumberOfAttributes(rel) * sizeof(bool));
	replaces = palloc0(RelationGetNumberOfAttributes(rel) * sizeof(bool));
	values[Anum_namespace - 1] = ObjectIdGetDatum(nspOid);
	replaces[Anum_namespace - 1] = true;
	newtup = heap_modify_tuple(tup, RelationGetDescr(rel),
							   values, nulls, replaces);

	/* Perform actual update */
	simple_heap_update(rel, &tup->t_self, newtup);
	CatalogUpdateIndexes(rel, newtup);

	/* Release memory */
	pfree(values);
	pfree(nulls);
	pfree(replaces);

	/* update dependencies to point to the new schema */
	changeDependencyFor(classId, objid,
						NamespaceRelationId, oldNspOid, nspOid);

	return oldNspOid;
}

/*
 * Executes an ALTER OBJECT / OWNER TO statement.  Based on the object
 * type, the function appropriate to that type is executed.
 */
void
ExecAlterOwnerStmt(AlterOwnerStmt *stmt)
{
	Oid			newowner = get_roleid_checked(stmt->newowner);

	switch (stmt->objectType)
	{
		case OBJECT_AGGREGATE:
			AlterAggregateOwner(stmt->object, stmt->objarg, newowner);
			break;

		case OBJECT_CONVERSION:
			AlterConversionOwner(stmt->object, newowner);
			break;

		case OBJECT_DATABASE:
			AlterDatabaseOwner(strVal(linitial(stmt->object)), newowner);
			break;

		case OBJECT_FUNCTION:
			AlterFunctionOwner(stmt->object, stmt->objarg, newowner);
			break;

		case OBJECT_LANGUAGE:
			AlterLanguageOwner(strVal(linitial(stmt->object)), newowner);
			break;

		case OBJECT_OPERATOR:
			Assert(list_length(stmt->objarg) == 2);
			AlterOperatorOwner(stmt->object,
							   (TypeName *) linitial(stmt->objarg),
							   (TypeName *) lsecond(stmt->objarg),
							   newowner);
			break;

		case OBJECT_OPCLASS:
			AlterOpClassOwner(stmt->object, stmt->addname, newowner);
			break;

		case OBJECT_OPFAMILY:
			AlterOpFamilyOwner(stmt->object, stmt->addname, newowner);
			break;

		case OBJECT_SCHEMA:
			AlterSchemaOwner(strVal(linitial(stmt->object)), newowner);
			break;

		case OBJECT_TABLESPACE:
			AlterTableSpaceOwner(strVal(linitial(stmt->object)), newowner);
			break;

		case OBJECT_FILESPACE:
			AlterFileSpaceOwner(stmt->object, newowner);
			break;

		case OBJECT_EXTPROTOCOL:
			AlterExtProtocolOwner(strVal(linitial(stmt->object)), newowner);
			break;

		case OBJECT_TYPE:
		case OBJECT_DOMAIN:		/* same as TYPE */
			AlterTypeOwner(stmt->object, newowner);
			break;

		case OBJECT_TSDICTIONARY:
			AlterTSDictionaryOwner(stmt->object, newowner);
			break;

		case OBJECT_TSCONFIGURATION:
			AlterTSConfigurationOwner(stmt->object, newowner);
			break;

		default:
			elog(ERROR, "unrecognized AlterOwnerStmt type: %d",
				 (int) stmt->objectType);
	}
	if (Gp_role == GP_ROLE_DISPATCH)
	{
		CdbDispatchUtilityStatement((Node *) stmt,
									DF_CANCEL_ON_ERROR|
									DF_WITH_SNAPSHOT|
									DF_NEED_TWO_PHASE,
									NIL,
									NULL);
	}
}<|MERGE_RESOLUTION|>--- conflicted
+++ resolved
@@ -102,45 +102,26 @@
 		case OBJECT_SEQUENCE:
 		case OBJECT_VIEW:
 		case OBJECT_INDEX:
-		{
-			if (Gp_role == GP_ROLE_DISPATCH)
-			{
-				CheckRelationOwnership(stmt->relation, true);
-				stmt->objid = RangeVarGetRelid(stmt->relation, false);
-			}
-
-			/*
-			 * RENAME TABLE requires that we (still) hold
-			 * CREATE rights on the containing namespace, as
-			 * well as ownership of the table.
-			 */
-			Oid			namespaceId = get_rel_namespace(stmt->objid);
-			AclResult	aclresult;
-
-			aclresult = pg_namespace_aclcheck(namespaceId,
-											  GetUserId(),
-											  ACL_CREATE);
-			if (aclresult != ACLCHECK_OK)
-				aclcheck_error(aclresult, ACL_KIND_NAMESPACE,
-							   get_namespace_name(namespaceId));
-
-			renamerel(stmt->objid, stmt->newname, stmt->renameType, stmt);
-			break;
-		}
-
 		case OBJECT_COLUMN:
 		case OBJECT_TRIGGER:
 			{
 				Oid			relid;
 
-				CheckRelationOwnership(stmt->relation, true);
-
-				relid = RangeVarGetRelid(stmt->relation, false);
+				/*
+				 * In the dispatcher, resolve the name to OID, and update the
+				 * stmt struct with the OID. In the QE, use the OID from the
+				 * struct (which was filled in by the dispatcher).
+				 */
+				if (Gp_role == GP_ROLE_DISPATCH)
+				{
+					CheckRelationOwnership(stmt->relation, true);
+
+					stmt->objid = RangeVarGetRelid(stmt->relation, false);
+				}
+				relid = stmt->objid;
 
 				switch (stmt->renameType)
 				{
-<<<<<<< HEAD
-=======
 					case OBJECT_TABLE:
 					case OBJECT_SEQUENCE:
 					case OBJECT_VIEW:
@@ -161,10 +142,9 @@
 								aclcheck_error(aclresult, ACL_KIND_NAMESPACE,
 											get_namespace_name(namespaceId));
 
-							RenameRelation(relid, stmt->newname, stmt->renameType);
+							RenameRelation(relid, stmt->newname, stmt->renameType, stmt);
 							break;
 						}
->>>>>>> f260edb1
 					case OBJECT_COLUMN:
 						renameatt(relid,
 								  stmt->subname,		/* old att name */

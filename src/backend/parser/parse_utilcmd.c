/*-------------------------------------------------------------------------
 *
 * parse_utilcmd.c
 *	  Perform parse analysis work for various utility commands
 *
 * Formerly we did this work during parse_analyze() in analyze.c.  However
 * that is fairly unsafe in the presence of querytree caching, since any
 * database state that we depend on in making the transformations might be
 * obsolete by the time the utility command is executed; and utility commands
 * have no infrastructure for holding locks or rechecking plan validity.
 * Hence these functions are now called at the start of execution of their
 * respective utility commands.
 *
 * NOTE: in general we must avoid scribbling on the passed-in raw parse
 * tree, since it might be in a plan cache.  The simplest solution is
 * a quick copyObject() call before manipulating the query tree.
 *
 *
 * Portions Copyright (c) 1996-2009, PostgreSQL Global Development Group
 * Portions Copyright (c) 1994, Regents of the University of California
 *
 *	$PostgreSQL: pgsql/src/backend/parser/parse_utilcmd.c,v 2.32 2009/12/15 17:57:47 tgl Exp $
 *
 *-------------------------------------------------------------------------
 */

#include "postgres.h"

#include "access/genam.h"
#include "access/heapam.h"
#include "access/reloptions.h"
#include "catalog/pg_compression.h"
#include "catalog/pg_constraint.h"
#include "catalog/dependency.h"
#include "catalog/heap.h"
#include "catalog/index.h"
#include "catalog/namespace.h"
<<<<<<< HEAD
#include "catalog/pg_inherits_fn.h"
=======
#include "catalog/pg_constraint.h"
>>>>>>> 78a09145
#include "catalog/pg_opclass.h"
#include "catalog/pg_operator.h"
#include "catalog/pg_type.h"
<<<<<<< HEAD
#include "catalog/pg_type_encoding.h"
=======
#include "commands/comment.h"
>>>>>>> 78a09145
#include "commands/defrem.h"
#include "commands/tablecmds.h"
#include "commands/tablespace.h"
#include "miscadmin.h"
#include "nodes/makefuncs.h"
#include "nodes/nodeFuncs.h"
#include "parser/analyze.h"
#include "parser/parse_clause.h"
#include "parser/parse_expr.h"
#include "parser/parse_partition.h"
#include "parser/parse_relation.h"
#include "parser/parse_target.h"
#include "parser/parse_type.h"
#include "parser/parse_utilcmd.h"
#include "parser/parser.h"
#include "rewrite/rewriteManip.h"
#include "utils/acl.h"
#include "utils/builtins.h"
#include "utils/fmgroids.h"
#include "utils/lsyscache.h"
#include "utils/memutils.h"
#include "utils/relcache.h"
#include "utils/syscache.h"

#include "cdb/cdbhash.h"
#include "cdb/cdbpartition.h"
#include "cdb/partitionselection.h"
#include "cdb/cdbvars.h"
#include "utils/tqual.h"


/* State shared by transformCreateSchemaStmt and its subroutines */
typedef struct
{
	const char *stmtType;		/* "CREATE SCHEMA" or "ALTER SCHEMA" */
	char	   *schemaname;		/* name of schema */
	char	   *authid;			/* owner of schema */
	List	   *sequences;		/* CREATE SEQUENCE items */
	List	   *tables;			/* CREATE TABLE items */
	List	   *views;			/* CREATE VIEW items */
	List	   *indexes;		/* CREATE INDEX items */
	List	   *triggers;		/* CREATE TRIGGER items */
	List	   *grants;			/* GRANT items */
} CreateSchemaStmtContext;


static void transformColumnDefinition(ParseState *pstate,
						  CreateStmtContext *cxt,
						  ColumnDef *column);
static void transformTableConstraint(ParseState *pstate,
						 CreateStmtContext *cxt,
						 Constraint *constraint);
<<<<<<< HEAD
=======
static void transformInhRelation(ParseState *pstate, CreateStmtContext *cxt,
					 InhRelation *inhrelation);
static char *chooseIndexName(const RangeVar *relation, IndexStmt *index_stmt);
>>>>>>> 78a09145
static IndexStmt *generateClonedIndexStmt(CreateStmtContext *cxt,
						Relation source_idx,
						const AttrNumber *attmap, int attmap_length);
static List *get_opclass(Oid opclass, Oid actual_datatype);
static void transformIndexConstraints(ParseState *pstate,
						  CreateStmtContext *cxt, bool mayDefer);
static IndexStmt *transformIndexConstraint(Constraint *constraint,
						 CreateStmtContext *cxt);
static void transformFKConstraints(ParseState *pstate,
					   CreateStmtContext *cxt,
					   bool skipValidation,
					   bool isAddConstraint);
static void transformConstraintAttrs(ParseState *pstate, List *constraintList);
static void transformColumnType(ParseState *pstate, ColumnDef *column);
static void setSchemaName(char *context_schema, char **stmt_schema_name);

static List *getLikeDistributionPolicy(InhRelation *e);
static bool co_explicitly_disabled(List *opts);
static void transformDistributedBy(ParseState *pstate, CreateStmtContext *cxt,
					   List *distributedBy, GpPolicy **policyp,
					   List *likeDistributedBy,
					   bool bQuiet);
static List *transformAttributeEncoding(List *stenc, CreateStmt *stmt,
										CreateStmtContext *cxt);
static bool encodings_overlap(List *a, List *b, bool test_conflicts);

static AlterTableCmd *transformAlterTable_all_PartitionStmt(ParseState *pstate,
									  AlterTableStmt *stmt,
									  CreateStmtContext *pCxt,
									  AlterTableCmd *cmd);
static List *transformIndexStmt_recurse(IndexStmt *stmt, const char *queryString,
						   ParseState *masterpstate, bool recurseToPartitions);

/*
 * transformCreateStmt -
 *	  parse analysis for CREATE TABLE
 *
 * Returns a List of utility commands to be done in sequence.  One of these
 * will be the transformed CreateStmt, but there may be additional actions
 * to be done before and after the actual DefineRelation() call.
 *
 * SQL92 allows constraints to be scattered all over, so thumb through
 * the columns and collect all constraints into one place.
 * If there are any implied indices (e.g. UNIQUE or PRIMARY KEY)
 * then expand those into multiple IndexStmt blocks.
 *	  - thomas 1997-12-02
 */
List *
transformCreateStmt(CreateStmt *stmt, const char *queryString, bool createPartition)
{
	ParseState *pstate;
	CreateStmtContext cxt;
	List	   *result;
	List	   *save_alist;
	ListCell   *elements;
	List	   *likeDistributedBy = NIL;
	bool		bQuiet = false;		/* shut up transformDistributedBy messages */
	List	   *stenc = NIL;		/* column reference storage encoding clauses */

 	/*
	 * We don't normally care much about the memory consumption of parsing,
	 * because any memory leaked is leaked into MessageContext which is
	 * reset between each command. But if a table is heavily partitioned,
	 * the CREATE TABLE statement can be expanded into hundreds or even
	 * thousands of CreateStmts, so the leaks start to add up. To reduce
	 * the memory consumption, we use a temporary memory context that's
	 * destroyed after processing the CreateStmt for some parts of the
	 * processing.
	 */
	cxt.tempCtx =
		AllocSetContextCreate(CurrentMemoryContext,
							  "CreateStmt analyze context",
							  ALLOCSET_DEFAULT_MINSIZE,
							  ALLOCSET_DEFAULT_INITSIZE,
							  ALLOCSET_DEFAULT_MAXSIZE);

	/*
	 * We must not scribble on the passed-in CreateStmt, so copy it.  (This is
	 * overkill, but easy.)
	 */
	stmt = (CreateStmt *) copyObject(stmt);

	/*
	 * If the target relation name isn't schema-qualified, make it so.  This
	 * prevents some corner cases in which added-on rewritten commands might
	 * think they should apply to other relations that have the same name and
	 * are earlier in the search path.	"istemp" is equivalent to a
	 * specification of pg_temp, so no need for anything extra in that case.
	 */
	if (stmt->relation->schemaname == NULL && !stmt->relation->istemp)
	{
		Oid			namespaceid = RangeVarGetCreationNamespace(stmt->relation);

		stmt->relation->schemaname = get_namespace_name(namespaceid);
	}

	/* Set up pstate */
	pstate = make_parsestate(NULL);
	pstate->p_sourcetext = queryString;

	cxt.stmtType = "CREATE TABLE";
	cxt.relation = stmt->relation;
	cxt.rel = NULL;
	cxt.inhRelations = stmt->inhRelations;
	cxt.isalter = false;
	cxt.iscreatepart = createPartition;
	cxt.issplitpart = stmt->is_split_part;
	cxt.columns = NIL;
	cxt.ckconstraints = NIL;
	cxt.fkconstraints = NIL;
	cxt.ixconstraints = NIL;
	cxt.inh_indexes = NIL;
	cxt.blist = NIL;
	cxt.alist = NIL;
	cxt.dlist = NIL; /* for deferred analysis requiring the created table */
	cxt.pkey = NULL;
	cxt.hasoids = interpretOidsOption(stmt->options);

	stmt->policy = NULL;

	/* Disallow inheritance in combination with partitioning. */
	if (stmt->inhRelations && (stmt->partitionBy || stmt->is_part_child))
		ereport(ERROR,
				(errcode(ERRCODE_INVALID_TABLE_DEFINITION),
				 errmsg("cannot mix inheritance with partitioning")));

	/* Disallow inheritance for CO table */
	if (stmt->inhRelations && is_aocs(stmt->options))
		ereport(ERROR,
				(errcode(ERRCODE_FEATURE_NOT_SUPPORTED),
				 errmsg("INHERITS clause cannot be used with column oriented tables")));

	/* Only on top-most partitioned tables. */
	if (stmt->partitionBy && !stmt->is_part_child)
		fixCreateStmtForPartitionedTable(stmt);

	/*
	 * Run through each primary element in the table creation clause. Separate
	 * column defs from constraints, and do preliminary analysis.
	 */
	foreach(elements, stmt->tableElts)
	{
		Node	   *element = lfirst(elements);

		switch (nodeTag(element))
		{
			case T_ColumnDef:
				transformColumnDefinition(pstate, &cxt,
										  (ColumnDef *) element);
				break;

			case T_Constraint:
				transformTableConstraint(pstate, &cxt,
										 (Constraint *) element);
				break;

			case T_InhRelation:
			{
				bool            isBeginning = (cxt.columns == NIL);

				transformInhRelation(pstate, &cxt,
									 (InhRelation *) element, false);

				if (Gp_role == GP_ROLE_DISPATCH && isBeginning &&
					stmt->distributedBy == NIL &&
					stmt->inhRelations == NIL &&
					stmt->policy == NULL)
				{
					likeDistributedBy = getLikeDistributionPolicy((InhRelation *) element);
				}
				break;
			}

			case T_ColumnReferenceStorageDirective:
				/* processed below in transformAttributeEncoding() */
				stenc = lappend(stenc, element);
				break;

			default:
				elog(ERROR, "unrecognized node type: %d",
					 (int) nodeTag(element));
				break;
		}
	}

	/*
	 * transformIndexConstraints wants cxt.alist to contain only index
	 * statements, so transfer anything we already have into save_alist.
	 */
	save_alist = cxt.alist;
	cxt.alist = NIL;

	Assert(stmt->constraints == NIL);

	/*
	 * Postprocess constraints that give rise to index definitions.
	 */
	transformIndexConstraints(pstate, &cxt, stmt->is_add_part || stmt->is_split_part);

	/*
	 * Carry any deferred analysis statements forward.  Added for MPP-13750
	 * but should also apply to the similar case involving simple inheritance.
	 */
	if (cxt.dlist)
	{
		stmt->deferredStmts = list_concat(stmt->deferredStmts, cxt.dlist);
		cxt.dlist = NIL;
	}

	/*
	 * Postprocess foreign-key constraints.
	 * But don't cascade FK constraints to parts, yet.
	 */
	if (!stmt->is_part_child)
		transformFKConstraints(pstate, &cxt, true, false);

	/*-----------
	 * Analyze attribute encoding clauses.
	 *
	 * Partitioning configurations may have things like:
	 *
	 * CREATE TABLE ...
	 *  ( a int ENCODING (...))
	 * WITH (appendonly=true, orientation=column)
	 * PARTITION BY ...
	 * (PARTITION ... WITH (appendonly=false));
	 *
	 * We don't want to throw an error when we try to apply the ENCODING clause
	 * to the partition which the user wants to be non-AO. Just ignore it
	 * instead.
	 *-----------
	 */
	if (!is_aocs(stmt->options) && stmt->is_part_child)
	{
		if (co_explicitly_disabled(stmt->options) || !stenc)
			stmt->attr_encodings = NIL;
		else
		{
			ereport(ERROR,
					(errcode(ERRCODE_FEATURE_NOT_SUPPORTED),
					 errmsg("ENCODING clause only supported with column oriented partitioned tables")));
		}
	}
	else
		stmt->attr_encodings = transformAttributeEncoding(stenc, stmt, &cxt);

	/*
	 * Postprocess Greenplum Database distribution columns
	 */
	/* silence distro messages for partitions */
	if (stmt->is_part_child)
		bQuiet = true;
	else if (stmt->partitionBy)
	{
		PartitionBy *partitionBy = (PartitionBy *) stmt->partitionBy;

		/* be very quiet if set subpartn template */
		if (partitionBy->partQuiet == PART_VERBO_NOPARTNAME)
			bQuiet = true;
		/* quiet for partitions of depth > 0 */
		else if (partitionBy->partDepth != 0 &&
				 partitionBy->partQuiet != PART_VERBO_NORMAL)
			bQuiet = true;
	}
	transformDistributedBy(pstate, &cxt, stmt->distributedBy, &stmt->policy,
						   likeDistributedBy, bQuiet);

	/*
	 * Process table partitioning clause
	 */
	transformPartitionBy(pstate, &cxt, stmt, stmt->partitionBy, stmt->policy);

	/*
	 * Output results.
	 */
	stmt->tableElts = cxt.columns;
	stmt->constraints = cxt.ckconstraints;

	result = lappend(cxt.blist, stmt);
	result = list_concat(result, cxt.alist);
	result = list_concat(result, save_alist);

	MemoryContextDelete(cxt.tempCtx);

	return result;
}

/*
 * transformColumnDefinition -
 *		transform a single ColumnDef within CREATE TABLE
 *		Also used in ALTER TABLE ADD COLUMN
 */
static void
transformColumnDefinition(ParseState *pstate, CreateStmtContext *cxt,
						  ColumnDef *column)
{
	bool		is_serial;
	bool		saw_nullable;
	bool		saw_default;
	Constraint *constraint;
	ListCell   *clist;

	cxt->columns = lappend(cxt->columns, column);

	/* Check for SERIAL pseudo-types */
	is_serial = false;
	if (list_length(column->typeName->names) == 1 &&
		!column->typeName->pct_type)
	{
		char	   *typname = strVal(linitial(column->typeName->names));

		if (strcmp(typname, "serial") == 0 ||
			strcmp(typname, "serial4") == 0)
		{
			is_serial = true;
			column->typeName->names = NIL;
<<<<<<< HEAD
			column->typeName->typid = INT4OID;
=======
			column->typeName->typeOid = INT4OID;
>>>>>>> 78a09145
		}
		else if (strcmp(typname, "bigserial") == 0 ||
				 strcmp(typname, "serial8") == 0)
		{
			is_serial = true;
			column->typeName->names = NIL;
<<<<<<< HEAD
			column->typeName->typid = INT8OID;
=======
			column->typeName->typeOid = INT8OID;
>>>>>>> 78a09145
		}

		/*
		 * We have to reject "serial[]" explicitly, because once we've set
		 * typeid, LookupTypeName won't notice arrayBounds.  We don't need any
		 * special coding for serial(typmod) though.
		 */
		if (is_serial && column->typeName->arrayBounds != NIL)
			ereport(ERROR,
					(errcode(ERRCODE_FEATURE_NOT_SUPPORTED),
					 errmsg("array of serial is not implemented"),
					 parser_errposition(pstate, column->typeName->location)));
	}

	/* Do necessary work on the column type declaration */
	transformColumnType(pstate, column);

	/* Special actions for SERIAL pseudo-types */
	if (is_serial)
	{
		Oid			snamespaceid;
		char	   *snamespace;
		char	   *sname;
		char	   *qstring;
		A_Const    *snamenode;
		TypeCast   *castnode;
		FuncCall   *funccallnode;
		CreateSeqStmt *seqstmt;
		AlterSeqStmt *altseqstmt;
		List	   *attnamelist;

		/*
		 * Determine namespace and name to use for the sequence.
		 *
		 * Although we use ChooseRelationName, it's not guaranteed that the
		 * selected sequence name won't conflict; given sufficiently long
		 * field names, two different serial columns in the same table could
		 * be assigned the same sequence name, and we'd not notice since we
		 * aren't creating the sequence quite yet.  In practice this seems
		 * quite unlikely to be a problem, especially since few people would
		 * need two serial columns in one table.
		 */
		if (cxt->rel)
			snamespaceid = RelationGetNamespace(cxt->rel);
		else
			snamespaceid = RangeVarGetCreationNamespace(cxt->relation);
		snamespace = get_namespace_name(snamespaceid);
		sname = ChooseRelationName(cxt->relation->relname,
								   column->colname,
								   "seq",
								   snamespaceid);

		ereport(NOTICE,
				(errmsg("%s will create implicit sequence \"%s\" for serial column \"%s.%s\"",
						cxt->stmtType, sname,
						cxt->relation->relname, column->colname)));

		/*
		 * Build a CREATE SEQUENCE command to create the sequence object, and
		 * add it to the list of things to be done before this CREATE/ALTER
		 * TABLE.
		 */
		seqstmt = makeNode(CreateSeqStmt);
		seqstmt->sequence = makeRangeVar(snamespace, sname, -1);
		seqstmt->sequence->istemp = cxt->relation->istemp;
		seqstmt->options = NIL;

		cxt->blist = lappend(cxt->blist, seqstmt);

		/*
		 * Build an ALTER SEQUENCE ... OWNED BY command to mark the sequence
		 * as owned by this column, and add it to the list of things to be
		 * done after this CREATE/ALTER TABLE.
		 */
		altseqstmt = makeNode(AlterSeqStmt);
		altseqstmt->sequence = makeRangeVar(snamespace, sname, -1);
		attnamelist = list_make3(makeString(snamespace),
								 makeString(cxt->relation->relname),
								 makeString(column->colname));
		altseqstmt->options = list_make1(makeDefElem("owned_by",
													 (Node *) attnamelist));

		cxt->alist = lappend(cxt->alist, altseqstmt);

		/*
		 * Create appropriate constraints for SERIAL.  We do this in full,
		 * rather than shortcutting, so that we will detect any conflicting
		 * constraints the user wrote (like a different DEFAULT).
		 *
		 * Create an expression tree representing the function call
		 * nextval('sequencename').  We cannot reduce the raw tree to cooked
		 * form until after the sequence is created, but there's no need to do
		 * so.
		 */
		qstring = quote_qualified_identifier(snamespace, sname);
		snamenode = makeNode(A_Const);
		snamenode->val.type = T_String;
		snamenode->val.val.str = qstring;
		snamenode->location = -1;
		castnode = makeNode(TypeCast);
		castnode->typeName = SystemTypeName("regclass");
		castnode->arg = (Node *) snamenode;
		castnode->location = -1;
		funccallnode = makeNode(FuncCall);
		funccallnode->funcname = SystemFuncName("nextval");
		funccallnode->args = list_make1(castnode);
		funccallnode->agg_order = NIL;
		funccallnode->agg_star = false;
		funccallnode->agg_distinct = false;
		funccallnode->func_variadic = false;
		funccallnode->location = -1;

		constraint = makeNode(Constraint);
		constraint->contype = CONSTR_DEFAULT;
		constraint->location = -1;
		constraint->raw_expr = (Node *) funccallnode;
		constraint->cooked_expr = NULL;
		column->constraints = lappend(column->constraints, constraint);

		constraint = makeNode(Constraint);
		constraint->contype = CONSTR_NOTNULL;
		constraint->location = -1;
		column->constraints = lappend(column->constraints, constraint);
	}

	/* Process column constraints, if any... */
	transformConstraintAttrs(pstate, column->constraints);

	saw_nullable = false;
	saw_default = false;

	foreach(clist, column->constraints)
	{
		constraint = lfirst(clist);
		Assert(IsA(constraint, Constraint));

		switch (constraint->contype)
		{
			case CONSTR_NULL:
				if (saw_nullable && column->is_not_null)
					ereport(ERROR,
							(errcode(ERRCODE_SYNTAX_ERROR),
							 errmsg("conflicting NULL/NOT NULL declarations for column \"%s\" of table \"%s\"",
									column->colname, cxt->relation->relname),
							 parser_errposition(pstate,
												constraint->location)));
				column->is_not_null = FALSE;
				saw_nullable = true;
				break;

			case CONSTR_NOTNULL:
				if (saw_nullable && !column->is_not_null)
					ereport(ERROR,
							(errcode(ERRCODE_SYNTAX_ERROR),
							 errmsg("conflicting NULL/NOT NULL declarations for column \"%s\" of table \"%s\"",
									column->colname, cxt->relation->relname),
							 parser_errposition(pstate,
												constraint->location)));
				column->is_not_null = TRUE;
				saw_nullable = true;
				break;

			case CONSTR_DEFAULT:
				if (saw_default)
					ereport(ERROR,
							(errcode(ERRCODE_SYNTAX_ERROR),
							 errmsg("multiple default values specified for column \"%s\" of table \"%s\"",
									column->colname, cxt->relation->relname),
							 parser_errposition(pstate,
												constraint->location)));
				column->raw_default = constraint->raw_expr;
				Assert(constraint->cooked_expr == NULL);
				saw_default = true;
				break;

			case CONSTR_CHECK:
				cxt->ckconstraints = lappend(cxt->ckconstraints, constraint);
				break;

			case CONSTR_PRIMARY:
			case CONSTR_UNIQUE:
				if (constraint->keys == NIL)
					constraint->keys = list_make1(makeString(column->colname));
				cxt->ixconstraints = lappend(cxt->ixconstraints, constraint);
				break;

			case CONSTR_EXCLUSION:
				/* grammar does not allow EXCLUDE as a column constraint */
				elog(ERROR, "column exclusion constraints are not supported");
				break;

			case CONSTR_FOREIGN:
				/*
				 * Fill in the current attribute's name and throw it into the
				 * list of FK constraints to be processed later.
				 */
				constraint->fk_attrs = list_make1(makeString(column->colname));
				cxt->fkconstraints = lappend(cxt->fkconstraints, constraint);
				break;

			case CONSTR_ATTR_DEFERRABLE:
			case CONSTR_ATTR_NOT_DEFERRABLE:
			case CONSTR_ATTR_DEFERRED:
			case CONSTR_ATTR_IMMEDIATE:
				/* transformConstraintAttrs took care of these */
				break;

			default:
				elog(ERROR, "unrecognized constraint type: %d",
					 constraint->contype);
				break;
		}
	}
}

/*
 * transformTableConstraint
 *		transform a Constraint node within CREATE TABLE or ALTER TABLE
 */
static void
transformTableConstraint(ParseState *pstate, CreateStmtContext *cxt,
						 Constraint *constraint)
{
	switch (constraint->contype)
	{
		case CONSTR_PRIMARY:
		case CONSTR_UNIQUE:
		case CONSTR_EXCLUSION:
			cxt->ixconstraints = lappend(cxt->ixconstraints, constraint);
			break;

		case CONSTR_CHECK:
			cxt->ckconstraints = lappend(cxt->ckconstraints, constraint);
			break;

		case CONSTR_FOREIGN:
			cxt->fkconstraints = lappend(cxt->fkconstraints, constraint);
			break;

		case CONSTR_NULL:
		case CONSTR_NOTNULL:
		case CONSTR_DEFAULT:
		case CONSTR_ATTR_DEFERRABLE:
		case CONSTR_ATTR_NOT_DEFERRABLE:
		case CONSTR_ATTR_DEFERRED:
		case CONSTR_ATTR_IMMEDIATE:
			elog(ERROR, "invalid context for constraint type %d",
				 constraint->contype);
			break;

		default:
			elog(ERROR, "unrecognized constraint type: %d",
				 constraint->contype);
			break;
	}
}

/*
 * transformInhRelation
 *
 * Change the LIKE <subtable> portion of a CREATE TABLE statement into
 * column definitions which recreate the user defined column portions of
 * <subtable>.
 *
 * if forceBareCol is true we disallow inheriting any indexes/constr/defaults.
 */
void
transformInhRelation(ParseState *pstate, CreateStmtContext *cxt,
					 InhRelation *inhRelation, bool forceBareCol)
{
	AttrNumber	parent_attno;
	Relation	relation;
	TupleDesc	tupleDesc;
	TupleConstr *constr;
	AttrNumber *attmap;
	AclResult	aclresult;
	char	   *comment;

	relation = parserOpenTable(pstate, inhRelation->relation, AccessShareLock,
							   false, NULL);

	if (relation->rd_rel->relkind != RELKIND_RELATION)
		ereport(ERROR,
				(errcode(ERRCODE_WRONG_OBJECT_TYPE),
				 errmsg("inherited relation \"%s\" is not a table",
						inhRelation->relation->relname)));

	/*
	 * Check for SELECT privilages
	 */
	aclresult = pg_class_aclcheck(RelationGetRelid(relation), GetUserId(),
								  ACL_SELECT);
	if (aclresult != ACLCHECK_OK)
		aclcheck_error(aclresult, ACL_KIND_CLASS,
					   RelationGetRelationName(relation));

	tupleDesc = RelationGetDescr(relation);
	constr = tupleDesc->constr;

<<<<<<< HEAD
	foreach(elem, inhRelation->options)
	{
		int			option = lfirst_int(elem);

		switch (option)
		{
			case CREATE_TABLE_LIKE_INCLUDING_DEFAULTS:
				including_defaults = true;
				break;
			case CREATE_TABLE_LIKE_EXCLUDING_DEFAULTS:
				including_defaults = false;
				break;
			case CREATE_TABLE_LIKE_INCLUDING_CONSTRAINTS:
				including_constraints = true;
				break;
			case CREATE_TABLE_LIKE_EXCLUDING_CONSTRAINTS:
				including_constraints = false;
				break;
			case CREATE_TABLE_LIKE_INCLUDING_INDEXES:
				including_indexes = true;
				break;
			case CREATE_TABLE_LIKE_EXCLUDING_INDEXES:
				including_indexes = false;
				break;
			default:
				elog(ERROR, "unrecognized CREATE TABLE LIKE option: %d",
					 option);
		}
	}

	if (forceBareCol && (including_indexes || including_constraints || including_defaults))
		ereport(ERROR,
				(errcode(ERRCODE_FEATURE_NOT_SUPPORTED),
				 errmsg("LIKE INCLUDING may not be used with this kind of relation")));

	/*
	 * Initialize column number map for map_variable_attnos().  We need this
	 * since dropped columns in the source table aren't copied, so the new
	 * table can have different column numbers.
	 */
	attmap = (AttrNumber *) palloc0(sizeof(AttrNumber) * tupleDesc->natts);

=======
>>>>>>> 78a09145
	/*
	 * Insert the copied attributes into the cxt for the new table definition.
	 */
	for (parent_attno = 1; parent_attno <= tupleDesc->natts;
		 parent_attno++)
	{
		Form_pg_attribute attribute = tupleDesc->attrs[parent_attno - 1];
		char	   *attributeName = NameStr(attribute->attname);
		ColumnDef  *def;

		/*
		 * Ignore dropped columns in the parent.  attmap entry is left zero.
		 */
		if (attribute->attisdropped)
			continue;

		/*
		 * Create a new column, which is marked as NOT inherited.
		 *
		 * For constraints, ONLY the NOT NULL constraint is inherited by the
		 * new column definition per SQL99.
		 */
		def = makeNode(ColumnDef);
		def->colname = pstrdup(attributeName);
		def->typeName = makeTypeNameFromOid(attribute->atttypid,
											attribute->atttypmod);
		def->inhcount = 0;
		def->is_local = true;
		def->is_not_null = (forceBareCol ? false : attribute->attnotnull);
		def->raw_default = NULL;
		def->cooked_default = NULL;
		def->constraints = NIL;

		/*
		 * Add to column list
		 */
		cxt->columns = lappend(cxt->columns, def);

		attmap[parent_attno - 1] = list_length(cxt->columns);

		/*
		 * Copy default, if present and the default has been requested
		 */
		if (attribute->atthasdef &&
			(inhRelation->options & CREATE_TABLE_LIKE_DEFAULTS))
		{
			Node	   *this_default = NULL;
			AttrDefault *attrdef;
			int			i;

			/* Find default in constraint structure */
			Assert(constr != NULL);
			attrdef = constr->defval;
			for (i = 0; i < constr->num_defval; i++)
			{
				if (attrdef[i].adnum == parent_attno)
				{
					this_default = stringToNode(attrdef[i].adbin);
					break;
				}
			}
			Assert(this_default != NULL);

			/*
			 * If default expr could contain any vars, we'd need to fix 'em,
			 * but it can't; so default is ready to apply to child.
			 */

			def->cooked_default = this_default;
		}

		/* Likewise, copy storage if requested */
		if (inhRelation->options & CREATE_TABLE_LIKE_STORAGE)
			def->storage = attribute->attstorage;
		else
			def->storage = 0;

		/* Likewise, copy comment if requested */
		if ((inhRelation->options & CREATE_TABLE_LIKE_COMMENTS) &&
			(comment = GetComment(attribute->attrelid,
								  RelationRelationId,
								  attribute->attnum)) != NULL)
		{
			CommentStmt *stmt = makeNode(CommentStmt);

			stmt->objtype = OBJECT_COLUMN;
			stmt->objname = list_make3(makeString(cxt->relation->schemaname),
									   makeString(cxt->relation->relname),
									   makeString(def->colname));
			stmt->objargs = NIL;
			stmt->comment = comment;

			cxt->alist = lappend(cxt->alist, stmt);
		}
	}

	/*
	 * Copy CHECK constraints if requested, being careful to adjust attribute
	 * numbers so they match the child.
	 */
	if ((inhRelation->options & CREATE_TABLE_LIKE_CONSTRAINTS) &&
		tupleDesc->constr)
	{
		int			ccnum;

		for (ccnum = 0; ccnum < tupleDesc->constr->num_check; ccnum++)
		{
			char	   *ccname = tupleDesc->constr->check[ccnum].ccname;
			char	   *ccbin = tupleDesc->constr->check[ccnum].ccbin;
			Constraint *n = makeNode(Constraint);
			Node	   *ccbin_node;
			bool		found_whole_row;

			ccbin_node = map_variable_attnos(stringToNode(ccbin),
											 1, 0,
											 attmap, tupleDesc->natts,
											 &found_whole_row);

			/*
			 * We reject whole-row variables because the whole point of LIKE
			 * is that the new table's rowtype might later diverge from the
			 * parent's.  So, while translation might be possible right now,
			 * it wouldn't be possible to guarantee it would work in future.
			 */
			if (found_whole_row)
				ereport(ERROR,
						(errcode(ERRCODE_FEATURE_NOT_SUPPORTED),
						 errmsg("cannot convert whole-row table reference"),
						 errdetail("Constraint \"%s\" contains a whole-row reference to table \"%s\".",
								   ccname,
								   RelationGetRelationName(relation))));

			n->contype = CONSTR_CHECK;
			n->location = -1;
			n->conname = pstrdup(ccname);
			n->raw_expr = NULL;
			n->cooked_expr = nodeToString(ccbin_node);
			cxt->ckconstraints = lappend(cxt->ckconstraints, n);

			/* Copy comment on constraint */
			if ((inhRelation->options & CREATE_TABLE_LIKE_COMMENTS) &&
				(comment = GetComment(GetConstraintByName(RelationGetRelid(relation),
														  n->conname),
									  ConstraintRelationId,
									  0)) != NULL)
			{
				CommentStmt *stmt = makeNode(CommentStmt);

				stmt->objtype = OBJECT_CONSTRAINT;
				stmt->objname = list_make3(makeString(cxt->relation->schemaname),
										   makeString(cxt->relation->relname),
										   makeString(n->conname));
				stmt->objargs = NIL;
				stmt->comment = comment;

				cxt->alist = lappend(cxt->alist, stmt);
			}
		}
	}

	/*
	 * Likewise, copy indexes if requested
	 */
	if ((inhRelation->options & CREATE_TABLE_LIKE_INDEXES) &&
		relation->rd_rel->relhasindex)
	{
		List	   *parent_indexes;
		ListCell   *l;

		parent_indexes = RelationGetIndexList(relation);

		foreach(l, parent_indexes)
		{
			Oid			parent_index_oid = lfirst_oid(l);
			Relation	parent_index;
			IndexStmt  *index_stmt;

			parent_index = index_open(parent_index_oid, AccessShareLock);

			/* Build CREATE INDEX statement to recreate the parent_index */
			index_stmt = generateClonedIndexStmt(cxt, parent_index,
												 attmap, tupleDesc->natts);

			/* Copy comment on index */
			if (inhRelation->options & CREATE_TABLE_LIKE_COMMENTS)
			{
				CommentStmt	   *stmt;
				ListCell	   *lc;
				int				i;

				comment = GetComment(parent_index_oid, RelationRelationId, 0);
				
				if (comment != NULL)
				{
					/* Assign name for index because CommentStmt requires name. */
					if (index_stmt->idxname == NULL)
						index_stmt->idxname = chooseIndexName(cxt->relation, index_stmt);

					stmt = makeNode(CommentStmt);
					stmt->objtype = OBJECT_INDEX;
					stmt->objname = list_make2(makeString(cxt->relation->schemaname),
											   makeString(index_stmt->idxname));
					stmt->objargs = NIL;
					stmt->comment = comment;

					cxt->alist = lappend(cxt->alist, stmt);
				}

				/* Copy comment on index's columns */
				i = 0;
				foreach(lc, index_stmt->indexParams)
				{
					char	   *attname;

					i++;
					comment = GetComment(parent_index_oid, RelationRelationId, i);
					if (comment == NULL)
						continue;

					/* Assign name for index because CommentStmt requires name. */
					if (index_stmt->idxname == NULL)
						index_stmt->idxname = chooseIndexName(cxt->relation, index_stmt);

					attname = ((IndexElem *) lfirst(lc))->name;

					/* expression index has a dummy column name */
					if (attname == NULL)
					{
						attname = palloc(NAMEDATALEN);
						sprintf(attname, "pg_expression_%d", i);
					}

					stmt = makeNode(CommentStmt);
					stmt->objtype = OBJECT_COLUMN;
					stmt->objname = list_make3(
										makeString(cxt->relation->schemaname),
										makeString(index_stmt->idxname),
										makeString(attname));
					stmt->objargs = NIL;
					stmt->comment = comment;

					cxt->alist = lappend(cxt->alist, stmt);
				}
			}

			/* Save it in the inh_indexes list for the time being */
			cxt->inh_indexes = lappend(cxt->inh_indexes, index_stmt);

			index_close(parent_index, AccessShareLock);
		}
	}

	/*
	 * Close the parent rel, but keep our AccessShareLock on it until xact
	 * commit.	That will prevent someone else from deleting or ALTERing the
	 * parent before the child is committed.
	 */
	heap_close(relation, NoLock);
}

/*
 * chooseIndexName
 *
 * Set name for unnamed index. See also the same logic in DefineIndex.
 */
static char *
chooseIndexName(const RangeVar *relation, IndexStmt *index_stmt)
{
	Oid	namespaceId;
	
	namespaceId = RangeVarGetCreationNamespace(relation);
	if (index_stmt->primary)
	{
		/* no need for column list with pkey */
		return ChooseRelationName(relation->relname, NULL, 
								  "pkey", namespaceId);
	}
	else if (index_stmt->excludeOpNames != NIL)
	{
		IndexElem  *iparam = (IndexElem *) linitial(index_stmt->indexParams);

		return ChooseRelationName(relation->relname, iparam->name,
								  "exclusion", namespaceId);
	}
	else
	{
		IndexElem  *iparam = (IndexElem *) linitial(index_stmt->indexParams);

		return ChooseRelationName(relation->relname, iparam->name,
								  "key", namespaceId);
	}
}

/*
 * Generate an IndexStmt node using information from an already existing index
 * "source_idx".  Attribute numbers should be adjusted according to attmap.
 */
static IndexStmt *
generateClonedIndexStmt(CreateStmtContext *cxt, Relation source_idx,
						const AttrNumber *attmap, int attmap_length)
{
	Oid			source_relid = RelationGetRelid(source_idx);
	HeapTuple	ht_idxrel;
	HeapTuple	ht_idx;
	Form_pg_class idxrelrec;
	Form_pg_index idxrec;
	Form_pg_am	amrec;
	oidvector  *indclass;
	IndexStmt  *index;
	List	   *indexprs;
	ListCell   *indexpr_item;
	Oid			indrelid;
	Oid			conoid = InvalidOid;
	int			keyno;
	Oid			keycoltype;
	Datum		datum;
	bool		isnull;

	/*
	 * Fetch pg_class tuple of source index.  We can't use the copy in the
	 * relcache entry because it doesn't include optional fields.
	 */
	ht_idxrel = SearchSysCache(RELOID,
							   ObjectIdGetDatum(source_relid),
							   0, 0, 0);
	if (!HeapTupleIsValid(ht_idxrel))
		elog(ERROR, "cache lookup failed for relation %u", source_relid);
	idxrelrec = (Form_pg_class) GETSTRUCT(ht_idxrel);

	/* Fetch pg_index tuple for source index from relcache entry */
	ht_idx = source_idx->rd_indextuple;
	idxrec = (Form_pg_index) GETSTRUCT(ht_idx);
	indrelid = idxrec->indrelid;

	/* Fetch pg_am tuple for source index from relcache entry */
	amrec = source_idx->rd_am;

	/* Extract indclass from the pg_index tuple */
	datum = SysCacheGetAttr(INDEXRELID, ht_idx,
							Anum_pg_index_indclass, &isnull);
	Assert(!isnull);
	indclass = (oidvector *) DatumGetPointer(datum);

	/* Begin building the IndexStmt */
	index = makeNode(IndexStmt);
	index->relation = cxt->relation;
	index->accessMethod = pstrdup(NameStr(amrec->amname));
	if (OidIsValid(idxrelrec->reltablespace))
		index->tableSpace = get_tablespace_name(idxrelrec->reltablespace);
	else
		index->tableSpace = NULL;
	index->unique = idxrec->indisunique;
	index->primary = idxrec->indisprimary;
	index->concurrent = false;
	index->is_split_part = cxt->issplitpart;

	/*
	 * We don't try to preserve the name of the source index; instead, just
	 * let DefineIndex() choose a reasonable name.
	 */
	index->idxname = NULL;

	/*
	 * If the index is marked PRIMARY or has an exclusion condition, it's
	 * certainly from a constraint; else, if it's not marked UNIQUE, it
	 * certainly isn't.  If it is or might be from a constraint, we have to
	 * fetch the pg_constraint record.
	 */
	if (index->primary || index->unique || idxrelrec->relhasexclusion)
	{
		Oid		constraintId = get_index_constraint(source_relid);

		if (OidIsValid(constraintId))
		{
			HeapTuple	ht_constr;
			Form_pg_constraint conrec;

			ht_constr = SearchSysCache(CONSTROID,
									   ObjectIdGetDatum(constraintId),
									   0, 0, 0);
			if (!HeapTupleIsValid(ht_constr))
				elog(ERROR, "cache lookup failed for constraint %u",
					 constraintId);
			conrec = (Form_pg_constraint) GETSTRUCT(ht_constr);

			index->isconstraint = true;
			index->deferrable = conrec->condeferrable;
			index->initdeferred = conrec->condeferred;

			/* If it's an exclusion constraint, we need the operator names */
			if (idxrelrec->relhasexclusion)
			{
				Datum  *elems;
				int		nElems;
				int		i;

				Assert(conrec->contype == CONSTRAINT_EXCLUSION);
				/* Extract operator OIDs from the pg_constraint tuple */
				datum = SysCacheGetAttr(CONSTROID, ht_constr,
										Anum_pg_constraint_conexclop,
										&isnull);
				if (isnull)
					elog(ERROR, "null conexclop for constraint %u",
						 constraintId);

				deconstruct_array(DatumGetArrayTypeP(datum),
								  OIDOID, sizeof(Oid), true, 'i',
								  &elems, NULL, &nElems);

				for (i = 0; i < nElems; i++)
				{
					Oid			operid = DatumGetObjectId(elems[i]);
					HeapTuple	opertup;
					Form_pg_operator operform;
					char	   *oprname;
					char	   *nspname;
					List	   *namelist;

					opertup = SearchSysCache(OPEROID,
											 ObjectIdGetDatum(operid),
											 0, 0, 0);
					if (!HeapTupleIsValid(opertup))
						elog(ERROR, "cache lookup failed for operator %u",
							 operid);
					operform = (Form_pg_operator) GETSTRUCT(opertup);
					oprname = pstrdup(NameStr(operform->oprname));
					/* For simplicity we always schema-qualify the op name */
					nspname = get_namespace_name(operform->oprnamespace);
					namelist = list_make2(makeString(nspname),
										  makeString(oprname));
					index->excludeOpNames = lappend(index->excludeOpNames,
													namelist);
					ReleaseSysCache(opertup);
				}
			}

			ReleaseSysCache(ht_constr);
		}
		else
			index->isconstraint = false;
	}
	else
<<<<<<< HEAD
	{
		conoid = get_index_constraint(source_relid);
		index->isconstraint = OidIsValid(conoid);
	}

	/*
	 * If the index backs a constraint, use the same name for the constraint
	 * as the source uses. This is particularly important for partitioned
	 * tables, as some places assume that when a partitioned table has
	 * a constraint, the constraint has the same name in all the partitions.
	 */
	if (index->isconstraint)
	{
		char	   *conname;

		if (!OidIsValid(conoid))
			conoid = get_index_constraint(source_relid);

		conname = GetConstraintNameByOid(conoid);
		if (!conname)
			elog(ERROR, "could not find constraint that index \"%s\" backs in source table",
				 RelationGetRelationName(source_idx));

		index->altconname = conname;
	}
=======
		index->isconstraint = false;
>>>>>>> 78a09145

	/* Get the index expressions, if any */
	datum = SysCacheGetAttr(INDEXRELID, ht_idx,
							Anum_pg_index_indexprs, &isnull);
	if (!isnull)
	{
		char	   *exprsString;

		exprsString = TextDatumGetCString(datum);
		indexprs = (List *) stringToNode(exprsString);
	}
	else
		indexprs = NIL;

	/* Build the list of IndexElem */
	index->indexParams = NIL;

	indexpr_item = list_head(indexprs);
	for (keyno = 0; keyno < idxrec->indnatts; keyno++)
	{
		IndexElem  *iparam;
		AttrNumber	attnum = idxrec->indkey.values[keyno];
		int16		opt = source_idx->rd_indoption[keyno];

		iparam = makeNode(IndexElem);

		if (AttributeNumberIsValid(attnum))
		{
			/* Simple index column */
			char	   *attname;

			attname = get_relid_attribute_name(indrelid, attnum);
			keycoltype = get_atttype(indrelid, attnum);

			iparam->name = attname;
			iparam->expr = NULL;
		}
		else
		{
			/* Expressional index */
			Node	   *indexkey;
			bool		found_whole_row;

			if (indexpr_item == NULL)
				elog(ERROR, "too few entries in indexprs list");
			indexkey = (Node *) lfirst(indexpr_item);
			indexpr_item = lnext(indexpr_item);

			/* Adjust Vars to match new table's column numbering */
			indexkey = map_variable_attnos(indexkey,
										   1, 0,
										   attmap, attmap_length,
										   &found_whole_row);

			/* As in transformTableLikeClause, reject whole-row variables */
			if (found_whole_row)
				ereport(ERROR,
						(errcode(ERRCODE_FEATURE_NOT_SUPPORTED),
						 errmsg("cannot convert whole-row table reference"),
						 errdetail("Index \"%s\" contains a whole-row table reference.",
								   RelationGetRelationName(source_idx))));

			iparam->name = NULL;
			iparam->expr = indexkey;

			keycoltype = exprType(indexkey);
		}

		/* Add the operator class name, if non-default */
		iparam->opclass = get_opclass(indclass->values[keyno], keycoltype);

		iparam->ordering = SORTBY_DEFAULT;
		iparam->nulls_ordering = SORTBY_NULLS_DEFAULT;

		/* Adjust options if necessary */
		if (amrec->amcanorder)
		{
			/*
			 * If it supports sort ordering, copy DESC and NULLS opts. Don't
			 * set non-default settings unnecessarily, though, so as to
			 * improve the chance of recognizing equivalence to constraint
			 * indexes.
			 */
			if (opt & INDOPTION_DESC)
			{
				iparam->ordering = SORTBY_DESC;
				if ((opt & INDOPTION_NULLS_FIRST) == 0)
					iparam->nulls_ordering = SORTBY_NULLS_LAST;
			}
			else
			{
				if (opt & INDOPTION_NULLS_FIRST)
					iparam->nulls_ordering = SORTBY_NULLS_FIRST;
			}
		}

		index->indexParams = lappend(index->indexParams, iparam);
	}

	/* Copy reloptions if any */
	datum = SysCacheGetAttr(RELOID, ht_idxrel,
							Anum_pg_class_reloptions, &isnull);
	if (!isnull)
		index->options = untransformRelOptions(datum);

	/* If it's a partial index, decompile and append the predicate */
	datum = SysCacheGetAttr(INDEXRELID, ht_idx,
							Anum_pg_index_indpred, &isnull);
	if (!isnull)
	{
		char	   *pred_str;
		Node	   *pred_tree;
		bool		found_whole_row;

		/* Convert text string to node tree */
		pred_str = TextDatumGetCString(datum);
		pred_tree = (Node *) stringToNode(pred_str);

		/* Adjust Vars to match new table's column numbering */
		pred_tree = map_variable_attnos(pred_tree,
										1, 0,
										attmap, attmap_length,
										&found_whole_row);

		/* As in transformTableLikeClause, reject whole-row variables */
		if (found_whole_row)
			ereport(ERROR,
					(errcode(ERRCODE_FEATURE_NOT_SUPPORTED),
					 errmsg("cannot convert whole-row table reference"),
					 errdetail("Index \"%s\" contains a whole-row table reference.",
							   RelationGetRelationName(source_idx))));

		index->whereClause = pred_tree;
		/* Adjust attribute numbers */
		change_varattnos_of_a_node(index->whereClause, attmap);
	}

	/* Clean up */
	ReleaseSysCache(ht_idxrel);

	return index;
}

/*
 * get_opclass			- fetch name of an index operator class
 *
 * If the opclass is the default for the given actual_datatype, then
 * the return value is NIL.
 */
static List *
get_opclass(Oid opclass, Oid actual_datatype)
{
	HeapTuple	ht_opc;
	Form_pg_opclass opc_rec;
	List	   *result = NIL;

	ht_opc = SearchSysCache(CLAOID,
							ObjectIdGetDatum(opclass),
							0, 0, 0);
	if (!HeapTupleIsValid(ht_opc))
		elog(ERROR, "cache lookup failed for opclass %u", opclass);
	opc_rec = (Form_pg_opclass) GETSTRUCT(ht_opc);

	if (GetDefaultOpClass(actual_datatype, opc_rec->opcmethod) != opclass)
	{
		/* For simplicity, we always schema-qualify the name */
		char	   *nsp_name = get_namespace_name(opc_rec->opcnamespace);
		char	   *opc_name = pstrdup(NameStr(opc_rec->opcname));

		result = list_make2(makeString(nsp_name), makeString(opc_name));
	}

	ReleaseSysCache(ht_opc);
	return result;
}

<<<<<<< HEAD
List *
transformCreateExternalStmt(CreateExternalStmt *stmt, const char *queryString)
=======

/*
 * transformIndexConstraints
 *		Handle UNIQUE, PRIMARY KEY, EXCLUDE constraints, which create indexes.
 *		We also merge in any index definitions arising from
 *		LIKE ... INCLUDING INDEXES.
 */
static void
transformIndexConstraints(ParseState *pstate, CreateStmtContext *cxt)
>>>>>>> 78a09145
{
	ParseState *pstate;
	CreateStmtContext cxt;
	List	   *result;
	ListCell   *elements;
	List  	   *likeDistributedBy = NIL;
	bool	    bQuiet = false;	/* shut up transformDistributedBy messages */
	bool		iswritable = stmt->iswritable;
	
	/* Set up pstate */
	pstate = make_parsestate(NULL);
	pstate->p_sourcetext = queryString;

	cxt.stmtType = "CREATE EXTERNAL TABLE";
	cxt.relation = stmt->relation;
	cxt.inhRelations = NIL;
	cxt.hasoids = false;
	cxt.isalter = false;
	cxt.iscreatepart = false;
	cxt.columns = NIL;
	cxt.ckconstraints = NIL;
	cxt.fkconstraints = NIL;
	cxt.ixconstraints = NIL;
	cxt.pkey = NULL;
	cxt.rel = NULL;

	cxt.blist = NIL;
	cxt.alist = NIL;

	/*
<<<<<<< HEAD
	 * Run through each primary element in the table creation clause. Separate
	 * column defs from constraints, and do preliminary analysis.
=======
	 * Run through the constraints that need to generate an index. For PRIMARY
	 * KEY, mark each column as NOT NULL and create an index. For UNIQUE or
	 * EXCLUDE, create an index as for PRIMARY KEY, but do not insist on NOT
	 * NULL.
>>>>>>> 78a09145
	 */
	foreach(elements, stmt->tableElts)
	{
		Node	   *element = lfirst(elements);

<<<<<<< HEAD
		switch (nodeTag(element))
		{
			case T_ColumnDef:
				transformColumnDefinition(pstate, &cxt,
										  (ColumnDef *) element);
				break;
=======
		Assert(IsA(constraint, Constraint));
		Assert(constraint->contype == CONSTR_PRIMARY ||
			   constraint->contype == CONSTR_UNIQUE ||
			   constraint->contype == CONSTR_EXCLUSION);
>>>>>>> 78a09145

			case T_Constraint:
			case T_FkConstraint:
				/* should never happen. If it does fix gram.y */
				elog(ERROR, "node type %d not supported for external tables",
					 (int) nodeTag(element));
				break;

			case T_InhRelation:
				{
					/* LIKE */
					bool	isBeginning = (cxt.columns == NIL);

					transformInhRelation(pstate, &cxt,
										 (InhRelation *) element, true);

					if (Gp_role == GP_ROLE_DISPATCH && isBeginning &&
						stmt->distributedBy == NIL &&
						stmt->policy == NULL &&
						iswritable /* dont bother if readable table */)
					{
						likeDistributedBy = getLikeDistributionPolicy((InhRelation *) element);
					}
				}
				break;

			default:
				elog(ERROR, "unrecognized node type: %d",
					 (int) nodeTag(element));
				break;
		}
	}

	/*
	 * Forbid LOG ERRORS and ON MASTER combination.
	 */
	if (stmt->exttypedesc->exttabletype == EXTTBL_TYPE_EXECUTE)
	{
		ListCell   *exec_location_opt;

		foreach(exec_location_opt, stmt->exttypedesc->on_clause)
		{
			DefElem    *defel = (DefElem *) lfirst(exec_location_opt);

			if (strcmp(defel->defname, "master") == 0)
			{
				SingleRowErrorDesc *srehDesc = (SingleRowErrorDesc *)stmt->sreh;

				if(srehDesc && srehDesc->into_file)
					ereport(ERROR,
							(errcode(ERRCODE_INVALID_TABLE_DEFINITION),
							 errmsg("External web table with ON MASTER clause "
									"cannot use LOG ERRORS feature.")));
			}
		}
	}

	/*
	 * Handle DISTRIBUTED BY clause, if any.
	 *
	 * For writeable external tables, by default we distribute RANDOMLY, or
	 * by the distribution key of the LIKE table if exists. However, if
	 * DISTRIBUTED BY was specified we use it by calling the regular
	 * transformDistributedBy and handle it like we would for non external
	 * tables.
	 *
	 * For readable external tables, don't create a policy row at all.
	 * Non-EXECUTE type external tables are implicitly randomly distributed.
	 * EXECUTE type external tables encapsulate similar information in the
	 * "ON <segment spec>" clause, which is stored in pg_exttable.location.
	 */
	if (iswritable)
	{
		if (stmt->distributedBy == NIL && likeDistributedBy == NIL)
		{
			/*
			 * defaults to DISTRIBUTED RANDOMLY irrespective of the
			 * gp_create_table_random_default_distribution guc.
			 */
			stmt->policy = createRandomDistribution();
		}
		else
		{
			/* regular DISTRIBUTED BY transformation */
			transformDistributedBy(pstate, &cxt, stmt->distributedBy, &stmt->policy,
								   likeDistributedBy, bQuiet);
		}
	}
	else if (stmt->distributedBy != NIL)
		ereport(ERROR,
				(errcode(ERRCODE_INVALID_TABLE_DEFINITION),
				 errmsg("Readable external tables can\'t specify a DISTRIBUTED BY clause.")));

	Assert(cxt.ckconstraints == NIL);
	Assert(cxt.fkconstraints == NIL);
	Assert(cxt.ixconstraints == NIL);

	/*
	 * Output results.
	 */
	stmt->tableElts = cxt.columns;

	result = lappend(cxt.blist, stmt);
	result = list_concat(result, cxt.alist);

	return result;
}


/****************stmt->policy*********************/
static void
transformDistributedBy(ParseState *pstate, CreateStmtContext *cxt,
					   List *distributedBy, GpPolicy **policyp,
					   List *likeDistributedBy,
					   bool bQuiet)
{
	ListCell   *keys = NULL;
	GpPolicy  *policy = NULL;
	int			colindex = 0;
	int			maxattrs = MaxPolicyAttributeNumber;
	int			numUniqueIndexes = 0;
	Constraint *uniqueindex = NULL;

	/*
	 * utility mode creates can't have a policy.  Only the QD can have policies
	 *
	 */
	if (Gp_role != GP_ROLE_DISPATCH && !IsBinaryUpgrade)
	{
		*policyp = NULL;
		return;
	}

	policy = (GpPolicy *) palloc(sizeof(GpPolicy) + maxattrs *
								 sizeof(policy->attrs[0]));
	policy->ptype = POLICYTYPE_PARTITIONED;
	policy->nattrs = 0;
	policy->attrs[0] = 1;

	/*
	 * If distributedBy is NIL, the user did not explicitly say what he
	 * wanted for a distribution policy.  So, we need to assign one.
	 */
	if (distributedBy == NIL && cxt && cxt->pkey != NULL)
	{
		/*
		 * We have a PRIMARY KEY, so let's assign the default distribution
		 * to be the key
		 */

		IndexStmt  *index = cxt->pkey;
		List	   *indexParams;
		ListCell   *ip = NULL;

		Assert(index->indexParams != NULL);
		indexParams = index->indexParams;

		foreach(ip, indexParams)
		{
			IndexElem  *iparam = lfirst(ip);

<<<<<<< HEAD
			if (iparam && iparam->name != 0)
=======
			if (equal(index->indexParams, priorindex->indexParams) &&
				equal(index->whereClause, priorindex->whereClause) &&
				equal(index->excludeOpNames, priorindex->excludeOpNames) &&
				strcmp(index->accessMethod, priorindex->accessMethod) == 0 &&
				index->deferrable == priorindex->deferrable &&
				index->initdeferred == priorindex->initdeferred)
>>>>>>> 78a09145
			{

				if (distributedBy)
					distributedBy = lappend(distributedBy,
											(Node *) makeString(iparam->name));
				else
					distributedBy = list_make1((Node *) makeString(iparam->name));

			}
		}
	}

<<<<<<< HEAD
	if (cxt && cxt->ixconstraints != NULL)
	{
		ListCell   *lc = NULL;
=======
/*
 * transformIndexConstraint
 *		Transform one UNIQUE, PRIMARY KEY, or EXCLUDE constraint for
 *		transformIndexConstraints.
 */
static IndexStmt *
transformIndexConstraint(Constraint *constraint, CreateStmtContext *cxt)
{
	IndexStmt  *index;
	ListCell   *lc;
>>>>>>> 78a09145

		foreach(lc, cxt->ixconstraints)
		{
			Constraint *cons = lfirst(lc);

<<<<<<< HEAD
			if (cons->contype == CONSTR_UNIQUE)
			{
				if (uniqueindex == NULL)
					uniqueindex = cons;

				numUniqueIndexes++;

				if (cxt->pkey)
				{
					ereport(ERROR,
							(errcode(ERRCODE_SYNTAX_ERROR),
							 errmsg("Greenplum Database does not allow having both PRIMARY KEY and UNIQUE constraints")));
				}
			}
		}
		if (numUniqueIndexes > 1)
		{
=======
	index->unique = (constraint->contype != CONSTR_EXCLUSION);
	index->primary = (constraint->contype == CONSTR_PRIMARY);
	if (index->primary)
	{
		if (cxt->pkey != NULL)
>>>>>>> 78a09145
			ereport(ERROR,
					(errcode(ERRCODE_SYNTAX_ERROR),
					 errmsg("Greenplum Database does not allow having multiple UNIQUE constraints")));
		}
	}

	if (distributedBy == NIL && cxt && cxt->ixconstraints != NULL &&
		numUniqueIndexes > 0)
	{
		/*
		 * No explicit distributed by clause, and no primary key.
		 * If there is a UNIQUE clause, let's use that
		 */
<<<<<<< HEAD
		ListCell   *lc = NULL;

		foreach(lc, cxt->ixconstraints)
		{

			Constraint *constraint = lfirst(lc);

			if (constraint->contype == CONSTR_UNIQUE)
			{

				ListCell   *ip = NULL;


				foreach(ip, constraint->keys)
				{
					Value	   *v = lfirst(ip);

					if (v && v->val.str != 0)
					{

						if (distributedBy)
							distributedBy = lappend(distributedBy, (Node *) makeString(v->val.str));
						else
							distributedBy = list_make1((Node *) makeString(v->val.str));

					}
				}
			}
		}

	}

	/*
	 * If new table INHERITS from one or more parent tables, check parents.
	 */
	if (cxt->inhRelations != NIL)
	{
		ListCell   *entry;
=======
	}
	index->isconstraint = true;
	index->deferrable = constraint->deferrable;
	index->initdeferred = constraint->initdeferred;

	if (constraint->conname != NULL)
		index->idxname = pstrdup(constraint->conname);
	else
		index->idxname = NULL;	/* DefineIndex will choose name */

	index->relation = cxt->relation;
	index->accessMethod = constraint->access_method ? constraint->access_method : DEFAULT_INDEX_TYPE;
	index->options = constraint->options;
	index->tableSpace = constraint->indexspace;
	index->whereClause = constraint->where_clause;
	index->indexParams = NIL;
	index->excludeOpNames = NIL;
	index->concurrent = false;

	/*
	 * If it's an EXCLUDE constraint, the grammar returns a list of pairs
	 * of IndexElems and operator names.  We have to break that apart into
	 * separate lists.
	 */
	if (constraint->contype == CONSTR_EXCLUSION)
	{
		foreach(lc, constraint->exclusions)
		{
			List	*pair = (List *) lfirst(lc);
			IndexElem *elem;
			List   *opname;

			Assert(list_length(pair) == 2);
			elem = (IndexElem *) linitial(pair);
			Assert(IsA(elem, IndexElem));
			opname = (List *) lsecond(pair);
			Assert(IsA(opname, List));

			index->indexParams = lappend(index->indexParams, elem);
			index->excludeOpNames = lappend(index->excludeOpNames, opname);
		}

		return index;
	}

	/*
	 * For UNIQUE and PRIMARY KEY, we just have a list of column names.
	 *
	 * Make sure referenced keys exist.  If we are making a PRIMARY KEY index,
	 * also make sure they are NOT NULL, if possible. (Although we could leave
	 * it to DefineIndex to mark the columns NOT NULL, it's more efficient to
	 * get it right the first time.)
	 */
	foreach(lc, constraint->keys)
	{
		char	   *key = strVal(lfirst(lc));
		bool		found = false;
		ColumnDef  *column = NULL;
		ListCell   *columns;
		IndexElem  *iparam;
>>>>>>> 78a09145

		foreach(entry, cxt->inhRelations)
		{
			RangeVar   *parent = (RangeVar *) lfirst(entry);
			Oid			relId = RangeVarGetRelid(parent, false);
			GpPolicy  *oldTablePolicy =
				GpPolicyFetch(CurrentMemoryContext, relId);

			/*
			 * Partitioned child must have partitioned parents. During binary
			 * upgrade we allow to skip this check since that runs against a
			 * segment in utility mode and the distribution policy isn't stored
			 * in the segments.
			 */
			if ((oldTablePolicy == NULL ||
					oldTablePolicy->ptype != POLICYTYPE_PARTITIONED) &&
					!IsBinaryUpgrade)
			{
				ereport(ERROR, (errcode(ERRCODE_GP_FEATURE_NOT_SUPPORTED),
						errmsg("cannot inherit from catalog table \"%s\" "
							   "to create table \"%s\".",
							   parent->relname, cxt->relation->relname),
						errdetail("An inheritance hierarchy cannot contain a "
								  "mixture of distributed and "
								  "non-distributed tables.")));
			}
			/*
			 * If we still don't know what distribution to use, and this
			 * is an inherited table, set the distribution based on the
			 * parent (or one of the parents)
			 */
			if (distributedBy == NIL && oldTablePolicy->nattrs >= 0)
			{
				int ia;

				if (oldTablePolicy->nattrs > 0)
				{
					for (ia=0; ia<oldTablePolicy->nattrs; ia++)
					{
						char *attname =
							get_attname(relId, oldTablePolicy->attrs[ia]);

						distributedBy = lappend(distributedBy,
												(Node *) makeString(attname));
					}
				}
				else
				{
					/* strewn parent */
					distributedBy = lappend(distributedBy, (Node *)NULL);
				}
				if (!bQuiet)
				 elog(NOTICE, "Table has parent, setting distribution columns "
					 "to match parent table");
			}
			pfree(oldTablePolicy);
		}
	}

	if (distributedBy == NIL && likeDistributedBy != NIL)
	{
		distributedBy = likeDistributedBy;
		if (!bQuiet)
			elog(NOTICE, "Table doesn't have 'DISTRIBUTED BY' clause, "
				 "defaulting to distribution columns from LIKE table");
	}

	if (gp_create_table_random_default_distribution && NIL == distributedBy)
	{
		Assert(NIL == likeDistributedBy);
		policy = createRandomDistribution();
		
		if (!bQuiet)
		{
			ereport(NOTICE,
				(errcode(ERRCODE_SUCCESSFUL_COMPLETION),
				 errmsg("Using default RANDOM distribution since no distribution was specified."),
				 errhint("Consider including the 'DISTRIBUTED BY' clause to determine the distribution of rows.")));
		}
	}
	else if (distributedBy == NIL)
	{
		/*
		 * if we get here, we haven't a clue what to use for the distribution columns.
		 */

		bool	assignedDefault = false;

		/*
		 * table has one or more attributes and there is still no distribution
		 * key. pick a default one. the winner is the first attribute that is
		 * an Greenplum Database-hashable data type.
		 */

		ListCell   *columns;
		ColumnDef  *column = NULL;

		/* we will distribute on at most one column */
		policy->nattrs = 1;

		colindex = 0;

		if (cxt->inhRelations)
		{
			bool		found = false;
			/* try inherited tables */
			ListCell   *inher;

			foreach(inher, cxt->inhRelations)
			{
				RangeVar   *inh = (RangeVar *) lfirst(inher);
				Relation	rel;
				int			count;

				Assert(IsA(inh, RangeVar));
				rel = heap_openrv(inh, AccessShareLock);
				if (rel->rd_rel->relkind != RELKIND_RELATION)
					ereport(ERROR,
							(errcode(ERRCODE_WRONG_OBJECT_TYPE),
					   errmsg("inherited relation \"%s\" is not a table",
							  inh->relname)));
				for (count = 0; count < rel->rd_att->natts; count++)
				{
					Form_pg_attribute inhattr = rel->rd_att->attrs[count];
					Oid typeOid = inhattr->atttypid;

					if (inhattr->attisdropped)
						continue;
					colindex++;
					if(isGreenplumDbHashable(typeOid))
					{
						char	   *inhname = NameStr(inhattr->attname);
						policy->attrs[0] = colindex;
						assignedDefault = true;
						if (!bQuiet)
							ereport(NOTICE,
								(errcode(ERRCODE_SUCCESSFUL_COMPLETION),
								 errmsg("Table doesn't have 'DISTRIBUTED BY' clause -- Using column "
										"named '%s' from parent table as the Greenplum Database data distribution key for this "
										"table. ", inhname),
								 errhint("The 'DISTRIBUTED BY' clause determines the distribution of data."
								 		 " Make sure column(s) chosen are the optimal data distribution key to minimize skew.")));
						found = true;
						break;
					}
				}
				heap_close(rel, NoLock);

				if (assignedDefault)
					break;
			}

		}

		if (!assignedDefault)
		{
			foreach(columns, cxt->columns)
			{
				Oid			typeOid;
				int32		typmod;

				column = (ColumnDef *) lfirst(columns);
				colindex++;

				typeOid = typenameTypeId(NULL, column->typeName, &typmod);

				/*
				 * if we can hash on this type, or if it's an array type (which
				 * we can always hash) this column with be our default key.
				 */
				if (isGreenplumDbHashable(typeOid))
				{
					policy->attrs[0] = colindex;
					assignedDefault = true;
					if (!bQuiet)
						ereport(NOTICE,
							(errcode(ERRCODE_SUCCESSFUL_COMPLETION),
							 errmsg("Table doesn't have 'DISTRIBUTED BY' clause -- Using column "
									"named '%s' as the Greenplum Database data distribution key for this "
									"table. ", column->colname),
							 errhint("The 'DISTRIBUTED BY' clause determines the distribution of data."
							 		 " Make sure column(s) chosen are the optimal data distribution key to minimize skew.")));
					break;
				}
			}
		}

		if (!assignedDefault)
		{
			/*
			 * There was no eligible distribution column to default to. This table
			 * will be partitioned on an empty distribution key list. In other words,
			 * tuples coming into the system will be randomly assigned a bucket.
			 */
			policy->nattrs = 0;
			if (!bQuiet)
				elog(NOTICE, "Table doesn't have 'DISTRIBUTED BY' clause, and no column type is suitable for a distribution key. Creating a NULL policy entry.");
		}

	}
	else
	{
		/*
		 * We have a DISTRIBUTED BY column list, either specified by the user
		 * or defaulted to a primary key or unique column. Process it now and
		 * set the distribution policy.
		 */
		policy->nattrs = 0;
		if (!(distributedBy->length == 1 && linitial(distributedBy) == NULL))
		{
			foreach(keys, distributedBy)
			{
				char	   *key = strVal(lfirst(keys));
				bool		found = false;
				ColumnDef  *column = NULL;
				ListCell   *columns;

				colindex = 0;

				if (cxt->inhRelations)
				{
					/* try inherited tables */
					ListCell   *inher;

					foreach(inher, cxt->inhRelations)
					{
						RangeVar   *inh = (RangeVar *) lfirst(inher);
						Relation	rel;
						int			count;

						Assert(IsA(inh, RangeVar));
						rel = heap_openrv(inh, AccessShareLock);
						if (rel->rd_rel->relkind != RELKIND_RELATION)
							ereport(ERROR,
									(errcode(ERRCODE_WRONG_OBJECT_TYPE),
							   errmsg("inherited relation \"%s\" is not a table",
									  inh->relname)));
						for (count = 0; count < rel->rd_att->natts; count++)
						{
							Form_pg_attribute inhattr = rel->rd_att->attrs[count];
							char	   *inhname = NameStr(inhattr->attname);

							if (inhattr->attisdropped)
								continue;
							colindex++;
							if (strcmp(key, inhname) == 0)
							{
								found = true;

								break;
							}
						}
						heap_close(rel, NoLock);
						if (found)
							elog(DEBUG1, "DISTRIBUTED BY clause refers to columns of inherited table");

						if (found)
							break;
					}
				}

				if (!found)
				{
					foreach(columns, cxt->columns)
					{
						column = (ColumnDef *) lfirst(columns);
						Assert(IsA(column, ColumnDef));
						colindex++;

						if (strcmp(column->colname, key) == 0)
						{
							Oid			typeOid;
							int32		typmod;

							typeOid = typenameTypeId(NULL, column->typeName, &typmod);
							
							/*
							 * To be a part of a distribution key, this type must
							 * be supported for hashing internally in Greenplum
							 * Database. We check if the base type is supported
							 * for hashing or if it is an array type (we support
							 * hashing on all array types).
							 */
							if (!isGreenplumDbHashable(typeOid))
							{
								ereport(ERROR,
										(errcode(ERRCODE_GP_FEATURE_NOT_SUPPORTED),
										 errmsg("type \"%s\" can't be a part of a "
												"distribution key",
												format_type_be(typeOid))));
							}

							found = true;
							break;
						}
					}
				}

				/*
				* In the ALTER TABLE case, don't complain about index keys
				* not created in the command; they may well exist already.
				* DefineIndex will complain about them if not, and will also
				* take care of marking them NOT NULL.
				*/
				if (!found && !cxt->isalter)
					ereport(ERROR,
							(errcode(ERRCODE_UNDEFINED_COLUMN),
							 errmsg("column \"%s\" named in 'DISTRIBUTED BY' clause does not exist",
									key)));

				policy->attrs[policy->nattrs++] = colindex;
			}
		}
	}


	*policyp = policy;


	if (cxt && cxt->pkey)		/* Primary key	specified.	Make sure
								 * distribution columns match */
	{
		int			i = 0;
		IndexStmt  *index = cxt->pkey;
		List	   *indexParams = index->indexParams;
		ListCell   *ip;

		foreach(ip, indexParams)
		{
<<<<<<< HEAD
			IndexElem  *iparam;

			if (i >= policy->nattrs)
				break;

			iparam = lfirst(ip);
			if (iparam->name != 0)
			{
				bool	found = false;
				ColumnDef  *column = NULL;
				ListCell   *columns;

				colindex = 0;

				if (cxt->inhRelations)
				{
					/* try inherited tables */
					ListCell   *inher;

					foreach(inher, cxt->inhRelations)
					{
						RangeVar   *inh = (RangeVar *) lfirst(inher);
						Relation	rel;
						int			count;

						Assert(IsA(inh, RangeVar));
						rel = heap_openrv(inh, AccessShareLock);
						if (rel->rd_rel->relkind != RELKIND_RELATION)
							ereport(ERROR,
									(errcode(ERRCODE_WRONG_OBJECT_TYPE),
							   errmsg("inherited relation \"%s\" is not a table",
									  inh->relname)));
						for (count = 0; count < rel->rd_att->natts; count++)
						{
							Form_pg_attribute inhattr = rel->rd_att->attrs[count];
							char	   *inhname = NameStr(inhattr->attname);

							if (inhattr->attisdropped)
								continue;
							colindex++;

							if (strcmp(iparam->name, inhname) == 0)
							{
								found = true;
								break;
							}
						}
						heap_close(rel, NoLock);

						if (found)
							elog(DEBUG1, "'DISTRIBUTED BY' clause refers to "
								 "columns of inherited table");

						if (found)
							break;
					}
				}

				if (!found)
				{
					foreach(columns, cxt->columns)
					{
						column = (ColumnDef *) lfirst(columns);
						Assert(IsA(column, ColumnDef));
						colindex++;
						if (strcmp(column->colname, iparam->name) == 0)
						{
							found = true;
							break;
						}
					}
				}
				if (colindex != policy->attrs[i])
				{
					ereport(ERROR,
							(errcode(ERRCODE_INVALID_TABLE_DEFINITION),
							 errmsg("PRIMARY KEY and DISTRIBUTED BY definitions incompatible"),
							 errhint("When there is both a PRIMARY KEY, and a "
									"DISTRIBUTED BY clause, the DISTRIBUTED BY "
									"clause must be equal to or a left-subset "
									"of the PRIMARY KEY")));
				}

				i++;
			}
=======
			Constraint *constraint = (Constraint *) lfirst(fkclist);

			constraint->skip_validation = true;
>>>>>>> 78a09145
		}
	}

	if (uniqueindex)			/* UNIQUE specified.  Make sure distribution
								 * columns match */
	{
		int			i = 0;

		List	   *keys = uniqueindex->keys;
		ListCell   *ip;

		foreach(ip, keys)
		{
<<<<<<< HEAD
			IndexElem  *iparam;

			if (i >= policy->nattrs)
				break;

			iparam = lfirst(ip);
			if (iparam->name != 0)
			{
				bool	found = false;
				ColumnDef  *column = NULL;
				ListCell   *columns;

				colindex = 0;

				if (cxt->inhRelations)
				{
					/* try inherited tables */
					ListCell   *inher;

					foreach(inher, cxt->inhRelations)
					{
						RangeVar   *inh = (RangeVar *) lfirst(inher);
						Relation	rel;
						int			count;

						Assert(IsA(inh, RangeVar));
						rel = heap_openrv(inh, AccessShareLock);
						if (rel->rd_rel->relkind != RELKIND_RELATION)
							ereport(ERROR,
									(errcode(ERRCODE_WRONG_OBJECT_TYPE),
							   errmsg("inherited relation \"%s\" is not a table",
									  inh->relname)));
						for (count = 0; count < rel->rd_att->natts; count++)
						{
							Form_pg_attribute inhattr = rel->rd_att->attrs[count];
							char	   *inhname = NameStr(inhattr->attname);

							if (inhattr->attisdropped)
								continue;
							colindex++;

							if (strcmp(iparam->name, inhname) == 0)
							{
								found = true;

								break;
							}
						}
						heap_close(rel, NoLock);
						if (found)
							elog(NOTICE, "'DISTRIBUTED BY' clause refers to columns of inherited table");

						if (found)
							break;
					}
				}

				if (!found)
				foreach(columns, cxt->columns)
				{
					column = (ColumnDef *) lfirst(columns);
					Assert(IsA(column, ColumnDef));
					colindex++;
					if (strcmp(column->colname, iparam->name) == 0)
					{
						found = true;
						break;
					}
				}

				if (colindex != policy->attrs[i])
				{
					ereport(ERROR,
							(errcode(ERRCODE_INVALID_TABLE_DEFINITION),
							 errmsg("UNIQUE constraint and DISTRIBUTED BY "
									"definitions incompatible"),
							 errhint("When there is both a UNIQUE constraint, "
									 "and a DISTRIBUTED BY clause, the "
									 "DISTRIBUTED BY clause must be equal to "
									 "or a left-subset of the UNIQUE columns")));
				}
				i++;
			}
		}
	}
}

/*
 * Add any missing encoding attributes (compresstype = none,
 * blocksize=...).  The column specific encoding attributes supported
 * today are compresstype, compresslevel and blocksize.  Refer to
 * pg_compression.c for more info.
 */
static List *
fillin_encoding(List *list)
{
	bool foundCompressType = false;
	bool foundCompressTypeNone = false;
	char *cmplevel = NULL;
	bool foundBlockSize = false;
	char *arg;
	List *retList = list_copy(list);
	ListCell *lc;
	DefElem *el;
	const StdRdOptions *ao_opts = currentAOStorageOptions();

	foreach(lc, list)
	{
		el = lfirst(lc);

		if (pg_strcasecmp("compresstype", el->defname) == 0)
		{
			foundCompressType = true;
			arg = defGetString(el);
			if (pg_strcasecmp("none", arg) == 0)
				foundCompressTypeNone = true;
		}
		else if (pg_strcasecmp("compresslevel", el->defname) == 0)
		{
			cmplevel = defGetString(el);
		}
		else if (pg_strcasecmp("blocksize", el->defname) == 0)
			foundBlockSize = true;
	}

	if (foundCompressType == false && cmplevel == NULL)
	{
		/* No compression option specified, use current defaults. */
		arg = ao_opts->compresstype ?
				pstrdup(ao_opts->compresstype) : "none";
		el = makeDefElem("compresstype", (Node *) makeString(arg));
		retList = lappend(retList, el);
		el = makeDefElem("compresslevel",
						 (Node *) makeInteger(ao_opts->compresslevel));
		retList = lappend(retList, el);
	}
	else if (foundCompressType == false && cmplevel)
	{
		if (strcmp(cmplevel, "0") == 0)
		{
			/*
			 * User wants to disable compression by specifying
			 * compresslevel=0.
			 */
			el = makeDefElem("compresstype", (Node *) makeString("none"));
			retList = lappend(retList, el);
		}
		else
		{
			/*
			 * User wants to enable compression by specifying non-zero
			 * compresslevel.  Therefore, choose default compresstype
			 * if configured, otherwise use zlib.
			 */
			if (ao_opts->compresstype &&
				strcmp(ao_opts->compresstype, "none") != 0)
			{
				arg = pstrdup(ao_opts->compresstype);
			}
			else
			{
				arg = AO_DEFAULT_COMPRESSTYPE;
			}
			el = makeDefElem("compresstype", (Node *) makeString(arg));
			retList = lappend(retList, el);
		}
	}
	else if (foundCompressType && cmplevel == NULL)
	{
		if (foundCompressTypeNone)
		{
			/*
			 * User wants to disable compression by specifying
			 * compresstype=none.
			 */
			el = makeDefElem("compresslevel", (Node *) makeInteger(0));
			retList = lappend(retList, el);
		}
		else
		{
			/*
			 * Valid compresstype specified.  Use default
			 * compresslevel if it's non-zero, otherwise use 1.
			 */
			el = makeDefElem("compresslevel",
							 (Node *) makeInteger(ao_opts->compresslevel > 0 ?
												  ao_opts->compresslevel : 1));
			retList = lappend(retList, el);
		}
	}
	if (foundBlockSize == false)
	{
		el = makeDefElem("blocksize", (Node *) makeInteger(ao_opts->blocksize));
		retList = lappend(retList, el);
	}
	return retList;
}

/*
 * transformIndexConstraints
 *		Handle UNIQUE and PRIMARY KEY constraints, which create indexes.
 *		We also merge in any index definitions arising from
 *		LIKE ... INCLUDING INDEXES.
 */
static void
transformIndexConstraints(ParseState *pstate, CreateStmtContext *cxt, bool mayDefer)
{
	IndexStmt  *index;
	List	   *indexlist = NIL;
	ListCell   *lc;

	/*
	 * Run through the constraints that need to generate an index. For PRIMARY
	 * KEY, mark each column as NOT NULL and create an index. For UNIQUE,
	 * create an index as for PRIMARY KEY, but do not insist on NOT NULL.
	 */
	foreach(lc, cxt->ixconstraints)
	{
		Constraint *constraint = (Constraint *) lfirst(lc);

		Assert(IsA(constraint, Constraint));
		Assert(constraint->contype == CONSTR_PRIMARY ||
			   constraint->contype == CONSTR_UNIQUE);

		index = transformIndexConstraint(constraint, cxt);

		indexlist = lappend(indexlist, index);
	}

	/* Add in any indexes defined by LIKE ... INCLUDING INDEXES */
	foreach(lc, cxt->inh_indexes)
	{
		index = (IndexStmt *) lfirst(lc);

		if (index->primary)
		{
			if (cxt->pkey != NULL)
				ereport(ERROR,
						(errcode(ERRCODE_INVALID_TABLE_DEFINITION),
						 errmsg("multiple primary keys for table \"%s\" are not allowed",
								cxt->relation->relname)));
			cxt->pkey = index;
		}

		indexlist = lappend(indexlist, index);
	}

	/*
	 * Scan the index list and remove any redundant index specifications. This
	 * can happen if, for instance, the user writes UNIQUE PRIMARY KEY. A
	 * strict reading of SQL92 would suggest raising an error instead, but
	 * that strikes me as too anal-retentive. - tgl 2001-02-14
	 *
	 * XXX in ALTER TABLE case, it'd be nice to look for duplicate
	 * pre-existing indexes, too.
	 */
	Assert(cxt->alist == NIL);
	if (cxt->pkey != NULL)
	{
		/* Make sure we keep the PKEY index in preference to others... */
		cxt->alist = list_make1(cxt->pkey);
	}

	foreach(lc, indexlist)
	{
		bool		keep = true;
		bool		defer = false;
		ListCell   *k;

		index = lfirst(lc);

		/* if it's pkey, it's already in cxt->alist */
		if (index == cxt->pkey)
			continue;

		foreach(k, cxt->alist)
		{
			IndexStmt  *priorindex = lfirst(k);

			if (equal(index->indexParams, priorindex->indexParams) &&
				equal(index->whereClause, priorindex->whereClause) &&
				strcmp(index->accessMethod, priorindex->accessMethod) == 0)
			{
				priorindex->unique |= index->unique;

				/*
				 * If the prior index is as yet unnamed, and this one is
				 * named, then transfer the name to the prior index. This
				 * ensures that if we have named and unnamed constraints,
				 * we'll use (at least one of) the names for the index.
				 */
				if (priorindex->idxname == NULL)
					priorindex->idxname = index->idxname;
				keep = false;
				break;
			}
		}
		
		defer = index->whereClause != NULL;
		if ( !defer )
		{
			ListCell *j;
			foreach(j, index->indexParams)
			{
				IndexElem *elt = (IndexElem*)lfirst(j);
				Assert(IsA(elt, IndexElem));
				
				if (elt->expr != NULL)
				{
					defer = true;
					break;
				}
			}
		}

		if (keep)
		{
			if (defer && mayDefer)
			{
				/* An index on an expression with a WHERE clause or for an 
				 * inheritance child will cause a trip through parse_analyze.  
				 * If we do that before creating the table, it will fail, so 
				 * we put it on a list for later.
				 */
			
				ereport(DEBUG1,
						(errmsg("deferring index creation for table \"%s\"",
								cxt->relation->relname)
						 ));
				cxt->dlist = lappend(cxt->dlist, index);
			}
			else
			{
				cxt->alist = lappend(cxt->alist, index);
			}
		}
	}
}

/*
 * transformIndexConstraint
 *		Transform one UNIQUE or PRIMARY KEY constraint for
 *		transformIndexConstraints.
 */
static IndexStmt *
transformIndexConstraint(Constraint *constraint, CreateStmtContext *cxt)
{
	IndexStmt  *index;
	ListCell   *keys;
	IndexElem  *iparam;

	index = makeNode(IndexStmt);

	index->unique = true;
	index->primary = (constraint->contype == CONSTR_PRIMARY);
	if (index->primary)
	{
		if (cxt->pkey != NULL)
			ereport(ERROR,
					(errcode(ERRCODE_INVALID_TABLE_DEFINITION),
			 errmsg("multiple primary keys for table \"%s\" are not allowed",
					cxt->relation->relname)));
		cxt->pkey = index;

		/*
		 * In ALTER TABLE case, a primary index might already exist, but
		 * DefineIndex will check for it.
		 */
	}
	index->isconstraint = true;

	/*
	 * We used to force the index name to be the constraint name, but they
	 * are in different namespaces and so have different  requirements for
	 * uniqueness. Here we leave the index name alone and put the constraint
	 * name in the IndexStmt, for use in DefineIndex.
	 */
	index->idxname = NULL;	/* DefineIndex will choose name */
	index->altconname = constraint->name; /* User may have picked the name. */

	index->relation = cxt->relation;
	index->accessMethod = DEFAULT_INDEX_TYPE;
	index->options = constraint->options;
	index->tableSpace = constraint->indexspace;
	index->indexParams = NIL;
	index->whereClause = NULL;
	index->concurrent = false;

	/*
	 * Make sure referenced keys exist.  If we are making a PRIMARY KEY index,
	 * also make sure they are NOT NULL, if possible. (Although we could leave
	 * it to DefineIndex to mark the columns NOT NULL, it's more efficient to
	 * get it right the first time.)
	 */
	foreach(keys, constraint->keys)
	{
		char	   *key = strVal(lfirst(keys));
		bool		found = false;
		ColumnDef  *column = NULL;
		ListCell   *columns;

		foreach(columns, cxt->columns)
		{
			column = (ColumnDef *) lfirst(columns);
			Assert(IsA(column, ColumnDef));
			if (strcmp(column->colname, key) == 0)
			{
				found = true;
				break;
			}
		}
		if (found)
		{
			/* found column in the new table; force it to be NOT NULL */
			if (constraint->contype == CONSTR_PRIMARY)
				column->is_not_null = TRUE;
		}
		else if (SystemAttributeByName(key, cxt->hasoids) != NULL)
		{
			/*
			 * column will be a system column in the new table, so accept it.
			 * System columns can't ever be null, so no need to worry about
			 * PRIMARY/NOT NULL constraint.
			 */
			found = true;
		}
		else if (cxt->inhRelations)
		{
			/* try inherited tables */
			ListCell   *inher;

			foreach(inher, cxt->inhRelations)
			{
				RangeVar   *inh = (RangeVar *) lfirst(inher);
				Relation	rel;
				int			count;

				Assert(IsA(inh, RangeVar));
				rel = heap_openrv(inh, AccessShareLock);
				if (rel->rd_rel->relkind != RELKIND_RELATION)
					ereport(ERROR,
							(errcode(ERRCODE_WRONG_OBJECT_TYPE),
						   errmsg("inherited relation \"%s\" is not a table",
								  inh->relname)));
				for (count = 0; count < rel->rd_att->natts; count++)
				{
					Form_pg_attribute inhattr = rel->rd_att->attrs[count];
					char	   *inhname = NameStr(inhattr->attname);

					if (inhattr->attisdropped)
						continue;
					if (strcmp(key, inhname) == 0)
					{
						found = true;

						/*
						 * We currently have no easy way to force an inherited
						 * column to be NOT NULL at creation, if its parent
						 * wasn't so already. We leave it to DefineIndex to
						 * fix things up in this case.
						 */
						break;
					}
				}
				heap_close(rel, NoLock);
				if (found)
					break;
			}
		}

		/*
		 * In the ALTER TABLE case, don't complain about index keys not
		 * created in the command; they may well exist already. DefineIndex
		 * will complain about them if not, and will also take care of marking
		 * them NOT NULL.
		 */
		if (!found && !cxt->isalter)
			ereport(ERROR,
					(errcode(ERRCODE_UNDEFINED_COLUMN),
					 errmsg("column \"%s\" named in key does not exist",
							key)));

		/* Check for PRIMARY KEY(foo, foo) */
		foreach(columns, index->indexParams)
		{
			iparam = (IndexElem *) lfirst(columns);
			if (iparam->name && strcmp(key, iparam->name) == 0)
			{
				if (index->primary)
					ereport(ERROR,
							(errcode(ERRCODE_DUPLICATE_COLUMN),
							 errmsg("column \"%s\" appears twice in primary key constraint",
									key)));
				else
					ereport(ERROR,
							(errcode(ERRCODE_DUPLICATE_COLUMN),
					errmsg("column \"%s\" appears twice in unique constraint",
						   key)));
			}
		}

		/* OK, add it to the index definition */
		iparam = makeNode(IndexElem);
		iparam->name = pstrdup(key);
		iparam->expr = NULL;
		iparam->opclass = NIL;
		iparam->ordering = SORTBY_DEFAULT;
		iparam->nulls_ordering = SORTBY_NULLS_DEFAULT;
		index->indexParams = lappend(index->indexParams, iparam);
	}

	return index;
}

/*
 * transformFKConstraints
 *		handle FOREIGN KEY constraints
 */
static void
transformFKConstraints(ParseState *pstate, CreateStmtContext *cxt,
					   bool skipValidation, bool isAddConstraint)
{
	ListCell   *fkclist;

	if (cxt->fkconstraints == NIL)
		return;

	/*
	 * If CREATE TABLE or adding a column with NULL default, we can safely
	 * skip validation of the constraint.
	 */
	if (skipValidation)
	{
		foreach(fkclist, cxt->fkconstraints)
		{
			FkConstraint *fkconstraint = (FkConstraint *) lfirst(fkclist);

			fkconstraint->skip_validation = true;
		}
	}

	/*
	 * For CREATE TABLE or ALTER TABLE ADD COLUMN, gin up an ALTER TABLE ADD
	 * CONSTRAINT command to execute after the basic command is complete. (If
	 * called from ADD CONSTRAINT, that routine will add the FK constraints to
	 * its own subcommand list.)
	 *
	 * Note: the ADD CONSTRAINT command must also execute after any index
	 * creation commands.  Thus, this should run after
	 * transformIndexConstraints, so that the CREATE INDEX commands are
	 * already in cxt->alist.
	 */
	if (!isAddConstraint)
	{
		AlterTableStmt *alterstmt = makeNode(AlterTableStmt);

		alterstmt->relation = cxt->relation;
		alterstmt->cmds = NIL;
		alterstmt->relkind = OBJECT_TABLE;

		foreach(fkclist, cxt->fkconstraints)
		{
			FkConstraint *fkconstraint = (FkConstraint *) lfirst(fkclist);
			AlterTableCmd *altercmd = makeNode(AlterTableCmd);

			altercmd->subtype = AT_ProcessedConstraint;
			altercmd->name = NULL;
			altercmd->def = (Node *) fkconstraint;
=======
			Constraint *constraint = (Constraint *) lfirst(fkclist);
			AlterTableCmd *altercmd = makeNode(AlterTableCmd);

			altercmd->subtype = AT_ProcessedConstraint;
			altercmd->name = NULL;
			altercmd->def = (Node *) constraint;
>>>>>>> 78a09145
			alterstmt->cmds = lappend(alterstmt->cmds, altercmd);
		}

		cxt->alist = lappend(cxt->alist, alterstmt);
	}
}

/*
 * transformIndexStmt - parse analysis for CREATE INDEX
 *
 * Note: this is a no-op for an index not using either index expressions or
 * a predicate expression.	There are several code paths that create indexes
 * without bothering to call this, because they know they don't have any
 * such expressions to deal with.
 *
 * In GPDB, this returns a list, because the single statement can be
 * expanded into multiple IndexStmts, if the table is a partitioned table.
 */
List *
transformIndexStmt(IndexStmt *stmt, const char *queryString)
{
	bool		recurseToPartitions = false;

	/*
	 * If the table already exists (i.e., this isn't a create table time
	 * expansion of primary key() or unique()) and we're the ultimate parent
	 * of a partitioned table, cascade to all children. We don't do this
	 * at create table time because transformPartitionBy() automatically
	 * creates the indexes on the child tables for us.
	 *
	 * If this is a CREATE INDEX statement, idxname should already exist.
	 */
	if (Gp_role != GP_ROLE_EXECUTE && stmt->idxname != NULL)
	{
		Oid			relId;

		relId = RangeVarGetRelid(stmt->relation, true);

		if (relId != InvalidOid && rel_is_partitioned(relId))
			recurseToPartitions = true;
	}

	return transformIndexStmt_recurse(stmt, queryString, NULL, recurseToPartitions);

}
static List *
transformIndexStmt_recurse(IndexStmt *stmt, const char *queryString,
						   ParseState *masterpstate, bool recurseToPartitions)
{
	Relation	rel;
	ParseState *pstate;
	RangeTblEntry *rte;
	ListCell   *l;
	List	   *result = NIL;
	LOCKMODE	lockmode;

	/*
	 * We must not scribble on the passed-in IndexStmt, so copy it.  (This is
	 * overkill, but easy.)
	 */
	stmt = (IndexStmt *) copyObject(stmt);

	/*
	 * Open the parent table with appropriate locking.	We must do this
	 * because addRangeTableEntry() would acquire only AccessShareLock,
	 * leaving DefineIndex() needing to do a lock upgrade with consequent risk
	 * of deadlock.  Make sure this stays in sync with the type of lock
	 * DefineIndex() wants.
	 */
	lockmode = stmt->concurrent ? ShareUpdateExclusiveLock : ShareLock;
	rel = heap_openrv(stmt->relation, lockmode);

	/* Set up pstate */
	pstate = make_parsestate(NULL);
	pstate->p_sourcetext = queryString;

	/* Recurse into (sub)partitions if this is a partitioned table */
	if (recurseToPartitions)
	{
		List		*children;
		struct HTAB *nameCache;
		Oid			nspOid;

		nspOid = RangeVarGetCreationNamespace(stmt->relation);

		if (masterpstate == NULL)
			masterpstate = pstate;

		/* Lookup the parser object name cache */
		nameCache = parser_get_namecache(masterpstate);

		/* Loop over all partition children */
		/* GPDB_84_MERGE_FIXME: do we need another lock here, or did the above
		 * heap_openrv() take care of it? */
		children = find_inheritance_children(RelationGetRelid(rel), NoLock);

		foreach(l, children)
		{
			Oid			relid = lfirst_oid(l);
			Relation	crel = heap_open(relid, NoLock); /* lock on master
															 is enough */
			IndexStmt  *chidx;
			Relation	partrel;
			HeapTuple	tuple;
			ScanKeyData scankey;
			SysScanDesc sscan;
			char	   *parname;
			int2		position;
			int4		depth;
			NameData	name;
			Oid			paroid;
			char		depthstr[NAMEDATALEN];
			char		prtstr[NAMEDATALEN];

			if (RelationIsExternal(crel))
			{
				elog(NOTICE, "skip building index for external partition \"%s\"",
					 RelationGetRelationName(crel));
				heap_close(crel, NoLock);
				continue;
			}

			chidx = (IndexStmt *)copyObject((Node *)stmt);

			/* now just update the relation and index name fields */
			chidx->relation =
				makeRangeVar(get_namespace_name(RelationGetNamespace(crel)),
							 pstrdup(RelationGetRelationName(crel)), -1);

			elog(NOTICE, "building index for child partition \"%s\"",
				 RelationGetRelationName(crel));

			/*
			 * We want the index name to resemble our partition table name
			 * with the master index name on the front. This means, we
			 * append to the indexname the parname, position, and depth
			 * as we do in transformPartitionBy().
			 *
			 * So, firstly we must retrieve from pg_partition_rule the
			 * partition descriptor for the current relid. This gives us
			 * partition name and position. With paroid, we can get the
			 * partition level descriptor from pg_partition and therefore
			 * our depth.
			 */
			partrel = heap_open(PartitionRuleRelationId, AccessShareLock);

			/* SELECT * FROM pg_partition_rule WHERE parchildrelid = :1 */
			ScanKeyInit(&scankey,
						Anum_pg_partition_rule_parchildrelid,
						BTEqualStrategyNumber, F_OIDEQ,
						ObjectIdGetDatum(relid));
			sscan = systable_beginscan(partrel, PartitionRuleParchildrelidIndexId,
									   true, SnapshotNow, 1, &scankey);
			tuple = systable_getnext(sscan);
			Assert(HeapTupleIsValid(tuple));

			name = ((Form_pg_partition_rule)GETSTRUCT(tuple))->parname;
			parname = pstrdup(NameStr(name));
			position = ((Form_pg_partition_rule)GETSTRUCT(tuple))->parruleord;
			paroid = ((Form_pg_partition_rule)GETSTRUCT(tuple))->paroid;

			systable_endscan(sscan);
			heap_close(partrel, NoLock);

			tuple = SearchSysCache1(PARTOID,
									ObjectIdGetDatum(paroid));
			Assert(HeapTupleIsValid(tuple));

			depth = ((Form_pg_partition)GETSTRUCT(tuple))->parlevel + 1;

			ReleaseSysCache(tuple);

			heap_close(crel, NoLock);

			/* now, build the piece to append */
			snprintf(depthstr, sizeof(depthstr), "%d", depth);
			if (strlen(parname) == 0)
				snprintf(prtstr, sizeof(prtstr), "prt_%d", position);
			else
				snprintf(prtstr, sizeof(prtstr), "prt_%s", parname);

			chidx->idxname = ChooseRelationNameWithCache(stmt->idxname,
														 depthstr, /* depth */
														 prtstr,   /* part spec */
														 nspOid,
														 nameCache);

			result = list_concat(result,
								 transformIndexStmt_recurse(chidx, queryString,
															masterpstate, true));
		}
	}

	/*
	 * Put the parent table into the rtable so that the expressions can refer
	 * to its fields without qualification.
	 */
	rte = addRangeTableEntryForRelation(pstate, rel, NULL, false, true);

	/* no to join list, yes to namespaces */
	addRTEtoQuery(pstate, rte, false, true, true);

	/* take care of the where clause */
	if (stmt->whereClause)
		stmt->whereClause = transformWhereClause(pstate,
												 stmt->whereClause,
												 EXPR_KIND_INDEX_PREDICATE,
												 "WHERE");

	/* take care of any index expressions */
	foreach(l, stmt->indexParams)
	{
		IndexElem  *ielem = (IndexElem *) lfirst(l);

		if (ielem->expr)
		{
			ielem->expr = transformExpr(pstate, ielem->expr,
										EXPR_KIND_INDEX_EXPRESSION);

			/*
			 * transformExpr() should have already rejected subqueries,
			 * aggregates, and window functions, based on the EXPR_KIND_ for
			 * an index expression.
			 *
			 * Also reject expressions returning sets; this is for consistency
			 * with what transformWhereClause() checks for the predicate.
			 * DefineIndex() will make more checks.
			 */
			if (expression_returns_set(ielem->expr))
				ereport(ERROR,
						(errcode(ERRCODE_DATATYPE_MISMATCH),
						 errmsg("index expression cannot return a set")));
		}
	}

	/*
	 * Check that only the base rel is mentioned.
	 */
	if (list_length(pstate->p_rtable) != 1)
		ereport(ERROR,
				(errcode(ERRCODE_INVALID_COLUMN_REFERENCE),
				 errmsg("index expressions and predicates can refer only to the table being indexed")));

	free_parsestate(pstate);

	/*
	 * Close relation, but keep the lock. Unless this is a CREATE INDEX
	 * for a partitioned table, and we're processing a partition. In that
	 * case, we want to release the lock on the partition early, so that
	 * you don't run out of space in the lock manager if there are a lot
	 * of partitions. Holding the lock on the parent table should be
	 * enough.
	 */
	if (!rel_needs_long_lock(RelationGetRelid(rel)))
		heap_close(rel, lockmode);
	else
		heap_close(rel, NoLock);

	result = lcons(stmt, result);

	return result;
}


/*
 * transformRuleStmt -
 *	  transform a CREATE RULE Statement. The action is a list of parse
 *	  trees which is transformed into a list of query trees, and we also
 *	  transform the WHERE clause if any.
 *
 * actions and whereClause are output parameters that receive the
 * transformed results.
 *
 * Note that we must not scribble on the passed-in RuleStmt, so we do
 * copyObject() on the actions and WHERE clause.
 */
void
transformRuleStmt(RuleStmt *stmt, const char *queryString,
				  List **actions, Node **whereClause)
{
	Relation	rel;
	ParseState *pstate;
	RangeTblEntry *oldrte;
	RangeTblEntry *newrte;

	/*
	 * To avoid deadlock, make sure the first thing we do is grab
	 * AccessExclusiveLock on the target relation.	This will be needed by
	 * DefineQueryRewrite(), and we don't want to grab a lesser lock
	 * beforehand.
	 */
	rel = heap_openrv(stmt->relation, AccessExclusiveLock);

	/* Set up pstate */
	pstate = make_parsestate(NULL);
	pstate->p_sourcetext = queryString;

	/*
	 * NOTE: 'OLD' must always have a varno equal to 1 and 'NEW' equal to 2.
	 * Set up their RTEs in the main pstate for use in parsing the rule
	 * qualification.
	 */
	oldrte = addRangeTableEntryForRelation(pstate, rel,
										   makeAlias("old", NIL),
										   false, false);
	newrte = addRangeTableEntryForRelation(pstate, rel,
										   makeAlias("new", NIL),
										   false, false);
	/* Must override addRangeTableEntry's default access-check flags */
	oldrte->requiredPerms = 0;
	newrte->requiredPerms = 0;

	/*
	 * They must be in the namespace too for lookup purposes, but only add the
	 * one(s) that are relevant for the current kind of rule.  In an UPDATE
	 * rule, quals must refer to OLD.field or NEW.field to be unambiguous, but
	 * there's no need to be so picky for INSERT & DELETE.  We do not add them
	 * to the joinlist.
	 */
	switch (stmt->event)
	{
		case CMD_SELECT:
			addRTEtoQuery(pstate, oldrte, false, true, true);
			break;
		case CMD_UPDATE:
			addRTEtoQuery(pstate, oldrte, false, true, true);
			addRTEtoQuery(pstate, newrte, false, true, true);
			break;
		case CMD_INSERT:
			addRTEtoQuery(pstate, newrte, false, true, true);
			break;
		case CMD_DELETE:
			addRTEtoQuery(pstate, oldrte, false, true, true);
			break;
		default:
			elog(ERROR, "unrecognized event type: %d",
				 (int) stmt->event);
			break;
	}

	/* take care of the where clause */
	*whereClause = transformWhereClause(pstate,
									  (Node *) copyObject(stmt->whereClause),
										EXPR_KIND_WHERE,
										"WHERE");

	if (list_length(pstate->p_rtable) != 2)		/* naughty, naughty... */
		ereport(ERROR,
				(errcode(ERRCODE_INVALID_OBJECT_DEFINITION),
				 errmsg("rule WHERE condition cannot contain references to other relations")));

	/*
	 * 'instead nothing' rules with a qualification need a query rangetable so
	 * the rewrite handler can add the negated rule qualification to the
	 * original query. We create a query with the new command type CMD_NOTHING
	 * here that is treated specially by the rewrite system.
	 */
	if (stmt->actions == NIL)
	{
		Query	   *nothing_qry = makeNode(Query);

		nothing_qry->commandType = CMD_NOTHING;
		nothing_qry->rtable = pstate->p_rtable;
		nothing_qry->jointree = makeFromExpr(NIL, NULL);		/* no join wanted */

		*actions = list_make1(nothing_qry);
	}
	else
	{
		ListCell   *l;
		List	   *newactions = NIL;

		/*
		 * transform each statement, like parse_sub_analyze()
		 */
		foreach(l, stmt->actions)
		{
			Node	   *action = (Node *) lfirst(l);
			ParseState *sub_pstate = make_parsestate(NULL);
			Query	   *sub_qry,
					   *top_subqry;
			bool		has_old,
						has_new;

			/*
			 * Since outer ParseState isn't parent of inner, have to pass down
			 * the query text by hand.
			 */
			sub_pstate->p_sourcetext = queryString;

			/*
			 * Set up OLD/NEW in the rtable for this statement.  The entries
			 * are added only to relnamespace, not varnamespace, because we
			 * don't want them to be referred to by unqualified field names
			 * nor "*" in the rule actions.  We decide later whether to put
			 * them in the joinlist.
			 */
			oldrte = addRangeTableEntryForRelation(sub_pstate, rel,
												   makeAlias("old", NIL),
												   false, false);
			newrte = addRangeTableEntryForRelation(sub_pstate, rel,
												   makeAlias("new", NIL),
												   false, false);
			oldrte->requiredPerms = 0;
			newrte->requiredPerms = 0;
			addRTEtoQuery(sub_pstate, oldrte, false, true, false);
			addRTEtoQuery(sub_pstate, newrte, false, true, false);

			/* Transform the rule action statement */
			top_subqry = transformStmt(sub_pstate,
									   (Node *) copyObject(action));

			/*
			 * We cannot support utility-statement actions (eg NOTIFY) with
			 * nonempty rule WHERE conditions, because there's no way to make
			 * the utility action execute conditionally.
			 */
			if (top_subqry->commandType == CMD_UTILITY &&
				*whereClause != NULL)
				ereport(ERROR,
						(errcode(ERRCODE_INVALID_OBJECT_DEFINITION),
						 errmsg("rules with WHERE conditions can only have SELECT, INSERT, UPDATE, or DELETE actions")));

			/*
			 * If the action is INSERT...SELECT, OLD/NEW have been pushed down
			 * into the SELECT, and that's what we need to look at. (Ugly
			 * kluge ... try to fix this when we redesign querytrees.)
			 */
			sub_qry = getInsertSelectQuery(top_subqry, NULL);

			/*
			 * If the sub_qry is a setop, we cannot attach any qualifications
			 * to it, because the planner won't notice them.  This could
			 * perhaps be relaxed someday, but for now, we may as well reject
			 * such a rule immediately.
			 */
			if (sub_qry->setOperations != NULL && *whereClause != NULL)
				ereport(ERROR,
						(errcode(ERRCODE_FEATURE_NOT_SUPPORTED),
						 errmsg("conditional UNION/INTERSECT/EXCEPT statements are not implemented")));

			/*
			 * Validate action's use of OLD/NEW, qual too
			 */
			has_old =
				rangeTableEntry_used((Node *) sub_qry, PRS2_OLD_VARNO, 0) ||
				rangeTableEntry_used(*whereClause, PRS2_OLD_VARNO, 0);
			has_new =
				rangeTableEntry_used((Node *) sub_qry, PRS2_NEW_VARNO, 0) ||
				rangeTableEntry_used(*whereClause, PRS2_NEW_VARNO, 0);

			switch (stmt->event)
			{
				case CMD_SELECT:
					if (has_old)
						ereport(ERROR,
								(errcode(ERRCODE_INVALID_OBJECT_DEFINITION),
								 errmsg("ON SELECT rule cannot use OLD")));
					if (has_new)
						ereport(ERROR,
								(errcode(ERRCODE_INVALID_OBJECT_DEFINITION),
								 errmsg("ON SELECT rule cannot use NEW")));
					break;
				case CMD_UPDATE:
					/* both are OK */
					break;
				case CMD_INSERT:
					if (has_old)
						ereport(ERROR,
								(errcode(ERRCODE_INVALID_OBJECT_DEFINITION),
								 errmsg("ON INSERT rule cannot use OLD")));
					break;
				case CMD_DELETE:
					if (has_new)
						ereport(ERROR,
								(errcode(ERRCODE_INVALID_OBJECT_DEFINITION),
								 errmsg("ON DELETE rule cannot use NEW")));
					break;
				default:
					elog(ERROR, "unrecognized event type: %d",
						 (int) stmt->event);
					break;
			}

			/*
			 * For efficiency's sake, add OLD to the rule action's jointree
			 * only if it was actually referenced in the statement or qual.
			 *
			 * For INSERT, NEW is not really a relation (only a reference to
			 * the to-be-inserted tuple) and should never be added to the
			 * jointree.
			 *
			 * For UPDATE, we treat NEW as being another kind of reference to
			 * OLD, because it represents references to *transformed* tuples
			 * of the existing relation.  It would be wrong to enter NEW
			 * separately in the jointree, since that would cause a double
			 * join of the updated relation.  It's also wrong to fail to make
			 * a jointree entry if only NEW and not OLD is mentioned.
			 */
			if (has_old || (has_new && stmt->event == CMD_UPDATE))
			{
				/*
				 * If sub_qry is a setop, manipulating its jointree will do no
				 * good at all, because the jointree is dummy. (This should be
				 * a can't-happen case because of prior tests.)
				 */
				if (sub_qry->setOperations != NULL)
					ereport(ERROR,
							(errcode(ERRCODE_FEATURE_NOT_SUPPORTED),
							 errmsg("conditional UNION/INTERSECT/EXCEPT statements are not implemented")));
				/* hack so we can use addRTEtoQuery() */
				sub_pstate->p_rtable = sub_qry->rtable;
				sub_pstate->p_joinlist = sub_qry->jointree->fromlist;
				addRTEtoQuery(sub_pstate, oldrte, true, false, false);
				sub_qry->jointree->fromlist = sub_pstate->p_joinlist;
			}

			newactions = lappend(newactions, top_subqry);

			free_parsestate(sub_pstate);
		}

		*actions = newactions;
	}

	free_parsestate(pstate);

	/* Close relation, but keep the exclusive lock */
	heap_close(rel, NoLock);
}


/*
 * transformAlterTableStmt -
 *		parse analysis for ALTER TABLE
 *
 * Returns a List of utility commands to be done in sequence.  One of these
 * will be the transformed AlterTableStmt, but there may be additional actions
 * to be done before and after the actual AlterTable() call.
 */
List *
transformAlterTableStmt(AlterTableStmt *stmt, const char *queryString)
{
	Relation	rel;
	ParseState *pstate;
	CreateStmtContext cxt;
	List	   *result;
	List	   *save_alist;
	ListCell   *lcmd,
			   *l;
	List	   *newcmds = NIL;
	bool		skipValidation = true;
	AlterTableCmd *newcmd;

	/*
	 * We must not scribble on the passed-in AlterTableStmt, so copy it. (This
	 * is overkill, but easy.)
	 */
	stmt = (AlterTableStmt *) copyObject(stmt);

	/*
	 * Acquire exclusive lock on the target relation, which will be held until
	 * end of transaction.	This ensures any decisions we make here based on
	 * the state of the relation will still be good at execution. We must get
	 * exclusive lock now because execution will; taking a lower grade lock
	 * now and trying to upgrade later risks deadlock.
	 *
	 * In GPDB, we release the lock early if this command is part of a
	 * partitioned CREATE TABLE.
	 */
	rel = relation_openrv(stmt->relation, AccessExclusiveLock);

	/* Set up pstate */
	pstate = make_parsestate(NULL);
	pstate->p_sourcetext = queryString;

	cxt.stmtType = "ALTER TABLE";
	cxt.relation = stmt->relation;
	cxt.rel = rel;
	cxt.inhRelations = NIL;
	cxt.isalter = true;
	cxt.iscreatepart = false;
	cxt.hasoids = false;		/* need not be right */
	cxt.columns = NIL;
	cxt.ckconstraints = NIL;
	cxt.fkconstraints = NIL;
	cxt.ixconstraints = NIL;
	cxt.inh_indexes = NIL;
	cxt.blist = NIL;
	cxt.alist = NIL;
	cxt.dlist = NIL; /* used by transformCreateStmt, not here */
	cxt.pkey = NULL;

	/*
	 * The only subtypes that currently require parse transformation handling
	 * are ADD COLUMN and ADD CONSTRAINT.  These largely re-use code from
	 * CREATE TABLE.
	 * And ALTER TABLE ... <operator> PARTITION ...
	 */
	foreach(lcmd, stmt->cmds)
	{
		AlterTableCmd *cmd = (AlterTableCmd *) lfirst(lcmd);

		switch (cmd->subtype)
		{
			case AT_AddColumn:
			case AT_AddColumnToView:
				{
					ColumnDef  *def = (ColumnDef *) cmd->def;

					Assert(IsA(def, ColumnDef));

					/*
					 * Adding a column with a primary key or unique constraint
					 * is not supported in GPDB.
					 */
					if (Gp_role == GP_ROLE_DISPATCH)
					{
						ListCell *c;
						foreach(c, def->constraints)
						{
							Constraint *cons = (Constraint *) lfirst(c);
							if (cons->contype == CONSTR_PRIMARY)
								ereport(ERROR,
										(errcode(ERRCODE_FEATURE_NOT_SUPPORTED),
										 errmsg("cannot add column with primary key constraint")));
							if (cons->contype == CONSTR_UNIQUE)
								ereport(ERROR,
										(errcode(ERRCODE_FEATURE_NOT_SUPPORTED),
										 errmsg("cannot add column with unique constraint")));
						}
					}
					transformColumnDefinition(pstate, &cxt, def);

					/*
					 * If the column has a non-null default, we can't skip
					 * validation of foreign keys.
					 */
					if (def->raw_default != NULL)
						skipValidation = false;

					/*
					 * All constraints are processed in other ways. Remove the
					 * original list
					 */
					def->constraints = NIL;

					newcmds = lappend(newcmds, cmd);
					break;
				}
			case AT_AddConstraint:

				/*
				 * The original AddConstraint cmd node doesn't go to newcmds
				 */
				if (IsA(cmd->def, Constraint))
				{
					transformTableConstraint(pstate, &cxt,
											 (Constraint *) cmd->def);
<<<<<<< HEAD
				else if (IsA(cmd->def, FkConstraint))
				{
					cxt.fkconstraints = lappend(cxt.fkconstraints, cmd->def);

					/* GPDB: always skip validation of foreign keys */
					skipValidation = true;
=======
					if (((Constraint *) cmd->def)->contype == CONSTR_FOREIGN)
						skipValidation = false;
>>>>>>> 78a09145
				}
				else
					elog(ERROR, "unrecognized node type: %d",
						 (int) nodeTag(cmd->def));
				break;

			case AT_ProcessedConstraint:

				/*
				 * Already-transformed ADD CONSTRAINT, so just make it look
				 * like the standard case.
				 */
				cmd->subtype = AT_AddConstraint;
				newcmds = lappend(newcmds, cmd);
				break;

				/* CDB: Partitioned Tables */
            case AT_PartAlter:			/* Alter */
            case AT_PartAdd:			/* Add */
            case AT_PartDrop:			/* Drop */
            case AT_PartExchange:		/* Exchange */
            case AT_PartRename:			/* Rename */
            case AT_PartSetTemplate:	/* Set Subpartition Template */
            case AT_PartSplit:			/* Split */
            case AT_PartTruncate:		/* Truncate */
				cmd = transformAlterTable_all_PartitionStmt(
					pstate,
					stmt,
					&cxt,
					cmd);

				newcmds = lappend(newcmds, cmd);
				break;

			case AT_PartAddInternal:	/* Add partition, as part of CREATE TABLE */
				cxt.iscreatepart = true;
				newcmds = lappend(newcmds, cmd);
				break;

			default:
				newcmds = lappend(newcmds, cmd);
				break;
		}
	}

	/*
	 * transformIndexConstraints wants cxt.alist to contain only index
	 * statements, so transfer anything we already have into save_alist
	 * immediately.
	 */
	save_alist = cxt.alist;
	cxt.alist = NIL;

	/* Postprocess index and FK constraints */
	transformIndexConstraints(pstate, &cxt, false);

	transformFKConstraints(pstate, &cxt, skipValidation, true);

	/*
	 * Push any index-creation commands into the ALTER, so that they can be
	 * scheduled nicely by tablecmds.c.  Note that tablecmds.c assumes that
	 * the IndexStmt attached to an AT_AddIndex subcommand has already been
	 * through transformIndexStmt.
	 */
	foreach(l, cxt.alist)
	{
		Node	   *idxstmt = (Node *) lfirst(l);
		List	   *idxstmts;
		ListCell   *li;

		idxstmts = transformIndexStmt((IndexStmt *) idxstmt,
									  queryString);
		foreach(li, idxstmts)
		{
			Assert(IsA(idxstmt, IndexStmt));
			newcmd = makeNode(AlterTableCmd);
			newcmd->subtype = AT_AddIndex;
			newcmd->def = lfirst(li);
			newcmds = lappend(newcmds, newcmd);
		}
	}
	cxt.alist = NIL;

	/* Append any CHECK or FK constraints to the commands list */
	foreach(l, cxt.ckconstraints)
	{
		newcmd = makeNode(AlterTableCmd);
		newcmd->subtype = AT_AddConstraint;
		newcmd->def = (Node *) lfirst(l);
		newcmds = lappend(newcmds, newcmd);
	}
	foreach(l, cxt.fkconstraints)
	{
		newcmd = makeNode(AlterTableCmd);
		newcmd->subtype = AT_AddConstraint;
		newcmd->def = (Node *) lfirst(l);
		newcmds = lappend(newcmds, newcmd);
	}

	/*
	 * Close rel but keep lock
	 *
	 * If this is part of a CREATE TABLE of a partitioned table, creating
	 * the partitions, we release the lock immediately, however. We hold
	 * a lock on the parent table, and no-one can see the partitions yet,
	 * so the lock on each partition isn't strictly required. Creating a
	 * massively partitioned table could otherwise require holding a lot
	 * of locks, running out of shared memory in the lock manager.
	 */
	if (cxt.iscreatepart)
		relation_close(rel, AccessExclusiveLock);
	else
		relation_close(rel, NoLock);

	/*
	 * Output results.
	 */
	stmt->cmds = newcmds;

	result = lappend(cxt.blist, stmt);
	result = list_concat(result, cxt.alist);
	result = list_concat(result, save_alist);

	return result;
}


/*
 * Preprocess a list of column constraint clauses
 * to attach constraint attributes to their primary constraint nodes
 * and detect inconsistent/misplaced constraint attributes.
 *
 * NOTE: currently, attributes are only supported for FOREIGN KEY, UNIQUE,
 * and PRIMARY KEY constraints, but someday they ought to be supported
 * for other constraint types.
 */
static void
transformConstraintAttrs(ParseState *pstate, List *constraintList)
{
	Constraint *lastprimarycon = NULL;
	bool		saw_deferrability = false;
	bool		saw_initially = false;
	ListCell   *clist;

#define SUPPORTS_ATTRS(node)				\
	((node) != NULL &&						\
	 ((node)->contype == CONSTR_PRIMARY ||	\
	  (node)->contype == CONSTR_UNIQUE ||	\
	  (node)->contype == CONSTR_EXCLUSION || \
	  (node)->contype == CONSTR_FOREIGN))

	foreach(clist, constraintList)
	{
		Constraint *con = (Constraint *) lfirst(clist);

		if (!IsA(con, Constraint))
			elog(ERROR, "unrecognized node type: %d",
				 (int) nodeTag(con));
		switch (con->contype)
		{
			case CONSTR_ATTR_DEFERRABLE:
				if (!SUPPORTS_ATTRS(lastprimarycon))
					ereport(ERROR,
							(errcode(ERRCODE_SYNTAX_ERROR),
							 errmsg("misplaced DEFERRABLE clause"),
							 parser_errposition(pstate, con->location)));
				if (saw_deferrability)
					ereport(ERROR,
							(errcode(ERRCODE_SYNTAX_ERROR),
							 errmsg("multiple DEFERRABLE/NOT DEFERRABLE clauses not allowed"),
							 parser_errposition(pstate, con->location)));
				saw_deferrability = true;
				lastprimarycon->deferrable = true;
				break;

			case CONSTR_ATTR_NOT_DEFERRABLE:
				if (!SUPPORTS_ATTRS(lastprimarycon))
					ereport(ERROR,
							(errcode(ERRCODE_SYNTAX_ERROR),
							 errmsg("misplaced NOT DEFERRABLE clause"),
							 parser_errposition(pstate, con->location)));
				if (saw_deferrability)
					ereport(ERROR,
							(errcode(ERRCODE_SYNTAX_ERROR),
							 errmsg("multiple DEFERRABLE/NOT DEFERRABLE clauses not allowed"),
							 parser_errposition(pstate, con->location)));
				saw_deferrability = true;
				lastprimarycon->deferrable = false;
				if (saw_initially &&
					lastprimarycon->initdeferred)
					ereport(ERROR,
							(errcode(ERRCODE_SYNTAX_ERROR),
							 errmsg("constraint declared INITIALLY DEFERRED must be DEFERRABLE"),
							 parser_errposition(pstate, con->location)));
				break;

			case CONSTR_ATTR_DEFERRED:
				if (!SUPPORTS_ATTRS(lastprimarycon))
					ereport(ERROR,
							(errcode(ERRCODE_SYNTAX_ERROR),
							 errmsg("misplaced INITIALLY DEFERRED clause"),
							 parser_errposition(pstate, con->location)));
				if (saw_initially)
					ereport(ERROR,
							(errcode(ERRCODE_SYNTAX_ERROR),
							 errmsg("multiple INITIALLY IMMEDIATE/DEFERRED clauses not allowed"),
							 parser_errposition(pstate, con->location)));
				saw_initially = true;
				lastprimarycon->initdeferred = true;

				/*
				 * If only INITIALLY DEFERRED appears, assume DEFERRABLE
				 */
				if (!saw_deferrability)
					lastprimarycon->deferrable = true;
				else if (!lastprimarycon->deferrable)
					ereport(ERROR,
							(errcode(ERRCODE_SYNTAX_ERROR),
							 errmsg("constraint declared INITIALLY DEFERRED must be DEFERRABLE"),
							 parser_errposition(pstate, con->location)));
				break;

			case CONSTR_ATTR_IMMEDIATE:
				if (!SUPPORTS_ATTRS(lastprimarycon))
					ereport(ERROR,
							(errcode(ERRCODE_SYNTAX_ERROR),
							 errmsg("misplaced INITIALLY IMMEDIATE clause"),
							 parser_errposition(pstate, con->location)));
				if (saw_initially)
					ereport(ERROR,
							(errcode(ERRCODE_SYNTAX_ERROR),
							 errmsg("multiple INITIALLY IMMEDIATE/DEFERRED clauses not allowed"),
							 parser_errposition(pstate, con->location)));
				saw_initially = true;
				lastprimarycon->initdeferred = false;
				break;

			default:
				/* Otherwise it's not an attribute */
				lastprimarycon = con;
				/* reset flags for new primary node */
				saw_deferrability = false;
				saw_initially = false;
				break;
		}
	}
}

/*
 * Special handling of type definition for a column
 */
static void
transformColumnType(ParseState *pstate, ColumnDef *column)
{
	/*
	 * All we really need to do here is verify that the type is valid.
	 */
	Type		ctype = typenameType(pstate, column->typeName, NULL);

	ReleaseSysCache(ctype);
}


/*
 * transformCreateSchemaStmt -
 *	  analyzes the CREATE SCHEMA statement
 *
 * Split the schema element list into individual commands and place
 * them in the result list in an order such that there are no forward
 * references (e.g. GRANT to a table created later in the list). Note
 * that the logic we use for determining forward references is
 * presently quite incomplete.
 *
 * SQL92 also allows constraints to make forward references, so thumb through
 * the table columns and move forward references to a posterior alter-table
 * command.
 *
 * The result is a list of parse nodes that still need to be analyzed ---
 * but we can't analyze the later commands until we've executed the earlier
 * ones, because of possible inter-object references.
 *
 * Note: this breaks the rules a little bit by modifying schema-name fields
 * within passed-in structs.  However, the transformation would be the same
 * if done over, so it should be all right to scribble on the input to this
 * extent.
 */
List *
transformCreateSchemaStmt(CreateSchemaStmt *stmt)
{
	CreateSchemaStmtContext cxt;
	List	   *result;
	ListCell   *elements;

	cxt.stmtType = "CREATE SCHEMA";
	cxt.schemaname = stmt->schemaname;
	cxt.authid = stmt->authid;
	cxt.sequences = NIL;
	cxt.tables = NIL;
	cxt.views = NIL;
	cxt.indexes = NIL;
	cxt.triggers = NIL;
	cxt.grants = NIL;

	/*
	 * Run through each schema element in the schema element list. Separate
	 * statements by type, and do preliminary analysis.
	 */
	foreach(elements, stmt->schemaElts)
	{
		Node	   *element = lfirst(elements);

		switch (nodeTag(element))
		{
			case T_CreateSeqStmt:
				{
					CreateSeqStmt *elp = (CreateSeqStmt *) element;

					setSchemaName(cxt.schemaname, &elp->sequence->schemaname);
					cxt.sequences = lappend(cxt.sequences, element);
				}
				break;

			case T_CreateStmt:
				{
					CreateStmt *elp = (CreateStmt *) element;

					setSchemaName(cxt.schemaname, &elp->relation->schemaname);

					/*
					 * XXX todo: deal with constraints
					 */
					cxt.tables = lappend(cxt.tables, element);
				}
				break;

			case T_ViewStmt:
				{
					ViewStmt   *elp = (ViewStmt *) element;

					setSchemaName(cxt.schemaname, &elp->view->schemaname);

					/*
					 * XXX todo: deal with references between views
					 */
					cxt.views = lappend(cxt.views, element);
				}
				break;

			case T_IndexStmt:
				{
					IndexStmt  *elp = (IndexStmt *) element;

					setSchemaName(cxt.schemaname, &elp->relation->schemaname);
					cxt.indexes = lappend(cxt.indexes, element);
				}
				break;

			case T_CreateTrigStmt:
				{
					CreateTrigStmt *elp = (CreateTrigStmt *) element;

					setSchemaName(cxt.schemaname, &elp->relation->schemaname);
					cxt.triggers = lappend(cxt.triggers, element);
				}
				break;

			case T_GrantStmt:
				cxt.grants = lappend(cxt.grants, element);
				break;

			default:
				elog(ERROR, "unrecognized node type: %d",
					 (int) nodeTag(element));
		}
	}

	result = NIL;
	result = list_concat(result, cxt.sequences);
	result = list_concat(result, cxt.tables);
	result = list_concat(result, cxt.views);
	result = list_concat(result, cxt.indexes);
	result = list_concat(result, cxt.triggers);
	result = list_concat(result, cxt.grants);

	return result;
}

/*
 * setSchemaName
 *		Set or check schema name in an element of a CREATE SCHEMA command
 */
static void
setSchemaName(char *context_schema, char **stmt_schema_name)
{
	if (*stmt_schema_name == NULL)
		*stmt_schema_name = context_schema;
	else if (strcmp(context_schema, *stmt_schema_name) != 0)
		ereport(ERROR,
				(errcode(ERRCODE_INVALID_SCHEMA_DEFINITION),
				 errmsg("CREATE specifies a schema (%s) "
						"different from the one being created (%s)",
						*stmt_schema_name, context_schema)));
}

/*
 * getLikeDistributionPolicy
 *
 * For Greenplum Database distributed tables, default to
 * the same distribution as the first LIKE table, unless
 * we also have INHERITS
 */
static List *
getLikeDistributionPolicy(InhRelation* e)
{
	List*			likeDistributedBy = NIL;
	Oid				relId;
	GpPolicy*		oldTablePolicy;

	relId = RangeVarGetRelid(e->relation, false);
	oldTablePolicy = GpPolicyFetch(CurrentMemoryContext, relId);

	if (oldTablePolicy != NULL &&
		oldTablePolicy->ptype == POLICYTYPE_PARTITIONED)
	{
		int ia;

		if (oldTablePolicy->nattrs > 0)
		{
			for (ia = 0 ; ia < oldTablePolicy->nattrs ; ia++)
			{
				char *attname = get_attname(relId, oldTablePolicy->attrs[ia]);

				if (likeDistributedBy)
					likeDistributedBy = lappend(likeDistributedBy, (Node *) makeString(attname));
				else
					likeDistributedBy = list_make1((Node *) makeString(attname));
			}
		}
		else
		{	/* old table is distributed randomly. */
			likeDistributedBy = list_make1((Node *) NULL);
		}
	}

	return likeDistributedBy;
}



/*
 * Transform and validate the actual encoding clauses.
 *
 * We need tell the underlying system that these are AO/CO tables too,
 * hence the concatenation of the extra elements.
 */
List *
transformStorageEncodingClause(List *options)
{
	Datum d;
	ListCell *lc;
	DefElem *dl;
	foreach(lc, options)
	{
		dl = (DefElem *) lfirst(lc);
		if (pg_strncasecmp(dl->defname, SOPT_CHECKSUM, strlen(SOPT_CHECKSUM))
			== 0)
		{
			elog(ERROR, "\"%s\" is not a column specific option.",
				 SOPT_CHECKSUM);
		}
	}
	List *extra = list_make2(makeDefElem("appendonly",
										 (Node *)makeString("true")),
							 makeDefElem("orientation",
										 (Node *)makeString("column")));

	/* add defaults for missing values */
	options = fillin_encoding(options);

	/*
	 * The following two statements validate that the encoding clause is well
	 * formed.
	 */
	d = transformRelOptions(PointerGetDatum(NULL),
									  list_concat(extra, options),
									  NULL, NULL,
									  true, false);
	(void)heap_reloptions(RELKIND_RELATION, d, true);

	return options;
}

/*
 * Validate the sanity of column reference storage clauses.
 *
 * 1. Ensure that we only refer to columns that exist.
 * 2. Ensure that each column is referenced either zero times or once.
 */
static void
validateColumnStorageEncodingClauses(List *stenc, CreateStmt *stmt)
{
	ListCell *lc;
	struct HTAB *ht = NULL;
	struct colent {
		char colname[NAMEDATALEN];
		int count;
	} *ce = NULL;

	if (!stenc)
		return;

	/* Generate a hash table for all the columns */
	foreach(lc, stmt->tableElts)
	{
		Node *n = lfirst(lc);

		if (IsA(n, ColumnDef))
		{
			ColumnDef *c = (ColumnDef *)n;
			char *colname;
			bool found = false;
			size_t n = NAMEDATALEN - 1 < strlen(c->colname) ?
							NAMEDATALEN - 1 : strlen(c->colname);

			colname = palloc0(NAMEDATALEN);
			MemSet(colname, 0, NAMEDATALEN);
			memcpy(colname, c->colname, n);
			colname[n] = '\0';

			if (!ht)
			{
				HASHCTL  cacheInfo;
				int      cacheFlags;

				memset(&cacheInfo, 0, sizeof(cacheInfo));
				cacheInfo.keysize = NAMEDATALEN;
				cacheInfo.entrysize = sizeof(*ce);
				cacheFlags = HASH_ELEM;

				ht = hash_create("column info cache",
								 list_length(stmt->tableElts),
								 &cacheInfo, cacheFlags);
			}

			ce = hash_search(ht, colname, HASH_ENTER, &found);

			/*
			 * The user specified a duplicate column name. We check duplicate
			 * column names VERY late (under MergeAttributes(), which is called
			 * by DefineRelation(). For the specific case here, it is safe to
			 * call out that this is a duplicate. We don't need to delay until
			 * we look at inheritance.
			 */
			if (found)
			{
				ereport(ERROR,
						(errcode(ERRCODE_DUPLICATE_COLUMN),
						 errmsg("column \"%s\" duplicated",
								colname)));
				
			}
			ce->count = 0;
		}
	}

	/*
	 * If the table has no columns -- usually in the partitioning case -- then
	 * we can short circuit.
	 */
	if (!ht)
		return;

	/*
	 * All column reference storage directives without the DEFAULT
	 * clause should refer to real columns.
	 */
	foreach(lc, stenc)
	{
		ColumnReferenceStorageDirective *c = lfirst(lc);

		Insist(IsA(c, ColumnReferenceStorageDirective));

		if (c->deflt)
			continue;
		else
		{
			bool found = false;
			char colname[NAMEDATALEN];
			size_t collen = strlen(c->column);
			size_t n = NAMEDATALEN - 1 < collen ? NAMEDATALEN - 1 : collen;
			MemSet(colname, 0, NAMEDATALEN);
			memcpy(colname, c->column, n);
			colname[n] = '\0';

			ce = hash_search(ht, colname, HASH_FIND, &found);

			if (!found)
				elog(ERROR, "column \"%s\" does not exist", colname);

			ce->count++;

			if (ce->count > 1)
				elog(ERROR, "column \"%s\" referenced in more than one "
					 "COLUMN ENCODING clause", colname);

		}
	}

	hash_destroy(ht);
}

/*
 * Find the column reference storage encoding clause for `column'.
 *
 * This is called by transformAttributeEncoding() in a loop but stenc should be
 * quite small in practice.
 */
static ColumnReferenceStorageDirective *
find_crsd(char *column, List *stenc)
{
	ListCell *lc;

	foreach(lc, stenc)
	{
		ColumnReferenceStorageDirective *c = lfirst(lc);

		if (c->deflt == false && strcmp(column, c->column) == 0)
			return c;
	}
	return NULL;
}


List *
TypeNameGetStorageDirective(TypeName *typname)
{
	Relation	rel;
	ScanKeyData scankey;
	SysScanDesc sscan;
	HeapTuple	tuple;
	Oid			typid;
	int32		typmod;
	List	   *out = NIL;

	typid = typenameTypeId(NULL, typname, &typmod);

	rel = heap_open(TypeEncodingRelationId, AccessShareLock);

	/* SELECT typoptions FROM pg_type_encoding where typid = :1 */
	ScanKeyInit(&scankey,
				Anum_pg_type_encoding_typid,
				BTEqualStrategyNumber, F_OIDEQ,
				ObjectIdGetDatum(typid));
	sscan = systable_beginscan(rel, TypeEncodingTypidIndexId,
							   true, SnapshotNow, 1, &scankey);
	tuple = systable_getnext(sscan);
	if (HeapTupleIsValid(tuple))
	{
		Datum options;
		bool isnull;

		options = heap_getattr(tuple,
							   Anum_pg_type_encoding_typoptions,
							   RelationGetDescr(rel),
							   &isnull);

		Insist(!isnull);

		out = untransformRelOptions(options);
	}

	systable_endscan(sscan);
	heap_close(rel, AccessShareLock);

	return out;
}

/*
 * Make a default column storage directive from a WITH clause
 * Ignore options in the WITH clause that don't appear in 
 * storage_directives for column-level compression.
 */
List *
form_default_storage_directive(List *enc)
{
<<<<<<< HEAD
	List *out = NIL;
	ListCell *lc;
=======
	/*
	 * All we really need to do here is verify that the type is valid.
	 */
	Type		ctype = typenameType(pstate, column->typeName, NULL);
>>>>>>> 78a09145

	foreach(lc, enc)
	{
		DefElem *el = lfirst(lc);

		if (!el->defname)
			out = lappend(out, copyObject(el));

		if (pg_strcasecmp("appendonly", el->defname) == 0)
			continue;
		if (pg_strcasecmp("orientation", el->defname) == 0)
			continue;
		if (pg_strcasecmp("oids", el->defname) == 0)
			continue;
		if (pg_strcasecmp("fillfactor", el->defname) == 0)
			continue;
		if (pg_strcasecmp("tablename", el->defname) == 0)
			continue;
		/* checksum is not a column specific attribute. */
		if (pg_strcasecmp("checksum", el->defname) == 0)
			continue;
		out = lappend(out, copyObject(el));
	}
	return out;
}

static List *
transformAttributeEncoding(List *stenc, CreateStmt *stmt, CreateStmtContext *cxt)
{
	ListCell *lc;
	bool found_enc = stenc != NIL;
	bool can_enc = is_aocs(stmt->options);
	ColumnReferenceStorageDirective *deflt = NULL;
	List *newenc = NIL;
	List *tmpenc;
	MemoryContext oldCtx;

#define UNSUPPORTED_ORIENTATION_ERROR() \
	ereport(ERROR, \
			(errcode(ERRCODE_FEATURE_NOT_SUPPORTED), \
			 errmsg("ENCODING clause only supported with column oriented tables")))

	/* We only support the attribute encoding clause on AOCS tables */
	if (stenc && !can_enc)
		UNSUPPORTED_ORIENTATION_ERROR();

	/* Use the temporary context to avoid leaving behind so much garbage. */
	oldCtx = MemoryContextSwitchTo(cxt->tempCtx);

	/* get the default clause, if there is one. */
	foreach(lc, stenc)
	{
		ColumnReferenceStorageDirective *c = lfirst(lc);
		Insist(IsA(c, ColumnReferenceStorageDirective));

		if (c->deflt)
		{
			/*
			 * Some quick validation: there should only be one default
			 * clause
			 */
			if (deflt)
				elog(ERROR, "only one default column encoding may be specified");

			deflt = copyObject(c);
			deflt->encoding = transformStorageEncodingClause(deflt->encoding);

			/*
			 * The default encoding and the with clause better not
			 * try and set the same options!
			 */
			if (encodings_overlap(stmt->options, deflt->encoding, false))
				ereport(ERROR,
						(errcode(ERRCODE_INVALID_TABLE_DEFINITION),
						 errmsg("DEFAULT COLUMN ENCODING clause cannot "
								"override values set in WITH clause")));
		}
	}

	/*
	 * If no default has been specified, we might create one out of the
	 * WITH clause.
	 */
	tmpenc = form_default_storage_directive(stmt->options);

	if (tmpenc)
	{
		deflt = makeNode(ColumnReferenceStorageDirective);
		deflt->deflt = true;
		deflt->encoding = transformStorageEncodingClause(tmpenc);
	}

	/*
	 * Loop over all columns. If a column has a column reference storage clause
	 * -- i.e., COLUMN name ENCODING () -- apply that. Otherwise, apply the
	 * default.
	 */
	foreach(lc, cxt->columns)
	{
		ColumnDef *d = (ColumnDef *) lfirst(lc);
		ColumnReferenceStorageDirective *c;

		Insist(IsA(d, ColumnDef));

		c = makeNode(ColumnReferenceStorageDirective);
		c->column = pstrdup(d->colname);

		/*
		 * Find a storage encoding for this column, in this order:
		 *
		 * 1. An explicit encoding clause in the ColumnDef
		 * 2. A column reference storage directive for this column
		 * 3. A default column encoding in the statement
		 * 4. A default for the type.
		 */
		if (d->encoding)
		{
			found_enc = true;
			c->encoding = transformStorageEncodingClause(d->encoding);
		}
		else
		{
			ColumnReferenceStorageDirective *s = find_crsd(c->column, stenc);

			if (s)
				c->encoding = transformStorageEncodingClause(s->encoding);
			else
			{
				if (deflt)
					c->encoding = copyObject(deflt->encoding);
				else
				{
					List *te = TypeNameGetStorageDirective(d->typeName);

					if (te)
						c->encoding = copyObject(te);
					else
						c->encoding = default_column_encoding_clause();
				}
			}
		}
		newenc = lappend(newenc, c);
	}

	/* Check again incase we expanded a some column encoding clauses */
	if (!can_enc)
	{
		if (found_enc)
			UNSUPPORTED_ORIENTATION_ERROR();
		else
			newenc = NULL;
	}

	validateColumnStorageEncodingClauses(newenc, stmt);

	/* copy the result out of the temporary memory context */
	MemoryContextSwitchTo(oldCtx);
	newenc = copyObject(newenc);

	return newenc;
}

/*
 * Tells the caller if CO is explicitly disabled, to handle cases where we
 * want to ignore encoding clauses in partition expansion.
 *
 * This is an ugly special case that backup expects to work and since we've got
 * tonnes of dumps out there and the possibility that users have learned this
 * grammar from them, we must continue to support it.
 */
static bool
co_explicitly_disabled(List *opts)
{
	ListCell *lc;

	foreach(lc, opts)
	{
		DefElem *el = lfirst(lc);
		char *arg = NULL;

		/* Argument will be a Value */
		if (!el->arg)
		{
			continue;
		}

		arg = defGetString(el);
		bool result = false;
		if (pg_strcasecmp("appendonly", el->defname) == 0 &&
			pg_strcasecmp("false", arg) == 0)
		{
			result = true;
		}
		else if (pg_strcasecmp("orientation", el->defname) == 0 &&
				 pg_strcasecmp("column", arg) != 0)
		{
			result = true;
		}

		if (result)
		{
			return true;
		}
	}
	return false;
}

/*
 * Tell the caller whether appendonly=true and orientation=column
 * have been specified.
 */
bool
is_aocs(List *opts)
{
	bool found_ao = false;
	bool found_cs = false;
	bool aovalue = false;
	bool csvalue = false;

	ListCell *lc;

	foreach(lc, opts)
	{
		DefElem *el = lfirst(lc);
		char *arg = NULL;

		/* Argument will be a Value */
		if (!el->arg)
		{
			continue;
		}

		arg = defGetString(el);

		if (pg_strcasecmp("appendonly", el->defname) == 0)
		{
			found_ao = true;
			if (!parse_bool(arg, &aovalue))
				elog(ERROR, "invalid value for option \"appendonly\"");
		}
		else if (pg_strcasecmp("orientation", el->defname) == 0)
		{
			found_cs = true;
			csvalue = pg_strcasecmp("column", arg) == 0;
		}
	}
	if (!found_ao)
		aovalue = isDefaultAO();
	if (!found_cs)
		csvalue = isDefaultAOCS();
	return (aovalue && csvalue);
}

/*
 * See if two encodings attempt to see the same parameters. If test_conflicts is
 * true, allow setting the same value, but the setting must be identical.
 */
static bool
encodings_overlap(List *a, List *b, bool test_conflicts)
{
	ListCell *lca;

	foreach(lca, a)
	{
		ListCell *lcb;
		DefElem *ela = lfirst(lca);

		foreach(lcb, b)
		{
			DefElem *elb = lfirst(lcb);

			if (pg_strcasecmp(ela->defname, elb->defname) == 0)
			{
				if (test_conflicts)
				{
					if (!ela->arg && !elb->arg)
						return true;
					else if (!ela->arg || !elb->arg)
					{
						/* skip */
					}
					else
					{
						char *ela_str = defGetString(ela);
						char *elb_str = defGetString(elb);

						if (pg_strcasecmp(ela_str,elb_str) != 0)
							return true;
					}
				}
				else
					return true;
			}
		}
	}
	return false;
}

/*
 * transformAlterTable_all_PartitionStmt -
 *	transform an Alter Table Statement for some Partition operation
 */
static AlterTableCmd *
transformAlterTable_all_PartitionStmt(
		ParseState *pstate,
		AlterTableStmt *stmt,
		CreateStmtContext *pCxt,
		AlterTableCmd *cmd)
{
	AlterPartitionCmd 	*pc   	   = (AlterPartitionCmd *) cmd->def;
	AlterPartitionCmd 	*pci  	   = pc;
	AlterPartitionId  	*pid  	   = (AlterPartitionId *)pci->partid;
	AlterTableCmd 		*atc1 	   = cmd;
	RangeVar 			*rv   	   = stmt->relation;
	PartitionNode 		*pNode 	   = NULL;
	PartitionNode 		*prevNode  = NULL;
	int 			 	 partDepth = 0;
	Oid 			 	 par_oid   = InvalidOid;
	StringInfoData   sid1, sid2;

	if (atc1->subtype == AT_PartAlter)
	{
		PgPartRule* 	 prule = NULL;
		char 			*lrelname;
		Relation 		 rel   = heap_openrv(rv, AccessShareLock);

		initStringInfo(&sid1);
		initStringInfo(&sid2);

		appendStringInfo(&sid1, "relation \"%s\"",
						 RelationGetRelationName(rel));

		lrelname = sid1.data;

		pNode = RelationBuildPartitionDesc(rel, false);

		if (!pNode)
			ereport(ERROR,
					(errcode(ERRCODE_UNDEFINED_OBJECT),
					 errmsg("%s is not partitioned",
							lrelname)));

		/* Processes nested ALTER (if it exists) */
		while (1)
		{
			AlterPartitionId  	*pid2 = NULL;

			if (atc1->subtype != AT_PartAlter)
			{
				rv = makeRangeVar(
						get_namespace_name(
								RelationGetNamespace(rel)),
						pstrdup(RelationGetRelationName(rel)), -1);
				heap_close(rel, AccessShareLock);
				rel = NULL;
				break;
			}

			pid2 = (AlterPartitionId *)pci->partid;

			if (pid2 && (pid2->idtype == AT_AP_IDValue))
			{
				List *vallist = (List *)pid2->partiddef;
				pid2->partiddef =
						(Node *)transformExpressionList(
							pstate, vallist,
							EXPR_KIND_PARTITION_EXPRESSION);
			}

			partDepth++;

			if (!pNode)
				prule = NULL;
			else
				prule = get_part_rule1(rel,
									   pid2,
									   false, true,
									   NULL,
									   pNode,
									   sid1.data, NULL);

			if (prule && prule->topRule &&
				prule->topRule->children)
			{
				prevNode = pNode;
				pNode = prule->topRule->children;
				par_oid = RelationGetRelid(rel);

				/*
				 * Don't hold a long lock -- lock on the master is
				 * sufficient
				 */
				heap_close(rel, AccessShareLock);
				rel = heap_open(prule->topRule->parchildrelid,
								AccessShareLock);

				appendStringInfo(&sid2, "partition%s of %s",
								 prule->partIdStr, sid1.data);
				truncateStringInfo(&sid1, 0);
				appendStringInfo(&sid1, "%s", sid2.data);
				truncateStringInfo(&sid2, 0);
			}
			else
			{
				prevNode = pNode;
				pNode = NULL;
			}

			atc1 = (AlterTableCmd *)pci->arg1;
			pci = (AlterPartitionCmd *)atc1->def;
		} /* end while */
		if (rel)
			/* No need to hold onto the lock -- see above */
			heap_close(rel, AccessShareLock);
	} /* end if alter */

	switch (atc1->subtype)
	{
		case AT_PartAdd:				/* Add */
		case AT_PartSetTemplate:		/* Set Subpartn Template */
		case AT_PartDrop:				/* Drop */
		case AT_PartExchange:			/* Exchange */
		case AT_PartRename:				/* Rename */
		case AT_PartTruncate:			/* Truncate */
		case AT_PartSplit:				/* Split */
			/* MPP-4011: get right pid for FOR(value) */
			pid  	   = (AlterPartitionId *)pci->partid;
			if (pid && (pid->idtype == AT_AP_IDValue))
			{
				List *vallist = (List *)pid->partiddef;
				pid->partiddef =
						(Node *)transformExpressionList(
							pstate, vallist,
							EXPR_KIND_PARTITION_EXPRESSION);
			}
	break;
		default:
			break;
	}
	/* transform boundary specifications at execute time */
	return cmd;
} /* end transformAlterTable_all_PartitionStmt */<|MERGE_RESOLUTION|>--- conflicted
+++ resolved
@@ -35,19 +35,13 @@
 #include "catalog/heap.h"
 #include "catalog/index.h"
 #include "catalog/namespace.h"
-<<<<<<< HEAD
+#include "catalog/pg_constraint.h"
 #include "catalog/pg_inherits_fn.h"
-=======
-#include "catalog/pg_constraint.h"
->>>>>>> 78a09145
 #include "catalog/pg_opclass.h"
 #include "catalog/pg_operator.h"
 #include "catalog/pg_type.h"
-<<<<<<< HEAD
 #include "catalog/pg_type_encoding.h"
-=======
 #include "commands/comment.h"
->>>>>>> 78a09145
 #include "commands/defrem.h"
 #include "commands/tablecmds.h"
 #include "commands/tablespace.h"
@@ -100,12 +94,7 @@
 static void transformTableConstraint(ParseState *pstate,
 						 CreateStmtContext *cxt,
 						 Constraint *constraint);
-<<<<<<< HEAD
-=======
-static void transformInhRelation(ParseState *pstate, CreateStmtContext *cxt,
-					 InhRelation *inhrelation);
 static char *chooseIndexName(const RangeVar *relation, IndexStmt *index_stmt);
->>>>>>> 78a09145
 static IndexStmt *generateClonedIndexStmt(CreateStmtContext *cxt,
 						Relation source_idx,
 						const AttrNumber *attmap, int attmap_length);
@@ -422,22 +411,14 @@
 		{
 			is_serial = true;
 			column->typeName->names = NIL;
-<<<<<<< HEAD
-			column->typeName->typid = INT4OID;
-=======
 			column->typeName->typeOid = INT4OID;
->>>>>>> 78a09145
 		}
 		else if (strcmp(typname, "bigserial") == 0 ||
 				 strcmp(typname, "serial8") == 0)
 		{
 			is_serial = true;
 			column->typeName->names = NIL;
-<<<<<<< HEAD
-			column->typeName->typid = INT8OID;
-=======
 			column->typeName->typeOid = INT8OID;
->>>>>>> 78a09145
 		}
 
 		/*
@@ -737,38 +718,7 @@
 	tupleDesc = RelationGetDescr(relation);
 	constr = tupleDesc->constr;
 
-<<<<<<< HEAD
-	foreach(elem, inhRelation->options)
-	{
-		int			option = lfirst_int(elem);
-
-		switch (option)
-		{
-			case CREATE_TABLE_LIKE_INCLUDING_DEFAULTS:
-				including_defaults = true;
-				break;
-			case CREATE_TABLE_LIKE_EXCLUDING_DEFAULTS:
-				including_defaults = false;
-				break;
-			case CREATE_TABLE_LIKE_INCLUDING_CONSTRAINTS:
-				including_constraints = true;
-				break;
-			case CREATE_TABLE_LIKE_EXCLUDING_CONSTRAINTS:
-				including_constraints = false;
-				break;
-			case CREATE_TABLE_LIKE_INCLUDING_INDEXES:
-				including_indexes = true;
-				break;
-			case CREATE_TABLE_LIKE_EXCLUDING_INDEXES:
-				including_indexes = false;
-				break;
-			default:
-				elog(ERROR, "unrecognized CREATE TABLE LIKE option: %d",
-					 option);
-		}
-	}
-
-	if (forceBareCol && (including_indexes || including_constraints || including_defaults))
+	if (forceBareCol && inhRelation->options != 0)
 		ereport(ERROR,
 				(errcode(ERRCODE_FEATURE_NOT_SUPPORTED),
 				 errmsg("LIKE INCLUDING may not be used with this kind of relation")));
@@ -780,8 +730,6 @@
 	 */
 	attmap = (AttrNumber *) palloc0(sizeof(AttrNumber) * tupleDesc->natts);
 
-=======
->>>>>>> 78a09145
 	/*
 	 * Insert the copied attributes into the cxt for the new table definition.
 	 */
@@ -923,8 +871,8 @@
 
 			/* Copy comment on constraint */
 			if ((inhRelation->options & CREATE_TABLE_LIKE_COMMENTS) &&
-				(comment = GetComment(GetConstraintByName(RelationGetRelid(relation),
-														  n->conname),
+				(comment = GetComment(get_constraint_oid(RelationGetRelid(relation),
+														 n->conname,  false),
 									  ConstraintRelationId,
 									  0)) != NULL)
 			{
@@ -1094,7 +1042,7 @@
 	List	   *indexprs;
 	ListCell   *indexpr_item;
 	Oid			indrelid;
-	Oid			conoid = InvalidOid;
+	Oid			constraintId;
 	int			keyno;
 	Oid			keycoltype;
 	Datum		datum;
@@ -1152,7 +1100,7 @@
 	 */
 	if (index->primary || index->unique || idxrelrec->relhasexclusion)
 	{
-		Oid		constraintId = get_index_constraint(source_relid);
+		constraintId = get_index_constraint(source_relid);
 
 		if (OidIsValid(constraintId))
 		{
@@ -1224,11 +1172,7 @@
 			index->isconstraint = false;
 	}
 	else
-<<<<<<< HEAD
-	{
-		conoid = get_index_constraint(source_relid);
-		index->isconstraint = OidIsValid(conoid);
-	}
+		index->isconstraint = false;
 
 	/*
 	 * If the index backs a constraint, use the same name for the constraint
@@ -1240,19 +1184,16 @@
 	{
 		char	   *conname;
 
-		if (!OidIsValid(conoid))
-			conoid = get_index_constraint(source_relid);
-
-		conname = GetConstraintNameByOid(conoid);
+		if (!OidIsValid(constraintId))
+			constraintId = get_index_constraint(source_relid);
+
+		conname = GetConstraintNameByOid(constraintId);
 		if (!conname)
 			elog(ERROR, "could not find constraint that index \"%s\" backs in source table",
 				 RelationGetRelationName(source_idx));
 
 		index->altconname = conname;
 	}
-=======
-		index->isconstraint = false;
->>>>>>> 78a09145
 
 	/* Get the index expressions, if any */
 	datum = SysCacheGetAttr(INDEXRELID, ht_idx,
@@ -1429,20 +1370,8 @@
 	return result;
 }
 
-<<<<<<< HEAD
 List *
 transformCreateExternalStmt(CreateExternalStmt *stmt, const char *queryString)
-=======
-
-/*
- * transformIndexConstraints
- *		Handle UNIQUE, PRIMARY KEY, EXCLUDE constraints, which create indexes.
- *		We also merge in any index definitions arising from
- *		LIKE ... INCLUDING INDEXES.
- */
-static void
-transformIndexConstraints(ParseState *pstate, CreateStmtContext *cxt)
->>>>>>> 78a09145
 {
 	ParseState *pstate;
 	CreateStmtContext cxt;
@@ -1473,36 +1402,21 @@
 	cxt.alist = NIL;
 
 	/*
-<<<<<<< HEAD
 	 * Run through each primary element in the table creation clause. Separate
 	 * column defs from constraints, and do preliminary analysis.
-=======
-	 * Run through the constraints that need to generate an index. For PRIMARY
-	 * KEY, mark each column as NOT NULL and create an index. For UNIQUE or
-	 * EXCLUDE, create an index as for PRIMARY KEY, but do not insist on NOT
-	 * NULL.
->>>>>>> 78a09145
 	 */
 	foreach(elements, stmt->tableElts)
 	{
 		Node	   *element = lfirst(elements);
 
-<<<<<<< HEAD
 		switch (nodeTag(element))
 		{
 			case T_ColumnDef:
 				transformColumnDefinition(pstate, &cxt,
 										  (ColumnDef *) element);
 				break;
-=======
-		Assert(IsA(constraint, Constraint));
-		Assert(constraint->contype == CONSTR_PRIMARY ||
-			   constraint->contype == CONSTR_UNIQUE ||
-			   constraint->contype == CONSTR_EXCLUSION);
->>>>>>> 78a09145
 
 			case T_Constraint:
-			case T_FkConstraint:
 				/* should never happen. If it does fix gram.y */
 				elog(ERROR, "node type %d not supported for external tables",
 					 (int) nodeTag(element));
@@ -1661,16 +1575,7 @@
 		{
 			IndexElem  *iparam = lfirst(ip);
 
-<<<<<<< HEAD
 			if (iparam && iparam->name != 0)
-=======
-			if (equal(index->indexParams, priorindex->indexParams) &&
-				equal(index->whereClause, priorindex->whereClause) &&
-				equal(index->excludeOpNames, priorindex->excludeOpNames) &&
-				strcmp(index->accessMethod, priorindex->accessMethod) == 0 &&
-				index->deferrable == priorindex->deferrable &&
-				index->initdeferred == priorindex->initdeferred)
->>>>>>> 78a09145
 			{
 
 				if (distributedBy)
@@ -1683,28 +1588,14 @@
 		}
 	}
 
-<<<<<<< HEAD
 	if (cxt && cxt->ixconstraints != NULL)
 	{
 		ListCell   *lc = NULL;
-=======
-/*
- * transformIndexConstraint
- *		Transform one UNIQUE, PRIMARY KEY, or EXCLUDE constraint for
- *		transformIndexConstraints.
- */
-static IndexStmt *
-transformIndexConstraint(Constraint *constraint, CreateStmtContext *cxt)
-{
-	IndexStmt  *index;
-	ListCell   *lc;
->>>>>>> 78a09145
 
 		foreach(lc, cxt->ixconstraints)
 		{
 			Constraint *cons = lfirst(lc);
 
-<<<<<<< HEAD
 			if (cons->contype == CONSTR_UNIQUE)
 			{
 				if (uniqueindex == NULL)
@@ -1722,13 +1613,6 @@
 		}
 		if (numUniqueIndexes > 1)
 		{
-=======
-	index->unique = (constraint->contype != CONSTR_EXCLUSION);
-	index->primary = (constraint->contype == CONSTR_PRIMARY);
-	if (index->primary)
-	{
-		if (cxt->pkey != NULL)
->>>>>>> 78a09145
 			ereport(ERROR,
 					(errcode(ERRCODE_SYNTAX_ERROR),
 					 errmsg("Greenplum Database does not allow having multiple UNIQUE constraints")));
@@ -1742,7 +1626,6 @@
 		 * No explicit distributed by clause, and no primary key.
 		 * If there is a UNIQUE clause, let's use that
 		 */
-<<<<<<< HEAD
 		ListCell   *lc = NULL;
 
 		foreach(lc, cxt->ixconstraints)
@@ -1781,68 +1664,6 @@
 	if (cxt->inhRelations != NIL)
 	{
 		ListCell   *entry;
-=======
-	}
-	index->isconstraint = true;
-	index->deferrable = constraint->deferrable;
-	index->initdeferred = constraint->initdeferred;
-
-	if (constraint->conname != NULL)
-		index->idxname = pstrdup(constraint->conname);
-	else
-		index->idxname = NULL;	/* DefineIndex will choose name */
-
-	index->relation = cxt->relation;
-	index->accessMethod = constraint->access_method ? constraint->access_method : DEFAULT_INDEX_TYPE;
-	index->options = constraint->options;
-	index->tableSpace = constraint->indexspace;
-	index->whereClause = constraint->where_clause;
-	index->indexParams = NIL;
-	index->excludeOpNames = NIL;
-	index->concurrent = false;
-
-	/*
-	 * If it's an EXCLUDE constraint, the grammar returns a list of pairs
-	 * of IndexElems and operator names.  We have to break that apart into
-	 * separate lists.
-	 */
-	if (constraint->contype == CONSTR_EXCLUSION)
-	{
-		foreach(lc, constraint->exclusions)
-		{
-			List	*pair = (List *) lfirst(lc);
-			IndexElem *elem;
-			List   *opname;
-
-			Assert(list_length(pair) == 2);
-			elem = (IndexElem *) linitial(pair);
-			Assert(IsA(elem, IndexElem));
-			opname = (List *) lsecond(pair);
-			Assert(IsA(opname, List));
-
-			index->indexParams = lappend(index->indexParams, elem);
-			index->excludeOpNames = lappend(index->excludeOpNames, opname);
-		}
-
-		return index;
-	}
-
-	/*
-	 * For UNIQUE and PRIMARY KEY, we just have a list of column names.
-	 *
-	 * Make sure referenced keys exist.  If we are making a PRIMARY KEY index,
-	 * also make sure they are NOT NULL, if possible. (Although we could leave
-	 * it to DefineIndex to mark the columns NOT NULL, it's more efficient to
-	 * get it right the first time.)
-	 */
-	foreach(lc, constraint->keys)
-	{
-		char	   *key = strVal(lfirst(lc));
-		bool		found = false;
-		ColumnDef  *column = NULL;
-		ListCell   *columns;
-		IndexElem  *iparam;
->>>>>>> 78a09145
 
 		foreach(entry, cxt->inhRelations)
 		{
@@ -2172,7 +1993,6 @@
 
 		foreach(ip, indexParams)
 		{
-<<<<<<< HEAD
 			IndexElem  *iparam;
 
 			if (i >= policy->nattrs)
@@ -2258,11 +2078,6 @@
 
 				i++;
 			}
-=======
-			Constraint *constraint = (Constraint *) lfirst(fkclist);
-
-			constraint->skip_validation = true;
->>>>>>> 78a09145
 		}
 	}
 
@@ -2276,7 +2091,6 @@
 
 		foreach(ip, keys)
 		{
-<<<<<<< HEAD
 			IndexElem  *iparam;
 
 			if (i >= policy->nattrs)
@@ -2477,7 +2291,7 @@
 
 /*
  * transformIndexConstraints
- *		Handle UNIQUE and PRIMARY KEY constraints, which create indexes.
+ *		Handle UNIQUE, PRIMARY KEY, EXCLUDE constraints, which create indexes.
  *		We also merge in any index definitions arising from
  *		LIKE ... INCLUDING INDEXES.
  */
@@ -2490,8 +2304,9 @@
 
 	/*
 	 * Run through the constraints that need to generate an index. For PRIMARY
-	 * KEY, mark each column as NOT NULL and create an index. For UNIQUE,
-	 * create an index as for PRIMARY KEY, but do not insist on NOT NULL.
+	 * KEY, mark each column as NOT NULL and create an index. For UNIQUE or
+	 * EXCLUDE, create an index as for PRIMARY KEY, but do not insist on NOT
+	 * NULL.
 	 */
 	foreach(lc, cxt->ixconstraints)
 	{
@@ -2499,7 +2314,8 @@
 
 		Assert(IsA(constraint, Constraint));
 		Assert(constraint->contype == CONSTR_PRIMARY ||
-			   constraint->contype == CONSTR_UNIQUE);
+			   constraint->contype == CONSTR_UNIQUE ||
+			   constraint->contype == CONSTR_EXCLUSION);
 
 		index = transformIndexConstraint(constraint, cxt);
 
@@ -2558,7 +2374,10 @@
 
 			if (equal(index->indexParams, priorindex->indexParams) &&
 				equal(index->whereClause, priorindex->whereClause) &&
-				strcmp(index->accessMethod, priorindex->accessMethod) == 0)
+				equal(index->excludeOpNames, priorindex->excludeOpNames) &&
+				strcmp(index->accessMethod, priorindex->accessMethod) == 0 &&
+				index->deferrable == priorindex->deferrable &&
+				index->initdeferred == priorindex->initdeferred)
 			{
 				priorindex->unique |= index->unique;
 
@@ -2618,19 +2437,18 @@
 
 /*
  * transformIndexConstraint
- *		Transform one UNIQUE or PRIMARY KEY constraint for
+ *		Transform one UNIQUE, PRIMARY KEY, or EXCLUDE constraint for
  *		transformIndexConstraints.
  */
 static IndexStmt *
 transformIndexConstraint(Constraint *constraint, CreateStmtContext *cxt)
 {
 	IndexStmt  *index;
-	ListCell   *keys;
-	IndexElem  *iparam;
+	ListCell   *lc;
 
 	index = makeNode(IndexStmt);
 
-	index->unique = true;
+	index->unique = (constraint->contype != CONSTR_EXCLUSION);
 	index->primary = (constraint->contype == CONSTR_PRIMARY);
 	if (index->primary)
 	{
@@ -2647,6 +2465,8 @@
 		 */
 	}
 	index->isconstraint = true;
+	index->deferrable = constraint->deferrable;
+	index->initdeferred = constraint->initdeferred;
 
 	/*
 	 * We used to force the index name to be the constraint name, but they
@@ -2655,28 +2475,58 @@
 	 * name in the IndexStmt, for use in DefineIndex.
 	 */
 	index->idxname = NULL;	/* DefineIndex will choose name */
-	index->altconname = constraint->name; /* User may have picked the name. */
+	index->altconname = constraint->conname; /* User may have picked the name. */
 
 	index->relation = cxt->relation;
-	index->accessMethod = DEFAULT_INDEX_TYPE;
+	index->accessMethod = constraint->access_method ? constraint->access_method : DEFAULT_INDEX_TYPE;
 	index->options = constraint->options;
 	index->tableSpace = constraint->indexspace;
+	index->whereClause = constraint->where_clause;
 	index->indexParams = NIL;
-	index->whereClause = NULL;
+	index->excludeOpNames = NIL;
 	index->concurrent = false;
 
 	/*
+	 * If it's an EXCLUDE constraint, the grammar returns a list of pairs
+	 * of IndexElems and operator names.  We have to break that apart into
+	 * separate lists.
+	 */
+	if (constraint->contype == CONSTR_EXCLUSION)
+	{
+		foreach(lc, constraint->exclusions)
+		{
+			List	*pair = (List *) lfirst(lc);
+			IndexElem *elem;
+			List   *opname;
+
+			Assert(list_length(pair) == 2);
+			elem = (IndexElem *) linitial(pair);
+			Assert(IsA(elem, IndexElem));
+			opname = (List *) lsecond(pair);
+			Assert(IsA(opname, List));
+
+			index->indexParams = lappend(index->indexParams, elem);
+			index->excludeOpNames = lappend(index->excludeOpNames, opname);
+		}
+
+		return index;
+	}
+
+	/*
+	 * For UNIQUE and PRIMARY KEY, we just have a list of column names.
+	 *
 	 * Make sure referenced keys exist.  If we are making a PRIMARY KEY index,
 	 * also make sure they are NOT NULL, if possible. (Although we could leave
 	 * it to DefineIndex to mark the columns NOT NULL, it's more efficient to
 	 * get it right the first time.)
 	 */
-	foreach(keys, constraint->keys)
-	{
-		char	   *key = strVal(lfirst(keys));
+	foreach(lc, constraint->keys)
+	{
+		char	   *key = strVal(lfirst(lc));
 		bool		found = false;
 		ColumnDef  *column = NULL;
 		ListCell   *columns;
+		IndexElem  *iparam;
 
 		foreach(columns, cxt->columns)
 		{
@@ -2812,9 +2662,9 @@
 	{
 		foreach(fkclist, cxt->fkconstraints)
 		{
-			FkConstraint *fkconstraint = (FkConstraint *) lfirst(fkclist);
-
-			fkconstraint->skip_validation = true;
+			Constraint *constraint = (Constraint *) lfirst(fkclist);
+
+			constraint->skip_validation = true;
 		}
 	}
 
@@ -2839,20 +2689,12 @@
 
 		foreach(fkclist, cxt->fkconstraints)
 		{
-			FkConstraint *fkconstraint = (FkConstraint *) lfirst(fkclist);
-			AlterTableCmd *altercmd = makeNode(AlterTableCmd);
-
-			altercmd->subtype = AT_ProcessedConstraint;
-			altercmd->name = NULL;
-			altercmd->def = (Node *) fkconstraint;
-=======
 			Constraint *constraint = (Constraint *) lfirst(fkclist);
 			AlterTableCmd *altercmd = makeNode(AlterTableCmd);
 
 			altercmd->subtype = AT_ProcessedConstraint;
 			altercmd->name = NULL;
 			altercmd->def = (Node *) constraint;
->>>>>>> 78a09145
 			alterstmt->cmds = lappend(alterstmt->cmds, altercmd);
 		}
 
@@ -3512,17 +3354,11 @@
 				{
 					transformTableConstraint(pstate, &cxt,
 											 (Constraint *) cmd->def);
-<<<<<<< HEAD
-				else if (IsA(cmd->def, FkConstraint))
-				{
-					cxt.fkconstraints = lappend(cxt.fkconstraints, cmd->def);
-
-					/* GPDB: always skip validation of foreign keys */
-					skipValidation = true;
-=======
 					if (((Constraint *) cmd->def)->contype == CONSTR_FOREIGN)
-						skipValidation = false;
->>>>>>> 78a09145
+					{
+						/* GPDB: always skip validation of foreign keys */
+						skipValidation = true;
+					}
 				}
 				else
 					elog(ERROR, "unrecognized node type: %d",
@@ -4208,15 +4044,8 @@
 List *
 form_default_storage_directive(List *enc)
 {
-<<<<<<< HEAD
 	List *out = NIL;
 	ListCell *lc;
-=======
-	/*
-	 * All we really need to do here is verify that the type is valid.
-	 */
-	Type		ctype = typenameType(pstate, column->typeName, NULL);
->>>>>>> 78a09145
 
 	foreach(lc, enc)
 	{

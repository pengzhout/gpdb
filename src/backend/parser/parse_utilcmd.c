/*-------------------------------------------------------------------------
 *
 * parse_utilcmd.c
 *	  Perform parse analysis work for various utility commands
 *
 * Formerly we did this work during parse_analyze() in analyze.c.  However
 * that is fairly unsafe in the presence of querytree caching, since any
 * database state that we depend on in making the transformations might be
 * obsolete by the time the utility command is executed; and utility commands
 * have no infrastructure for holding locks or rechecking plan validity.
 * Hence these functions are now called at the start of execution of their
 * respective utility commands.
 *
 * NOTE: in general we must avoid scribbling on the passed-in raw parse
 * tree, since it might be in a plan cache.  The simplest solution is
 * a quick copyObject() call before manipulating the query tree.
 *
 *
 * Portions Copyright (c) 1996-2009, PostgreSQL Global Development Group
 * Portions Copyright (c) 1994, Regents of the University of California
 *
 *	$PostgreSQL: pgsql/src/backend/parser/parse_utilcmd.c,v 2.18 2008/12/06 23:22:46 momjian Exp $
 *
 *-------------------------------------------------------------------------
 */

#include "postgres.h"

#include "access/genam.h"
#include "access/heapam.h"
#include "access/reloptions.h"
#include "catalog/pg_compression.h"
#include "catalog/pg_constraint.h"
#include "catalog/dependency.h"
#include "catalog/heap.h"
#include "catalog/index.h"
#include "catalog/namespace.h"
#include "catalog/pg_opclass.h"
#include "catalog/pg_type.h"
#include "catalog/pg_type_encoding.h"
#include "commands/defrem.h"
#include "commands/tablecmds.h"
#include "commands/tablespace.h"
#include "miscadmin.h"
#include "nodes/makefuncs.h"
#include "nodes/nodeFuncs.h"
#include "parser/analyze.h"
#include "parser/gramparse.h"
#include "parser/parse_clause.h"
#include "parser/parse_expr.h"
#include "parser/parse_partition.h"
#include "parser/parse_relation.h"
#include "parser/parse_target.h"
#include "parser/parse_type.h"
#include "parser/parse_utilcmd.h"
#include "rewrite/rewriteManip.h"
#include "utils/acl.h"
#include "utils/builtins.h"
#include "utils/fmgroids.h"
#include "utils/lsyscache.h"
#include "utils/memutils.h"
#include "utils/relcache.h"
#include "utils/syscache.h"

#include "cdb/cdbhash.h"
#include "cdb/cdbpartition.h"
#include "cdb/partitionselection.h"
#include "cdb/cdbvars.h"


/* State shared by transformCreateSchemaStmt and its subroutines */
typedef struct
{
	const char *stmtType;		/* "CREATE SCHEMA" or "ALTER SCHEMA" */
	char	   *schemaname;		/* name of schema */
	char	   *authid;			/* owner of schema */
	List	   *sequences;		/* CREATE SEQUENCE items */
	List	   *tables;			/* CREATE TABLE items */
	List	   *views;			/* CREATE VIEW items */
	List	   *indexes;		/* CREATE INDEX items */
	List	   *triggers;		/* CREATE TRIGGER items */
	List	   *grants;			/* GRANT items */
} CreateSchemaStmtContext;


static void transformColumnDefinition(ParseState *pstate,
						  CreateStmtContext *cxt,
						  ColumnDef *column);
static void transformTableConstraint(ParseState *pstate,
						 CreateStmtContext *cxt,
						 Constraint *constraint);
static IndexStmt *generateClonedIndexStmt(CreateStmtContext *cxt,
						Relation source_idx,
						const AttrNumber *attmap, int attmap_length);
static List *get_opclass(Oid opclass, Oid actual_datatype);
static void transformIndexConstraints(ParseState *pstate,
						  CreateStmtContext *cxt, bool mayDefer);
static IndexStmt *transformIndexConstraint(Constraint *constraint,
						 CreateStmtContext *cxt);
static void transformFKConstraints(ParseState *pstate,
					   CreateStmtContext *cxt,
					   bool skipValidation,
					   bool isAddConstraint);
static void transformConstraintAttrs(List *constraintList);
static void transformColumnType(ParseState *pstate, ColumnDef *column);
static void setSchemaName(char *context_schema, char **stmt_schema_name);

static List *getLikeDistributionPolicy(InhRelation *e);
static bool co_explicitly_disabled(List *opts);
static void transformDistributedBy(ParseState *pstate, CreateStmtContext *cxt,
					   List *distributedBy, GpPolicy **policyp,
					   List *likeDistributedBy,
					   bool bQuiet);
static List *transformAttributeEncoding(List *stenc, CreateStmt *stmt,
										CreateStmtContext *cxt);
static bool encodings_overlap(List *a, List *b, bool test_conflicts);

static AlterTableCmd *transformAlterTable_all_PartitionStmt(ParseState *pstate,
									  AlterTableStmt *stmt,
									  CreateStmtContext *pCxt,
									  AlterTableCmd *cmd);
static List *transformIndexStmt_recurse(IndexStmt *stmt, const char *queryString,
						   ParseState *masterpstate, bool recurseToPartitions);

/*
 * transformCreateStmt -
 *	  parse analysis for CREATE TABLE
 *
 * Returns a List of utility commands to be done in sequence.  One of these
 * will be the transformed CreateStmt, but there may be additional actions
 * to be done before and after the actual DefineRelation() call.
 *
 * SQL92 allows constraints to be scattered all over, so thumb through
 * the columns and collect all constraints into one place.
 * If there are any implied indices (e.g. UNIQUE or PRIMARY KEY)
 * then expand those into multiple IndexStmt blocks.
 *	  - thomas 1997-12-02
 */
List *
transformCreateStmt(CreateStmt *stmt, const char *queryString, bool createPartition)
{
	ParseState *pstate;
	CreateStmtContext cxt;
	List	   *result;
	List	   *save_alist;
	ListCell   *elements;
	List	   *likeDistributedBy = NIL;
	bool		bQuiet = false;		/* shut up transformDistributedBy messages */
	List	   *stenc = NIL;		/* column reference storage encoding clauses */

 	/*
	 * We don't normally care much about the memory consumption of parsing,
	 * because any memory leaked is leaked into MessageContext which is
	 * reset between each command. But if a table is heavily partitioned,
	 * the CREATE TABLE statement can be expanded into hundreds or even
	 * thousands of CreateStmts, so the leaks start to add up. To reduce
	 * the memory consumption, we use a temporary memory context that's
	 * destroyed after processing the CreateStmt for some parts of the
	 * processing.
	 */
	cxt.tempCtx =
		AllocSetContextCreate(CurrentMemoryContext,
							  "CreateStmt analyze context",
							  ALLOCSET_DEFAULT_MINSIZE,
							  ALLOCSET_DEFAULT_INITSIZE,
							  ALLOCSET_DEFAULT_MAXSIZE);

	/*
	 * We must not scribble on the passed-in CreateStmt, so copy it.  (This is
	 * overkill, but easy.)
	 */
	stmt = (CreateStmt *) copyObject(stmt);

	/*
	 * If the target relation name isn't schema-qualified, make it so.  This
	 * prevents some corner cases in which added-on rewritten commands might
	 * think they should apply to other relations that have the same name and
	 * are earlier in the search path.	"istemp" is equivalent to a
	 * specification of pg_temp, so no need for anything extra in that case.
	 */
	if (stmt->relation->schemaname == NULL && !stmt->relation->istemp)
	{
		Oid			namespaceid = RangeVarGetCreationNamespace(stmt->relation);

		stmt->relation->schemaname = get_namespace_name(namespaceid);
	}

	/* Set up pstate */
	pstate = make_parsestate(NULL);
	pstate->p_sourcetext = queryString;

	cxt.stmtType = "CREATE TABLE";
	cxt.relation = stmt->relation;
	cxt.rel = NULL;
	cxt.inhRelations = stmt->inhRelations;
	cxt.isalter = false;
	cxt.iscreatepart = createPartition;
	cxt.issplitpart = stmt->is_split_part;
	cxt.columns = NIL;
	cxt.ckconstraints = NIL;
	cxt.fkconstraints = NIL;
	cxt.ixconstraints = NIL;
	cxt.inh_indexes = NIL;
	cxt.blist = NIL;
	cxt.alist = NIL;
	cxt.dlist = NIL; /* for deferred analysis requiring the created table */
	cxt.pkey = NULL;
	cxt.hasoids = interpretOidsOption(stmt->options);

	stmt->policy = NULL;

	/* Disallow inheritance in combination with partitioning. */
	if (stmt->inhRelations && (stmt->partitionBy || stmt->is_part_child))
		ereport(ERROR,
				(errcode(ERRCODE_INVALID_TABLE_DEFINITION),
				 errmsg("cannot mix inheritance with partitioning")));

	/* Disallow inheritance for CO table */
	if (stmt->inhRelations && is_aocs(stmt->options))
		ereport(ERROR,
				(errcode(ERRCODE_FEATURE_NOT_SUPPORTED),
				 errmsg("INHERITS clause cannot be used with column oriented tables")));

	/* Only on top-most partitioned tables. */
	if (stmt->partitionBy && !stmt->is_part_child)
		fixCreateStmtForPartitionedTable(stmt);

	/*
	 * Run through each primary element in the table creation clause. Separate
	 * column defs from constraints, and do preliminary analysis.
	 */
	foreach(elements, stmt->tableElts)
	{
		Node	   *element = lfirst(elements);

		switch (nodeTag(element))
		{
			case T_ColumnDef:
				transformColumnDefinition(pstate, &cxt,
										  (ColumnDef *) element);
				break;

			case T_Constraint:
				transformTableConstraint(pstate, &cxt,
										 (Constraint *) element);
				break;

			case T_FkConstraint:
				/* No pre-transformation needed */
				cxt.fkconstraints = lappend(cxt.fkconstraints, element);
				break;

			case T_InhRelation:
			{
				bool            isBeginning = (cxt.columns == NIL);

				transformInhRelation(pstate, &cxt,
									 (InhRelation *) element, false);

				if (Gp_role == GP_ROLE_DISPATCH && isBeginning &&
					stmt->distributedBy == NIL &&
					stmt->inhRelations == NIL &&
					stmt->policy == NULL)
				{
					likeDistributedBy = getLikeDistributionPolicy((InhRelation *) element);
				}
				break;
			}

			case T_ColumnReferenceStorageDirective:
				/* processed below in transformAttributeEncoding() */
				stenc = lappend(stenc, element);
				break;

			default:
				elog(ERROR, "unrecognized node type: %d",
					 (int) nodeTag(element));
				break;
		}
	}

	/*
	 * transformIndexConstraints wants cxt.alist to contain only index
	 * statements, so transfer anything we already have into save_alist.
	 */
	save_alist = cxt.alist;
	cxt.alist = NIL;

	Assert(stmt->constraints == NIL);

	/*
	 * Postprocess constraints that give rise to index definitions.
	 */
	transformIndexConstraints(pstate, &cxt, stmt->is_add_part || stmt->is_split_part);

	/*
	 * Carry any deferred analysis statements forward.  Added for MPP-13750
	 * but should also apply to the similar case involving simple inheritance.
	 */
	if (cxt.dlist)
	{
		stmt->deferredStmts = list_concat(stmt->deferredStmts, cxt.dlist);
		cxt.dlist = NIL;
	}

	/*
	 * Postprocess foreign-key constraints.
	 * But don't cascade FK constraints to parts, yet.
	 */
	if (!stmt->is_part_child)
		transformFKConstraints(pstate, &cxt, true, false);

	/*-----------
	 * Analyze attribute encoding clauses.
	 *
	 * Partitioning configurations may have things like:
	 *
	 * CREATE TABLE ...
	 *  ( a int ENCODING (...))
	 * WITH (appendonly=true, orientation=column)
	 * PARTITION BY ...
	 * (PARTITION ... WITH (appendonly=false));
	 *
	 * We don't want to throw an error when we try to apply the ENCODING clause
	 * to the partition which the user wants to be non-AO. Just ignore it
	 * instead.
	 *-----------
	 */
	if (!is_aocs(stmt->options) && stmt->is_part_child)
	{
		if (co_explicitly_disabled(stmt->options) || !stenc)
			stmt->attr_encodings = NIL;
		else
		{
			ereport(ERROR,
					(errcode(ERRCODE_FEATURE_NOT_SUPPORTED),
					 errmsg("ENCODING clause only supported with column oriented partitioned tables")));
		}
	}
	else
		stmt->attr_encodings = transformAttributeEncoding(stenc, stmt, &cxt);

	/*
	 * Postprocess Greenplum Database distribution columns
	 */
	/* silence distro messages for partitions */
	if (stmt->is_part_child)
		bQuiet = true;
	else if (stmt->partitionBy)
	{
		PartitionBy *partitionBy = (PartitionBy *) stmt->partitionBy;

		/* be very quiet if set subpartn template */
		if (partitionBy->partQuiet == PART_VERBO_NOPARTNAME)
			bQuiet = true;
		/* quiet for partitions of depth > 0 */
		else if (partitionBy->partDepth != 0 &&
				 partitionBy->partQuiet != PART_VERBO_NORMAL)
			bQuiet = true;
	}
	transformDistributedBy(pstate, &cxt, stmt->distributedBy, &stmt->policy,
						   likeDistributedBy, bQuiet);

	/*
	 * Process table partitioning clause
	 */
	transformPartitionBy(pstate, &cxt, stmt, stmt->partitionBy, stmt->policy);

	/*
	 * Output results.
	 */
	stmt->tableElts = cxt.columns;
	stmt->constraints = cxt.ckconstraints;

	result = lappend(cxt.blist, stmt);
	result = list_concat(result, cxt.alist);
	result = list_concat(result, save_alist);

	MemoryContextDelete(cxt.tempCtx);

	return result;
}

/*
 * transformColumnDefinition -
 *		transform a single ColumnDef within CREATE TABLE
 *		Also used in ALTER TABLE ADD COLUMN
 */
static void
transformColumnDefinition(ParseState *pstate, CreateStmtContext *cxt,
						  ColumnDef *column)
{
	bool		is_serial;
	bool		saw_nullable;
	bool		saw_default;
	Constraint *constraint;
	ListCell   *clist;

	cxt->columns = lappend(cxt->columns, column);

	/* Check for SERIAL pseudo-types */
	is_serial = false;
	if (list_length(column->typeName->names) == 1 &&
		!column->typeName->pct_type)
	{
		char	   *typname = strVal(linitial(column->typeName->names));

		if (strcmp(typname, "serial") == 0 ||
			strcmp(typname, "serial4") == 0)
		{
			is_serial = true;
			column->typeName->names = NIL;
			column->typeName->typid = INT4OID;
		}
		else if (strcmp(typname, "bigserial") == 0 ||
				 strcmp(typname, "serial8") == 0)
		{
			is_serial = true;
			column->typeName->names = NIL;
			column->typeName->typid = INT8OID;
		}

		/*
		 * We have to reject "serial[]" explicitly, because once we've
		 * set typeid, LookupTypeName won't notice arrayBounds.  We don't
		 * need any special coding for serial(typmod) though.
		 */
		if (is_serial && column->typeName->arrayBounds != NIL)
			ereport(ERROR,
					(errcode(ERRCODE_FEATURE_NOT_SUPPORTED),
					 errmsg("array of serial is not implemented")));
	}

	/* Do necessary work on the column type declaration */
	transformColumnType(pstate, column);

	/* Special actions for SERIAL pseudo-types */
	if (is_serial)
	{
		Oid			snamespaceid;
		char	   *snamespace;
		char	   *sname;
		char	   *qstring;
		A_Const    *snamenode;
		TypeCast   *castnode;
		FuncCall   *funccallnode;
		CreateSeqStmt *seqstmt;
		AlterSeqStmt *altseqstmt;
		List	   *attnamelist;

		/*
		 * Determine namespace and name to use for the sequence.
		 *
		 * Although we use ChooseRelationName, it's not guaranteed that the
		 * selected sequence name won't conflict; given sufficiently long
		 * field names, two different serial columns in the same table could
		 * be assigned the same sequence name, and we'd not notice since we
		 * aren't creating the sequence quite yet.  In practice this seems
		 * quite unlikely to be a problem, especially since few people would
		 * need two serial columns in one table.
		 */
		if (cxt->rel)
			snamespaceid = RelationGetNamespace(cxt->rel);
		else
			snamespaceid = RangeVarGetCreationNamespace(cxt->relation);
		snamespace = get_namespace_name(snamespaceid);
		sname = ChooseRelationName(cxt->relation->relname,
								   column->colname,
								   "seq",
								   snamespaceid);

		ereport(NOTICE,
				(errmsg("%s will create implicit sequence \"%s\" for serial column \"%s.%s\"",
						cxt->stmtType, sname,
						cxt->relation->relname, column->colname)));

		/*
		 * Build a CREATE SEQUENCE command to create the sequence object, and
		 * add it to the list of things to be done before this CREATE/ALTER
		 * TABLE.
		 */
		seqstmt = makeNode(CreateSeqStmt);
		seqstmt->sequence = makeRangeVar(snamespace, sname, -1);
<<<<<<< HEAD
		seqstmt->sequence->istemp = cxt->relation->istemp;
=======
>>>>>>> 38e93482
		seqstmt->options = NIL;

		cxt->blist = lappend(cxt->blist, seqstmt);

		/*
		 * Build an ALTER SEQUENCE ... OWNED BY command to mark the sequence
		 * as owned by this column, and add it to the list of things to be
		 * done after this CREATE/ALTER TABLE.
		 */
		altseqstmt = makeNode(AlterSeqStmt);
		altseqstmt->sequence = makeRangeVar(snamespace, sname, -1);
		attnamelist = list_make3(makeString(snamespace),
								 makeString(cxt->relation->relname),
								 makeString(column->colname));
		altseqstmt->options = list_make1(makeDefElem("owned_by",
													 (Node *) attnamelist));

		cxt->alist = lappend(cxt->alist, altseqstmt);

		/*
		 * Create appropriate constraints for SERIAL.  We do this in full,
		 * rather than shortcutting, so that we will detect any conflicting
		 * constraints the user wrote (like a different DEFAULT).
		 *
		 * Create an expression tree representing the function call
		 * nextval('sequencename').  We cannot reduce the raw tree to cooked
		 * form until after the sequence is created, but there's no need to do
		 * so.
		 */
		qstring = quote_qualified_identifier(snamespace, sname);
		snamenode = makeNode(A_Const);
		snamenode->val.type = T_String;
		snamenode->val.val.str = qstring;
		snamenode->location = -1;
		castnode = makeNode(TypeCast);
		castnode->typeName = SystemTypeName("regclass");
		castnode->arg = (Node *) snamenode;
		castnode->location = -1;
		funccallnode = makeNode(FuncCall);
		funccallnode->funcname = SystemFuncName("nextval");
		funccallnode->args = list_make1(castnode);
		funccallnode->agg_star = false;
		funccallnode->agg_distinct = false;
		funccallnode->func_variadic = false;
		funccallnode->location = -1;

		constraint = makeNode(Constraint);
		constraint->contype = CONSTR_DEFAULT;
		constraint->raw_expr = (Node *) funccallnode;
		constraint->cooked_expr = NULL;
		constraint->keys = NIL;
		column->constraints = lappend(column->constraints, constraint);

		constraint = makeNode(Constraint);
		constraint->contype = CONSTR_NOTNULL;
		column->constraints = lappend(column->constraints, constraint);
	}

	/* Process column constraints, if any... */
	transformConstraintAttrs(column->constraints);

	saw_nullable = false;
	saw_default = false;

	foreach(clist, column->constraints)
	{
		constraint = lfirst(clist);

		/*
		 * If this column constraint is a FOREIGN KEY constraint, then we fill
		 * in the current attribute's name and throw it into the list of FK
		 * constraints to be processed later.
		 */
		if (IsA(constraint, FkConstraint))
		{
			FkConstraint *fkconstraint = (FkConstraint *) constraint;

			fkconstraint->fk_attrs = list_make1(makeString(column->colname));
			cxt->fkconstraints = lappend(cxt->fkconstraints, fkconstraint);
			continue;
		}

		Assert(IsA(constraint, Constraint));

		switch (constraint->contype)
		{
			case CONSTR_NULL:
				if (saw_nullable && column->is_not_null)
					ereport(ERROR,
							(errcode(ERRCODE_SYNTAX_ERROR),
							 errmsg("conflicting NULL/NOT NULL declarations for column \"%s\" of table \"%s\"",
								  column->colname, cxt->relation->relname)));
				column->is_not_null = FALSE;
				saw_nullable = true;
				break;

			case CONSTR_NOTNULL:
				if (saw_nullable && !column->is_not_null)
					ereport(ERROR,
							(errcode(ERRCODE_SYNTAX_ERROR),
							 errmsg("conflicting NULL/NOT NULL declarations for column \"%s\" of table \"%s\"",
								  column->colname, cxt->relation->relname)));
				column->is_not_null = TRUE;
				saw_nullable = true;
				break;

			case CONSTR_DEFAULT:
				if (saw_default)
					ereport(ERROR,
							(errcode(ERRCODE_SYNTAX_ERROR),
							 errmsg("multiple default values specified for column \"%s\" of table \"%s\"",
								  column->colname, cxt->relation->relname)));
				column->raw_default = constraint->raw_expr;
				Assert(constraint->cooked_expr == NULL);
				saw_default = true;
				break;

			case CONSTR_PRIMARY:
			case CONSTR_UNIQUE:
				if (constraint->keys == NIL)
					constraint->keys = list_make1(makeString(column->colname));
				cxt->ixconstraints = lappend(cxt->ixconstraints, constraint);
				break;

			case CONSTR_CHECK:
				cxt->ckconstraints = lappend(cxt->ckconstraints, constraint);
				break;

			case CONSTR_ATTR_DEFERRABLE:
			case CONSTR_ATTR_NOT_DEFERRABLE:
			case CONSTR_ATTR_DEFERRED:
			case CONSTR_ATTR_IMMEDIATE:
				/* transformConstraintAttrs took care of these */
				break;

			default:
				elog(ERROR, "unrecognized constraint type: %d",
					 constraint->contype);
				break;
		}
	}
}

/*
 * transformTableConstraint
 *		transform a Constraint node within CREATE TABLE or ALTER TABLE
 */
static void
transformTableConstraint(ParseState *pstate, CreateStmtContext *cxt,
						 Constraint *constraint)
{
	switch (constraint->contype)
	{
		case CONSTR_PRIMARY:
		case CONSTR_UNIQUE:
			cxt->ixconstraints = lappend(cxt->ixconstraints, constraint);
			break;

		case CONSTR_CHECK:
			cxt->ckconstraints = lappend(cxt->ckconstraints, constraint);
			break;

		case CONSTR_NULL:
		case CONSTR_NOTNULL:
		case CONSTR_DEFAULT:
		case CONSTR_ATTR_DEFERRABLE:
		case CONSTR_ATTR_NOT_DEFERRABLE:
		case CONSTR_ATTR_DEFERRED:
		case CONSTR_ATTR_IMMEDIATE:
			elog(ERROR, "invalid context for constraint type %d",
				 constraint->contype);
			break;

		default:
			elog(ERROR, "unrecognized constraint type: %d",
				 constraint->contype);
			break;
	}
}

/*
 * transformInhRelation
 *
 * Change the LIKE <subtable> portion of a CREATE TABLE statement into
 * column definitions which recreate the user defined column portions of
 * <subtable>.
 *
 * if forceBareCol is true we disallow inheriting any indexes/constr/defaults.
 */
void
transformInhRelation(ParseState *pstate, CreateStmtContext *cxt,
					 InhRelation *inhRelation, bool forceBareCol)
{
	AttrNumber	parent_attno;
	Relation	relation;
	TupleDesc	tupleDesc;
	TupleConstr *constr;
	AttrNumber *attmap;
	AclResult	aclresult;
	bool		including_defaults = false;
	bool		including_constraints = false;
	bool		including_indexes = false;
	ListCell   *elem;

	relation = parserOpenTable(pstate, inhRelation->relation, AccessShareLock);

	if (relation->rd_rel->relkind != RELKIND_RELATION)
		ereport(ERROR,
				(errcode(ERRCODE_WRONG_OBJECT_TYPE),
				 errmsg("inherited relation \"%s\" is not a table",
						inhRelation->relation->relname)));

	/*
	 * Check for SELECT privilages
	 */
	aclresult = pg_class_aclcheck(RelationGetRelid(relation), GetUserId(),
								  ACL_SELECT);
	if (aclresult != ACLCHECK_OK)
		aclcheck_error(aclresult, ACL_KIND_CLASS,
					   RelationGetRelationName(relation));

	tupleDesc = RelationGetDescr(relation);
	constr = tupleDesc->constr;

	foreach(elem, inhRelation->options)
	{
		int			option = lfirst_int(elem);

		switch (option)
		{
			case CREATE_TABLE_LIKE_INCLUDING_DEFAULTS:
				including_defaults = true;
				break;
			case CREATE_TABLE_LIKE_EXCLUDING_DEFAULTS:
				including_defaults = false;
				break;
			case CREATE_TABLE_LIKE_INCLUDING_CONSTRAINTS:
				including_constraints = true;
				break;
			case CREATE_TABLE_LIKE_EXCLUDING_CONSTRAINTS:
				including_constraints = false;
				break;
			case CREATE_TABLE_LIKE_INCLUDING_INDEXES:
				including_indexes = true;
				break;
			case CREATE_TABLE_LIKE_EXCLUDING_INDEXES:
				including_indexes = false;
				break;
			default:
				elog(ERROR, "unrecognized CREATE TABLE LIKE option: %d",
					 option);
		}
	}

	if (forceBareCol && (including_indexes || including_constraints || including_defaults))
		ereport(ERROR,
				(errcode(ERRCODE_FEATURE_NOT_SUPPORTED),
				 errmsg("LIKE INCLUDING may not be used with this kind of relation")));

	/*
	 * Initialize column number map for map_variable_attnos().  We need this
	 * since dropped columns in the source table aren't copied, so the new
	 * table can have different column numbers.
	 */
	attmap = (AttrNumber *) palloc0(sizeof(AttrNumber) * tupleDesc->natts);

	/*
	 * Insert the copied attributes into the cxt for the new table definition.
	 */
	for (parent_attno = 1; parent_attno <= tupleDesc->natts;
		 parent_attno++)
	{
		Form_pg_attribute attribute = tupleDesc->attrs[parent_attno - 1];
		char	   *attributeName = NameStr(attribute->attname);
		ColumnDef  *def;

		/*
		 * Ignore dropped columns in the parent.  attmap entry is left zero.
		 */
		if (attribute->attisdropped)
			continue;

		/*
		 * Create a new column, which is marked as NOT inherited.
		 *
		 * For constraints, ONLY the NOT NULL constraint is inherited by the
		 * new column definition per SQL99.
		 */
		def = makeNode(ColumnDef);
		def->colname = pstrdup(attributeName);
		def->typeName = makeTypeNameFromOid(attribute->atttypid,
											attribute->atttypmod);
		def->inhcount = 0;
		def->is_local = true;
		def->is_not_null = (forceBareCol ? false : attribute->attnotnull);
		def->raw_default = NULL;
		def->cooked_default = NULL;
		def->constraints = NIL;

		/*
		 * Add to column list
		 */
		cxt->columns = lappend(cxt->columns, def);

		attmap[parent_attno - 1] = list_length(cxt->columns);

		/*
		 * Copy default, if present and the default has been requested
		 */
		if (attribute->atthasdef && including_defaults)
		{
			char	   *this_default = NULL;
			AttrDefault *attrdef;
			int			i;

			/* Find default in constraint structure */
			Assert(constr != NULL);
			attrdef = constr->defval;
			for (i = 0; i < constr->num_defval; i++)
			{
				if (attrdef[i].adnum == parent_attno)
				{
					this_default = attrdef[i].adbin;
					break;
				}
			}
			Assert(this_default != NULL);

			/*
			 * If default expr could contain any vars, we'd need to fix 'em,
			 * but it can't; so default is ready to apply to child.
			 */

			def->cooked_default = pstrdup(this_default);
		}
	}

	/*
	 * Copy CHECK constraints if requested, being careful to adjust attribute
	 * numbers so they match the child.
	 */
	if (including_constraints && tupleDesc->constr)
	{
		int			ccnum;

		for (ccnum = 0; ccnum < tupleDesc->constr->num_check; ccnum++)
		{
			char	   *ccname = tupleDesc->constr->check[ccnum].ccname;
			char	   *ccbin = tupleDesc->constr->check[ccnum].ccbin;
			Constraint *n = makeNode(Constraint);
			Node	   *ccbin_node;
			bool		found_whole_row;

			ccbin_node = map_variable_attnos(stringToNode(ccbin),
											 1, 0,
											 attmap, tupleDesc->natts,
											 &found_whole_row);

			/*
			 * We reject whole-row variables because the whole point of LIKE
			 * is that the new table's rowtype might later diverge from the
			 * parent's.  So, while translation might be possible right now,
			 * it wouldn't be possible to guarantee it would work in future.
			 */
			if (found_whole_row)
				ereport(ERROR,
						(errcode(ERRCODE_FEATURE_NOT_SUPPORTED),
						 errmsg("cannot convert whole-row table reference"),
						 errdetail("Constraint \"%s\" contains a whole-row reference to table \"%s\".",
								   ccname,
								   RelationGetRelationName(relation))));

			n->contype = CONSTR_CHECK;
			n->name = pstrdup(ccname);
			n->raw_expr = NULL;
			n->cooked_expr = nodeToString(ccbin_node);
			n->indexspace = NULL;
			cxt->ckconstraints = lappend(cxt->ckconstraints, (Node *) n);
		}
	}

	/*
	 * Likewise, copy indexes if requested
	 */
	if (including_indexes && relation->rd_rel->relhasindex)
	{
		List	   *parent_indexes;
		ListCell   *l;

		parent_indexes = RelationGetIndexList(relation);

		foreach(l, parent_indexes)
		{
			Oid			parent_index_oid = lfirst_oid(l);
			Relation	parent_index;
			IndexStmt  *index_stmt;

			parent_index = index_open(parent_index_oid, AccessShareLock);

			/* Build CREATE INDEX statement to recreate the parent_index */
			index_stmt = generateClonedIndexStmt(cxt, parent_index,
												 attmap, tupleDesc->natts);

			/* Save it in the inh_indexes list for the time being */
			cxt->inh_indexes = lappend(cxt->inh_indexes, index_stmt);

			index_close(parent_index, AccessShareLock);
		}
	}

	/*
	 * Close the parent rel, but keep our AccessShareLock on it until xact
	 * commit.	That will prevent someone else from deleting or ALTERing the
	 * parent before the child is committed.
	 */
	heap_close(relation, NoLock);
}

/*
 * Generate an IndexStmt node using information from an already existing index
 * "source_idx".  Attribute numbers should be adjusted according to attmap.
 */
static IndexStmt *
generateClonedIndexStmt(CreateStmtContext *cxt, Relation source_idx,
						const AttrNumber *attmap, int attmap_length)
{
	Oid			source_relid = RelationGetRelid(source_idx);
	HeapTuple	ht_idxrel;
	HeapTuple	ht_idx;
	Form_pg_class idxrelrec;
	Form_pg_index idxrec;
	Form_pg_am	amrec;
	oidvector  *indclass;
	IndexStmt  *index;
	List	   *indexprs;
	ListCell   *indexpr_item;
	Oid			indrelid;
	Oid			conoid = InvalidOid;
	int			keyno;
	Oid			keycoltype;
	Datum		datum;
	bool		isnull;

	/*
	 * Fetch pg_class tuple of source index.  We can't use the copy in the
	 * relcache entry because it doesn't include optional fields.
	 */
	ht_idxrel = SearchSysCache(RELOID,
							   ObjectIdGetDatum(source_relid),
							   0, 0, 0);
	if (!HeapTupleIsValid(ht_idxrel))
		elog(ERROR, "cache lookup failed for relation %u", source_relid);
	idxrelrec = (Form_pg_class) GETSTRUCT(ht_idxrel);

	/* Fetch pg_index tuple for source index from relcache entry */
	ht_idx = source_idx->rd_indextuple;
	idxrec = (Form_pg_index) GETSTRUCT(ht_idx);
	indrelid = idxrec->indrelid;

	/* Fetch pg_am tuple for source index from relcache entry */
	amrec = source_idx->rd_am;

	/* Must get indclass the hard way, since it's not stored in relcache */
	datum = SysCacheGetAttr(INDEXRELID, ht_idx,
							Anum_pg_index_indclass, &isnull);
	Assert(!isnull);
	indclass = (oidvector *) DatumGetPointer(datum);

	/* Begin building the IndexStmt */
	index = makeNode(IndexStmt);
	index->relation = cxt->relation;
	index->accessMethod = pstrdup(NameStr(amrec->amname));
	if (OidIsValid(idxrelrec->reltablespace))
		index->tableSpace = get_tablespace_name(idxrelrec->reltablespace);
	else
		index->tableSpace = NULL;
	index->unique = idxrec->indisunique;
	index->primary = idxrec->indisprimary;
	index->concurrent = false;
	index->is_split_part = cxt->issplitpart;

	/*
	 * We don't try to preserve the name of the source index; instead, just
	 * let DefineIndex() choose a reasonable name.
	 */
	index->idxname = NULL;

	/*
	 * If the index is marked PRIMARY, it's certainly from a constraint;
	 * else, if it's not marked UNIQUE, it certainly isn't; else, we have
	 * to search pg_depend to see if there's an associated unique constraint.
	 */
	if (index->primary)
		index->isconstraint = true;
	else if (!index->unique)
		index->isconstraint = false;
	else
	{
		conoid = get_index_constraint(source_relid);
		index->isconstraint = OidIsValid(conoid);
	}

	/*
	 * If the index backs a constraint, use the same name for the constraint
	 * as the source uses. This is particularly important for partitioned
	 * tables, as some places assume that when a partitioned table has
	 * a constraint, the constraint has the same name in all the partitions.
	 */
	if (index->isconstraint)
	{
		char	   *conname;

		if (!OidIsValid(conoid))
			conoid = get_index_constraint(source_relid);

		conname = GetConstraintNameByOid(conoid);
		if (!conname)
			elog(ERROR, "could not find constraint that index \"%s\" backs in source table",
				 RelationGetRelationName(source_idx));

		index->altconname = conname;
	}

	/* Get the index expressions, if any */
	datum = SysCacheGetAttr(INDEXRELID, ht_idx,
							Anum_pg_index_indexprs, &isnull);
	if (!isnull)
	{
		char	   *exprsString;

		exprsString = TextDatumGetCString(datum);
		indexprs = (List *) stringToNode(exprsString);
	}
	else
		indexprs = NIL;

	/* Build the list of IndexElem */
	index->indexParams = NIL;

	indexpr_item = list_head(indexprs);
	for (keyno = 0; keyno < idxrec->indnatts; keyno++)
	{
		IndexElem  *iparam;
		AttrNumber	attnum = idxrec->indkey.values[keyno];
		int16		opt = source_idx->rd_indoption[keyno];

		iparam = makeNode(IndexElem);

		if (AttributeNumberIsValid(attnum))
		{
			/* Simple index column */
			char	   *attname;

			attname = get_relid_attribute_name(indrelid, attnum);
			keycoltype = get_atttype(indrelid, attnum);

			iparam->name = attname;
			iparam->expr = NULL;
		}
		else
		{
			/* Expressional index */
			Node	   *indexkey;
			bool		found_whole_row;

			if (indexpr_item == NULL)
				elog(ERROR, "too few entries in indexprs list");
			indexkey = (Node *) lfirst(indexpr_item);
			indexpr_item = lnext(indexpr_item);

			/* Adjust Vars to match new table's column numbering */
			indexkey = map_variable_attnos(indexkey,
										   1, 0,
										   attmap, attmap_length,
										   &found_whole_row);

			/* As in transformTableLikeClause, reject whole-row variables */
			if (found_whole_row)
				ereport(ERROR,
						(errcode(ERRCODE_FEATURE_NOT_SUPPORTED),
						 errmsg("cannot convert whole-row table reference"),
						 errdetail("Index \"%s\" contains a whole-row table reference.",
								   RelationGetRelationName(source_idx))));

			iparam->name = NULL;
			iparam->expr = indexkey;

			keycoltype = exprType(indexkey);
		}

		/* Add the operator class name, if non-default */
		iparam->opclass = get_opclass(indclass->values[keyno], keycoltype);

		iparam->ordering = SORTBY_DEFAULT;
		iparam->nulls_ordering = SORTBY_NULLS_DEFAULT;

		/* Adjust options if necessary */
		if (amrec->amcanorder)
		{
			/*
			 * If it supports sort ordering, copy DESC and NULLS opts.
			 * Don't set non-default settings unnecessarily, though,
			 * so as to improve the chance of recognizing equivalence
			 * to constraint indexes.
			 */
			if (opt & INDOPTION_DESC)
			{
				iparam->ordering = SORTBY_DESC;
				if ((opt & INDOPTION_NULLS_FIRST) == 0)
					iparam->nulls_ordering = SORTBY_NULLS_LAST;
			}
			else
			{
				if (opt & INDOPTION_NULLS_FIRST)
					iparam->nulls_ordering = SORTBY_NULLS_FIRST;
			}
		}

		index->indexParams = lappend(index->indexParams, iparam);
	}

	/* Copy reloptions if any */
	datum = SysCacheGetAttr(RELOID, ht_idxrel,
							Anum_pg_class_reloptions, &isnull);
	if (!isnull)
		index->options = untransformRelOptions(datum);

	/* If it's a partial index, decompile and append the predicate */
	datum = SysCacheGetAttr(INDEXRELID, ht_idx,
							Anum_pg_index_indpred, &isnull);
	if (!isnull)
	{
		char	   *pred_str;
		Node	   *pred_tree;
		bool		found_whole_row;

		/* Convert text string to node tree */
		pred_str = TextDatumGetCString(datum);
		pred_tree = (Node *) stringToNode(pred_str);

		/* Adjust Vars to match new table's column numbering */
		pred_tree = map_variable_attnos(pred_tree,
										1, 0,
										attmap, attmap_length,
										&found_whole_row);

		/* As in transformTableLikeClause, reject whole-row variables */
		if (found_whole_row)
			ereport(ERROR,
					(errcode(ERRCODE_FEATURE_NOT_SUPPORTED),
					 errmsg("cannot convert whole-row table reference"),
					 errdetail("Index \"%s\" contains a whole-row table reference.",
							   RelationGetRelationName(source_idx))));

		index->whereClause = pred_tree;
		/* Adjust attribute numbers */
		change_varattnos_of_a_node(index->whereClause, attmap);
	}

	/* Clean up */
	ReleaseSysCache(ht_idxrel);

	return index;
}

/*
 * get_opclass			- fetch name of an index operator class
 *
 * If the opclass is the default for the given actual_datatype, then
 * the return value is NIL.
 */
static List *
get_opclass(Oid opclass, Oid actual_datatype)
{
	HeapTuple	ht_opc;
	Form_pg_opclass opc_rec;
	List	   *result = NIL;

	ht_opc = SearchSysCache(CLAOID,
							ObjectIdGetDatum(opclass),
							0, 0, 0);
	if (!HeapTupleIsValid(ht_opc))
		elog(ERROR, "cache lookup failed for opclass %u", opclass);
	opc_rec = (Form_pg_opclass) GETSTRUCT(ht_opc);

	if (GetDefaultOpClass(actual_datatype, opc_rec->opcmethod) != opclass)
	{
		/* For simplicity, we always schema-qualify the name */
		char	   *nsp_name = get_namespace_name(opc_rec->opcnamespace);
		char	   *opc_name = pstrdup(NameStr(opc_rec->opcname));

		result = list_make2(makeString(nsp_name), makeString(opc_name));
	}

	ReleaseSysCache(ht_opc);
	return result;
}

List *
transformCreateExternalStmt(CreateExternalStmt *stmt, const char *queryString)
{
	ParseState *pstate;
	CreateStmtContext cxt;
	List	   *result;
	ListCell   *elements;
	List  	   *likeDistributedBy = NIL;
	bool	    bQuiet = false;	/* shut up transformDistributedBy messages */
	bool		iswritable = stmt->iswritable;
	
	/* Set up pstate */
	pstate = make_parsestate(NULL);
	pstate->p_sourcetext = queryString;

	cxt.stmtType = "CREATE EXTERNAL TABLE";
	cxt.relation = stmt->relation;
	cxt.inhRelations = NIL;
	cxt.hasoids = false;
	cxt.isalter = false;
	cxt.iscreatepart = false;
	cxt.columns = NIL;
	cxt.ckconstraints = NIL;
	cxt.fkconstraints = NIL;
	cxt.ixconstraints = NIL;
	cxt.pkey = NULL;
	cxt.rel = NULL;

	cxt.blist = NIL;
	cxt.alist = NIL;

	/*
	 * Run through each primary element in the table creation clause. Separate
	 * column defs from constraints, and do preliminary analysis.
	 */
	foreach(elements, stmt->tableElts)
	{
		Node	   *element = lfirst(elements);

		switch (nodeTag(element))
		{
			case T_ColumnDef:
				transformColumnDefinition(pstate, &cxt,
										  (ColumnDef *) element);
				break;

			case T_Constraint:
			case T_FkConstraint:
				/* should never happen. If it does fix gram.y */
				elog(ERROR, "node type %d not supported for external tables",
					 (int) nodeTag(element));
				break;

			case T_InhRelation:
				{
					/* LIKE */
					bool	isBeginning = (cxt.columns == NIL);

					transformInhRelation(pstate, &cxt,
										 (InhRelation *) element, true);

					if (Gp_role == GP_ROLE_DISPATCH && isBeginning &&
						stmt->distributedBy == NIL &&
						stmt->policy == NULL &&
						iswritable /* dont bother if readable table */)
					{
						likeDistributedBy = getLikeDistributionPolicy((InhRelation *) element);
					}
				}
				break;

			default:
				elog(ERROR, "unrecognized node type: %d",
					 (int) nodeTag(element));
				break;
		}
	}

	/*
	 * Forbid LOG ERRORS and ON MASTER combination.
	 */
	if (stmt->exttypedesc->exttabletype == EXTTBL_TYPE_EXECUTE)
	{
		ListCell   *exec_location_opt;

		foreach(exec_location_opt, stmt->exttypedesc->on_clause)
		{
			DefElem    *defel = (DefElem *) lfirst(exec_location_opt);

			if (strcmp(defel->defname, "master") == 0)
			{
				SingleRowErrorDesc *srehDesc = (SingleRowErrorDesc *)stmt->sreh;

				if(srehDesc && srehDesc->into_file)
					ereport(ERROR,
							(errcode(ERRCODE_INVALID_TABLE_DEFINITION),
							 errmsg("External web table with ON MASTER clause "
									"cannot use LOG ERRORS feature.")));
			}
		}
	}

	/*
	 * Handle DISTRIBUTED BY clause, if any.
	 *
	 * For writeable external tables, by default we distribute RANDOMLY, or
	 * by the distribution key of the LIKE table if exists. However, if
	 * DISTRIBUTED BY was specified we use it by calling the regular
	 * transformDistributedBy and handle it like we would for non external
	 * tables.
	 *
	 * For readable external tables, don't create a policy row at all.
	 * Non-EXECUTE type external tables are implicitly randomly distributed.
	 * EXECUTE type external tables encapsulate similar information in the
	 * "ON <segment spec>" clause, which is stored in pg_exttable.location.
	 */
	if (iswritable)
	{
		if (stmt->distributedBy == NIL && likeDistributedBy == NIL)
		{
			/*
			 * defaults to DISTRIBUTED RANDOMLY irrespective of the
			 * gp_create_table_random_default_distribution guc.
			 */
			stmt->policy = createRandomDistribution();
		}
		else
		{
			/* regular DISTRIBUTED BY transformation */
			transformDistributedBy(pstate, &cxt, stmt->distributedBy, &stmt->policy,
								   likeDistributedBy, bQuiet);
		}
	}
	else if (stmt->distributedBy != NIL)
		ereport(ERROR,
				(errcode(ERRCODE_INVALID_TABLE_DEFINITION),
				 errmsg("Readable external tables can\'t specify a DISTRIBUTED BY clause.")));

	Assert(cxt.ckconstraints == NIL);
	Assert(cxt.fkconstraints == NIL);
	Assert(cxt.ixconstraints == NIL);

	/*
	 * Output results.
	 */
	stmt->tableElts = cxt.columns;

	result = lappend(cxt.blist, stmt);
	result = list_concat(result, cxt.alist);

	return result;
}


/****************stmt->policy*********************/
static void
transformDistributedBy(ParseState *pstate, CreateStmtContext *cxt,
					   List *distributedBy, GpPolicy **policyp,
					   List *likeDistributedBy,
					   bool bQuiet)
{
	ListCell   *keys = NULL;
	GpPolicy  *policy = NULL;
	int			colindex = 0;
	int			maxattrs = MaxPolicyAttributeNumber;
	int			numUniqueIndexes = 0;
	Constraint *uniqueindex = NULL;

	/*
	 * utility mode creates can't have a policy.  Only the QD can have policies
	 *
	 */
	if (Gp_role != GP_ROLE_DISPATCH && !IsBinaryUpgrade)
	{
		*policyp = NULL;
		return;
	}

	policy = (GpPolicy *) palloc(sizeof(GpPolicy) + maxattrs *
								 sizeof(policy->attrs[0]));
	policy->ptype = POLICYTYPE_PARTITIONED;
	policy->nattrs = 0;
	policy->attrs[0] = 1;

	/*
	 * If distributedBy is NIL, the user did not explicitly say what he
	 * wanted for a distribution policy.  So, we need to assign one.
	 */
	if (distributedBy == NIL && cxt && cxt->pkey != NULL)
	{
		/*
		 * We have a PRIMARY KEY, so let's assign the default distribution
		 * to be the key
		 */

		IndexStmt  *index = cxt->pkey;
		List	   *indexParams;
		ListCell   *ip = NULL;

		Assert(index->indexParams != NULL);
		indexParams = index->indexParams;

		foreach(ip, indexParams)
		{
			IndexElem  *iparam = lfirst(ip);

			if (iparam && iparam->name != 0)
			{

				if (distributedBy)
					distributedBy = lappend(distributedBy,
											(Node *) makeString(iparam->name));
				else
					distributedBy = list_make1((Node *) makeString(iparam->name));

			}
		}
	}

	if (cxt && cxt->ixconstraints != NULL)
	{
		ListCell   *lc = NULL;

		foreach(lc, cxt->ixconstraints)
		{
			Constraint *cons = lfirst(lc);

			if (cons->contype == CONSTR_UNIQUE)
			{
				if (uniqueindex == NULL)
					uniqueindex = cons;

				numUniqueIndexes++;

				if (cxt->pkey)
				{
					ereport(ERROR,
							(errcode(ERRCODE_SYNTAX_ERROR),
							 errmsg("Greenplum Database does not allow having both PRIMARY KEY and UNIQUE constraints")));
				}
			}
		}
		if (numUniqueIndexes > 1)
		{
			ereport(ERROR,
					(errcode(ERRCODE_SYNTAX_ERROR),
					 errmsg("Greenplum Database does not allow having multiple UNIQUE constraints")));
		}
	}

	if (distributedBy == NIL && cxt && cxt->ixconstraints != NULL &&
		numUniqueIndexes > 0)
	{
		/*
		 * No explicit distributed by clause, and no primary key.
		 * If there is a UNIQUE clause, let's use that
		 */
		ListCell   *lc = NULL;

		foreach(lc, cxt->ixconstraints)
		{

			Constraint *constraint = lfirst(lc);

			if (constraint->contype == CONSTR_UNIQUE)
			{

				ListCell   *ip = NULL;


				foreach(ip, constraint->keys)
				{
					Value	   *v = lfirst(ip);

					if (v && v->val.str != 0)
					{

						if (distributedBy)
							distributedBy = lappend(distributedBy, (Node *) makeString(v->val.str));
						else
							distributedBy = list_make1((Node *) makeString(v->val.str));

					}
				}
			}
		}

	}

	/*
	 * If new table INHERITS from one or more parent tables, check parents.
	 */
	if (cxt->inhRelations != NIL)
	{
		ListCell   *entry;

		foreach(entry, cxt->inhRelations)
		{
			RangeVar   *parent = (RangeVar *) lfirst(entry);
			Oid			relId = RangeVarGetRelid(parent, false);
			GpPolicy  *oldTablePolicy =
				GpPolicyFetch(CurrentMemoryContext, relId);

			/*
			 * Partitioned child must have partitioned parents. During binary
			 * upgrade we allow to skip this check since that runs against a
			 * segment in utility mode and the distribution policy isn't stored
			 * in the segments.
			 */
			if ((oldTablePolicy == NULL ||
					oldTablePolicy->ptype != POLICYTYPE_PARTITIONED) &&
					!IsBinaryUpgrade)
			{
				ereport(ERROR, (errcode(ERRCODE_GP_FEATURE_NOT_SUPPORTED),
						errmsg("cannot inherit from catalog table \"%s\" "
							   "to create table \"%s\".",
							   parent->relname, cxt->relation->relname),
						errdetail("An inheritance hierarchy cannot contain a "
								  "mixture of distributed and "
								  "non-distributed tables.")));
			}
			/*
			 * If we still don't know what distribution to use, and this
			 * is an inherited table, set the distribution based on the
			 * parent (or one of the parents)
			 */
			if (distributedBy == NIL && oldTablePolicy->nattrs >= 0)
			{
				int ia;

				if (oldTablePolicy->nattrs > 0)
				{
					for (ia=0; ia<oldTablePolicy->nattrs; ia++)
					{
						char *attname =
							get_attname(relId, oldTablePolicy->attrs[ia]);

						distributedBy = lappend(distributedBy,
												(Node *) makeString(attname));
					}
				}
				else
				{
					/* strewn parent */
					distributedBy = lappend(distributedBy, (Node *)NULL);
				}
				if (!bQuiet)
				 elog(NOTICE, "Table has parent, setting distribution columns "
					 "to match parent table");
			}
			pfree(oldTablePolicy);
		}
	}

	if (distributedBy == NIL && likeDistributedBy != NIL)
	{
		distributedBy = likeDistributedBy;
		if (!bQuiet)
			elog(NOTICE, "Table doesn't have 'DISTRIBUTED BY' clause, "
				 "defaulting to distribution columns from LIKE table");
	}

	if (gp_create_table_random_default_distribution && NIL == distributedBy)
	{
		Assert(NIL == likeDistributedBy);
		policy = createRandomDistribution();
		
		if (!bQuiet)
		{
			ereport(NOTICE,
				(errcode(ERRCODE_SUCCESSFUL_COMPLETION),
				 errmsg("Using default RANDOM distribution since no distribution was specified."),
				 errhint("Consider including the 'DISTRIBUTED BY' clause to determine the distribution of rows.")));
		}
	}
	else if (distributedBy == NIL)
	{
		/*
		 * if we get here, we haven't a clue what to use for the distribution columns.
		 */

		bool	assignedDefault = false;

		/*
		 * table has one or more attributes and there is still no distribution
		 * key. pick a default one. the winner is the first attribute that is
		 * an Greenplum Database-hashable data type.
		 */

		ListCell   *columns;
		ColumnDef  *column = NULL;

		/* we will distribute on at most one column */
		policy->nattrs = 1;

		colindex = 0;

		if (cxt->inhRelations)
		{
			bool		found = false;
			/* try inherited tables */
			ListCell   *inher;

			foreach(inher, cxt->inhRelations)
			{
				RangeVar   *inh = (RangeVar *) lfirst(inher);
				Relation	rel;
				int			count;

				Assert(IsA(inh, RangeVar));
				rel = heap_openrv(inh, AccessShareLock);
				if (rel->rd_rel->relkind != RELKIND_RELATION)
					ereport(ERROR,
							(errcode(ERRCODE_WRONG_OBJECT_TYPE),
					   errmsg("inherited relation \"%s\" is not a table",
							  inh->relname)));
				for (count = 0; count < rel->rd_att->natts; count++)
				{
					Form_pg_attribute inhattr = rel->rd_att->attrs[count];
					Oid typeOid = inhattr->atttypid;

					if (inhattr->attisdropped)
						continue;
					colindex++;
					if(isGreenplumDbHashable(typeOid))
					{
						char	   *inhname = NameStr(inhattr->attname);
						policy->attrs[0] = colindex;
						assignedDefault = true;
						if (!bQuiet)
							ereport(NOTICE,
								(errcode(ERRCODE_SUCCESSFUL_COMPLETION),
								 errmsg("Table doesn't have 'DISTRIBUTED BY' clause -- Using column "
										"named '%s' from parent table as the Greenplum Database data distribution key for this "
										"table. ", inhname),
								 errhint("The 'DISTRIBUTED BY' clause determines the distribution of data."
								 		 " Make sure column(s) chosen are the optimal data distribution key to minimize skew.")));
						found = true;
						break;
					}
				}
				heap_close(rel, NoLock);

				if (assignedDefault)
					break;
			}

		}

		if (!assignedDefault)
		{
			foreach(columns, cxt->columns)
			{
				Oid			typeOid;
				int32		typmod;

				column = (ColumnDef *) lfirst(columns);
				colindex++;

				typeOid = typenameTypeId(NULL, column->typeName, &typmod);

				/*
				 * if we can hash on this type, or if it's an array type (which
				 * we can always hash) this column with be our default key.
				 */
				if (isGreenplumDbHashable(typeOid))
				{
					policy->attrs[0] = colindex;
					assignedDefault = true;
					if (!bQuiet)
						ereport(NOTICE,
							(errcode(ERRCODE_SUCCESSFUL_COMPLETION),
							 errmsg("Table doesn't have 'DISTRIBUTED BY' clause -- Using column "
									"named '%s' as the Greenplum Database data distribution key for this "
									"table. ", column->colname),
							 errhint("The 'DISTRIBUTED BY' clause determines the distribution of data."
							 		 " Make sure column(s) chosen are the optimal data distribution key to minimize skew.")));
					break;
				}
			}
		}

		if (!assignedDefault)
		{
			/*
			 * There was no eligible distribution column to default to. This table
			 * will be partitioned on an empty distribution key list. In other words,
			 * tuples coming into the system will be randomly assigned a bucket.
			 */
			policy->nattrs = 0;
			if (!bQuiet)
				elog(NOTICE, "Table doesn't have 'DISTRIBUTED BY' clause, and no column type is suitable for a distribution key. Creating a NULL policy entry.");
		}

	}
	else
	{
		/*
		 * We have a DISTRIBUTED BY column list, either specified by the user
		 * or defaulted to a primary key or unique column. Process it now and
		 * set the distribution policy.
		 */
		policy->nattrs = 0;
		if (!(distributedBy->length == 1 && linitial(distributedBy) == NULL))
		{
			foreach(keys, distributedBy)
			{
				char	   *key = strVal(lfirst(keys));
				bool		found = false;
				ColumnDef  *column = NULL;
				ListCell   *columns;

				colindex = 0;

				if (cxt->inhRelations)
				{
					/* try inherited tables */
					ListCell   *inher;

					foreach(inher, cxt->inhRelations)
					{
						RangeVar   *inh = (RangeVar *) lfirst(inher);
						Relation	rel;
						int			count;

						Assert(IsA(inh, RangeVar));
						rel = heap_openrv(inh, AccessShareLock);
						if (rel->rd_rel->relkind != RELKIND_RELATION)
							ereport(ERROR,
									(errcode(ERRCODE_WRONG_OBJECT_TYPE),
							   errmsg("inherited relation \"%s\" is not a table",
									  inh->relname)));
						for (count = 0; count < rel->rd_att->natts; count++)
						{
							Form_pg_attribute inhattr = rel->rd_att->attrs[count];
							char	   *inhname = NameStr(inhattr->attname);

							if (inhattr->attisdropped)
								continue;
							colindex++;
							if (strcmp(key, inhname) == 0)
							{
								found = true;

								break;
							}
						}
						heap_close(rel, NoLock);
						if (found)
							elog(DEBUG1, "DISTRIBUTED BY clause refers to columns of inherited table");

						if (found)
							break;
					}
				}

				if (!found)
				{
					foreach(columns, cxt->columns)
					{
						column = (ColumnDef *) lfirst(columns);
						Assert(IsA(column, ColumnDef));
						colindex++;

						if (strcmp(column->colname, key) == 0)
						{
							Oid			typeOid;
							int32		typmod;

							typeOid = typenameTypeId(NULL, column->typeName, &typmod);
							
							/*
							 * To be a part of a distribution key, this type must
							 * be supported for hashing internally in Greenplum
							 * Database. We check if the base type is supported
							 * for hashing or if it is an array type (we support
							 * hashing on all array types).
							 */
							if (!isGreenplumDbHashable(typeOid))
							{
								ereport(ERROR,
										(errcode(ERRCODE_GP_FEATURE_NOT_SUPPORTED),
										 errmsg("type \"%s\" can't be a part of a "
												"distribution key",
												format_type_be(typeOid))));
							}

							found = true;
							break;
						}
					}
				}

				/*
				* In the ALTER TABLE case, don't complain about index keys
				* not created in the command; they may well exist already.
				* DefineIndex will complain about them if not, and will also
				* take care of marking them NOT NULL.
				*/
				if (!found && !cxt->isalter)
					ereport(ERROR,
							(errcode(ERRCODE_UNDEFINED_COLUMN),
							 errmsg("column \"%s\" named in 'DISTRIBUTED BY' clause does not exist",
									key)));

				policy->attrs[policy->nattrs++] = colindex;
			}
		}
	}


	*policyp = policy;


	if (cxt && cxt->pkey)		/* Primary key	specified.	Make sure
								 * distribution columns match */
	{
		int			i = 0;
		IndexStmt  *index = cxt->pkey;
		List	   *indexParams = index->indexParams;
		ListCell   *ip;

		foreach(ip, indexParams)
		{
			IndexElem  *iparam;

			if (i >= policy->nattrs)
				break;

			iparam = lfirst(ip);
			if (iparam->name != 0)
			{
				bool	found = false;
				ColumnDef  *column = NULL;
				ListCell   *columns;

				colindex = 0;

				if (cxt->inhRelations)
				{
					/* try inherited tables */
					ListCell   *inher;

					foreach(inher, cxt->inhRelations)
					{
						RangeVar   *inh = (RangeVar *) lfirst(inher);
						Relation	rel;
						int			count;

						Assert(IsA(inh, RangeVar));
						rel = heap_openrv(inh, AccessShareLock);
						if (rel->rd_rel->relkind != RELKIND_RELATION)
							ereport(ERROR,
									(errcode(ERRCODE_WRONG_OBJECT_TYPE),
							   errmsg("inherited relation \"%s\" is not a table",
									  inh->relname)));
						for (count = 0; count < rel->rd_att->natts; count++)
						{
							Form_pg_attribute inhattr = rel->rd_att->attrs[count];
							char	   *inhname = NameStr(inhattr->attname);

							if (inhattr->attisdropped)
								continue;
							colindex++;

							if (strcmp(iparam->name, inhname) == 0)
							{
								found = true;
								break;
							}
						}
						heap_close(rel, NoLock);

						if (found)
							elog(DEBUG1, "'DISTRIBUTED BY' clause refers to "
								 "columns of inherited table");

						if (found)
							break;
					}
				}

				if (!found)
				{
					foreach(columns, cxt->columns)
					{
						column = (ColumnDef *) lfirst(columns);
						Assert(IsA(column, ColumnDef));
						colindex++;
						if (strcmp(column->colname, iparam->name) == 0)
						{
							found = true;
							break;
						}
					}
				}
				if (colindex != policy->attrs[i])
				{
					ereport(ERROR,
							(errcode(ERRCODE_INVALID_TABLE_DEFINITION),
							 errmsg("PRIMARY KEY and DISTRIBUTED BY definitions incompatible"),
							 errhint("When there is both a PRIMARY KEY, and a "
									"DISTRIBUTED BY clause, the DISTRIBUTED BY "
									"clause must be equal to or a left-subset "
									"of the PRIMARY KEY")));
				}

				i++;
			}
		}
	}

	if (uniqueindex)			/* UNIQUE specified.  Make sure distribution
								 * columns match */
	{
		int			i = 0;

		List	   *keys = uniqueindex->keys;
		ListCell   *ip;

		foreach(ip, keys)
		{
			IndexElem  *iparam;

			if (i >= policy->nattrs)
				break;

			iparam = lfirst(ip);
			if (iparam->name != 0)
			{
				bool	found = false;
				ColumnDef  *column = NULL;
				ListCell   *columns;

				colindex = 0;

				if (cxt->inhRelations)
				{
					/* try inherited tables */
					ListCell   *inher;

					foreach(inher, cxt->inhRelations)
					{
						RangeVar   *inh = (RangeVar *) lfirst(inher);
						Relation	rel;
						int			count;

						Assert(IsA(inh, RangeVar));
						rel = heap_openrv(inh, AccessShareLock);
						if (rel->rd_rel->relkind != RELKIND_RELATION)
							ereport(ERROR,
									(errcode(ERRCODE_WRONG_OBJECT_TYPE),
							   errmsg("inherited relation \"%s\" is not a table",
									  inh->relname)));
						for (count = 0; count < rel->rd_att->natts; count++)
						{
							Form_pg_attribute inhattr = rel->rd_att->attrs[count];
							char	   *inhname = NameStr(inhattr->attname);

							if (inhattr->attisdropped)
								continue;
							colindex++;

							if (strcmp(iparam->name, inhname) == 0)
							{
								found = true;

								break;
							}
						}
						heap_close(rel, NoLock);
						if (found)
							elog(NOTICE, "'DISTRIBUTED BY' clause refers to columns of inherited table");

						if (found)
							break;
					}
				}

				if (!found)
				foreach(columns, cxt->columns)
				{
					column = (ColumnDef *) lfirst(columns);
					Assert(IsA(column, ColumnDef));
					colindex++;
					if (strcmp(column->colname, iparam->name) == 0)
					{
						found = true;
						break;
					}
				}

				if (colindex != policy->attrs[i])
				{
					ereport(ERROR,
							(errcode(ERRCODE_INVALID_TABLE_DEFINITION),
							 errmsg("UNIQUE constraint and DISTRIBUTED BY "
									"definitions incompatible"),
							 errhint("When there is both a UNIQUE constraint, "
									 "and a DISTRIBUTED BY clause, the "
									 "DISTRIBUTED BY clause must be equal to "
									 "or a left-subset of the UNIQUE columns")));
				}
				i++;
			}
		}
	}
}

/*
 * Add any missing encoding attributes (compresstype = none,
 * blocksize=...).  The column specific encoding attributes supported
 * today are compresstype, compresslevel and blocksize.  Refer to
 * pg_compression.c for more info.
 */
static List *
fillin_encoding(List *list)
{
	bool foundCompressType = false;
	bool foundCompressTypeNone = false;
	char *cmplevel = NULL;
	bool foundBlockSize = false;
	char *arg;
	List *retList = list_copy(list);
	ListCell *lc;
	DefElem *el;
	const StdRdOptions *ao_opts = currentAOStorageOptions();

	foreach(lc, list)
	{
		el = lfirst(lc);

		if (pg_strcasecmp("compresstype", el->defname) == 0)
		{
			foundCompressType = true;
			arg = defGetString(el);
			if (pg_strcasecmp("none", arg) == 0)
				foundCompressTypeNone = true;
		}
		else if (pg_strcasecmp("compresslevel", el->defname) == 0)
		{
			cmplevel = defGetString(el);
		}
		else if (pg_strcasecmp("blocksize", el->defname) == 0)
			foundBlockSize = true;
	}

	if (foundCompressType == false && cmplevel == NULL)
	{
		/* No compression option specified, use current defaults. */
		arg = ao_opts->compresstype ?
				pstrdup(ao_opts->compresstype) : "none";
		el = makeDefElem("compresstype", (Node *) makeString(arg));
		retList = lappend(retList, el);
		el = makeDefElem("compresslevel",
						 (Node *) makeInteger(ao_opts->compresslevel));
		retList = lappend(retList, el);
	}
	else if (foundCompressType == false && cmplevel)
	{
		if (strcmp(cmplevel, "0") == 0)
		{
			/*
			 * User wants to disable compression by specifying
			 * compresslevel=0.
			 */
			el = makeDefElem("compresstype", (Node *) makeString("none"));
			retList = lappend(retList, el);
		}
		else
		{
			/*
			 * User wants to enable compression by specifying non-zero
			 * compresslevel.  Therefore, choose default compresstype
			 * if configured, otherwise use zlib.
			 */
			if (ao_opts->compresstype &&
				strcmp(ao_opts->compresstype, "none") != 0)
			{
				arg = pstrdup(ao_opts->compresstype);
			}
			else
			{
				arg = AO_DEFAULT_COMPRESSTYPE;
			}
			el = makeDefElem("compresstype", (Node *) makeString(arg));
			retList = lappend(retList, el);
		}
	}
	else if (foundCompressType && cmplevel == NULL)
	{
		if (foundCompressTypeNone)
		{
			/*
			 * User wants to disable compression by specifying
			 * compresstype=none.
			 */
			el = makeDefElem("compresslevel", (Node *) makeInteger(0));
			retList = lappend(retList, el);
		}
		else
		{
			/*
			 * Valid compresstype specified.  Use default
			 * compresslevel if it's non-zero, otherwise use 1.
			 */
			el = makeDefElem("compresslevel",
							 (Node *) makeInteger(ao_opts->compresslevel > 0 ?
												  ao_opts->compresslevel : 1));
			retList = lappend(retList, el);
		}
	}
	if (foundBlockSize == false)
	{
		el = makeDefElem("blocksize", (Node *) makeInteger(ao_opts->blocksize));
		retList = lappend(retList, el);
	}
	return retList;
}

/*
 * transformIndexConstraints
 *		Handle UNIQUE and PRIMARY KEY constraints, which create indexes.
 *		We also merge in any index definitions arising from
 *		LIKE ... INCLUDING INDEXES.
 */
static void
transformIndexConstraints(ParseState *pstate, CreateStmtContext *cxt, bool mayDefer)
{
	IndexStmt  *index;
	List	   *indexlist = NIL;
	ListCell   *lc;

	/*
	 * Run through the constraints that need to generate an index. For PRIMARY
	 * KEY, mark each column as NOT NULL and create an index. For UNIQUE,
	 * create an index as for PRIMARY KEY, but do not insist on NOT NULL.
	 */
	foreach(lc, cxt->ixconstraints)
	{
		Constraint *constraint = (Constraint *) lfirst(lc);

		Assert(IsA(constraint, Constraint));
		Assert(constraint->contype == CONSTR_PRIMARY ||
			   constraint->contype == CONSTR_UNIQUE);

		index = transformIndexConstraint(constraint, cxt);

		indexlist = lappend(indexlist, index);
	}

	/* Add in any indexes defined by LIKE ... INCLUDING INDEXES */
	foreach(lc, cxt->inh_indexes)
	{
		index = (IndexStmt *) lfirst(lc);

		if (index->primary)
		{
			if (cxt->pkey != NULL)
				ereport(ERROR,
						(errcode(ERRCODE_INVALID_TABLE_DEFINITION),
						 errmsg("multiple primary keys for table \"%s\" are not allowed",
								cxt->relation->relname)));
			cxt->pkey = index;
		}

		indexlist = lappend(indexlist, index);
	}

	/*
	 * Scan the index list and remove any redundant index specifications. This
	 * can happen if, for instance, the user writes UNIQUE PRIMARY KEY. A
	 * strict reading of SQL92 would suggest raising an error instead, but
	 * that strikes me as too anal-retentive. - tgl 2001-02-14
	 *
	 * XXX in ALTER TABLE case, it'd be nice to look for duplicate
	 * pre-existing indexes, too.
	 */
	Assert(cxt->alist == NIL);
	if (cxt->pkey != NULL)
	{
		/* Make sure we keep the PKEY index in preference to others... */
		cxt->alist = list_make1(cxt->pkey);
	}

	foreach(lc, indexlist)
	{
		bool		keep = true;
		bool		defer = false;
		ListCell   *k;

		index = lfirst(lc);

		/* if it's pkey, it's already in cxt->alist */
		if (index == cxt->pkey)
			continue;

		foreach(k, cxt->alist)
		{
			IndexStmt  *priorindex = lfirst(k);

			if (equal(index->indexParams, priorindex->indexParams) &&
				equal(index->whereClause, priorindex->whereClause) &&
				strcmp(index->accessMethod, priorindex->accessMethod) == 0)
			{
				priorindex->unique |= index->unique;
				/*
				 * If the prior index is as yet unnamed, and this one is
				 * named, then transfer the name to the prior index. This
				 * ensures that if we have named and unnamed constraints,
				 * we'll use (at least one of) the names for the index.
				 */
				if (priorindex->idxname == NULL)
					priorindex->idxname = index->idxname;
				keep = false;
				break;
			}
		}
		
		defer = index->whereClause != NULL;
		if ( !defer )
		{
			ListCell *j;
			foreach(j, index->indexParams)
			{
				IndexElem *elt = (IndexElem*)lfirst(j);
				Assert(IsA(elt, IndexElem));
				
				if (elt->expr != NULL)
				{
					defer = true;
					break;
				}
			}
		}

		if (keep)
		{
			if (defer && mayDefer)
			{
				/* An index on an expression with a WHERE clause or for an 
				 * inheritance child will cause a trip through parse_analyze.  
				 * If we do that before creating the table, it will fail, so 
				 * we put it on a list for later.
				 */
			
				ereport(DEBUG1,
						(errmsg("deferring index creation for table \"%s\"",
								cxt->relation->relname)
						 ));
				cxt->dlist = lappend(cxt->dlist, index);
			}
			else
			{
				cxt->alist = lappend(cxt->alist, index);
			}
		}
	}
}

/*
 * transformIndexConstraint
 *		Transform one UNIQUE or PRIMARY KEY constraint for
 *		transformIndexConstraints.
 */
static IndexStmt *
transformIndexConstraint(Constraint *constraint, CreateStmtContext *cxt)
{
	IndexStmt  *index;
	ListCell   *keys;
	IndexElem  *iparam;

	index = makeNode(IndexStmt);

	index->unique = true;
	index->primary = (constraint->contype == CONSTR_PRIMARY);
	if (index->primary)
	{
		if (cxt->pkey != NULL)
			ereport(ERROR,
					(errcode(ERRCODE_INVALID_TABLE_DEFINITION),
			 errmsg("multiple primary keys for table \"%s\" are not allowed",
					cxt->relation->relname)));
		cxt->pkey = index;

		/*
		 * In ALTER TABLE case, a primary index might already exist, but
		 * DefineIndex will check for it.
		 */
	}
	index->isconstraint = true;

	/*
	 * We used to force the index name to be the constraint name, but they
	 * are in different namespaces and so have different  requirements for
	 * uniqueness. Here we leave the index name alone and put the constraint
	 * name in the IndexStmt, for use in DefineIndex.
	 */
	index->idxname = NULL;	/* DefineIndex will choose name */
	index->altconname = constraint->name; /* User may have picked the name. */

	index->relation = cxt->relation;
	index->accessMethod = DEFAULT_INDEX_TYPE;
	index->options = constraint->options;
	index->tableSpace = constraint->indexspace;
	index->indexParams = NIL;
	index->whereClause = NULL;
	index->concurrent = false;

	/*
	 * Make sure referenced keys exist.  If we are making a PRIMARY KEY index,
	 * also make sure they are NOT NULL, if possible. (Although we could leave
	 * it to DefineIndex to mark the columns NOT NULL, it's more efficient to
	 * get it right the first time.)
	 */
	foreach(keys, constraint->keys)
	{
		char	   *key = strVal(lfirst(keys));
		bool		found = false;
		ColumnDef  *column = NULL;
		ListCell   *columns;

		foreach(columns, cxt->columns)
		{
			column = (ColumnDef *) lfirst(columns);
			Assert(IsA(column, ColumnDef));
			if (strcmp(column->colname, key) == 0)
			{
				found = true;
				break;
			}
		}
		if (found)
		{
			/* found column in the new table; force it to be NOT NULL */
			if (constraint->contype == CONSTR_PRIMARY)
				column->is_not_null = TRUE;
		}
		else if (SystemAttributeByName(key, cxt->hasoids) != NULL)
		{
			/*
			 * column will be a system column in the new table, so accept it.
			 * System columns can't ever be null, so no need to worry about
			 * PRIMARY/NOT NULL constraint.
			 */
			found = true;
		}
		else if (cxt->inhRelations)
		{
			/* try inherited tables */
			ListCell   *inher;

			foreach(inher, cxt->inhRelations)
			{
				RangeVar   *inh = (RangeVar *) lfirst(inher);
				Relation	rel;
				int			count;

				Assert(IsA(inh, RangeVar));
				rel = heap_openrv(inh, AccessShareLock);
				if (rel->rd_rel->relkind != RELKIND_RELATION)
					ereport(ERROR,
							(errcode(ERRCODE_WRONG_OBJECT_TYPE),
						   errmsg("inherited relation \"%s\" is not a table",
								  inh->relname)));
				for (count = 0; count < rel->rd_att->natts; count++)
				{
					Form_pg_attribute inhattr = rel->rd_att->attrs[count];
					char	   *inhname = NameStr(inhattr->attname);

					if (inhattr->attisdropped)
						continue;
					if (strcmp(key, inhname) == 0)
					{
						found = true;

						/*
						 * We currently have no easy way to force an inherited
						 * column to be NOT NULL at creation, if its parent
						 * wasn't so already. We leave it to DefineIndex to
						 * fix things up in this case.
						 */
						break;
					}
				}
				heap_close(rel, NoLock);
				if (found)
					break;
			}
		}

		/*
		 * In the ALTER TABLE case, don't complain about index keys not
		 * created in the command; they may well exist already. DefineIndex
		 * will complain about them if not, and will also take care of marking
		 * them NOT NULL.
		 */
		if (!found && !cxt->isalter)
			ereport(ERROR,
					(errcode(ERRCODE_UNDEFINED_COLUMN),
					 errmsg("column \"%s\" named in key does not exist",
							key)));

		/* Check for PRIMARY KEY(foo, foo) */
		foreach(columns, index->indexParams)
		{
			iparam = (IndexElem *) lfirst(columns);
			if (iparam->name && strcmp(key, iparam->name) == 0)
			{
				if (index->primary)
					ereport(ERROR,
							(errcode(ERRCODE_DUPLICATE_COLUMN),
							 errmsg("column \"%s\" appears twice in primary key constraint",
									key)));
				else
					ereport(ERROR,
							(errcode(ERRCODE_DUPLICATE_COLUMN),
					errmsg("column \"%s\" appears twice in unique constraint",
						   key)));
			}
		}

		/* OK, add it to the index definition */
		iparam = makeNode(IndexElem);
		iparam->name = pstrdup(key);
		iparam->expr = NULL;
		iparam->opclass = NIL;
		iparam->ordering = SORTBY_DEFAULT;
		iparam->nulls_ordering = SORTBY_NULLS_DEFAULT;
		index->indexParams = lappend(index->indexParams, iparam);
	}

	return index;
}

/*
 * transformFKConstraints
 *		handle FOREIGN KEY constraints
 */
static void
transformFKConstraints(ParseState *pstate, CreateStmtContext *cxt,
					   bool skipValidation, bool isAddConstraint)
{
	ListCell   *fkclist;

	if (cxt->fkconstraints == NIL)
		return;

	/*
	 * If CREATE TABLE or adding a column with NULL default, we can safely
	 * skip validation of the constraint.
	 */
	if (skipValidation)
	{
		foreach(fkclist, cxt->fkconstraints)
		{
			FkConstraint *fkconstraint = (FkConstraint *) lfirst(fkclist);

			fkconstraint->skip_validation = true;
		}
	}

	/*
	 * For CREATE TABLE or ALTER TABLE ADD COLUMN, gin up an ALTER TABLE ADD
	 * CONSTRAINT command to execute after the basic command is complete. (If
	 * called from ADD CONSTRAINT, that routine will add the FK constraints to
	 * its own subcommand list.)
	 *
	 * Note: the ADD CONSTRAINT command must also execute after any index
	 * creation commands.  Thus, this should run after
	 * transformIndexConstraints, so that the CREATE INDEX commands are
	 * already in cxt->alist.
	 */
	if (!isAddConstraint)
	{
		AlterTableStmt *alterstmt = makeNode(AlterTableStmt);

		alterstmt->relation = cxt->relation;
		alterstmt->cmds = NIL;
		alterstmt->relkind = OBJECT_TABLE;

		foreach(fkclist, cxt->fkconstraints)
		{
			FkConstraint *fkconstraint = (FkConstraint *) lfirst(fkclist);
			AlterTableCmd *altercmd = makeNode(AlterTableCmd);

			altercmd->subtype = AT_ProcessedConstraint;
			altercmd->name = NULL;
			altercmd->def = (Node *) fkconstraint;
			alterstmt->cmds = lappend(alterstmt->cmds, altercmd);
		}

		cxt->alist = lappend(cxt->alist, alterstmt);
	}
}

/*
 * transformIndexStmt - parse analysis for CREATE INDEX
 *
 * Note: this is a no-op for an index not using either index expressions or
 * a predicate expression.	There are several code paths that create indexes
 * without bothering to call this, because they know they don't have any
 * such expressions to deal with.
 *
 * In GPDB, this returns a list, because the single statement can be
 * expanded into multiple IndexStmts, if the table is a partitioned table.
 */
List *
transformIndexStmt(IndexStmt *stmt, const char *queryString)
{
	bool		recurseToPartitions = false;

	/*
	 * If the table already exists (i.e., this isn't a create table time
	 * expansion of primary key() or unique()) and we're the ultimate parent
	 * of a partitioned table, cascade to all children. We don't do this
	 * at create table time because transformPartitionBy() automatically
	 * creates the indexes on the child tables for us.
	 *
	 * If this is a CREATE INDEX statement, idxname should already exist.
	 */
	if (Gp_role != GP_ROLE_EXECUTE && stmt->idxname != NULL)
	{
		Oid			relId;

		relId = RangeVarGetRelid(stmt->relation, true);

		if (relId != InvalidOid && rel_is_partitioned(relId))
			recurseToPartitions = true;
	}

	return transformIndexStmt_recurse(stmt, queryString, NULL, recurseToPartitions);

}
static List *
transformIndexStmt_recurse(IndexStmt *stmt, const char *queryString,
						   ParseState *masterpstate, bool recurseToPartitions)
{
	Relation	rel;
	ParseState *pstate;
	RangeTblEntry *rte;
	ListCell   *l;
	List	   *result = NIL;
	LOCKMODE	lockmode;

	/*
	 * We must not scribble on the passed-in IndexStmt, so copy it.  (This is
	 * overkill, but easy.)
	 */
	stmt = (IndexStmt *) copyObject(stmt);

	/*
	 * Open the parent table with appropriate locking.	We must do this
	 * because addRangeTableEntry() would acquire only AccessShareLock,
	 * leaving DefineIndex() needing to do a lock upgrade with consequent risk
	 * of deadlock.  Make sure this stays in sync with the type of lock
	 * DefineIndex() wants.
	 */
	lockmode = stmt->concurrent ? ShareUpdateExclusiveLock : ShareLock;
	rel = heap_openrv(stmt->relation, lockmode);

	/* Set up pstate */
	pstate = make_parsestate(NULL);
	pstate->p_sourcetext = queryString;

	/* Recurse into (sub)partitions if this is a partitioned table */
	if (recurseToPartitions)
	{
		List		*children;
		struct HTAB *nameCache;
		Oid			nspOid;

		nspOid = RangeVarGetCreationNamespace(stmt->relation);

		if (masterpstate == NULL)
			masterpstate = pstate;

		/* Lookup the parser object name cache */
		nameCache = parser_get_namecache(masterpstate);

		/* Loop over all partition children */
		children = find_inheritance_children(RelationGetRelid(rel));

		foreach(l, children)
		{
			Oid			relid = lfirst_oid(l);
			Relation	crel = heap_open(relid, NoLock); /* lock on master
															 is enough */
			IndexStmt  *chidx;
			Relation	partrel;
			HeapTuple	tuple;
			ScanKeyData scankey;
			SysScanDesc sscan;
			char	   *parname;
			int2		position;
			int4		depth;
			NameData	name;
			Oid			paroid;
			char		depthstr[NAMEDATALEN];
			char		prtstr[NAMEDATALEN];

			if (RelationIsExternal(crel))
			{
				elog(NOTICE, "skip building index for external partition \"%s\"",
					 RelationGetRelationName(crel));
				heap_close(crel, NoLock);
				continue;
			}

			chidx = (IndexStmt *)copyObject((Node *)stmt);

			/* now just update the relation and index name fields */
			chidx->relation =
				makeRangeVar(get_namespace_name(RelationGetNamespace(crel)),
							 pstrdup(RelationGetRelationName(crel)), -1);

			elog(NOTICE, "building index for child partition \"%s\"",
				 RelationGetRelationName(crel));

			/*
			 * We want the index name to resemble our partition table name
			 * with the master index name on the front. This means, we
			 * append to the indexname the parname, position, and depth
			 * as we do in transformPartitionBy().
			 *
			 * So, firstly we must retrieve from pg_partition_rule the
			 * partition descriptor for the current relid. This gives us
			 * partition name and position. With paroid, we can get the
			 * partition level descriptor from pg_partition and therefore
			 * our depth.
			 */
			partrel = heap_open(PartitionRuleRelationId, AccessShareLock);

			/* SELECT * FROM pg_partition_rule WHERE parchildrelid = :1 */
			ScanKeyInit(&scankey,
						Anum_pg_partition_rule_parchildrelid,
						BTEqualStrategyNumber, F_OIDEQ,
						ObjectIdGetDatum(relid));
			sscan = systable_beginscan(partrel, PartitionRuleParchildrelidIndexId,
									   true, SnapshotNow, 1, &scankey);
			tuple = systable_getnext(sscan);
			Assert(HeapTupleIsValid(tuple));

			name = ((Form_pg_partition_rule)GETSTRUCT(tuple))->parname;
			parname = pstrdup(NameStr(name));
			position = ((Form_pg_partition_rule)GETSTRUCT(tuple))->parruleord;
			paroid = ((Form_pg_partition_rule)GETSTRUCT(tuple))->paroid;

			systable_endscan(sscan);
			heap_close(partrel, NoLock);

			tuple = SearchSysCache1(PARTOID,
									ObjectIdGetDatum(paroid));
			Assert(HeapTupleIsValid(tuple));

			depth = ((Form_pg_partition)GETSTRUCT(tuple))->parlevel + 1;

			ReleaseSysCache(tuple);

			heap_close(crel, NoLock);

			/* now, build the piece to append */
			snprintf(depthstr, sizeof(depthstr), "%d", depth);
			if (strlen(parname) == 0)
				snprintf(prtstr, sizeof(prtstr), "prt_%d", position);
			else
				snprintf(prtstr, sizeof(prtstr), "prt_%s", parname);

			chidx->idxname = ChooseRelationNameWithCache(stmt->idxname,
														 depthstr, /* depth */
														 prtstr,   /* part spec */
														 nspOid,
														 nameCache);

			result = list_concat(result,
								 transformIndexStmt_recurse(chidx, queryString,
															masterpstate, true));
		}
	}

	/*
	 * Put the parent table into the rtable so that the expressions can refer
	 * to its fields without qualification.
	 */
	rte = addRangeTableEntryForRelation(pstate, rel, NULL, false, true);

	/* no to join list, yes to namespaces */
	addRTEtoQuery(pstate, rte, false, true, true);

	/* take care of the where clause */
	if (stmt->whereClause)
		stmt->whereClause = transformWhereClause(pstate,
												 stmt->whereClause,
												 "WHERE");

	/* take care of any index expressions */
	foreach(l, stmt->indexParams)
	{
		IndexElem  *ielem = (IndexElem *) lfirst(l);

		if (ielem->expr)
		{
			ielem->expr = transformExpr(pstate, ielem->expr);

			/*
			 * We check only that the result type is legitimate; this is for
			 * consistency with what transformWhereClause() checks for the
			 * predicate.  DefineIndex() will make more checks.
			 */
			if (expression_returns_set(ielem->expr))
				ereport(ERROR,
						(errcode(ERRCODE_DATATYPE_MISMATCH),
						 errmsg("index expression cannot return a set")));
		}
	}

	/*
	 * Check that only the base rel is mentioned.
	 */
	if (list_length(pstate->p_rtable) != 1)
		ereport(ERROR,
				(errcode(ERRCODE_INVALID_COLUMN_REFERENCE),
				 errmsg("index expressions and predicates can refer only to the table being indexed")));

	free_parsestate(pstate);

	/*
	 * Close relation, but keep the lock. Unless this is a CREATE INDEX
	 * for a partitioned table, and we're processing a partition. In that
	 * case, we want to release the lock on the partition early, so that
	 * you don't run out of space in the lock manager if there are a lot
	 * of partitions. Holding the lock on the parent table should be
	 * enough.
	 */
	if (!rel_needs_long_lock(RelationGetRelid(rel)))
		heap_close(rel, lockmode);
	else
		heap_close(rel, NoLock);

	result = lcons(stmt, result);

	return result;
}


/*
 * transformRuleStmt -
 *	  transform a CREATE RULE Statement. The action is a list of parse
 *	  trees which is transformed into a list of query trees, and we also
 *	  transform the WHERE clause if any.
 *
 * actions and whereClause are output parameters that receive the
 * transformed results.
 *
 * Note that we must not scribble on the passed-in RuleStmt, so we do
 * copyObject() on the actions and WHERE clause.
 */
void
transformRuleStmt(RuleStmt *stmt, const char *queryString,
				  List **actions, Node **whereClause)
{
	Relation	rel;
	ParseState *pstate;
	RangeTblEntry *oldrte;
	RangeTblEntry *newrte;

	/*
	 * To avoid deadlock, make sure the first thing we do is grab
	 * AccessExclusiveLock on the target relation.	This will be needed by
	 * DefineQueryRewrite(), and we don't want to grab a lesser lock
	 * beforehand.
	 */
	rel = heap_openrv(stmt->relation, AccessExclusiveLock);

	/* Set up pstate */
	pstate = make_parsestate(NULL);
	pstate->p_sourcetext = queryString;

	/*
	 * NOTE: 'OLD' must always have a varno equal to 1 and 'NEW' equal to 2.
	 * Set up their RTEs in the main pstate for use in parsing the rule
	 * qualification.
	 */
	oldrte = addRangeTableEntryForRelation(pstate, rel,
										   makeAlias("*OLD*", NIL),
										   false, false);
	newrte = addRangeTableEntryForRelation(pstate, rel,
										   makeAlias("*NEW*", NIL),
										   false, false);
	/* Must override addRangeTableEntry's default access-check flags */
	oldrte->requiredPerms = 0;
	newrte->requiredPerms = 0;

	/*
	 * They must be in the namespace too for lookup purposes, but only add the
	 * one(s) that are relevant for the current kind of rule.  In an UPDATE
	 * rule, quals must refer to OLD.field or NEW.field to be unambiguous, but
	 * there's no need to be so picky for INSERT & DELETE.  We do not add them
	 * to the joinlist.
	 */
	switch (stmt->event)
	{
		case CMD_SELECT:
			addRTEtoQuery(pstate, oldrte, false, true, true);
			break;
		case CMD_UPDATE:
			addRTEtoQuery(pstate, oldrte, false, true, true);
			addRTEtoQuery(pstate, newrte, false, true, true);
			break;
		case CMD_INSERT:
			addRTEtoQuery(pstate, newrte, false, true, true);
			break;
		case CMD_DELETE:
			addRTEtoQuery(pstate, oldrte, false, true, true);
			break;
		default:
			elog(ERROR, "unrecognized event type: %d",
				 (int) stmt->event);
			break;
	}

	/* take care of the where clause */
	*whereClause = transformWhereClause(pstate,
									  (Node *) copyObject(stmt->whereClause),
										"WHERE");

	if (list_length(pstate->p_rtable) != 2)		/* naughty, naughty... */
		ereport(ERROR,
				(errcode(ERRCODE_INVALID_OBJECT_DEFINITION),
				 errmsg("rule WHERE condition cannot contain references to other relations")));

	/* aggregates not allowed (but subselects are okay) */
	if (pstate->p_hasAggs)
		ereport(ERROR,
				(errcode(ERRCODE_GROUPING_ERROR),
		   errmsg("cannot use aggregate function in rule WHERE condition")));

	if (pstate->p_hasWindowFuncs)
		ereport(ERROR,
				(errcode(ERRCODE_SYNTAX_ERROR),
				 errmsg("cannot use window function in rule WHERE condition")));

	/*
	 * 'instead nothing' rules with a qualification need a query rangetable so
	 * the rewrite handler can add the negated rule qualification to the
	 * original query. We create a query with the new command type CMD_NOTHING
	 * here that is treated specially by the rewrite system.
	 */
	if (stmt->actions == NIL)
	{
		Query	   *nothing_qry = makeNode(Query);

		nothing_qry->commandType = CMD_NOTHING;
		nothing_qry->rtable = pstate->p_rtable;
		nothing_qry->jointree = makeFromExpr(NIL, NULL);		/* no join wanted */

		*actions = list_make1(nothing_qry);
	}
	else
	{
		ListCell   *l;
		List	   *newactions = NIL;

		/*
		 * transform each statement, like parse_sub_analyze()
		 */
		foreach(l, stmt->actions)
		{
			Node	   *action = (Node *) lfirst(l);
			ParseState *sub_pstate = make_parsestate(NULL);
			Query	   *sub_qry,
					   *top_subqry;
			bool		has_old,
						has_new;

			/*
			 * Since outer ParseState isn't parent of inner, have to pass down
			 * the query text by hand.
			 */
			sub_pstate->p_sourcetext = queryString;

			/*
			 * Set up OLD/NEW in the rtable for this statement.  The entries
			 * are added only to relnamespace, not varnamespace, because we
			 * don't want them to be referred to by unqualified field names
			 * nor "*" in the rule actions.  We decide later whether to put
			 * them in the joinlist.
			 */
			oldrte = addRangeTableEntryForRelation(sub_pstate, rel,
												   makeAlias("*OLD*", NIL),
												   false, false);
			newrte = addRangeTableEntryForRelation(sub_pstate, rel,
												   makeAlias("*NEW*", NIL),
												   false, false);
			oldrte->requiredPerms = 0;
			newrte->requiredPerms = 0;
			addRTEtoQuery(sub_pstate, oldrte, false, true, false);
			addRTEtoQuery(sub_pstate, newrte, false, true, false);

			/* Transform the rule action statement */
			top_subqry = transformStmt(sub_pstate,
									   (Node *) copyObject(action));

			/*
			 * We cannot support utility-statement actions (eg NOTIFY) with
			 * nonempty rule WHERE conditions, because there's no way to make
			 * the utility action execute conditionally.
			 */
			if (top_subqry->commandType == CMD_UTILITY &&
				*whereClause != NULL)
				ereport(ERROR,
						(errcode(ERRCODE_INVALID_OBJECT_DEFINITION),
						 errmsg("rules with WHERE conditions can only have SELECT, INSERT, UPDATE, or DELETE actions")));

			/*
			 * If the action is INSERT...SELECT, OLD/NEW have been pushed down
			 * into the SELECT, and that's what we need to look at. (Ugly
			 * kluge ... try to fix this when we redesign querytrees.)
			 */
			sub_qry = getInsertSelectQuery(top_subqry, NULL);

			/*
			 * If the sub_qry is a setop, we cannot attach any qualifications
			 * to it, because the planner won't notice them.  This could
			 * perhaps be relaxed someday, but for now, we may as well reject
			 * such a rule immediately.
			 */
			if (sub_qry->setOperations != NULL && *whereClause != NULL)
				ereport(ERROR,
						(errcode(ERRCODE_FEATURE_NOT_SUPPORTED),
						 errmsg("conditional UNION/INTERSECT/EXCEPT statements are not implemented")));

			/*
			 * Validate action's use of OLD/NEW, qual too
			 */
			has_old =
				rangeTableEntry_used((Node *) sub_qry, PRS2_OLD_VARNO, 0) ||
				rangeTableEntry_used(*whereClause, PRS2_OLD_VARNO, 0);
			has_new =
				rangeTableEntry_used((Node *) sub_qry, PRS2_NEW_VARNO, 0) ||
				rangeTableEntry_used(*whereClause, PRS2_NEW_VARNO, 0);

			switch (stmt->event)
			{
				case CMD_SELECT:
					if (has_old)
						ereport(ERROR,
								(errcode(ERRCODE_INVALID_OBJECT_DEFINITION),
								 errmsg("ON SELECT rule cannot use OLD")));
					if (has_new)
						ereport(ERROR,
								(errcode(ERRCODE_INVALID_OBJECT_DEFINITION),
								 errmsg("ON SELECT rule cannot use NEW")));
					break;
				case CMD_UPDATE:
					/* both are OK */
					break;
				case CMD_INSERT:
					if (has_old)
						ereport(ERROR,
								(errcode(ERRCODE_INVALID_OBJECT_DEFINITION),
								 errmsg("ON INSERT rule cannot use OLD")));
					break;
				case CMD_DELETE:
					if (has_new)
						ereport(ERROR,
								(errcode(ERRCODE_INVALID_OBJECT_DEFINITION),
								 errmsg("ON DELETE rule cannot use NEW")));
					break;
				default:
					elog(ERROR, "unrecognized event type: %d",
						 (int) stmt->event);
					break;
			}

			/*
			 * For efficiency's sake, add OLD to the rule action's jointree
			 * only if it was actually referenced in the statement or qual.
			 *
			 * For INSERT, NEW is not really a relation (only a reference to
			 * the to-be-inserted tuple) and should never be added to the
			 * jointree.
			 *
			 * For UPDATE, we treat NEW as being another kind of reference to
			 * OLD, because it represents references to *transformed* tuples
			 * of the existing relation.  It would be wrong to enter NEW
			 * separately in the jointree, since that would cause a double
			 * join of the updated relation.  It's also wrong to fail to make
			 * a jointree entry if only NEW and not OLD is mentioned.
			 */
			if (has_old || (has_new && stmt->event == CMD_UPDATE))
			{
				/*
				 * If sub_qry is a setop, manipulating its jointree will do no
				 * good at all, because the jointree is dummy. (This should be
				 * a can't-happen case because of prior tests.)
				 */
				if (sub_qry->setOperations != NULL)
					ereport(ERROR,
							(errcode(ERRCODE_FEATURE_NOT_SUPPORTED),
							 errmsg("conditional UNION/INTERSECT/EXCEPT statements are not implemented")));
				/* hack so we can use addRTEtoQuery() */
				sub_pstate->p_rtable = sub_qry->rtable;
				sub_pstate->p_joinlist = sub_qry->jointree->fromlist;
				addRTEtoQuery(sub_pstate, oldrte, true, false, false);
				sub_qry->jointree->fromlist = sub_pstate->p_joinlist;
			}

			newactions = lappend(newactions, top_subqry);

			free_parsestate(sub_pstate);
		}

		*actions = newactions;
	}

	free_parsestate(pstate);

	/* Close relation, but keep the exclusive lock */
	heap_close(rel, NoLock);
}


/*
 * transformAlterTableStmt -
 *		parse analysis for ALTER TABLE
 *
 * Returns a List of utility commands to be done in sequence.  One of these
 * will be the transformed AlterTableStmt, but there may be additional actions
 * to be done before and after the actual AlterTable() call.
 */
List *
transformAlterTableStmt(AlterTableStmt *stmt, const char *queryString)
{
	Relation	rel;
	ParseState *pstate;
	CreateStmtContext cxt;
	List	   *result;
	List	   *save_alist;
	ListCell   *lcmd,
			   *l;
	List	   *newcmds = NIL;
	bool		skipValidation = true;
	AlterTableCmd *newcmd;

	/*
	 * We must not scribble on the passed-in AlterTableStmt, so copy it. (This
	 * is overkill, but easy.)
	 */
	stmt = (AlterTableStmt *) copyObject(stmt);

	/*
	 * Acquire exclusive lock on the target relation, which will be held until
	 * end of transaction.	This ensures any decisions we make here based on
	 * the state of the relation will still be good at execution. We must get
	 * exclusive lock now because execution will; taking a lower grade lock
	 * now and trying to upgrade later risks deadlock.
	 *
	 * In GPDB, we release the lock early if this command is part of a
	 * partitioned CREATE TABLE.
	 */
	rel = relation_openrv(stmt->relation, AccessExclusiveLock);

	/* Set up pstate */
	pstate = make_parsestate(NULL);
	pstate->p_sourcetext = queryString;

	cxt.stmtType = "ALTER TABLE";
	cxt.relation = stmt->relation;
	cxt.rel = rel;
	cxt.inhRelations = NIL;
	cxt.isalter = true;
	cxt.iscreatepart = false;
	cxt.hasoids = false;		/* need not be right */
	cxt.columns = NIL;
	cxt.ckconstraints = NIL;
	cxt.fkconstraints = NIL;
	cxt.ixconstraints = NIL;
	cxt.inh_indexes = NIL;
	cxt.blist = NIL;
	cxt.alist = NIL;
	cxt.dlist = NIL; /* used by transformCreateStmt, not here */
	cxt.pkey = NULL;

	/*
	 * The only subtypes that currently require parse transformation handling
	 * are ADD COLUMN and ADD CONSTRAINT.  These largely re-use code from
	 * CREATE TABLE.
	 * And ALTER TABLE ... <operator> PARTITION ...
	 */
	foreach(lcmd, stmt->cmds)
	{
		AlterTableCmd *cmd = (AlterTableCmd *) lfirst(lcmd);

		switch (cmd->subtype)
		{
			case AT_AddColumn:
			case AT_AddColumnToView:
				{
					ColumnDef  *def = (ColumnDef *) cmd->def;

					Assert(IsA(def, ColumnDef));

					/*
					 * Adding a column with a primary key or unique constraint
					 * is not supported in GPDB.
					 */
					if (Gp_role == GP_ROLE_DISPATCH)
					{
						ListCell *c;
						foreach(c, def->constraints)
						{
							Constraint *cons = (Constraint *) lfirst(c);
							if (cons->contype == CONSTR_PRIMARY)
								ereport(ERROR,
										(errcode(ERRCODE_FEATURE_NOT_SUPPORTED),
										 errmsg("cannot add column with primary key constraint")));
							if (cons->contype == CONSTR_UNIQUE)
								ereport(ERROR,
										(errcode(ERRCODE_FEATURE_NOT_SUPPORTED),
										 errmsg("cannot add column with unique constraint")));
						}
					}
					transformColumnDefinition(pstate, &cxt, def);

					/*
					 * If the column has a non-null default, we can't skip
					 * validation of foreign keys.
					 */
					if (def->raw_default != NULL)
						skipValidation = false;

					/*
					 * All constraints are processed in other ways. Remove the
					 * original list
					 */
					def->constraints = NIL;

					newcmds = lappend(newcmds, cmd);
					break;
				}
			case AT_AddConstraint:

				/*
				 * The original AddConstraint cmd node doesn't go to newcmds
				 */
				if (IsA(cmd->def, Constraint))
					transformTableConstraint(pstate, &cxt,
											 (Constraint *) cmd->def);
				else if (IsA(cmd->def, FkConstraint))
				{
					cxt.fkconstraints = lappend(cxt.fkconstraints, cmd->def);

					/* GPDB: always skip validation of foreign keys */
					skipValidation = true;
				}
				else
					elog(ERROR, "unrecognized node type: %d",
						 (int) nodeTag(cmd->def));
				break;

			case AT_ProcessedConstraint:

				/*
				 * Already-transformed ADD CONSTRAINT, so just make it look
				 * like the standard case.
				 */
				cmd->subtype = AT_AddConstraint;
				newcmds = lappend(newcmds, cmd);
				break;

				/* CDB: Partitioned Tables */
            case AT_PartAlter:			/* Alter */
            case AT_PartAdd:			/* Add */
            case AT_PartDrop:			/* Drop */
            case AT_PartExchange:		/* Exchange */
            case AT_PartRename:			/* Rename */
            case AT_PartSetTemplate:	/* Set Subpartition Template */
            case AT_PartSplit:			/* Split */
            case AT_PartTruncate:		/* Truncate */
				cmd = transformAlterTable_all_PartitionStmt(
					pstate,
					stmt,
					&cxt,
					cmd);

				newcmds = lappend(newcmds, cmd);
				break;

			case AT_PartAddInternal:	/* Add partition, as part of CREATE TABLE */
				cxt.iscreatepart = true;
				newcmds = lappend(newcmds, cmd);
				break;

			default:
				newcmds = lappend(newcmds, cmd);
				break;
		}
	}

	/*
	 * transformIndexConstraints wants cxt.alist to contain only index
	 * statements, so transfer anything we already have into save_alist
	 * immediately.
	 */
	save_alist = cxt.alist;
	cxt.alist = NIL;

	/* Postprocess index and FK constraints */
	transformIndexConstraints(pstate, &cxt, false);

	transformFKConstraints(pstate, &cxt, skipValidation, true);

	/*
	 * Push any index-creation commands into the ALTER, so that they can be
	 * scheduled nicely by tablecmds.c.  Note that tablecmds.c assumes that
	 * the IndexStmt attached to an AT_AddIndex subcommand has already been
	 * through transformIndexStmt.
	 */
	foreach(l, cxt.alist)
	{
		Node	   *idxstmt = (Node *) lfirst(l);
		List	   *idxstmts;
		ListCell   *li;

		idxstmts = transformIndexStmt((IndexStmt *) idxstmt,
									  queryString);
		foreach(li, idxstmts)
		{
			Assert(IsA(idxstmt, IndexStmt));
			newcmd = makeNode(AlterTableCmd);
			newcmd->subtype = AT_AddIndex;
			newcmd->def = lfirst(li);
			newcmds = lappend(newcmds, newcmd);
		}
	}
	cxt.alist = NIL;

	/* Append any CHECK or FK constraints to the commands list */
	foreach(l, cxt.ckconstraints)
	{
		newcmd = makeNode(AlterTableCmd);
		newcmd->subtype = AT_AddConstraint;
		newcmd->def = (Node *) lfirst(l);
		newcmds = lappend(newcmds, newcmd);
	}
	foreach(l, cxt.fkconstraints)
	{
		newcmd = makeNode(AlterTableCmd);
		newcmd->subtype = AT_AddConstraint;
		newcmd->def = (Node *) lfirst(l);
		newcmds = lappend(newcmds, newcmd);
	}

	/*
	 * Close rel but keep lock
	 *
	 * If this is part of a CREATE TABLE of a partitioned table, creating
	 * the partitions, we release the lock immediately, however. We hold
	 * a lock on the parent table, and no-one can see the partitions yet,
	 * so the lock on each partition isn't strictly required. Creating a
	 * massively partitioned table could otherwise require holding a lot
	 * of locks, running out of shared memory in the lock manager.
	 */
	if (cxt.iscreatepart)
		relation_close(rel, AccessExclusiveLock);
	else
		relation_close(rel, NoLock);

	/*
	 * Output results.
	 */
	stmt->cmds = newcmds;

	result = lappend(cxt.blist, stmt);
	result = list_concat(result, cxt.alist);
	result = list_concat(result, save_alist);

	return result;
}


/*
 * Preprocess a list of column constraint clauses
 * to attach constraint attributes to their primary constraint nodes
 * and detect inconsistent/misplaced constraint attributes.
 *
 * NOTE: currently, attributes are only supported for FOREIGN KEY primary
 * constraints, but someday they ought to be supported for other constraints.
 */
static void
transformConstraintAttrs(List *constraintList)
{
	Node	   *lastprimarynode = NULL;
	bool		saw_deferrability = false;
	bool		saw_initially = false;
	ListCell   *clist;

	foreach(clist, constraintList)
	{
		Node	   *node = lfirst(clist);

		if (!IsA(node, Constraint))
		{
			lastprimarynode = node;
			/* reset flags for new primary node */
			saw_deferrability = false;
			saw_initially = false;
		}
		else
		{
			Constraint *con = (Constraint *) node;

			switch (con->contype)
			{
				case CONSTR_ATTR_DEFERRABLE:
					if (lastprimarynode == NULL ||
						!IsA(lastprimarynode, FkConstraint))
						ereport(ERROR,
								(errcode(ERRCODE_SYNTAX_ERROR),
								 errmsg("misplaced DEFERRABLE clause")));
					if (saw_deferrability)
						ereport(ERROR,
								(errcode(ERRCODE_SYNTAX_ERROR),
								 errmsg("multiple DEFERRABLE/NOT DEFERRABLE clauses not allowed")));
					saw_deferrability = true;
					((FkConstraint *) lastprimarynode)->deferrable = true;
					break;
				case CONSTR_ATTR_NOT_DEFERRABLE:
					if (lastprimarynode == NULL ||
						!IsA(lastprimarynode, FkConstraint))
						ereport(ERROR,
								(errcode(ERRCODE_SYNTAX_ERROR),
								 errmsg("misplaced NOT DEFERRABLE clause")));
					if (saw_deferrability)
						ereport(ERROR,
								(errcode(ERRCODE_SYNTAX_ERROR),
								 errmsg("multiple DEFERRABLE/NOT DEFERRABLE clauses not allowed")));
					saw_deferrability = true;
					((FkConstraint *) lastprimarynode)->deferrable = false;
					if (saw_initially &&
						((FkConstraint *) lastprimarynode)->initdeferred)
						ereport(ERROR,
								(errcode(ERRCODE_SYNTAX_ERROR),
								 errmsg("constraint declared INITIALLY DEFERRED must be DEFERRABLE")));
					break;
				case CONSTR_ATTR_DEFERRED:
					if (lastprimarynode == NULL ||
						!IsA(lastprimarynode, FkConstraint))
						ereport(ERROR,
								(errcode(ERRCODE_SYNTAX_ERROR),
							 errmsg("misplaced INITIALLY DEFERRED clause")));
					if (saw_initially)
						ereport(ERROR,
								(errcode(ERRCODE_SYNTAX_ERROR),
								 errmsg("multiple INITIALLY IMMEDIATE/DEFERRED clauses not allowed")));
					saw_initially = true;
					((FkConstraint *) lastprimarynode)->initdeferred = true;

					/*
					 * If only INITIALLY DEFERRED appears, assume DEFERRABLE
					 */
					if (!saw_deferrability)
						((FkConstraint *) lastprimarynode)->deferrable = true;
					else if (!((FkConstraint *) lastprimarynode)->deferrable)
						ereport(ERROR,
								(errcode(ERRCODE_SYNTAX_ERROR),
								 errmsg("constraint declared INITIALLY DEFERRED must be DEFERRABLE")));
					break;
				case CONSTR_ATTR_IMMEDIATE:
					if (lastprimarynode == NULL ||
						!IsA(lastprimarynode, FkConstraint))
						ereport(ERROR,
								(errcode(ERRCODE_SYNTAX_ERROR),
							errmsg("misplaced INITIALLY IMMEDIATE clause")));
					if (saw_initially)
						ereport(ERROR,
								(errcode(ERRCODE_SYNTAX_ERROR),
								 errmsg("multiple INITIALLY IMMEDIATE/DEFERRED clauses not allowed")));
					saw_initially = true;
					((FkConstraint *) lastprimarynode)->initdeferred = false;
					break;
				default:
					/* Otherwise it's not an attribute */
					lastprimarynode = node;
					/* reset flags for new primary node */
					saw_deferrability = false;
					saw_initially = false;
					break;
			}
		}
	}
}

/*
 * Special handling of type definition for a column
 */
static void
transformColumnType(ParseState *pstate, ColumnDef *column)
{
	/*
	 * All we really need to do here is verify that the type is valid.
	 */
	Type		ctype = typenameType(pstate, column->typeName, NULL);

	ReleaseSysCache(ctype);
}


/*
 * transformCreateSchemaStmt -
 *	  analyzes the CREATE SCHEMA statement
 *
 * Split the schema element list into individual commands and place
 * them in the result list in an order such that there are no forward
 * references (e.g. GRANT to a table created later in the list). Note
 * that the logic we use for determining forward references is
 * presently quite incomplete.
 *
 * SQL92 also allows constraints to make forward references, so thumb through
 * the table columns and move forward references to a posterior alter-table
 * command.
 *
 * The result is a list of parse nodes that still need to be analyzed ---
 * but we can't analyze the later commands until we've executed the earlier
 * ones, because of possible inter-object references.
 *
 * Note: this breaks the rules a little bit by modifying schema-name fields
 * within passed-in structs.  However, the transformation would be the same
 * if done over, so it should be all right to scribble on the input to this
 * extent.
 */
List *
transformCreateSchemaStmt(CreateSchemaStmt *stmt)
{
	CreateSchemaStmtContext cxt;
	List	   *result;
	ListCell   *elements;

	cxt.stmtType = "CREATE SCHEMA";
	cxt.schemaname = stmt->schemaname;
	cxt.authid = stmt->authid;
	cxt.sequences = NIL;
	cxt.tables = NIL;
	cxt.views = NIL;
	cxt.indexes = NIL;
	cxt.triggers = NIL;
	cxt.grants = NIL;

	/*
	 * Run through each schema element in the schema element list. Separate
	 * statements by type, and do preliminary analysis.
	 */
	foreach(elements, stmt->schemaElts)
	{
		Node	   *element = lfirst(elements);

		switch (nodeTag(element))
		{
			case T_CreateSeqStmt:
				{
					CreateSeqStmt *elp = (CreateSeqStmt *) element;

					setSchemaName(cxt.schemaname, &elp->sequence->schemaname);
					cxt.sequences = lappend(cxt.sequences, element);
				}
				break;

			case T_CreateStmt:
				{
					CreateStmt *elp = (CreateStmt *) element;

					setSchemaName(cxt.schemaname, &elp->relation->schemaname);

					/*
					 * XXX todo: deal with constraints
					 */
					cxt.tables = lappend(cxt.tables, element);
				}
				break;

			case T_ViewStmt:
				{
					ViewStmt   *elp = (ViewStmt *) element;

					setSchemaName(cxt.schemaname, &elp->view->schemaname);

					/*
					 * XXX todo: deal with references between views
					 */
					cxt.views = lappend(cxt.views, element);
				}
				break;

			case T_IndexStmt:
				{
					IndexStmt  *elp = (IndexStmt *) element;

					setSchemaName(cxt.schemaname, &elp->relation->schemaname);
					cxt.indexes = lappend(cxt.indexes, element);
				}
				break;

			case T_CreateTrigStmt:
				{
					CreateTrigStmt *elp = (CreateTrigStmt *) element;

					setSchemaName(cxt.schemaname, &elp->relation->schemaname);
					cxt.triggers = lappend(cxt.triggers, element);
				}
				break;

			case T_GrantStmt:
				cxt.grants = lappend(cxt.grants, element);
				break;

			default:
				elog(ERROR, "unrecognized node type: %d",
					 (int) nodeTag(element));
		}
	}

	result = NIL;
	result = list_concat(result, cxt.sequences);
	result = list_concat(result, cxt.tables);
	result = list_concat(result, cxt.views);
	result = list_concat(result, cxt.indexes);
	result = list_concat(result, cxt.triggers);
	result = list_concat(result, cxt.grants);

	return result;
}

/*
 * setSchemaName
 *		Set or check schema name in an element of a CREATE SCHEMA command
 */
static void
setSchemaName(char *context_schema, char **stmt_schema_name)
{
	if (*stmt_schema_name == NULL)
		*stmt_schema_name = context_schema;
	else if (strcmp(context_schema, *stmt_schema_name) != 0)
		ereport(ERROR,
				(errcode(ERRCODE_INVALID_SCHEMA_DEFINITION),
				 errmsg("CREATE specifies a schema (%s) "
						"different from the one being created (%s)",
						*stmt_schema_name, context_schema)));
}

/*
 * getLikeDistributionPolicy
 *
 * For Greenplum Database distributed tables, default to
 * the same distribution as the first LIKE table, unless
 * we also have INHERITS
 */
static List *
getLikeDistributionPolicy(InhRelation* e)
{
	List*			likeDistributedBy = NIL;
	Oid				relId;
	GpPolicy*		oldTablePolicy;

	relId = RangeVarGetRelid(e->relation, false);
	oldTablePolicy = GpPolicyFetch(CurrentMemoryContext, relId);

	if (oldTablePolicy != NULL &&
		oldTablePolicy->ptype == POLICYTYPE_PARTITIONED)
	{
		int ia;

		if (oldTablePolicy->nattrs > 0)
		{
			for (ia = 0 ; ia < oldTablePolicy->nattrs ; ia++)
			{
				char *attname = get_attname(relId, oldTablePolicy->attrs[ia]);

				if (likeDistributedBy)
					likeDistributedBy = lappend(likeDistributedBy, (Node *) makeString(attname));
				else
					likeDistributedBy = list_make1((Node *) makeString(attname));
			}
		}
		else
		{	/* old table is distributed randomly. */
			likeDistributedBy = list_make1((Node *) NULL);
		}
	}

	return likeDistributedBy;
}



/*
 * Transform and validate the actual encoding clauses.
 *
 * We need tell the underlying system that these are AO/CO tables too,
 * hence the concatenation of the extra elements.
 */
List *
transformStorageEncodingClause(List *options)
{
	Datum d;
	ListCell *lc;
	DefElem *dl;
	foreach(lc, options)
	{
		dl = (DefElem *) lfirst(lc);
		if (pg_strncasecmp(dl->defname, SOPT_CHECKSUM, strlen(SOPT_CHECKSUM))
			== 0)
		{
			elog(ERROR, "\"%s\" is not a column specific option.",
				 SOPT_CHECKSUM);
		}
	}
	List *extra = list_make2(makeDefElem("appendonly",
										 (Node *)makeString("true")),
							 makeDefElem("orientation",
										 (Node *)makeString("column")));

	/* add defaults for missing values */
	options = fillin_encoding(options);

	/*
	 * The following two statements validate that the encoding clause is well
	 * formed.
	 */
	d = transformRelOptions(PointerGetDatum(NULL),
									  list_concat(extra, options),
									  true, false);
	(void)heap_reloptions(RELKIND_RELATION, d, true);

	return options;
}

/*
 * Validate the sanity of column reference storage clauses.
 *
 * 1. Ensure that we only refer to columns that exist.
 * 2. Ensure that each column is referenced either zero times or once.
 */
static void
validateColumnStorageEncodingClauses(List *stenc, CreateStmt *stmt)
{
	ListCell *lc;
	struct HTAB *ht = NULL;
	struct colent {
		char colname[NAMEDATALEN];
		int count;
	} *ce = NULL;

	if (!stenc)
		return;

	/* Generate a hash table for all the columns */
	foreach(lc, stmt->tableElts)
	{
		Node *n = lfirst(lc);

		if (IsA(n, ColumnDef))
		{
			ColumnDef *c = (ColumnDef *)n;
			char *colname;
			bool found = false;
			size_t n = NAMEDATALEN - 1 < strlen(c->colname) ?
							NAMEDATALEN - 1 : strlen(c->colname);

			colname = palloc0(NAMEDATALEN);
			MemSet(colname, 0, NAMEDATALEN);
			memcpy(colname, c->colname, n);
			colname[n] = '\0';

			if (!ht)
			{
				HASHCTL  cacheInfo;
				int      cacheFlags;

				memset(&cacheInfo, 0, sizeof(cacheInfo));
				cacheInfo.keysize = NAMEDATALEN;
				cacheInfo.entrysize = sizeof(*ce);
				cacheFlags = HASH_ELEM;

				ht = hash_create("column info cache",
								 list_length(stmt->tableElts),
								 &cacheInfo, cacheFlags);
			}

			ce = hash_search(ht, colname, HASH_ENTER, &found);

			/*
			 * The user specified a duplicate column name. We check duplicate
			 * column names VERY late (under MergeAttributes(), which is called
			 * by DefineRelation(). For the specific case here, it is safe to
			 * call out that this is a duplicate. We don't need to delay until
			 * we look at inheritance.
			 */
			if (found)
			{
				ereport(ERROR,
						(errcode(ERRCODE_DUPLICATE_COLUMN),
						 errmsg("column \"%s\" duplicated",
								colname)));
				
			}
			ce->count = 0;
		}
	}

	/*
	 * If the table has no columns -- usually in the partitioning case -- then
	 * we can short circuit.
	 */
	if (!ht)
		return;

	/*
	 * All column reference storage directives without the DEFAULT
	 * clause should refer to real columns.
	 */
	foreach(lc, stenc)
	{
		ColumnReferenceStorageDirective *c = lfirst(lc);

		Insist(IsA(c, ColumnReferenceStorageDirective));

		if (c->deflt)
			continue;
		else
		{
			bool found = false;
			char colname[NAMEDATALEN];
			size_t collen = strlen(c->column);
			size_t n = NAMEDATALEN - 1 < collen ? NAMEDATALEN - 1 : collen;
			MemSet(colname, 0, NAMEDATALEN);
			memcpy(colname, c->column, n);
			colname[n] = '\0';

			ce = hash_search(ht, colname, HASH_FIND, &found);

			if (!found)
				elog(ERROR, "column \"%s\" does not exist", colname);

			ce->count++;

			if (ce->count > 1)
				elog(ERROR, "column \"%s\" referenced in more than one "
					 "COLUMN ENCODING clause", colname);

		}
	}

	hash_destroy(ht);
}

/*
 * Find the column reference storage encoding clause for `column'.
 *
 * This is called by transformAttributeEncoding() in a loop but stenc should be
 * quite small in practice.
 */
static ColumnReferenceStorageDirective *
find_crsd(char *column, List *stenc)
{
	ListCell *lc;

	foreach(lc, stenc)
	{
		ColumnReferenceStorageDirective *c = lfirst(lc);

		if (c->deflt == false && strcmp(column, c->column) == 0)
			return c;
	}
	return NULL;
}


List *
TypeNameGetStorageDirective(TypeName *typname)
{
	Relation	rel;
	ScanKeyData scankey;
	SysScanDesc sscan;
	HeapTuple	tuple;
	Oid			typid;
	int32		typmod;
	List	   *out = NIL;

	typid = typenameTypeId(NULL, typname, &typmod);

	rel = heap_open(TypeEncodingRelationId, AccessShareLock);

	/* SELECT typoptions FROM pg_type_encoding where typid = :1 */
	ScanKeyInit(&scankey,
				Anum_pg_type_encoding_typid,
				BTEqualStrategyNumber, F_OIDEQ,
				ObjectIdGetDatum(typid));
	sscan = systable_beginscan(rel, TypeEncodingTypidIndexId,
							   true, SnapshotNow, 1, &scankey);
	tuple = systable_getnext(sscan);
	if (HeapTupleIsValid(tuple))
	{
		Datum options;
		bool isnull;

		options = heap_getattr(tuple,
							   Anum_pg_type_encoding_typoptions,
							   RelationGetDescr(rel),
							   &isnull);

		Insist(!isnull);

		out = untransformRelOptions(options);
	}

	systable_endscan(sscan);
	heap_close(rel, AccessShareLock);

	return out;
}

/*
 * Make a default column storage directive from a WITH clause
 * Ignore options in the WITH clause that don't appear in 
 * storage_directives for column-level compression.
 */
List *
form_default_storage_directive(List *enc)
{
	List *out = NIL;
	ListCell *lc;

	foreach(lc, enc)
	{
		DefElem *el = lfirst(lc);

		if (!el->defname)
			out = lappend(out, copyObject(el));

		if (pg_strcasecmp("appendonly", el->defname) == 0)
			continue;
		if (pg_strcasecmp("orientation", el->defname) == 0)
			continue;
		if (pg_strcasecmp("oids", el->defname) == 0)
			continue;
		if (pg_strcasecmp("fillfactor", el->defname) == 0)
			continue;
		if (pg_strcasecmp("tablename", el->defname) == 0)
			continue;
		/* checksum is not a column specific attribute. */
		if (pg_strcasecmp("checksum", el->defname) == 0)
			continue;
		out = lappend(out, copyObject(el));
	}
	return out;
}

static List *
transformAttributeEncoding(List *stenc, CreateStmt *stmt, CreateStmtContext *cxt)
{
	ListCell *lc;
	bool found_enc = stenc != NIL;
	bool can_enc = is_aocs(stmt->options);
	ColumnReferenceStorageDirective *deflt = NULL;
	List *newenc = NIL;
	List *tmpenc;
	MemoryContext oldCtx;

#define UNSUPPORTED_ORIENTATION_ERROR() \
	ereport(ERROR, \
			(errcode(ERRCODE_FEATURE_NOT_SUPPORTED), \
			 errmsg("ENCODING clause only supported with column oriented tables")))

	/* We only support the attribute encoding clause on AOCS tables */
	if (stenc && !can_enc)
		UNSUPPORTED_ORIENTATION_ERROR();

	/* Use the temporary context to avoid leaving behind so much garbage. */
	oldCtx = MemoryContextSwitchTo(cxt->tempCtx);

	/* get the default clause, if there is one. */
	foreach(lc, stenc)
	{
		ColumnReferenceStorageDirective *c = lfirst(lc);
		Insist(IsA(c, ColumnReferenceStorageDirective));

		if (c->deflt)
		{
			/*
			 * Some quick validation: there should only be one default
			 * clause
			 */
			if (deflt)
				elog(ERROR, "only one default column encoding may be specified");

			deflt = copyObject(c);
			deflt->encoding = transformStorageEncodingClause(deflt->encoding);

			/*
			 * The default encoding and the with clause better not
			 * try and set the same options!
			 */
			if (encodings_overlap(stmt->options, deflt->encoding, false))
				ereport(ERROR,
						(errcode(ERRCODE_INVALID_TABLE_DEFINITION),
						 errmsg("DEFAULT COLUMN ENCODING clause cannot "
								"override values set in WITH clause")));
		}
	}

	/*
	 * If no default has been specified, we might create one out of the
	 * WITH clause.
	 */
	tmpenc = form_default_storage_directive(stmt->options);

	if (tmpenc)
	{
		deflt = makeNode(ColumnReferenceStorageDirective);
		deflt->deflt = true;
		deflt->encoding = transformStorageEncodingClause(tmpenc);
	}

	/*
	 * Loop over all columns. If a column has a column reference storage clause
	 * -- i.e., COLUMN name ENCODING () -- apply that. Otherwise, apply the
	 * default.
	 */
	foreach(lc, cxt->columns)
	{
		ColumnDef *d = (ColumnDef *) lfirst(lc);
		ColumnReferenceStorageDirective *c;

		Insist(IsA(d, ColumnDef));

		c = makeNode(ColumnReferenceStorageDirective);
		c->column = pstrdup(d->colname);

		/*
		 * Find a storage encoding for this column, in this order:
		 *
		 * 1. An explicit encoding clause in the ColumnDef
		 * 2. A column reference storage directive for this column
		 * 3. A default column encoding in the statement
		 * 4. A default for the type.
		 */
		if (d->encoding)
		{
			found_enc = true;
			c->encoding = transformStorageEncodingClause(d->encoding);
		}
		else
		{
			ColumnReferenceStorageDirective *s = find_crsd(c->column, stenc);

			if (s)
				c->encoding = transformStorageEncodingClause(s->encoding);
			else
			{
				if (deflt)
					c->encoding = copyObject(deflt->encoding);
				else
				{
					List *te = TypeNameGetStorageDirective(d->typeName);

					if (te)
						c->encoding = copyObject(te);
					else
						c->encoding = default_column_encoding_clause();
				}
			}
		}
		newenc = lappend(newenc, c);
	}

	/* Check again incase we expanded a some column encoding clauses */
	if (!can_enc)
	{
		if (found_enc)
			UNSUPPORTED_ORIENTATION_ERROR();
		else
			newenc = NULL;
	}

	validateColumnStorageEncodingClauses(newenc, stmt);

	/* copy the result out of the temporary memory context */
	MemoryContextSwitchTo(oldCtx);
	newenc = copyObject(newenc);

	return newenc;
}

/*
 * Tells the caller if CO is explicitly disabled, to handle cases where we
 * want to ignore encoding clauses in partition expansion.
 *
 * This is an ugly special case that backup expects to work and since we've got
 * tonnes of dumps out there and the possibility that users have learned this
 * grammar from them, we must continue to support it.
 */
static bool
co_explicitly_disabled(List *opts)
{
	ListCell *lc;

	foreach(lc, opts)
	{
		DefElem *el = lfirst(lc);
		char *arg = NULL;

		/* Argument will be a Value */
		if (!el->arg)
		{
			continue;
		}

		arg = defGetString(el);
		bool result = false;
		if (pg_strcasecmp("appendonly", el->defname) == 0 &&
			pg_strcasecmp("false", arg) == 0)
		{
			result = true;
		}
		else if (pg_strcasecmp("orientation", el->defname) == 0 &&
				 pg_strcasecmp("column", arg) != 0)
		{
			result = true;
		}

		if (result)
		{
			return true;
		}
	}
	return false;
}

/*
 * Tell the caller whether appendonly=true and orientation=column
 * have been specified.
 */
bool
is_aocs(List *opts)
{
	bool found_ao = false;
	bool found_cs = false;
	bool aovalue = false;
	bool csvalue = false;

	ListCell *lc;

	foreach(lc, opts)
	{
		DefElem *el = lfirst(lc);
		char *arg = NULL;

		/* Argument will be a Value */
		if (!el->arg)
		{
			continue;
		}

		arg = defGetString(el);

		if (pg_strcasecmp("appendonly", el->defname) == 0)
		{
			found_ao = true;
			if (!parse_bool(arg, &aovalue))
				elog(ERROR, "invalid value for option \"appendonly\"");
		}
		else if (pg_strcasecmp("orientation", el->defname) == 0)
		{
			found_cs = true;
			csvalue = pg_strcasecmp("column", arg) == 0;
		}
	}
	if (!found_ao)
		aovalue = isDefaultAO();
	if (!found_cs)
		csvalue = isDefaultAOCS();
	return (aovalue && csvalue);
}

/*
 * See if two encodings attempt to see the same parameters. If test_conflicts is
 * true, allow setting the same value, but the setting must be identical.
 */
static bool
encodings_overlap(List *a, List *b, bool test_conflicts)
{
	ListCell *lca;

	foreach(lca, a)
	{
		ListCell *lcb;
		DefElem *ela = lfirst(lca);

		foreach(lcb, b)
		{
			DefElem *elb = lfirst(lcb);

			if (pg_strcasecmp(ela->defname, elb->defname) == 0)
			{
				if (test_conflicts)
				{
					if (!ela->arg && !elb->arg)
						return true;
					else if (!ela->arg || !elb->arg)
					{
						/* skip */
					}
					else
					{
						char *ela_str = defGetString(ela);
						char *elb_str = defGetString(elb);

						if (pg_strcasecmp(ela_str,elb_str) != 0)
							return true;
					}
				}
				else
					return true;
			}
		}
	}
	return false;
}

/*
 * transformAlterTable_all_PartitionStmt -
 *	transform an Alter Table Statement for some Partition operation
 */
static AlterTableCmd *
transformAlterTable_all_PartitionStmt(
		ParseState *pstate,
		AlterTableStmt *stmt,
		CreateStmtContext *pCxt,
		AlterTableCmd *cmd)
{
	AlterPartitionCmd 	*pc   	   = (AlterPartitionCmd *) cmd->def;
	AlterPartitionCmd 	*pci  	   = pc;
	AlterPartitionId  	*pid  	   = (AlterPartitionId *)pci->partid;
	AlterTableCmd 		*atc1 	   = cmd;
	RangeVar 			*rv   	   = stmt->relation;
	PartitionNode 		*pNode 	   = NULL;
	PartitionNode 		*prevNode  = NULL;
	int 			 	 partDepth = 0;
	Oid 			 	 par_oid   = InvalidOid;
	StringInfoData   sid1, sid2;

	if (atc1->subtype == AT_PartAlter)
	{
		PgPartRule* 	 prule = NULL;
		char 			*lrelname;
		Relation 		 rel   = heap_openrv(rv, AccessShareLock);

		initStringInfo(&sid1);
		initStringInfo(&sid2);

		appendStringInfo(&sid1, "relation \"%s\"",
						 RelationGetRelationName(rel));

		lrelname = sid1.data;

		pNode = RelationBuildPartitionDesc(rel, false);

		if (!pNode)
			ereport(ERROR,
					(errcode(ERRCODE_UNDEFINED_OBJECT),
					 errmsg("%s is not partitioned",
							lrelname)));

		/* Processes nested ALTER (if it exists) */
		while (1)
		{
			AlterPartitionId  	*pid2 = NULL;

			if (atc1->subtype != AT_PartAlter)
			{
				rv = makeRangeVar(
						get_namespace_name(
								RelationGetNamespace(rel)),
						pstrdup(RelationGetRelationName(rel)), -1);
				heap_close(rel, AccessShareLock);
				rel = NULL;
				break;
			}

			pid2 = (AlterPartitionId *)pci->partid;

			if (pid2 && (pid2->idtype == AT_AP_IDValue))
			{
				List *vallist = (List *)pid2->partiddef;
				pid2->partiddef =
						(Node *)transformExpressionList(
								pstate, vallist);
			}

			partDepth++;

			if (!pNode)
				prule = NULL;
			else
				prule = get_part_rule1(rel,
									   pid2,
									   false, true,
									   NULL,
									   pNode,
									   sid1.data, NULL);

			if (prule && prule->topRule &&
				prule->topRule->children)
			{
				prevNode = pNode;
				pNode = prule->topRule->children;
				par_oid = RelationGetRelid(rel);

				/*
				 * Don't hold a long lock -- lock on the master is
				 * sufficient
				 */
				heap_close(rel, AccessShareLock);
				rel = heap_open(prule->topRule->parchildrelid,
								AccessShareLock);

				appendStringInfo(&sid2, "partition%s of %s",
								 prule->partIdStr, sid1.data);
				truncateStringInfo(&sid1, 0);
				appendStringInfo(&sid1, "%s", sid2.data);
				truncateStringInfo(&sid2, 0);
			}
			else
			{
				prevNode = pNode;
				pNode = NULL;
			}

			atc1 = (AlterTableCmd *)pci->arg1;
			pci = (AlterPartitionCmd *)atc1->def;
		} /* end while */
		if (rel)
			/* No need to hold onto the lock -- see above */
			heap_close(rel, AccessShareLock);
	} /* end if alter */

	switch (atc1->subtype)
	{
		case AT_PartAdd:				/* Add */
		case AT_PartSetTemplate:		/* Set Subpartn Template */
		case AT_PartDrop:				/* Drop */
		case AT_PartExchange:			/* Exchange */
		case AT_PartRename:				/* Rename */
		case AT_PartTruncate:			/* Truncate */
		case AT_PartSplit:				/* Split */
			/* MPP-4011: get right pid for FOR(value) */
			pid  	   = (AlterPartitionId *)pci->partid;
			if (pid && (pid->idtype == AT_AP_IDValue))
			{
				List *vallist = (List *)pid->partiddef;
				pid->partiddef =
						(Node *)transformExpressionList(
								pstate, vallist);
			}
	break;
		default:
			break;
	}
	/* transform boundary specifications at execute time */
	return cmd;
} /* end transformAlterTable_all_PartitionStmt */<|MERGE_RESOLUTION|>--- conflicted
+++ resolved
@@ -481,10 +481,7 @@
 		 */
 		seqstmt = makeNode(CreateSeqStmt);
 		seqstmt->sequence = makeRangeVar(snamespace, sname, -1);
-<<<<<<< HEAD
 		seqstmt->sequence->istemp = cxt->relation->istemp;
-=======
->>>>>>> 38e93482
 		seqstmt->options = NIL;
 
 		cxt->blist = lappend(cxt->blist, seqstmt);
@@ -689,7 +686,8 @@
 	bool		including_indexes = false;
 	ListCell   *elem;
 
-	relation = parserOpenTable(pstate, inhRelation->relation, AccessShareLock);
+	relation = parserOpenTable(pstate, inhRelation->relation, AccessShareLock,
+							   false, NULL);
 
 	if (relation->rd_rel->relkind != RELKIND_RELATION)
 		ereport(ERROR,

--- conflicted
+++ resolved
@@ -14,13 +14,9 @@
  * contain optimizable statements, which we should transform.
  *
  *
-<<<<<<< HEAD
  * Portions Copyright (c) 2005-2010, Greenplum inc
  * Portions Copyright (c) 2012-Present Pivotal Software, Inc.
- * Portions Copyright (c) 1996-2015, PostgreSQL Global Development Group
-=======
  * Portions Copyright (c) 1996-2016, PostgreSQL Global Development Group
->>>>>>> b5bce6c1
  * Portions Copyright (c) 1994, Regents of the University of California
  *
  *	src/backend/parser/analyze.c
@@ -31,6 +27,7 @@
 #include "postgres.h"
 
 #include "access/sysattr.h"
+#include "catalog/pg_am.h"
 #include "catalog/pg_type.h"
 #include "miscadmin.h"
 #include "nodes/makefuncs.h"
@@ -143,6 +140,7 @@
 static bool test_raw_expression_coverage(Node *node, void *context);
 #endif
 
+/* GPDB definitions follow */
 static int get_distkey_by_name(char *key, IntoClause *into, Query *qry, bool *found);
 static void setQryDistributionPolicy(IntoClause *into, Query *qry);
 
@@ -3976,7 +3974,29 @@
 }
 
 /*
-<<<<<<< HEAD
+ * Coverage testing for raw_expression_tree_walker().
+ *
+ * When enabled, we run raw_expression_tree_walker() over every DML statement
+ * submitted to parse analysis.  Without this provision, that function is only
+ * applied in limited cases involving CTEs, and we don't really want to have
+ * to test everything inside as well as outside a CTE.
+ */
+#ifdef RAW_EXPRESSION_COVERAGE_TEST
+
+static bool
+test_raw_expression_coverage(Node *node, void *context)
+{
+	if (node == NULL)
+		return false;
+	return raw_expression_tree_walker(node,
+									  test_raw_expression_coverage,
+									  context);
+}
+
+#endif   /* RAW_EXPRESSION_COVERAGE_TEST */
+
+/* GPDB statics follow */
+/*
  * Get distribute key by name.
  *
  * Find the distribute key in into->colNames if it is not NULL, otherwise
@@ -4166,26 +4186,4 @@
 	}
 
 	return true;
-}
-=======
- * Coverage testing for raw_expression_tree_walker().
- *
- * When enabled, we run raw_expression_tree_walker() over every DML statement
- * submitted to parse analysis.  Without this provision, that function is only
- * applied in limited cases involving CTEs, and we don't really want to have
- * to test everything inside as well as outside a CTE.
- */
-#ifdef RAW_EXPRESSION_COVERAGE_TEST
-
-static bool
-test_raw_expression_coverage(Node *node, void *context)
-{
-	if (node == NULL)
-		return false;
-	return raw_expression_tree_walker(node,
-									  test_raw_expression_coverage,
-									  context);
-}
-
-#endif   /* RAW_EXPRESSION_COVERAGE_TEST */
->>>>>>> b5bce6c1
+}
#
# errcodes.txt
#      PostgreSQL error codes
#
<<<<<<< HEAD
# Portions Copyright (c) 2005-2008, Greenplum inc.
# Portions Copyright (c) 2012-Present Pivotal Software, Inc.
# Copyright (c) 2003-2014, PostgreSQL Global Development Group
=======
# Copyright (c) 2003-2015, PostgreSQL Global Development Group
>>>>>>> ab93f90c
#
# This list serves as the basis for generating source files containing error
# codes. It is kept in a common format to make sure all these source files have
# the same contents.
# The files generated from this one are:
#
#   src/include/utils/errcodes.h
#      macros defining errcode constants to be used in the rest of the source
#
#   src/pl/plpgsql/src/plerrcodes.h
#      a list of PL/pgSQL condition names and their SQLSTATE codes
#
#   doc/src/sgml/errcodes-list.sgml
#      a SGML table of error codes for inclusion in the documentation
#
# The format of this file is one error code per line, with the following
# whitespace-separated fields:
#
#      sqlstate    E/W/S    errcode_macro_name    spec_name
#
# where sqlstate is a five-character string following the SQLSTATE conventions,
# the second field indicates if the code means an error, a warning or success,
# errcode_macro_name is the C macro name starting with ERRCODE that will be put
# in errcodes.h, and spec_name is a lowercase, underscore-separated name that
# will be used as the PL/pgSQL condition name and will also be included in the
# SGML list. The last field is optional, if not present the PL/pgSQL condition
# and the SGML entry will not be generated.
#
# Empty lines and lines starting with a hash are comments.
#
# There are also special lines in the format of:
#
#      Section: section description
#
# that is, lines starting with the string "Section:". They are used to delimit
# error classes as defined in the SQL spec, and are necessary for SGML output.
#
#
#      SQLSTATE codes for errors.
#
# The SQL99 code set is rather impoverished, especially in the area of
# syntactical and semantic errors.  We have borrowed codes from IBM's DB2
# and invented our own codes to develop a useful code set.
#
# When adding a new code, make sure it is placed in the most appropriate
# class (the first two characters of the code value identify the class).
# The listing is organized by class to make this prominent.
#
# Each class should have a generic '000' subclass.  However,
# the generic '000' subclass code should be used for an error only
# when there is not a more-specific subclass code defined.
#
# The SQL spec requires that all the elements of a SQLSTATE code be
# either digits or upper-case ASCII characters.
#
# Classes that begin with 0-4 or A-H are defined by the
# standard. Within such a class, subclass values defined by the
# standard must begin with 0-4 or A-H. To define a new error code,
# ensure that it is either in an "implementation-defined class" (it
# begins with 5-9 or I-Z), or its subclass falls outside the range of
# error codes that could be present in future versions of the
# standard (i.e. the subclass value begins with 5-9 or I-Z).
#
# The convention is that new error codes defined by PostgreSQL in a
# class defined by the standard have a subclass value that begins
# with 'P'. In addition, error codes defined by PostgreSQL clients
# (such as ecpg) have a class value that begins with 'Y'.
#
# An additional convention is the new error codes defined by MPP and
# that belong in a class defined by the standard have a subclass
# beginning 'M'.

Section: Class 00 - Successful Completion

00000    S    ERRCODE_SUCCESSFUL_COMPLETION                                  successful_completion

Section: Class 01 - Warning

# do not use this class for failure conditions
01000    W    ERRCODE_WARNING                                                warning
0100C    W    ERRCODE_WARNING_DYNAMIC_RESULT_SETS_RETURNED                   dynamic_result_sets_returned
01008    W    ERRCODE_WARNING_IMPLICIT_ZERO_BIT_PADDING                      implicit_zero_bit_padding
01003    W    ERRCODE_WARNING_NULL_VALUE_ELIMINATED_IN_SET_FUNCTION          null_value_eliminated_in_set_function
01007    W    ERRCODE_WARNING_PRIVILEGE_NOT_GRANTED                          privilege_not_granted
01006    W    ERRCODE_WARNING_PRIVILEGE_NOT_REVOKED                          privilege_not_revoked
01004    W    ERRCODE_WARNING_STRING_DATA_RIGHT_TRUNCATION                   string_data_right_truncation
01P01    W    ERRCODE_WARNING_DEPRECATED_FEATURE                             deprecated_feature
#01M01 no longer used
01M02    W    ERRCODE_WARNING_GP_INTERCONNECTION                             gp_interconnection

Section: Class 02 - No Data (this is also a warning class per the SQL standard)

# do not use this class for failure conditions
02000    W    ERRCODE_NO_DATA                                                no_data
02001    W    ERRCODE_NO_ADDITIONAL_DYNAMIC_RESULT_SETS_RETURNED             no_additional_dynamic_result_sets_returned

Section: Class 03 - SQL Statement Not Yet Complete

03000    E    ERRCODE_SQL_STATEMENT_NOT_YET_COMPLETE                         sql_statement_not_yet_complete

Section: Class 08 - Connection Exception
# GPDB: In the QD, these should be generated only for client<-->QD
# communication errors, not for QD<-->QE communication errors.

08000    E    ERRCODE_CONNECTION_EXCEPTION                                   connection_exception
08003    E    ERRCODE_CONNECTION_DOES_NOT_EXIST                              connection_does_not_exist
08006    E    ERRCODE_CONNECTION_FAILURE                                     connection_failure
08001    E    ERRCODE_SQLCLIENT_UNABLE_TO_ESTABLISH_SQLCONNECTION            sqlclient_unable_to_establish_sqlconnection
08004    E    ERRCODE_SQLSERVER_REJECTED_ESTABLISHMENT_OF_SQLCONNECTION      sqlserver_rejected_establishment_of_sqlconnection
08007    E    ERRCODE_TRANSACTION_RESOLUTION_UNKNOWN                         transaction_resolution_unknown
08P01    E    ERRCODE_PROTOCOL_VIOLATION                                     protocol_violation

Section: Class 09 - Triggered Action Exception

09000    E    ERRCODE_TRIGGERED_ACTION_EXCEPTION                             triggered_action_exception

Section: Class 0A - Feature Not Supported

0A000    E    ERRCODE_FEATURE_NOT_SUPPORTED                                  feature_not_supported
0AM01    E    ERRCODE_GP_FEATURE_NOT_YET                                     gp_feature_not_yet
0AM02    E    ERRCODE_GP_FEATURE_NOT_CONFIGURED                              gp_feature_not_configured

Section: Class 0B - Invalid Transaction Initiation

0B000    E    ERRCODE_INVALID_TRANSACTION_INITIATION                         invalid_transaction_initiation

Section: Class 0F - Locator Exception

0F000    E    ERRCODE_LOCATOR_EXCEPTION                                      locator_exception
0F001    E    ERRCODE_L_E_INVALID_SPECIFICATION                              invalid_locator_specification

Section: Class 0L - Invalid Grantor

0L000    E    ERRCODE_INVALID_GRANTOR                                        invalid_grantor
0LP01    E    ERRCODE_INVALID_GRANT_OPERATION                                invalid_grant_operation

Section: Class 0P - Invalid Role Specification

0P000    E    ERRCODE_INVALID_ROLE_SPECIFICATION                             invalid_role_specification

Section: Class 0Z - Diagnostics Exception

0Z000    E    ERRCODE_DIAGNOSTICS_EXCEPTION                                  diagnostics_exception
0Z002    E    ERRCODE_STACKED_DIAGNOSTICS_ACCESSED_WITHOUT_ACTIVE_HANDLER    stacked_diagnostics_accessed_without_active_handler

Section: Class 20 - Case Not Found

20000    E    ERRCODE_CASE_NOT_FOUND                                         case_not_found

Section: Class 21 - Cardinality Violation

# this means something returned the wrong number of rows
21000    E    ERRCODE_CARDINALITY_VIOLATION                                  cardinality_violation

Section: Class 22 - Data Exception

22000    E    ERRCODE_DATA_EXCEPTION                                         data_exception
2202E    E    ERRCODE_ARRAY_ELEMENT_ERROR
# SQL99's actual definition of "array element error" is subscript error
2202E    E    ERRCODE_ARRAY_SUBSCRIPT_ERROR                                  array_subscript_error
22021    E    ERRCODE_CHARACTER_NOT_IN_REPERTOIRE                            character_not_in_repertoire
22008    E    ERRCODE_DATETIME_FIELD_OVERFLOW                                datetime_field_overflow
22008    E    ERRCODE_DATETIME_VALUE_OUT_OF_RANGE
22012    E    ERRCODE_DIVISION_BY_ZERO                                       division_by_zero
22005    E    ERRCODE_ERROR_IN_ASSIGNMENT                                    error_in_assignment
2200B    E    ERRCODE_ESCAPE_CHARACTER_CONFLICT                              escape_character_conflict
22022    E    ERRCODE_INDICATOR_OVERFLOW                                     indicator_overflow
22015    E    ERRCODE_INTERVAL_FIELD_OVERFLOW                                interval_field_overflow
2201E    E    ERRCODE_INVALID_ARGUMENT_FOR_LOG                               invalid_argument_for_logarithm
22014    E    ERRCODE_INVALID_ARGUMENT_FOR_NTILE                             invalid_argument_for_ntile_function
22016    E    ERRCODE_INVALID_ARGUMENT_FOR_NTH_VALUE                         invalid_argument_for_nth_value_function
2201F    E    ERRCODE_INVALID_ARGUMENT_FOR_POWER_FUNCTION                    invalid_argument_for_power_function
2201G    E    ERRCODE_INVALID_ARGUMENT_FOR_WIDTH_BUCKET_FUNCTION             invalid_argument_for_width_bucket_function
22018    E    ERRCODE_INVALID_CHARACTER_VALUE_FOR_CAST                       invalid_character_value_for_cast
22007    E    ERRCODE_INVALID_DATETIME_FORMAT                                invalid_datetime_format
22019    E    ERRCODE_INVALID_ESCAPE_CHARACTER                               invalid_escape_character
2200D    E    ERRCODE_INVALID_ESCAPE_OCTET                                   invalid_escape_octet
22025    E    ERRCODE_INVALID_ESCAPE_SEQUENCE                                invalid_escape_sequence
22P06    E    ERRCODE_NONSTANDARD_USE_OF_ESCAPE_CHARACTER                    nonstandard_use_of_escape_character
22010    E    ERRCODE_INVALID_INDICATOR_PARAMETER_VALUE                      invalid_indicator_parameter_value
22020    E    ERRCODE_INVALID_LIMIT_VALUE                                    invalid_limit_value
22023    E    ERRCODE_INVALID_PARAMETER_VALUE                                invalid_parameter_value
2201B    E    ERRCODE_INVALID_REGULAR_EXPRESSION                             invalid_regular_expression
2201W    E    ERRCODE_INVALID_ROW_COUNT_IN_LIMIT_CLAUSE                      invalid_row_count_in_limit_clause
2201X    E    ERRCODE_INVALID_ROW_COUNT_IN_RESULT_OFFSET_CLAUSE              invalid_row_count_in_result_offset_clause
22009    E    ERRCODE_INVALID_TIME_ZONE_DISPLACEMENT_VALUE                   invalid_time_zone_displacement_value
2200A    E    ERRCODE_INVALID_INTERVAL_WIDTH                                 invalid_interval_width
2200C    E    ERRCODE_INVALID_USE_OF_ESCAPE_CHARACTER                        invalid_use_of_escape_character
2200G    E    ERRCODE_MOST_SPECIFIC_TYPE_MISMATCH                            most_specific_type_mismatch
22004    E    ERRCODE_NULL_VALUE_NOT_ALLOWED                                 null_value_not_allowed
22002    E    ERRCODE_NULL_VALUE_NO_INDICATOR_PARAMETER                      null_value_no_indicator_parameter
22003    E    ERRCODE_NUMERIC_VALUE_OUT_OF_RANGE                             numeric_value_out_of_range
22026    E    ERRCODE_STRING_DATA_LENGTH_MISMATCH                            string_data_length_mismatch
22001    E    ERRCODE_STRING_DATA_RIGHT_TRUNCATION                           string_data_right_truncation
22011    E    ERRCODE_SUBSTRING_ERROR                                        substring_error
22027    E    ERRCODE_TRIM_ERROR                                             trim_error
22024    E    ERRCODE_UNTERMINATED_C_STRING                                  unterminated_c_string
2200F    E    ERRCODE_ZERO_LENGTH_CHARACTER_STRING                           zero_length_character_string
22P01    E    ERRCODE_FLOATING_POINT_EXCEPTION                               floating_point_exception
22P02    E    ERRCODE_INVALID_TEXT_REPRESENTATION                            invalid_text_representation
22P03    E    ERRCODE_INVALID_BINARY_REPRESENTATION                          invalid_binary_representation
22P04    E    ERRCODE_BAD_COPY_FILE_FORMAT                                   bad_copy_file_format
22P05    E    ERRCODE_UNTRANSLATABLE_CHARACTER                               untranslatable_character
2200L    E    ERRCODE_NOT_AN_XML_DOCUMENT                                    not_an_xml_document
2200M    E    ERRCODE_INVALID_XML_DOCUMENT                                   invalid_xml_document
2200N    E    ERRCODE_INVALID_XML_CONTENT                                    invalid_xml_content
2200S    E    ERRCODE_INVALID_XML_COMMENT                                    invalid_xml_comment
2200T    E    ERRCODE_INVALID_XML_PROCESSING_INSTRUCTION                     invalid_xml_processing_instruction
22M01    E    ERRCODE_NO_PARTITION_FOR_PARTITIONING_KEY                      no_partition_for_partitioning_key

Section: Class 23 - Integrity Constraint Violation

23000    E    ERRCODE_INTEGRITY_CONSTRAINT_VIOLATION                         integrity_constraint_violation
23001    E    ERRCODE_RESTRICT_VIOLATION                                     restrict_violation
23502    E    ERRCODE_NOT_NULL_VIOLATION                                     not_null_violation
23503    E    ERRCODE_FOREIGN_KEY_VIOLATION                                  foreign_key_violation
23505    E    ERRCODE_UNIQUE_VIOLATION                                       unique_violation
23514    E    ERRCODE_CHECK_VIOLATION                                        check_violation
23P01    E    ERRCODE_EXCLUSION_VIOLATION                                    exclusion_violation

Section: Class 24 - Invalid Cursor State

24000    E    ERRCODE_INVALID_CURSOR_STATE                                   invalid_cursor_state

Section: Class 25 - Invalid Transaction State

25000    E    ERRCODE_INVALID_TRANSACTION_STATE                              invalid_transaction_state
25001    E    ERRCODE_ACTIVE_SQL_TRANSACTION                                 active_sql_transaction
25002    E    ERRCODE_BRANCH_TRANSACTION_ALREADY_ACTIVE                      branch_transaction_already_active
25008    E    ERRCODE_HELD_CURSOR_REQUIRES_SAME_ISOLATION_LEVEL              held_cursor_requires_same_isolation_level
25003    E    ERRCODE_INAPPROPRIATE_ACCESS_MODE_FOR_BRANCH_TRANSACTION       inappropriate_access_mode_for_branch_transaction
25004    E    ERRCODE_INAPPROPRIATE_ISOLATION_LEVEL_FOR_BRANCH_TRANSACTION   inappropriate_isolation_level_for_branch_transaction
25005    E    ERRCODE_NO_ACTIVE_SQL_TRANSACTION_FOR_BRANCH_TRANSACTION       no_active_sql_transaction_for_branch_transaction
25006    E    ERRCODE_READ_ONLY_SQL_TRANSACTION                              read_only_sql_transaction
25007    E    ERRCODE_SCHEMA_AND_DATA_STATEMENT_MIXING_NOT_SUPPORTED         schema_and_data_statement_mixing_not_supported
25P01    E    ERRCODE_NO_ACTIVE_SQL_TRANSACTION                              no_active_sql_transaction
25P02    E    ERRCODE_IN_FAILED_SQL_TRANSACTION                              in_failed_sql_transaction
25M01    E    ERRCODE_GP_OPERATION_CANCELED                                  gp_operation_canceled

Section: Class 26 - Invalid SQL Statement Name

# (we take this to mean prepared statements
26000    E    ERRCODE_INVALID_SQL_STATEMENT_NAME                             invalid_sql_statement_name

Section: Class 27 - Triggered Data Change Violation

27000    E    ERRCODE_TRIGGERED_DATA_CHANGE_VIOLATION                        triggered_data_change_violation

Section: Class 28 - Invalid Authorization Specification

28000    E    ERRCODE_INVALID_AUTHORIZATION_SPECIFICATION                    invalid_authorization_specification
28P01    E    ERRCODE_INVALID_PASSWORD                                       invalid_password

Section: Class 2B - Dependent Privilege Descriptors Still Exist

2B000    E    ERRCODE_DEPENDENT_PRIVILEGE_DESCRIPTORS_STILL_EXIST            dependent_privilege_descriptors_still_exist
2BP01    E    ERRCODE_DEPENDENT_OBJECTS_STILL_EXIST                          dependent_objects_still_exist

Section: Class 2D - Invalid Transaction Termination

2D000    E    ERRCODE_INVALID_TRANSACTION_TERMINATION                        invalid_transaction_termination

Section: Class 2F - SQL Routine Exception

2F000    E    ERRCODE_SQL_ROUTINE_EXCEPTION                                  sql_routine_exception
2F005    E    ERRCODE_S_R_E_FUNCTION_EXECUTED_NO_RETURN_STATEMENT            function_executed_no_return_statement
2F002    E    ERRCODE_S_R_E_MODIFYING_SQL_DATA_NOT_PERMITTED                 modifying_sql_data_not_permitted
2F003    E    ERRCODE_S_R_E_PROHIBITED_SQL_STATEMENT_ATTEMPTED               prohibited_sql_statement_attempted
2F004    E    ERRCODE_S_R_E_READING_SQL_DATA_NOT_PERMITTED                   reading_sql_data_not_permitted

Section: Class 34 - Invalid Cursor Name

34000    E    ERRCODE_INVALID_CURSOR_NAME                                    invalid_cursor_name

Section: Class 38 - External Routine Exception

38000    E    ERRCODE_EXTERNAL_ROUTINE_EXCEPTION                             external_routine_exception
38001    E    ERRCODE_E_R_E_CONTAINING_SQL_NOT_PERMITTED                     containing_sql_not_permitted
38002    E    ERRCODE_E_R_E_MODIFYING_SQL_DATA_NOT_PERMITTED                 modifying_sql_data_not_permitted
38003    E    ERRCODE_E_R_E_PROHIBITED_SQL_STATEMENT_ATTEMPTED               prohibited_sql_statement_attempted
38004    E    ERRCODE_E_R_E_READING_SQL_DATA_NOT_PERMITTED                   reading_sql_data_not_permitted

Section: Class 39 - External Routine Invocation Exception

39000    E    ERRCODE_EXTERNAL_ROUTINE_INVOCATION_EXCEPTION                  external_routine_invocation_exception
39001    E    ERRCODE_E_R_I_E_INVALID_SQLSTATE_RETURNED                      invalid_sqlstate_returned
39004    E    ERRCODE_E_R_I_E_NULL_VALUE_NOT_ALLOWED                         null_value_not_allowed
39P01    E    ERRCODE_E_R_I_E_TRIGGER_PROTOCOL_VIOLATED                      trigger_protocol_violated
39P02    E    ERRCODE_E_R_I_E_SRF_PROTOCOL_VIOLATED                          srf_protocol_violated
39P03    E    ERRCODE_E_R_I_E_EVENT_TRIGGER_PROTOCOL_VIOLATED                event_trigger_protocol_violated

Section: Class 3B - Savepoint Exception

3B000    E    ERRCODE_SAVEPOINT_EXCEPTION                                    savepoint_exception
3B001    E    ERRCODE_S_E_INVALID_SPECIFICATION                              invalid_savepoint_specification

Section: Class 3D - Invalid Catalog Name

3D000    E    ERRCODE_INVALID_CATALOG_NAME                                   invalid_catalog_name

Section: Class 3F - Invalid Schema Name

3F000    E    ERRCODE_INVALID_SCHEMA_NAME                                    invalid_schema_name

Section: Class 40 - Transaction Rollback

40000    E    ERRCODE_TRANSACTION_ROLLBACK                                   transaction_rollback
40002    E    ERRCODE_T_R_INTEGRITY_CONSTRAINT_VIOLATION                     transaction_integrity_constraint_violation
40001    E    ERRCODE_T_R_SERIALIZATION_FAILURE                              serialization_failure
40003    E    ERRCODE_T_R_STATEMENT_COMPLETION_UNKNOWN                       statement_completion_unknown
40P01    E    ERRCODE_T_R_DEADLOCK_DETECTED                                  deadlock_detected
40M00    E    ERRCODE_T_R_GP_REJECT_LIMIT_REACHED                            gp_reject_limit_reached


Section: Class 42 - Syntax Error or Access Rule Violation

42000    E    ERRCODE_SYNTAX_ERROR_OR_ACCESS_RULE_VIOLATION                  syntax_error_or_access_rule_violation
# never use the above; use one of these two if no specific code exists:
42601    E    ERRCODE_SYNTAX_ERROR                                           syntax_error
42501    E    ERRCODE_INSUFFICIENT_PRIVILEGE                                 insufficient_privilege
42846    E    ERRCODE_CANNOT_COERCE                                          cannot_coerce
42803    E    ERRCODE_GROUPING_ERROR                                         grouping_error
42P20    E    ERRCODE_WINDOWING_ERROR                                        windowing_error
42P19    E    ERRCODE_INVALID_RECURSION                                      invalid_recursion
42830    E    ERRCODE_INVALID_FOREIGN_KEY                                    invalid_foreign_key
42602    E    ERRCODE_INVALID_NAME                                           invalid_name
42622    E    ERRCODE_NAME_TOO_LONG                                          name_too_long
42939    E    ERRCODE_RESERVED_NAME                                          reserved_name
42804    E    ERRCODE_DATATYPE_MISMATCH                                      datatype_mismatch
42P18    E    ERRCODE_INDETERMINATE_DATATYPE                                 indeterminate_datatype
42P21    E    ERRCODE_COLLATION_MISMATCH                                     collation_mismatch
42P22    E    ERRCODE_INDETERMINATE_COLLATION                                indeterminate_collation
42809    E    ERRCODE_WRONG_OBJECT_TYPE                                      wrong_object_type

# Note: for ERRCODE purposes, we divide namable objects into these categories:
# databases, schemas, prepared statements, cursors, tables, columns,
# functions (including operators), and all else (lumped as "objects").
# (The first four categories are mandated by the existence of separate
# SQLSTATE classes for them in the spec; in this file, however, we group
# the ERRCODE names with all the rest under class 42.)  Parameters are
# sort-of-named objects and get their own ERRCODE.
#
# The same breakdown is used for "duplicate" and "ambiguous" complaints,
# as well as complaints associated with incorrect declarations.

42703    E    ERRCODE_UNDEFINED_COLUMN                                       undefined_column
34000    E    ERRCODE_UNDEFINED_CURSOR
3D000    E    ERRCODE_UNDEFINED_DATABASE
42883    E    ERRCODE_UNDEFINED_FUNCTION                                     undefined_function
26000    E    ERRCODE_UNDEFINED_PSTATEMENT
3F000    E    ERRCODE_UNDEFINED_SCHEMA
42P01    E    ERRCODE_UNDEFINED_TABLE                                        undefined_table
42P02    E    ERRCODE_UNDEFINED_PARAMETER                                    undefined_parameter
42704    E    ERRCODE_UNDEFINED_OBJECT                                       undefined_object
42701    E    ERRCODE_DUPLICATE_COLUMN                                       duplicate_column
42P03    E    ERRCODE_DUPLICATE_CURSOR                                       duplicate_cursor
42P04    E    ERRCODE_DUPLICATE_DATABASE                                     duplicate_database
42723    E    ERRCODE_DUPLICATE_FUNCTION                                     duplicate_function
42P05    E    ERRCODE_DUPLICATE_PSTATEMENT                                   duplicate_prepared_statement
42P06    E    ERRCODE_DUPLICATE_SCHEMA                                       duplicate_schema
42P07    E    ERRCODE_DUPLICATE_TABLE                                        duplicate_table
42712    E    ERRCODE_DUPLICATE_ALIAS                                        duplicate_alias
42710    E    ERRCODE_DUPLICATE_OBJECT                                       duplicate_object
42702    E    ERRCODE_AMBIGUOUS_COLUMN                                       ambiguous_column
42725    E    ERRCODE_AMBIGUOUS_FUNCTION                                     ambiguous_function
42P08    E    ERRCODE_AMBIGUOUS_PARAMETER                                    ambiguous_parameter
42P09    E    ERRCODE_AMBIGUOUS_ALIAS                                        ambiguous_alias
42P10    E    ERRCODE_INVALID_COLUMN_REFERENCE                               invalid_column_reference
42611    E    ERRCODE_INVALID_COLUMN_DEFINITION                              invalid_column_definition
42P11    E    ERRCODE_INVALID_CURSOR_DEFINITION                              invalid_cursor_definition
42P12    E    ERRCODE_INVALID_DATABASE_DEFINITION                            invalid_database_definition
42P13    E    ERRCODE_INVALID_FUNCTION_DEFINITION                            invalid_function_definition
42P14    E    ERRCODE_INVALID_PSTATEMENT_DEFINITION                          invalid_prepared_statement_definition
42P15    E    ERRCODE_INVALID_SCHEMA_DEFINITION                              invalid_schema_definition
42P16    E    ERRCODE_INVALID_TABLE_DEFINITION                               invalid_table_definition
42P17    E    ERRCODE_INVALID_OBJECT_DEFINITION                              invalid_object_definition
42M00    E    ERRCODE_GP_COMMAND_ERROR                                       gp_command_error

Section: Class 44 - WITH CHECK OPTION Violation

44000    E    ERRCODE_WITH_CHECK_OPTION_VIOLATION                            with_check_option_violation

Section: Class 53 - Insufficient Resources

# (PostgreSQL-specific error class)
53000    E    ERRCODE_INSUFFICIENT_RESOURCES                                 insufficient_resources
53100    E    ERRCODE_DISK_FULL                                              disk_full
53200    E    ERRCODE_OUT_OF_MEMORY                                          out_of_memory
53300    E    ERRCODE_TOO_MANY_CONNECTIONS                                   too_many_connections
53400    E    ERRCODE_CONFIGURATION_LIMIT_EXCEEDED                           configuration_limit_exceeded
53500    E    ERRCODE_GP_MEMPROT_KILL                                        gp_memprot_kill

Section: Class 54 - Program Limit Exceeded

# this is for wired-in limits, not resource exhaustion problems (class borrowed from DB2)
54000    E    ERRCODE_PROGRAM_LIMIT_EXCEEDED                                 program_limit_exceeded
54001    E    ERRCODE_STATEMENT_TOO_COMPLEX                                  statement_too_complex
54011    E    ERRCODE_TOO_MANY_COLUMNS                                       too_many_columns
54023    E    ERRCODE_TOO_MANY_ARGUMENTS                                     too_many_arguments

Section: Class 55 - Object Not In Prerequisite State

# (class borrowed from DB2)
55000    E    ERRCODE_OBJECT_NOT_IN_PREREQUISITE_STATE                       object_not_in_prerequisite_state
55006    E    ERRCODE_OBJECT_IN_USE                                          object_in_use
55P02    E    ERRCODE_CANT_CHANGE_RUNTIME_PARAM                              cant_change_runtime_param
55P03    E    ERRCODE_LOCK_NOT_AVAILABLE                                     lock_not_available

Section: Class 57 - Operator Intervention

# (class borrowed from DB2)
57000    E    ERRCODE_OPERATOR_INTERVENTION                                  operator_intervention
57014    E    ERRCODE_QUERY_CANCELED                                         query_canceled
57P01    E    ERRCODE_ADMIN_SHUTDOWN                                         admin_shutdown
57P02    E    ERRCODE_CRASH_SHUTDOWN                                         crash_shutdown
57P03    E    ERRCODE_CANNOT_CONNECT_NOW                                     cannot_connect_now
57P04    E    ERRCODE_DATABASE_DROPPED                                       database_dropped
57M02    E    ERRCODE_MIRROR_READY                                           mirror_ready

Section: Class 58 - System Error (errors external to PostgreSQL itself)

# (class borrowed from DB2)
58000    E    ERRCODE_SYSTEM_ERROR                                           system_error
58030    E    ERRCODE_IO_ERROR                                               io_error
58P01    E    ERRCODE_UNDEFINED_FILE                                         undefined_file
58P02    E    ERRCODE_DUPLICATE_FILE                                         duplicate_file
58M01    E    ERRCODE_GP_INTERCONNECTION_ERROR                               gp_interconnection_error

Section: Class F0 - Configuration File Error

# (PostgreSQL-specific error class)
F0000    E    ERRCODE_CONFIG_FILE_ERROR                                      config_file_error
F0001    E    ERRCODE_LOCK_FILE_EXISTS                                       lock_file_exists

Section: Class HV - Foreign Data Wrapper Error (SQL/MED)

# (SQL/MED-specific error class)
HV000    E    ERRCODE_FDW_ERROR                                              fdw_error
HV005    E    ERRCODE_FDW_COLUMN_NAME_NOT_FOUND                              fdw_column_name_not_found
HV002    E    ERRCODE_FDW_DYNAMIC_PARAMETER_VALUE_NEEDED                     fdw_dynamic_parameter_value_needed
HV010    E    ERRCODE_FDW_FUNCTION_SEQUENCE_ERROR                            fdw_function_sequence_error
HV021    E    ERRCODE_FDW_INCONSISTENT_DESCRIPTOR_INFORMATION                fdw_inconsistent_descriptor_information
HV024    E    ERRCODE_FDW_INVALID_ATTRIBUTE_VALUE                            fdw_invalid_attribute_value
HV007    E    ERRCODE_FDW_INVALID_COLUMN_NAME                                fdw_invalid_column_name
HV008    E    ERRCODE_FDW_INVALID_COLUMN_NUMBER                              fdw_invalid_column_number
HV004    E    ERRCODE_FDW_INVALID_DATA_TYPE                                  fdw_invalid_data_type
HV006    E    ERRCODE_FDW_INVALID_DATA_TYPE_DESCRIPTORS                      fdw_invalid_data_type_descriptors
HV091    E    ERRCODE_FDW_INVALID_DESCRIPTOR_FIELD_IDENTIFIER                fdw_invalid_descriptor_field_identifier
HV00B    E    ERRCODE_FDW_INVALID_HANDLE                                     fdw_invalid_handle
HV00C    E    ERRCODE_FDW_INVALID_OPTION_INDEX                               fdw_invalid_option_index
HV00D    E    ERRCODE_FDW_INVALID_OPTION_NAME                                fdw_invalid_option_name
HV090    E    ERRCODE_FDW_INVALID_STRING_LENGTH_OR_BUFFER_LENGTH             fdw_invalid_string_length_or_buffer_length
HV00A    E    ERRCODE_FDW_INVALID_STRING_FORMAT                              fdw_invalid_string_format
HV009    E    ERRCODE_FDW_INVALID_USE_OF_NULL_POINTER                        fdw_invalid_use_of_null_pointer
HV014    E    ERRCODE_FDW_TOO_MANY_HANDLES                                   fdw_too_many_handles
HV001    E    ERRCODE_FDW_OUT_OF_MEMORY                                      fdw_out_of_memory
HV00P    E    ERRCODE_FDW_NO_SCHEMAS                                         fdw_no_schemas
HV00J    E    ERRCODE_FDW_OPTION_NAME_NOT_FOUND                              fdw_option_name_not_found
HV00K    E    ERRCODE_FDW_REPLY_HANDLE                                       fdw_reply_handle
HV00Q    E    ERRCODE_FDW_SCHEMA_NOT_FOUND                                   fdw_schema_not_found
HV00R    E    ERRCODE_FDW_TABLE_NOT_FOUND                                    fdw_table_not_found
HV00L    E    ERRCODE_FDW_UNABLE_TO_CREATE_EXECUTION                         fdw_unable_to_create_execution
HV00M    E    ERRCODE_FDW_UNABLE_TO_CREATE_REPLY                             fdw_unable_to_create_reply
HV00N    E    ERRCODE_FDW_UNABLE_TO_ESTABLISH_CONNECTION                     fdw_unable_to_establish_connection

Section: Class P0 - PL/pgSQL Error

# (PostgreSQL-specific error class)
P0000    E    ERRCODE_PLPGSQL_ERROR                                          plpgsql_error
P0001    E    ERRCODE_RAISE_EXCEPTION                                        raise_exception
P0002    E    ERRCODE_NO_DATA_FOUND                                          no_data_found
P0003    E    ERRCODE_TOO_MANY_ROWS                                          too_many_rows
P0004    E    ERRCODE_ASSERT_FAILURE                                         assert_failure

Section: Class XX - Internal Error

# this is for "can't-happen" conditions and software bugs (PostgreSQL-specific error class)
XX000    E    ERRCODE_INTERNAL_ERROR                                         internal_error
XX001    E    ERRCODE_DATA_CORRUPTED                                         data_corrupted
XX002    E    ERRCODE_INDEX_CORRUPTED                                        index_corrupted

# This is used for ERRORs induced on purpose for testing purposes. Shouldn't
# appear in production, only in regression tests.
XX009    E    ERRCODE_FAULT_INJECT                                           fault_inject<|MERGE_RESOLUTION|>--- conflicted
+++ resolved
@@ -2,13 +2,9 @@
 # errcodes.txt
 #      PostgreSQL error codes
 #
-<<<<<<< HEAD
 # Portions Copyright (c) 2005-2008, Greenplum inc.
 # Portions Copyright (c) 2012-Present Pivotal Software, Inc.
-# Copyright (c) 2003-2014, PostgreSQL Global Development Group
-=======
 # Copyright (c) 2003-2015, PostgreSQL Global Development Group
->>>>>>> ab93f90c
 #
 # This list serves as the basis for generating source files containing error
 # codes. It is kept in a common format to make sure all these source files have

--- conflicted
+++ resolved
@@ -410,11 +410,7 @@
  * rather than just one at a time.
  */
 static void
-<<<<<<< HEAD
-ProcessInvalidationMessageMulti(InvalidationListHeader *hdr,
-=======
 ProcessInvalidationMessagesMulti(InvalidationListHeader *hdr,
->>>>>>> 4d53a2f9
 				 void (*func) (const SharedInvalidationMessage *msgs, int n))
 {
 	ProcessMessageListMulti(hdr->cclist, func(msgs, n));
@@ -977,8 +973,8 @@
 		AppendInvalidationMessages(&transInvalInfo->PriorCmdInvalidMsgs,
 								   &transInvalInfo->CurrentCmdInvalidMsgs);
 
-		ProcessInvalidationMessageMulti(&transInvalInfo->PriorCmdInvalidMsgs,
-										SendSharedInvalidMessages);
+		ProcessInvalidationMessagesMulti(&transInvalInfo->PriorCmdInvalidMsgs,
+										 SendSharedInvalidMessages);
 
 		if (transInvalInfo->RelcacheInitFileInval)
 			RelationCacheInitFilePostInvalidate();
@@ -1169,8 +1165,8 @@
 	/* Send out the invals */
 	ProcessInvalidationMessages(&transInvalInfo->CurrentCmdInvalidMsgs,
 								LocalExecuteInvalidationMessage);
-	ProcessInvalidationMessageMulti(&transInvalInfo->CurrentCmdInvalidMsgs,
-									SendSharedInvalidMessages);
+	ProcessInvalidationMessagesMulti(&transInvalInfo->CurrentCmdInvalidMsgs,
+									 SendSharedInvalidMessages);
 
 	/* Clean up and release memory */
 	for (chunk = transInvalInfo->CurrentCmdInvalidMsgs.cclist;

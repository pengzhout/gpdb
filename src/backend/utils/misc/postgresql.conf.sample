--- conflicted
+++ resolved
@@ -60,7 +60,6 @@
 					# comma-separated list of addresses;
 					# defaults to '*', '*' = all
 					# (change requires restart)
-<<<<<<< HEAD
 
 #port = 5432				# sets the database listener port for 
       					# a Greenplum instance. The master and 
@@ -73,10 +72,6 @@
 # THE PORT NUMBER IN THIS FILE.
 
 #max_connections = 200			# (change requires restart)
-=======
-#port = 5432				# (change requires restart)
-#max_connections = 100			# (change requires restart)
->>>>>>> b5bce6c1
 #superuser_reserved_connections = 3	# (change requires restart)
 #unix_socket_directories = '/tmp'	# comma-separated list of directories
 					# (change requires restart)
@@ -134,11 +129,7 @@
 					# (change requires restart)
 # Caution: it is not advisable to set max_prepared_transactions nonzero unless
 # you actively intend to use prepared transactions.
-<<<<<<< HEAD
 #work_mem = 32MB				# min 64kB
-=======
-#work_mem = 4MB				# min 64kB
->>>>>>> b5bce6c1
 #maintenance_work_mem = 64MB		# min 1MB
 #replacement_sort_tuples = 150000	# limits use of replacement selection sort
 #autovacuum_work_mem = -1		# min 1MB, or -1 to use maintenance_work_mem
@@ -171,17 +162,6 @@
 #vacuum_cost_page_dirty = 20		# 0-10000 credits
 #vacuum_cost_limit = 200		# 1-10000 credits
 
-<<<<<<< HEAD
-=======
-# - Background Writer -
-
-#bgwriter_delay = 200ms			# 10-10000ms between rounds
-#bgwriter_lru_maxpages = 100		# 0-1000 max buffers written/round
-#bgwriter_lru_multiplier = 2.0		# 0-10.0 multiplier on buffers scanned/round
-#bgwriter_flush_after = 0		# 0 disables,
-					# default is 512kB on linux, 0 otherwise
-
->>>>>>> b5bce6c1
 # - Asynchronous Behavior -
 
 #effective_io_concurrency = 1		# 1-1000; 0 disables prefetching
@@ -334,18 +314,13 @@
 #cpu_tuple_cost = 0.01			# same scale as above
 #cpu_index_tuple_cost = 0.005		# same scale as above
 #cpu_operator_cost = 0.0025		# same scale as above
-<<<<<<< HEAD
-#gp_motion_cost_per_row = 0.0  # (same) (if 0, 2*cpu_tuple_cost is used)
-=======
+# GPDB_96_MERGE_FIXME: figure out the appropriate values for the parallel gucs
 #parallel_tuple_cost = 0.1		# same scale as above
 #parallel_setup_cost = 1000.0	# same scale as above
 #min_parallel_relation_size = 8MB
-#effective_cache_size = 4GB
-
-# - Genetic Query Optimizer -
->>>>>>> b5bce6c1
-
 #effective_cache_size = 16GB
+
+#gp_motion_cost_per_row = 0.0  # (same) (if 0, 2*cpu_tuple_cost is used)
 
 # - Other Planner Options -
 
@@ -353,11 +328,9 @@
 #from_collapse_limit = 20
 #join_collapse_limit = 20		# 1 disables collapsing of explicit
 					# JOIN clauses
-<<<<<<< HEAD
+#force_parallel_mode = off
+
 #gp_segments_for_planner = 0     # if 0, actual number of segments is used
-=======
-#force_parallel_mode = off
->>>>>>> b5bce6c1
 
 #gp_enable_direct_dispatch = on
 
@@ -389,18 +362,6 @@
 					# happen after that much log output.
 					# 0 disables.
 
-<<<<<<< HEAD
-=======
-# These are relevant when logging to syslog:
-#syslog_facility = 'LOCAL0'
-#syslog_ident = 'postgres'
-#syslog_sequence_numbers = on
-#syslog_split_messages = on
-
-# This is only relevant when logging to eventlog (win32):
-#event_source = 'PostgreSQL'
-
->>>>>>> b5bce6c1
 # - When to Log -
 
 #client_min_messages = notice		# values in order of decreasing detail:
@@ -489,16 +450,12 @@
 #log_temp_files = -1			# log temporary files equal or larger
 					# than the specified size in kilobytes;
 					# -1 disables, 0 logs all temp files
-<<<<<<< HEAD
 #log_timezone = 'GMT'			# actually, defaults to TZ environment
 					# setting
-=======
-#log_timezone = 'GMT'
 
 
 # - Process Title -
 
->>>>>>> b5bce6c1
 #cluster_name = ''			# added to process titles if nonempty
 					# (change requires restart)
 #update_process_title = on

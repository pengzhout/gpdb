--- conflicted
+++ resolved
@@ -7,12 +7,8 @@
  *
  * $PostgreSQL: pgsql/src/backend/utils/misc/ps_status.c,v 1.38.2.1 2010/05/27 19:19:50 tgl Exp $
  *
-<<<<<<< HEAD
  * Portions Copyright (c) 2005-2009, Greenplum inc
  * Copyright (c) 2000-2009, PostgreSQL Global Development Group
-=======
- * Copyright (c) 2000-2008, PostgreSQL Global Development Group
->>>>>>> d13f41d2
  * various details abducted from various places
  *--------------------------------------------------------------------
  */
@@ -174,7 +170,6 @@
 		ps_argument_size = strlen(argv[0]);
 #endif
 
-<<<<<<< HEAD
 		/* 
 		 * MPP-14501: only use argv area for status to preserve environment 
 		 *
@@ -190,13 +185,6 @@
 		 * being too small to display the status information because it's
 		 * fairly large with all the arguments we pass and if that ever does
 		 * become an issue we can always just have gpstart add more arguments.
-=======
-		ps_buffer = argv[0];
-		last_status_len = ps_buffer_size = end_of_area - argv[0];
-
-		/*
-		 * move the environment out of the way
->>>>>>> d13f41d2
 		 */
 		ps_buffer = argv[0];
 		last_status_len = ps_buffer_size = (end_of_area - ps_buffer);
@@ -276,16 +264,10 @@
     if (!IsUnderPostmaster)
         return;
 
-<<<<<<< HEAD
-    /* no ps display if you didn't call save_ps_display_args() */
-    if (!save_argv)
-        return;
-=======
 	/* no ps display if you didn't call save_ps_display_args() */
 	if (!save_argv)
 		return;
 
->>>>>>> d13f41d2
 #ifdef PS_USE_CLOBBER_ARGV
     /* If ps_buffer is a pointer, it might still be null */
     if (!ps_buffer)
@@ -365,14 +347,10 @@
 	ps_buffer[ps_buffer_fixed_size + ps_host_info_size] = PS_PADDING;
 #endif
 
-<<<<<<< HEAD
-    ps_buffer_fixed_size += ps_host_info_size;
+	ps_buffer_cur_len = ps_buffer_fixed_size = strlen(ps_buffer);
 	real_act_prefix_size = ps_buffer_fixed_size;
-=======
-	ps_buffer_cur_len = ps_buffer_fixed_size = strlen(ps_buffer);
 
 	set_ps_display(initial_str, true);
->>>>>>> d13f41d2
 #endif   /* not PS_USE_NONE */
 }
 
@@ -385,27 +363,17 @@
 void
 set_ps_display(const char *activity, bool force)
 {
-<<<<<<< HEAD
+#ifndef PS_USE_NONE
+	/* update_process_title=off disables updates, unless force = true */
     char   *cp = ps_buffer + ps_buffer_fixed_size;
     char   *ep = ps_buffer + ps_buffer_size;
 
     if (!force && !update_process_title)
         return;
 
-#ifndef PS_USE_NONE
     /* no ps display for stand-alone backend */
     if (!IsUnderPostmaster)
         return;
-=======
-#ifndef PS_USE_NONE
-	/* update_process_title=off disables updates, unless force = true */
-	if (!force && !update_process_title)
-		return;
-
-	/* no ps display for stand-alone backend */
-	if (!IsUnderPostmaster)
-		return;
->>>>>>> d13f41d2
 
 #ifdef PS_USE_CLOBBER_ARGV
     /* If ps_buffer is a pointer, it might still be null */
@@ -413,7 +381,6 @@
         return;
 #endif
 
-<<<<<<< HEAD
 	/* Drop the remote host and port from the fixed prefix. */
 	if (ps_host_info_size > 0)
 	{
@@ -431,12 +398,6 @@
 	if (Gp_role != GP_ROLE_EXECUTE &&
 		ps_host_info[0] != '\0' && ep - cp > 0)
 		cp += snprintf(cp, ep - cp, "%s ", ps_host_info);
-=======
-	/* Update ps_buffer to contain both fixed part and activity */
-	strlcpy(ps_buffer + ps_buffer_fixed_size, activity,
-			ps_buffer_size - ps_buffer_fixed_size);
-	ps_buffer_cur_len = strlen(ps_buffer);
->>>>>>> d13f41d2
 
 	/* Which segment is accessed by this qExec? */
 	if (Gp_role == GP_ROLE_EXECUTE &&
@@ -458,6 +419,7 @@
 	 * effectively becomes ps_buffer_size.
 	 */
 	real_act_prefix_size = Min(cp, ep) - ps_buffer;
+	ps_buffer_cur_len = real_act_prefix_size;
 
 	/* Append caller's activity string. */
 	if (ep - cp > 0)
@@ -472,15 +434,9 @@
     {
         union pstun pst;
 
-<<<<<<< HEAD
-        pst.pst_command = ps_buffer;
-        pstat(PSTAT_SETCMD, pst, strlen(ps_buffer), 0, 0);
-    }
-=======
 		pst.pst_command = ps_buffer;
 		pstat(PSTAT_SETCMD, pst, ps_buffer_cur_len, 0, 0);
 	}
->>>>>>> d13f41d2
 #endif   /* PS_USE_PSTAT */
 
 #ifdef PS_USE_PS_STRINGS
@@ -489,45 +445,11 @@
 #endif   /* PS_USE_PS_STRINGS */
 
 #ifdef PS_USE_CLOBBER_ARGV
-<<<<<<< HEAD
-    {
-        int         buflen;
-#if (defined(sun) && !defined(BSD))
-		int         request_buflen = 2 * ps_argument_size + 1;
-#endif
-
-        /* pad unused memory */
-        buflen = strlen(ps_buffer);
-
-#if (defined(sun) && !defined(BSD))
-		/*
-		 * In Solaris, to properly show the ps status display, it requires the length of
-		 * the status at least twice of the original arguments. We pad the '.'s
-		 * if buflen is not big enough. Note that using spaces to pad does not work, 
-		 * and I don't know why.
-		 */
-		if (buflen < request_buflen)
-		{
-			int pad_len = request_buflen - buflen;
-			if (ps_buffer_size < request_buflen)
-				pad_len = ps_buffer_size - buflen;
-			MemSet(ps_buffer + buflen, '.', pad_len);
-			buflen += pad_len;
-		}
-#endif
-
-		/* clobber remainder of old status string */
-		if (last_status_len > buflen)
-			MemSet(ps_buffer + buflen, PS_PADDING, last_status_len - buflen);
-		last_status_len = buflen;
-    }
-=======
 	/* pad unused memory; need only clobber remainder of old status string */
 	if (last_status_len > ps_buffer_cur_len)
 		MemSet(ps_buffer + ps_buffer_cur_len, PS_PADDING,
 			   last_status_len - ps_buffer_cur_len);
 	last_status_len = ps_buffer_cur_len;
->>>>>>> d13f41d2
 #endif   /* PS_USE_CLOBBER_ARGV */
 
 #ifdef PS_USE_WIN32
@@ -566,22 +488,10 @@
 		*displen = 0;
 		return "";
 	}
-<<<<<<< HEAD
-
-	/* Remove any trailing spaces to offset the effect of PS_PADDING */
-	offset = ps_buffer_size;
-	while (offset > pos && ps_buffer[offset-1] == PS_PADDING)
-		offset--;
-
-	*displen = offset - pos;
-#else
-	*displen = strlen(ps_buffer + pos);
-=======
->>>>>>> d13f41d2
-#endif
-	Assert(*displen >= 0);
-
-<<<<<<< HEAD
+#endif
+
+	*displen = (int) (ps_buffer_cur_len - ps_buffer_fixed_size);
+
 	return ps_buffer + pos;
 }
 
@@ -615,9 +525,4 @@
 get_real_act_ps_display(int *displen)
 {
 	return get_ps_display_from_position(real_act_prefix_size, displen);
-=======
-	*displen = (int) (ps_buffer_cur_len - ps_buffer_fixed_size);
-
-	return ps_buffer + ps_buffer_fixed_size;
->>>>>>> d13f41d2
 }
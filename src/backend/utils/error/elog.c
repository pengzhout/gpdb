--- conflicted
+++ resolved
@@ -136,11 +136,7 @@
 /*
  * Max string length to send to syslog().  Note that this doesn't count the
  * sequence-number prefix we add, and of course it doesn't count the prefix
-<<<<<<< HEAD
- * added by syslog itself.	On many implementations it seems that the hard
-=======
  * added by syslog itself.  On many implementations it seems that the hard
->>>>>>> 49f001d8
  * limit is approximately 2K bytes including both those prefixes.
  */
 #ifndef PG_SYSLOG_LIMIT

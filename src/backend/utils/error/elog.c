--- conflicted
+++ resolved
@@ -537,12 +537,9 @@
 	edata->funcname = funcname;
 	/* the default text domain is the backend's */
 	edata->domain = domain ? domain : PG_TEXTDOMAIN("postgres");
-<<<<<<< HEAD
-	edata->omit_location = true;
-=======
 	/* initialize context_domain the same way (see set_errcontext_domain()) */
 	edata->context_domain = edata->domain;
->>>>>>> 4f0bf335
+	edata->omit_location = true;
 	/* Select default errcode based on elevel */
 	if (elevel >= ERROR)
 	{

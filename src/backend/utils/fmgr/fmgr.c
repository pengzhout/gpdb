/*-------------------------------------------------------------------------
 *
 * fmgr.c
 *	  The Postgres function manager.
 *
<<<<<<< HEAD
 * Portions Copyright (c) 1996-2009, PostgreSQL Global Development Group
=======
 * Portions Copyright (c) 1996-2008, PostgreSQL Global Development Group
>>>>>>> d13f41d2
 * Portions Copyright (c) 1994, Regents of the University of California
 *
 *
 * IDENTIFICATION
 *	  $PostgreSQL: pgsql/src/backend/utils/fmgr/fmgr.c,v 1.113.2.2 2009/12/09 21:58:17 tgl Exp $
 *
 *-------------------------------------------------------------------------
 */

#include "postgres.h"

<<<<<<< HEAD
#include "catalog/catquery.h"
=======
#include "access/heapam.h"
>>>>>>> d13f41d2
#include "access/tuptoaster.h"
#include "catalog/pg_language.h"
#include "catalog/pg_proc.h"
#include "executor/functions.h"
#include "executor/spi.h"
<<<<<<< HEAD
#include "lib/stringinfo.h"
=======
>>>>>>> d13f41d2
#include "miscadmin.h"
#include "parser/parse_expr.h"
#include "pgstat.h"
#include "utils/acl.h"
#include "utils/builtins.h"
#include "utils/fmgrtab.h"
#include "utils/guc.h"
#include "utils/lsyscache.h"
#include "utils/syscache.h"

<<<<<<< HEAD
#include "cdb/cdbvars.h"
=======
>>>>>>> d13f41d2

/*
 * Declaration for old-style function pointer type.  This is now used only
 * in fmgr_oldstyle() and is no longer exported.
 *
 * The m68k SVR4 ABI defines that pointers are returned in %a0 instead of
 * %d0. So if a function pointer is declared to return a pointer, the
 * compiler may look only into %a0, but if the called function was declared
 * to return an integer type, it puts its value only into %d0. So the
 * caller doesn't pick up the correct return value. The solution is to
 * declare the function pointer to return int, so the compiler picks up the
 * return value from %d0. (Functions returning pointers put their value
 * *additionally* into %d0 for compatibility.) The price is that there are
 * some warnings about int->pointer conversions ... which we can suppress
 * with suitably ugly casts in fmgr_oldstyle().
 */
#if (defined(__mc68000__) || (defined(__m68k__))) && defined(__ELF__)
typedef int32 (*func_ptr) ();
#else
typedef char *(*func_ptr) ();
#endif

/*
 * For an oldstyle function, fn_extra points to a record like this:
 */
typedef struct
{
	func_ptr	func;			/* Address of the oldstyle function */
	bool		arg_toastable[FUNC_MAX_ARGS];	/* is n'th arg of a toastable
												 * datatype? */
} Oldstyle_fnextra;

/*
 * Hashtable for fast lookup of external C functions
 */
typedef struct
{
	/* fn_oid is the hash key and so must be first! */
	Oid			fn_oid;			/* OID of an external C function */
	TransactionId fn_xmin;		/* for checking up-to-dateness */
	ItemPointerData fn_tid;
	PGFunction	user_fn;		/* the function's address */
	const Pg_finfo_record *inforec;		/* address of its info record */
} CFuncHashTabEntry;

static HTAB *CFuncHash = NULL;


static void fmgr_info_cxt_security(Oid functionId, FmgrInfo *finfo, MemoryContext mcxt,
					   bool ignore_security);
static void fmgr_info_C_lang(Oid functionId, FmgrInfo *finfo, HeapTuple procedureTuple, cqContext *pcqCtx);
static void fmgr_info_other_lang(Oid functionId, FmgrInfo *finfo, HeapTuple procedureTuple);
static CFuncHashTabEntry *lookup_C_func(HeapTuple procedureTuple);
static void record_C_func(HeapTuple procedureTuple,
			  PGFunction user_fn, const Pg_finfo_record *inforec);
static Datum fmgr_oldstyle(PG_FUNCTION_ARGS);
static Datum fmgr_security_definer(PG_FUNCTION_ARGS);


/*
 * Lookup routines for builtin-function table.	We can search by either Oid
 * or name, but search by Oid is much faster.
 */

static const FmgrBuiltin *
fmgr_isbuiltin(Oid id)
{
	int			low = 0;
	int			high = fmgr_nbuiltins - 1;

	/*
	 * Loop invariant: low is the first index that could contain target entry,
	 * and high is the last index that could contain it.
	 */
	while (low <= high)
	{
		int			i = (high + low) / 2;
		const FmgrBuiltin *ptr = &fmgr_builtins[i];

		if (id == ptr->foid)
			return ptr;
		else if (id > ptr->foid)
			low = i + 1;
		else
			high = i - 1;
	}
	return NULL;
}

/*
 * Lookup a builtin by name.  Note there can be more than one entry in
 * the array with the same name, but they should all point to the same
 * routine.
 */
static const FmgrBuiltin *
fmgr_lookupByName(const char *name)
{
	int			i;

	for (i = 0; i < fmgr_nbuiltins; i++)
	{
		if (strcmp(name, fmgr_builtins[i].funcName) == 0)
			return fmgr_builtins + i;
	}
	return NULL;
}

/*
 * This routine fills a FmgrInfo struct, given the OID
 * of the function to be called.
 *
 * The caller's CurrentMemoryContext is used as the fn_mcxt of the info
 * struct; this means that any subsidiary data attached to the info struct
 * (either by fmgr_info itself, or later on by a function call handler)
 * will be allocated in that context.  The caller must ensure that this
 * context is at least as long-lived as the info struct itself.  This is
 * not a problem in typical cases where the info struct is on the stack or
 * in freshly-palloc'd space.  However, if one intends to store an info
 * struct in a long-lived table, it's better to use fmgr_info_cxt.
 */
void
fmgr_info(Oid functionId, FmgrInfo *finfo)
{
	fmgr_info_cxt_security(functionId, finfo, CurrentMemoryContext, false);
}

/*
 * Fill a FmgrInfo struct, specifying a memory context in which its
 * subsidiary data should go.
 */
void
fmgr_info_cxt(Oid functionId, FmgrInfo *finfo, MemoryContext mcxt)
{
	fmgr_info_cxt_security(functionId, finfo, mcxt, false);
}

/*
 * This one does the actual work.  ignore_security is ordinarily false
 * but is set to true when we need to avoid recursion.
 */
static void
fmgr_info_cxt_security(Oid functionId, FmgrInfo *finfo, MemoryContext mcxt,
					   bool ignore_security)
{
	const FmgrBuiltin *fbp;
	HeapTuple	procedureTuple;
	Form_pg_proc procedureStruct;
	Datum		prosrcdatum;
	bool		isnull;
	char	   *prosrc;
	cqContext  *procqCtx;

	/*
	 * fn_oid *must* be filled in last.  Some code assumes that if fn_oid is
	 * valid, the whole struct is valid.  Some FmgrInfo struct's do survive
	 * elogs.
	 */
	finfo->fn_oid = InvalidOid;
	finfo->fn_extra = NULL;
	finfo->fn_mcxt = mcxt;
	finfo->fn_expr = NULL;		/* caller may set this later */

	if ((fbp = fmgr_isbuiltin(functionId)) != NULL)
	{
		/*
		 * Fast path for builtin functions: don't bother consulting pg_proc
		 */
		finfo->fn_nargs = fbp->nargs;
		finfo->fn_strict = fbp->strict;
		finfo->fn_retset = fbp->retset;
		finfo->fn_stats = TRACK_FUNC_ALL;		/* ie, never track */
		finfo->fn_addr = fbp->func;
		finfo->fn_oid = functionId;
		return;
	}

	/* Otherwise we need the pg_proc entry */
	procqCtx = caql_beginscan(
			NULL,
			cql("SELECT * FROM pg_proc "
				" WHERE oid = :1 ",
				ObjectIdGetDatum(functionId)));

	procedureTuple = caql_getnext(procqCtx);

	if (!HeapTupleIsValid(procedureTuple))
		elog(ERROR, "cache lookup failed for function %u", functionId);
	procedureStruct = (Form_pg_proc) GETSTRUCT(procedureTuple);

	finfo->fn_nargs = procedureStruct->pronargs;
	finfo->fn_strict = procedureStruct->proisstrict;
	finfo->fn_retset = procedureStruct->proretset;

	/*
	 * If it has prosecdef set, or non-null proconfig, use
	 * fmgr_security_definer call handler --- unless we are being called again
	 * by fmgr_security_definer or fmgr_info_other_lang.
	 */
	if (!ignore_security &&
		(procedureStruct->prosecdef ||
		 !heap_attisnull(procedureTuple, Anum_pg_proc_proconfig)))
	{
		finfo->fn_addr = fmgr_security_definer;
		finfo->fn_stats = TRACK_FUNC_ALL;		/* ie, never track */
		finfo->fn_oid = functionId;

		caql_endscan(procqCtx);

		return;
	}

	switch (procedureStruct->prolang)
	{
		case INTERNALlanguageId:

			/*
			 * For an ordinary builtin function, we should never get here
			 * because the isbuiltin() search above will have succeeded.
			 * However, if the user has done a CREATE FUNCTION to create an
			 * alias for a builtin function, we can end up here.  In that case
			 * we have to look up the function by name.  The name of the
			 * internal function is stored in prosrc (it doesn't have to be
			 * the same as the name of the alias!)
			 */
			prosrcdatum = caql_getattr(procqCtx,
									   Anum_pg_proc_prosrc, &isnull);
			if (isnull)
				elog(ERROR, "null prosrc");
			prosrc = TextDatumGetCString(prosrcdatum);
			fbp = fmgr_lookupByName(prosrc);
			if (fbp == NULL)
				ereport(ERROR,
						(errcode(ERRCODE_UNDEFINED_FUNCTION),
						 errmsg("internal function \"%s\" is not in internal lookup table",
								prosrc)));
			pfree(prosrc);
			/* Should we check that nargs, strict, retset match the table? */
			finfo->fn_addr = fbp->func;
			/* note this policy is also assumed in fast path above */
			finfo->fn_stats = TRACK_FUNC_ALL;	/* ie, never track */
			break;

		case ClanguageId:
			fmgr_info_C_lang(functionId, finfo, procedureTuple, procqCtx);
			finfo->fn_stats = TRACK_FUNC_PL;	/* ie, track if ALL */
			break;

		case SQLlanguageId:
			finfo->fn_addr = fmgr_sql;
			finfo->fn_stats = TRACK_FUNC_PL;	/* ie, track if ALL */
			break;

		default:
			fmgr_info_other_lang(functionId, finfo, procedureTuple);
			finfo->fn_stats = TRACK_FUNC_OFF;	/* ie, track if not OFF */
			break;
	}

	finfo->fn_oid = functionId;

	caql_endscan(procqCtx);
}

/*
 * Special fmgr_info processing for C-language functions.  Note that
 * finfo->fn_oid is not valid yet.
 */
static void
fmgr_info_C_lang(Oid functionId, FmgrInfo *finfo, HeapTuple procedureTuple,
				 cqContext *pcqCtx)
{
	Form_pg_proc procedureStruct = (Form_pg_proc) GETSTRUCT(procedureTuple);
	CFuncHashTabEntry *hashentry;
	PGFunction	user_fn;
	const Pg_finfo_record *inforec;
	Oldstyle_fnextra *fnextra;
	bool		isnull;
	int			i;

	/*
	 * See if we have the function address cached already
	 */
	hashentry = lookup_C_func(procedureTuple);
	if (hashentry)
	{
		user_fn = hashentry->user_fn;
		inforec = hashentry->inforec;
	}
	else
	{
		Datum		prosrcattr,
					probinattr;
		char	   *prosrcstring,
				   *probinstring;
		void	   *libraryhandle;

		/*
		 * Get prosrc and probin strings (link symbol and library filename).
		 * While in general these columns might be null, that's not allowed
		 * for C-language functions.
		 */
		prosrcattr = caql_getattr(pcqCtx,
								  Anum_pg_proc_prosrc, &isnull);
		if (isnull)
			elog(ERROR, "null prosrc for C function %u", functionId);
		prosrcstring = TextDatumGetCString(prosrcattr);

		probinattr = caql_getattr(pcqCtx,
								  Anum_pg_proc_probin, &isnull);
		if (isnull)
			elog(ERROR, "null probin for C function %u", functionId);
		probinstring = TextDatumGetCString(probinattr);

		/* Look up the function itself */
		user_fn = load_external_function(probinstring, prosrcstring, true,
										 &libraryhandle);

		/* Get the function information record (real or default) */
		inforec = fetch_finfo_record(libraryhandle, prosrcstring);

		/* Cache the addresses for later calls */
		record_C_func(procedureTuple, user_fn, inforec);

		pfree(prosrcstring);
		pfree(probinstring);
	}

	switch (inforec->api_version)
	{
		case 0:
			/* Old style: need to use a handler */
			finfo->fn_addr = fmgr_oldstyle;
			fnextra = (Oldstyle_fnextra *)
				MemoryContextAllocZero(finfo->fn_mcxt,
									   sizeof(Oldstyle_fnextra));
			finfo->fn_extra = (void *) fnextra;
			fnextra->func = (func_ptr) user_fn;
			for (i = 0; i < procedureStruct->pronargs; i++)
			{
				fnextra->arg_toastable[i] =
					TypeIsToastable(procedureStruct->proargtypes.values[i]);
			}
			break;
		case 1:
			/* New style: call directly */
			finfo->fn_addr = user_fn;
			break;
		default:
			/* Shouldn't get here if fetch_finfo_record did its job */
			elog(ERROR, "unrecognized function API version: %d",
				 inforec->api_version);
			break;
	}
}

/*
 * Special fmgr_info processing for other-language functions.  Note
 * that finfo->fn_oid is not valid yet.
 */
static void
fmgr_info_other_lang(Oid functionId, FmgrInfo *finfo, HeapTuple procedureTuple)
{
	Form_pg_proc procedureStruct = (Form_pg_proc) GETSTRUCT(procedureTuple);
	Oid			language = procedureStruct->prolang;
	FmgrInfo	plfinfo;
	Oid			lanplcallfoid;
	int			fetchCount;

	lanplcallfoid = caql_getoid_plus(
			NULL,
			&fetchCount,
			NULL,
			cql("SELECT lanplcallfoid FROM pg_language "
				" WHERE oid = :1 ",
				ObjectIdGetDatum(language)));

	if (!fetchCount)
		elog(ERROR, "cache lookup failed for language %u", language);

	/*
	 * Look up the language's call handler function, ignoring any attributes
	 * that would normally cause insertion of fmgr_security_definer.  We
	 * need to get back a bare pointer to the actual C-language function.
	 */
<<<<<<< HEAD
	fmgr_info_cxt_security(lanplcallfoid, &plfinfo,
=======
	fmgr_info_cxt_security(languageStruct->lanplcallfoid, &plfinfo,
>>>>>>> d13f41d2
						   CurrentMemoryContext, true);
	finfo->fn_addr = plfinfo.fn_addr;

	/*
	 * If lookup of the PL handler function produced nonnull fn_extra,
	 * complain --- it must be an oldstyle function! We no longer support
	 * oldstyle PL handlers.
	 */
	if (plfinfo.fn_extra != NULL)
		elog(ERROR, "language %u has old-style handler", language);

}

/*
 * Fetch and validate the information record for the given external function.
 * The function is specified by a handle for the containing library
 * (obtained from load_external_function) as well as the function name.
 *
 * If no info function exists for the given name, it is not an error.
 * Instead we return a default info record for a version-0 function.
 * We want to raise an error here only if the info function returns
 * something bogus.
 *
 * This function is broken out of fmgr_info_C_lang so that fmgr_c_validator
 * can validate the information record for a function not yet entered into
 * pg_proc.
 */
const Pg_finfo_record *
fetch_finfo_record(void *filehandle, char *funcname)
{
	char	   *infofuncname;
	PGFInfoFunction infofunc;
	const Pg_finfo_record *inforec;
	static Pg_finfo_record default_inforec = {0};

	/* Compute name of info func */
	infofuncname = (char *) palloc(strlen(funcname) + 10);
	strcpy(infofuncname, "pg_finfo_");
	strcat(infofuncname, funcname);

	/* Try to look up the info function */
	infofunc = (PGFInfoFunction) lookup_external_function(filehandle,
														  infofuncname);
	if (infofunc == NULL)
	{
		/* Not found --- assume version 0 */
		pfree(infofuncname);
		return &default_inforec;
	}

	/* Found, so call it */
	inforec = (*infofunc) ();

	/* Validate result as best we can */
	if (inforec == NULL)
		elog(ERROR, "null result from info function \"%s\"", infofuncname);
	switch (inforec->api_version)
	{
		case 0:
			ereport(ERROR, (errcode(ERRCODE_INVALID_PARAMETER_VALUE),
					errmsg("Old style C function (API version 0) are no longer supported by Greenplum")
				       ));
			break;
		case 1:
			/* OK, no additional fields to validate */
			break;
		default:
			ereport(ERROR,
					(errcode(ERRCODE_INVALID_PARAMETER_VALUE),
					 errmsg("unrecognized API version %d reported by info function \"%s\"",
							inforec->api_version, infofuncname)));
			break;
	}

	pfree(infofuncname);
	return inforec;
}


/*-------------------------------------------------------------------------
 *		Routines for caching lookup information for external C functions.
 *
 * The routines in dfmgr.c are relatively slow, so we try to avoid running
 * them more than once per external function per session.  We use a hash table
 * with the function OID as the lookup key.
 *-------------------------------------------------------------------------
 */

/*
 * lookup_C_func: try to find a C function in the hash table
 *
 * If an entry exists and is up to date, return it; else return NULL
 */
static CFuncHashTabEntry *
lookup_C_func(HeapTuple procedureTuple)
{
	Oid			fn_oid = HeapTupleGetOid(procedureTuple);
	CFuncHashTabEntry *entry;

	if (CFuncHash == NULL)
		return NULL;			/* no table yet */
	entry = (CFuncHashTabEntry *)
		hash_search(CFuncHash,
					&fn_oid,
					HASH_FIND,
					NULL);
	if (entry == NULL)
		return NULL;			/* no such entry */
	if (entry->fn_xmin == HeapTupleHeaderGetXmin(procedureTuple->t_data) &&
		ItemPointerEquals(&entry->fn_tid, &procedureTuple->t_self))
		return entry;			/* OK */
	return NULL;				/* entry is out of date */
}

/*
 * record_C_func: enter (or update) info about a C function in the hash table
 */
static void
record_C_func(HeapTuple procedureTuple,
			  PGFunction user_fn, const Pg_finfo_record *inforec)
{
	Oid			fn_oid = HeapTupleGetOid(procedureTuple);
	CFuncHashTabEntry *entry;
	bool		found;

	/* Create the hash table if it doesn't exist yet */
	if (CFuncHash == NULL)
	{
		HASHCTL		hash_ctl;

		MemSet(&hash_ctl, 0, sizeof(hash_ctl));
		hash_ctl.keysize = sizeof(Oid);
		hash_ctl.entrysize = sizeof(CFuncHashTabEntry);
		hash_ctl.hash = oid_hash;
		CFuncHash = hash_create("CFuncHash",
								100,
								&hash_ctl,
								HASH_ELEM | HASH_FUNCTION);
	}

	entry = (CFuncHashTabEntry *)
		hash_search(CFuncHash,
					&fn_oid,
					HASH_ENTER,
					&found);
	/* OID is already filled in */
	entry->fn_xmin = HeapTupleHeaderGetXmin(procedureTuple->t_data);
	entry->fn_tid = procedureTuple->t_self;
	entry->user_fn = user_fn;
	entry->inforec = inforec;
}

/*
 * clear_external_function_hash: remove entries for a library being closed
 *
 * Presently we just zap the entire hash table, but later it might be worth
 * the effort to remove only the entries associated with the given handle.
 */
void
clear_external_function_hash(void *filehandle)
{
	if (CFuncHash)
		hash_destroy(CFuncHash);
	CFuncHash = NULL;
}


/*
 * Copy an FmgrInfo struct
 *
 * This is inherently somewhat bogus since we can't reliably duplicate
 * language-dependent subsidiary info.	We cheat by zeroing fn_extra,
 * instead, meaning that subsidiary info will have to be recomputed.
 */
void
fmgr_info_copy(FmgrInfo *dstinfo, FmgrInfo *srcinfo,
			   MemoryContext destcxt)
{
	memcpy(dstinfo, srcinfo, sizeof(FmgrInfo));
	dstinfo->fn_mcxt = destcxt;
	if (dstinfo->fn_addr == fmgr_oldstyle)
	{
		/* For oldstyle functions we must copy fn_extra */
		Oldstyle_fnextra *fnextra;

		fnextra = (Oldstyle_fnextra *)
			MemoryContextAlloc(destcxt, sizeof(Oldstyle_fnextra));
		memcpy(fnextra, srcinfo->fn_extra, sizeof(Oldstyle_fnextra));
		dstinfo->fn_extra = (void *) fnextra;
	}
	else
		dstinfo->fn_extra = NULL;
}


/*
 * Specialized lookup routine for fmgr_internal_validator: given the alleged
 * name of an internal function, return the OID of the function.
 * If the name is not recognized, return InvalidOid.
 */
Oid
fmgr_internal_function(const char *proname)
{
	const FmgrBuiltin *fbp = fmgr_lookupByName(proname);

	if (fbp == NULL)
		return InvalidOid;
	return fbp->foid;
}


/*
 * Handler for old-style "C" language functions
 */
static Datum
fmgr_oldstyle(PG_FUNCTION_ARGS)
{
	/*
	 * V0 functions are not supported in Greenplum. The immediate reason
	 * for that is that a Datum is always 8 bytes on Greenplum, which
	 * breaks V0 functions using e.g. int arguments, on 32-bit platforms
	 * where an int is normally 4 bytes. But this is no great loss; no-one
	 * should be using V0 calling convention anymore anyway.
	 */
	ereport(ERROR,
			(errcode(ERRCODE_INVALID_PARAMETER_VALUE),
			 errmsg("Old style C function (API version 0) are no longer supported by Greenplum")
				));
	return (Datum) 0; /* keep compiler quiet */

#ifdef NOT_USED
	Oldstyle_fnextra *fnextra;
	int			n_arguments = fcinfo->nargs;
	int			i;
	bool		isnull;
	func_ptr	user_fn;
	char	   *returnValue;

	if (fcinfo->flinfo == NULL || fcinfo->flinfo->fn_extra == NULL)
		elog(ERROR, "fmgr_oldstyle received NULL pointer");
	fnextra = (Oldstyle_fnextra *) fcinfo->flinfo->fn_extra;

	/*
	 * Result is NULL if any argument is NULL, but we still call the function
	 * (peculiar, but that's the way it worked before, and after all this is a
	 * backwards-compatibility wrapper).  Note, however, that we'll never get
	 * here with NULL arguments if the function is marked strict.
	 *
	 * We also need to detoast any TOAST-ed inputs, since it's unlikely that
	 * an old-style function knows about TOASTing.
	 */
	isnull = false;
	for (i = 0; i < n_arguments; i++)
	{
		if (PG_ARGISNULL(i))
			isnull = true;
		else if (fnextra->arg_toastable[i])
			fcinfo->arg[i] = PointerGetDatum(PG_DETOAST_DATUM(fcinfo->arg[i]));
	}
	fcinfo->isnull = isnull;

	user_fn = fnextra->func;

	switch (n_arguments)
	{
		case 0:
			returnValue = (char *) (*user_fn) ();
			break;
		case 1:

			/*
			 * nullvalue() used to use isNull to check if arg is NULL; perhaps
			 * there are other functions still out there that also rely on
			 * this undocumented hack?
			 */
			returnValue = (char *) (*user_fn) (fcinfo->arg[0],
											   &fcinfo->isnull);
			break;
		case 2:
			returnValue = (char *) (*user_fn) (fcinfo->arg[0],
											   fcinfo->arg[1]);
			break;
		case 3:
			returnValue = (char *) (*user_fn) (fcinfo->arg[0],
											   fcinfo->arg[1],
											   fcinfo->arg[2]);
			break;
		case 4:
			returnValue = (char *) (*user_fn) (fcinfo->arg[0],
											   fcinfo->arg[1],
											   fcinfo->arg[2],
											   fcinfo->arg[3]);
			break;
		case 5:
			returnValue = (char *) (*user_fn) (fcinfo->arg[0],
											   fcinfo->arg[1],
											   fcinfo->arg[2],
											   fcinfo->arg[3],
											   fcinfo->arg[4]);
			break;
		case 6:
			returnValue = (char *) (*user_fn) (fcinfo->arg[0],
											   fcinfo->arg[1],
											   fcinfo->arg[2],
											   fcinfo->arg[3],
											   fcinfo->arg[4],
											   fcinfo->arg[5]);
			break;
		case 7:
			returnValue = (char *) (*user_fn) (fcinfo->arg[0],
											   fcinfo->arg[1],
											   fcinfo->arg[2],
											   fcinfo->arg[3],
											   fcinfo->arg[4],
											   fcinfo->arg[5],
											   fcinfo->arg[6]);
			break;
		case 8:
			returnValue = (char *) (*user_fn) (fcinfo->arg[0],
											   fcinfo->arg[1],
											   fcinfo->arg[2],
											   fcinfo->arg[3],
											   fcinfo->arg[4],
											   fcinfo->arg[5],
											   fcinfo->arg[6],
											   fcinfo->arg[7]);
			break;
		case 9:
			returnValue = (char *) (*user_fn) (fcinfo->arg[0],
											   fcinfo->arg[1],
											   fcinfo->arg[2],
											   fcinfo->arg[3],
											   fcinfo->arg[4],
											   fcinfo->arg[5],
											   fcinfo->arg[6],
											   fcinfo->arg[7],
											   fcinfo->arg[8]);
			break;
		case 10:
			returnValue = (char *) (*user_fn) (fcinfo->arg[0],
											   fcinfo->arg[1],
											   fcinfo->arg[2],
											   fcinfo->arg[3],
											   fcinfo->arg[4],
											   fcinfo->arg[5],
											   fcinfo->arg[6],
											   fcinfo->arg[7],
											   fcinfo->arg[8],
											   fcinfo->arg[9]);
			break;
		case 11:
			returnValue = (char *) (*user_fn) (fcinfo->arg[0],
											   fcinfo->arg[1],
											   fcinfo->arg[2],
											   fcinfo->arg[3],
											   fcinfo->arg[4],
											   fcinfo->arg[5],
											   fcinfo->arg[6],
											   fcinfo->arg[7],
											   fcinfo->arg[8],
											   fcinfo->arg[9],
											   fcinfo->arg[10]);
			break;
		case 12:
			returnValue = (char *) (*user_fn) (fcinfo->arg[0],
											   fcinfo->arg[1],
											   fcinfo->arg[2],
											   fcinfo->arg[3],
											   fcinfo->arg[4],
											   fcinfo->arg[5],
											   fcinfo->arg[6],
											   fcinfo->arg[7],
											   fcinfo->arg[8],
											   fcinfo->arg[9],
											   fcinfo->arg[10],
											   fcinfo->arg[11]);
			break;
		case 13:
			returnValue = (char *) (*user_fn) (fcinfo->arg[0],
											   fcinfo->arg[1],
											   fcinfo->arg[2],
											   fcinfo->arg[3],
											   fcinfo->arg[4],
											   fcinfo->arg[5],
											   fcinfo->arg[6],
											   fcinfo->arg[7],
											   fcinfo->arg[8],
											   fcinfo->arg[9],
											   fcinfo->arg[10],
											   fcinfo->arg[11],
											   fcinfo->arg[12]);
			break;
		case 14:
			returnValue = (char *) (*user_fn) (fcinfo->arg[0],
											   fcinfo->arg[1],
											   fcinfo->arg[2],
											   fcinfo->arg[3],
											   fcinfo->arg[4],
											   fcinfo->arg[5],
											   fcinfo->arg[6],
											   fcinfo->arg[7],
											   fcinfo->arg[8],
											   fcinfo->arg[9],
											   fcinfo->arg[10],
											   fcinfo->arg[11],
											   fcinfo->arg[12],
											   fcinfo->arg[13]);
			break;
		case 15:
			returnValue = (char *) (*user_fn) (fcinfo->arg[0],
											   fcinfo->arg[1],
											   fcinfo->arg[2],
											   fcinfo->arg[3],
											   fcinfo->arg[4],
											   fcinfo->arg[5],
											   fcinfo->arg[6],
											   fcinfo->arg[7],
											   fcinfo->arg[8],
											   fcinfo->arg[9],
											   fcinfo->arg[10],
											   fcinfo->arg[11],
											   fcinfo->arg[12],
											   fcinfo->arg[13],
											   fcinfo->arg[14]);
			break;
		case 16:
			returnValue = (char *) (*user_fn) (fcinfo->arg[0],
											   fcinfo->arg[1],
											   fcinfo->arg[2],
											   fcinfo->arg[3],
											   fcinfo->arg[4],
											   fcinfo->arg[5],
											   fcinfo->arg[6],
											   fcinfo->arg[7],
											   fcinfo->arg[8],
											   fcinfo->arg[9],
											   fcinfo->arg[10],
											   fcinfo->arg[11],
											   fcinfo->arg[12],
											   fcinfo->arg[13],
											   fcinfo->arg[14],
											   fcinfo->arg[15]);
			break;
		default:

			/*
			 * Increasing FUNC_MAX_ARGS doesn't automatically add cases to the
			 * above code, so mention the actual value in this error not
			 * FUNC_MAX_ARGS.  You could add cases to the above if you needed
			 * to support old-style functions with many arguments, but making
			 * 'em be new-style is probably a better idea.
			 */
			ereport(ERROR,
					(errcode(ERRCODE_TOO_MANY_ARGUMENTS),
			 errmsg("function %u has too many arguments (%d, maximum is %d)",
					fcinfo->flinfo->fn_oid, n_arguments, 16)));
			returnValue = NULL; /* keep compiler quiet */
			break;
	}

	return PointerGetDatum(returnValue);
#endif
}


/*
 * Support for security-definer and proconfig-using functions.	We support
 * both of these features using the same call handler, because they are
 * often used together and it would be inefficient (as well as notationally
 * messy) to have two levels of call handler involved.
 */
struct fmgr_security_definer_cache
{
	FmgrInfo	flinfo;			/* lookup info for target function */
	Oid			userid;			/* userid to set, or InvalidOid */
	ArrayType  *proconfig;		/* GUC values to set, or NULL */
};

/*
<<<<<<< HEAD
 * Function handler for security definer functions.  We extract the
 * OID of the actual function and do a fmgr lookup again.  Then we
 * look up the owner of the function and cache both the fmgr info and
 * the owner ID.  During the call we temporarily replace the flinfo
 * with the cached/looked-up one, while keeping the outer fcinfo
 * (which contains all the actual arguments, etc.)
 * intact. 	This is not re-entrant, but then the fcinfo itself can't be used
=======
 * Function handler for security-definer/proconfig functions.  We extract the
 * OID of the actual function and do a fmgr lookup again.  Then we fetch the
 * pg_proc row and copy the owner ID and proconfig fields.	(All this info
 * is cached for the duration of the current query.)  To execute a call,
 * we temporarily replace the flinfo with the cached/looked-up one, while
 * keeping the outer fcinfo (which contains all the actual arguments, etc.)
 * intact.	This is not re-entrant, but then the fcinfo itself can't be used
>>>>>>> d13f41d2
 * re-entrantly anyway.
 */
static Datum
fmgr_security_definer(PG_FUNCTION_ARGS)
{
	Datum		result;
	struct fmgr_security_definer_cache *volatile fcache;
	FmgrInfo   *save_flinfo;
	Oid			save_userid;
	int			save_sec_context;
<<<<<<< HEAD
	PgStat_FunctionCallUsage fcusage;

	if (!fcinfo->flinfo->fn_extra)
	{
		Oid			proowner;
		int			fetchCount;
=======
	volatile int save_nestlevel;

	if (!fcinfo->flinfo->fn_extra)
	{
		HeapTuple	tuple;
		Form_pg_proc procedureStruct;
		Datum		datum;
		bool		isnull;
		MemoryContext oldcxt;
>>>>>>> d13f41d2

		fcache = MemoryContextAllocZero(fcinfo->flinfo->fn_mcxt,
										sizeof(*fcache));

		fmgr_info_cxt_security(fcinfo->flinfo->fn_oid, &fcache->flinfo,
							   fcinfo->flinfo->fn_mcxt, true);
		fcache->flinfo.fn_expr = fcinfo->flinfo->fn_expr;

		proowner = caql_getoid_plus(
				NULL,
				&fetchCount,
				NULL,
				cql("SELECT proowner FROM pg_proc "
					" WHERE oid = :1 ",
					ObjectIdGetDatum(fcinfo->flinfo->fn_oid)));

		if (!fetchCount)
			elog(ERROR, "cache lookup failed for function %u",
				 fcinfo->flinfo->fn_oid);
<<<<<<< HEAD
		fcache->userid = proowner;
=======
		procedureStruct = (Form_pg_proc) GETSTRUCT(tuple);

		if (procedureStruct->prosecdef)
			fcache->userid = procedureStruct->proowner;

		datum = SysCacheGetAttr(PROCOID, tuple, Anum_pg_proc_proconfig,
								&isnull);
		if (!isnull)
		{
			oldcxt = MemoryContextSwitchTo(fcinfo->flinfo->fn_mcxt);
			fcache->proconfig = DatumGetArrayTypePCopy(datum);
			MemoryContextSwitchTo(oldcxt);
		}

		ReleaseSysCache(tuple);
>>>>>>> d13f41d2

		fcinfo->flinfo->fn_extra = fcache;
	}
	else
		fcache = fcinfo->flinfo->fn_extra;

<<<<<<< HEAD
	GetUserIdAndSecContext(&save_userid, &save_sec_context);
	SetUserIdAndSecContext(fcache->userid,
						   save_sec_context | SECURITY_LOCAL_USERID_CHANGE);

	/*
	 * We don't need to restore GUC or userid settings on error, because the
	 * ensuing xact or subxact abort will do that.	The PG_TRY block is only
=======
	/* GetUserIdAndSecContext is cheap enough that no harm in a wasted call */
	GetUserIdAndSecContext(&save_userid, &save_sec_context);
	if (fcache->proconfig)		/* Need a new GUC nesting level */
		save_nestlevel = NewGUCNestLevel();
	else
		save_nestlevel = 0;		/* keep compiler quiet */

	if (OidIsValid(fcache->userid))
		SetUserIdAndSecContext(fcache->userid,
							   save_sec_context | SECURITY_LOCAL_USERID_CHANGE);

	if (fcache->proconfig)
	{
		ProcessGUCArray(fcache->proconfig,
						(superuser() ? PGC_SUSET : PGC_USERSET),
						PGC_S_SESSION,
						GUC_ACTION_SAVE);
	}

	/*
	 * We don't need to restore GUC or userid settings on error, because the
	 * ensuing xact or subxact abort will do that.  The PG_TRY block is only
>>>>>>> d13f41d2
	 * needed to clean up the flinfo link.
	 */
	save_flinfo = fcinfo->flinfo;

	PG_TRY();
	{
		fcinfo->flinfo = &fcache->flinfo;
<<<<<<< HEAD

		/* See notes in fmgr_info_cxt_security */
		pgstat_init_function_usage(fcinfo, &fcusage);
=======
>>>>>>> d13f41d2

		result = FunctionCallInvoke(fcinfo);

		/*
		 * We could be calling either a regular or a set-returning function,
		 * so we have to test to see what finalize flag to use.
		 */
		pgstat_end_function_usage(&fcusage,
								  (fcinfo->resultinfo == NULL ||
								   !IsA(fcinfo->resultinfo, ReturnSetInfo) ||
								   ((ReturnSetInfo *) fcinfo->resultinfo)->isDone != ExprMultipleResult));
	}
	PG_CATCH();
	{
		fcinfo->flinfo = save_flinfo;
		PG_RE_THROW();
	}
	PG_END_TRY();

	fcinfo->flinfo = save_flinfo;

<<<<<<< HEAD
	SetUserIdAndSecContext(save_userid, save_sec_context);
=======
	if (fcache->proconfig)
		AtEOXact_GUC(true, save_nestlevel);
	if (OidIsValid(fcache->userid))
		SetUserIdAndSecContext(save_userid, save_sec_context);
>>>>>>> d13f41d2

	return result;
}


/*-------------------------------------------------------------------------
 *		Support routines for callers of fmgr-compatible functions
 *-------------------------------------------------------------------------
 */

/*
 * These are for invocation of a specifically named function with a
 * directly-computed parameter list.  Note that neither arguments nor result
 * are allowed to be NULL.	Also, the function cannot be one that needs to
 * look at FmgrInfo, since there won't be any.
 */
Datum
DirectFunctionCall1(PGFunction func, Datum arg1)
{
	FunctionCallInfoData fcinfo;
	Datum		result;

	InitFunctionCallInfoData(fcinfo, NULL, 1, NULL, NULL);

	fcinfo.arg[0] = arg1;
	fcinfo.argnull[0] = false;

	result = (*func) (&fcinfo);

	/* Check for null result, since caller is clearly not expecting one */
	if (fcinfo.isnull)
		elog(ERROR, "function %p returned NULL", (void *) func);

	return result;
}

Datum
DirectFunctionCall2(PGFunction func, Datum arg1, Datum arg2)
{
	FunctionCallInfoData fcinfo;
	Datum		result;

	InitFunctionCallInfoData(fcinfo, NULL, 2, NULL, NULL);

	fcinfo.arg[0] = arg1;
	fcinfo.arg[1] = arg2;
	fcinfo.argnull[0] = false;
	fcinfo.argnull[1] = false;

	result = (*func) (&fcinfo);

	/* Check for null result, since caller is clearly not expecting one */
	if (fcinfo.isnull)
		elog(ERROR, "function %p returned NULL", (void *) func);

	return result;
}

Datum
DirectFunctionCall3(PGFunction func, Datum arg1, Datum arg2,
					Datum arg3)
{
	FunctionCallInfoData fcinfo;
	Datum		result;

	InitFunctionCallInfoData(fcinfo, NULL, 3, NULL, NULL);

	fcinfo.arg[0] = arg1;
	fcinfo.arg[1] = arg2;
	fcinfo.arg[2] = arg3;
	fcinfo.argnull[0] = false;
	fcinfo.argnull[1] = false;
	fcinfo.argnull[2] = false;

	result = (*func) (&fcinfo);

	/* Check for null result, since caller is clearly not expecting one */
	if (fcinfo.isnull)
		elog(ERROR, "function %p returned NULL", (void *) func);

	return result;
}

Datum
DirectFunctionCall4(PGFunction func, Datum arg1, Datum arg2,
					Datum arg3, Datum arg4)
{
	FunctionCallInfoData fcinfo;
	Datum		result;

	InitFunctionCallInfoData(fcinfo, NULL, 4, NULL, NULL);

	fcinfo.arg[0] = arg1;
	fcinfo.arg[1] = arg2;
	fcinfo.arg[2] = arg3;
	fcinfo.arg[3] = arg4;
	fcinfo.argnull[0] = false;
	fcinfo.argnull[1] = false;
	fcinfo.argnull[2] = false;
	fcinfo.argnull[3] = false;

	result = (*func) (&fcinfo);

	/* Check for null result, since caller is clearly not expecting one */
	if (fcinfo.isnull)
		elog(ERROR, "function %p returned NULL", (void *) func);

	return result;
}

Datum
DirectFunctionCall5(PGFunction func, Datum arg1, Datum arg2,
					Datum arg3, Datum arg4, Datum arg5)
{
	FunctionCallInfoData fcinfo;
	Datum		result;

	InitFunctionCallInfoData(fcinfo, NULL, 5, NULL, NULL);

	fcinfo.arg[0] = arg1;
	fcinfo.arg[1] = arg2;
	fcinfo.arg[2] = arg3;
	fcinfo.arg[3] = arg4;
	fcinfo.arg[4] = arg5;
	fcinfo.argnull[0] = false;
	fcinfo.argnull[1] = false;
	fcinfo.argnull[2] = false;
	fcinfo.argnull[3] = false;
	fcinfo.argnull[4] = false;

	result = (*func) (&fcinfo);

	/* Check for null result, since caller is clearly not expecting one */
	if (fcinfo.isnull)
		elog(ERROR, "function %p returned NULL", (void *) func);

	return result;
}

Datum
DirectFunctionCall6(PGFunction func, Datum arg1, Datum arg2,
					Datum arg3, Datum arg4, Datum arg5,
					Datum arg6)
{
	FunctionCallInfoData fcinfo;
	Datum		result;

	InitFunctionCallInfoData(fcinfo, NULL, 6, NULL, NULL);

	fcinfo.arg[0] = arg1;
	fcinfo.arg[1] = arg2;
	fcinfo.arg[2] = arg3;
	fcinfo.arg[3] = arg4;
	fcinfo.arg[4] = arg5;
	fcinfo.arg[5] = arg6;
	fcinfo.argnull[0] = false;
	fcinfo.argnull[1] = false;
	fcinfo.argnull[2] = false;
	fcinfo.argnull[3] = false;
	fcinfo.argnull[4] = false;
	fcinfo.argnull[5] = false;

	result = (*func) (&fcinfo);

	/* Check for null result, since caller is clearly not expecting one */
	if (fcinfo.isnull)
		elog(ERROR, "function %p returned NULL", (void *) func);

	return result;
}

Datum
DirectFunctionCall7(PGFunction func, Datum arg1, Datum arg2,
					Datum arg3, Datum arg4, Datum arg5,
					Datum arg6, Datum arg7)
{
	FunctionCallInfoData fcinfo;
	Datum		result;

	InitFunctionCallInfoData(fcinfo, NULL, 7, NULL, NULL);

	fcinfo.arg[0] = arg1;
	fcinfo.arg[1] = arg2;
	fcinfo.arg[2] = arg3;
	fcinfo.arg[3] = arg4;
	fcinfo.arg[4] = arg5;
	fcinfo.arg[5] = arg6;
	fcinfo.arg[6] = arg7;
	fcinfo.argnull[0] = false;
	fcinfo.argnull[1] = false;
	fcinfo.argnull[2] = false;
	fcinfo.argnull[3] = false;
	fcinfo.argnull[4] = false;
	fcinfo.argnull[5] = false;
	fcinfo.argnull[6] = false;

	result = (*func) (&fcinfo);

	/* Check for null result, since caller is clearly not expecting one */
	if (fcinfo.isnull)
		elog(ERROR, "function %p returned NULL", (void *) func);

	return result;
}

Datum
DirectFunctionCall8(PGFunction func, Datum arg1, Datum arg2,
					Datum arg3, Datum arg4, Datum arg5,
					Datum arg6, Datum arg7, Datum arg8)
{
	FunctionCallInfoData fcinfo;
	Datum		result;

	InitFunctionCallInfoData(fcinfo, NULL, 8, NULL, NULL);

	fcinfo.arg[0] = arg1;
	fcinfo.arg[1] = arg2;
	fcinfo.arg[2] = arg3;
	fcinfo.arg[3] = arg4;
	fcinfo.arg[4] = arg5;
	fcinfo.arg[5] = arg6;
	fcinfo.arg[6] = arg7;
	fcinfo.arg[7] = arg8;
	fcinfo.argnull[0] = false;
	fcinfo.argnull[1] = false;
	fcinfo.argnull[2] = false;
	fcinfo.argnull[3] = false;
	fcinfo.argnull[4] = false;
	fcinfo.argnull[5] = false;
	fcinfo.argnull[6] = false;
	fcinfo.argnull[7] = false;

	result = (*func) (&fcinfo);

	/* Check for null result, since caller is clearly not expecting one */
	if (fcinfo.isnull)
		elog(ERROR, "function %p returned NULL", (void *) func);

	return result;
}

Datum
DirectFunctionCall9(PGFunction func, Datum arg1, Datum arg2,
					Datum arg3, Datum arg4, Datum arg5,
					Datum arg6, Datum arg7, Datum arg8,
					Datum arg9)
{
	FunctionCallInfoData fcinfo;
	Datum		result;

	InitFunctionCallInfoData(fcinfo, NULL, 9, NULL, NULL);

	fcinfo.arg[0] = arg1;
	fcinfo.arg[1] = arg2;
	fcinfo.arg[2] = arg3;
	fcinfo.arg[3] = arg4;
	fcinfo.arg[4] = arg5;
	fcinfo.arg[5] = arg6;
	fcinfo.arg[6] = arg7;
	fcinfo.arg[7] = arg8;
	fcinfo.arg[8] = arg9;
	fcinfo.argnull[0] = false;
	fcinfo.argnull[1] = false;
	fcinfo.argnull[2] = false;
	fcinfo.argnull[3] = false;
	fcinfo.argnull[4] = false;
	fcinfo.argnull[5] = false;
	fcinfo.argnull[6] = false;
	fcinfo.argnull[7] = false;
	fcinfo.argnull[8] = false;

	result = (*func) (&fcinfo);

	/* Check for null result, since caller is clearly not expecting one */
	if (fcinfo.isnull)
		elog(ERROR, "function %p returned NULL", (void *) func);

	return result;
}


/*
 * These are for invocation of a previously-looked-up function with a
 * directly-computed parameter list.  Note that neither arguments nor result
 * are allowed to be NULL.
 */
Datum
FunctionCall1(FmgrInfo *flinfo, Datum arg1)
{
	FunctionCallInfoData fcinfo;
	Datum		result;

	InitFunctionCallInfoData(fcinfo, flinfo, 1, NULL, NULL);

	fcinfo.arg[0] = arg1;
	fcinfo.argnull[0] = false;

	result = FunctionCallInvoke(&fcinfo);

	/* Check for null result, since caller is clearly not expecting one */
	if (fcinfo.isnull)
		elog(ERROR, "function %u returned NULL", fcinfo.flinfo->fn_oid);

	return result;
}

Datum
FunctionCall2(FmgrInfo *flinfo, Datum arg1, Datum arg2)
{
	/*
	 * XXX if you change this routine, see also the inlined version in
	 * utils/sort/tuplesort.c!
	 */
	FunctionCallInfoData fcinfo;
	Datum		result;

	InitFunctionCallInfoData(fcinfo, flinfo, 2, NULL, NULL);

	fcinfo.arg[0] = arg1;
	fcinfo.arg[1] = arg2;
	fcinfo.argnull[0] = false;
	fcinfo.argnull[1] = false;

	result = FunctionCallInvoke(&fcinfo);

	/* Check for null result, since caller is clearly not expecting one */
	if (fcinfo.isnull)
		elog(ERROR, "function %u returned NULL", fcinfo.flinfo->fn_oid);

	return result;
}

Datum
FunctionCall3(FmgrInfo *flinfo, Datum arg1, Datum arg2,
			  Datum arg3)
{
	FunctionCallInfoData fcinfo;
	Datum		result;

	InitFunctionCallInfoData(fcinfo, flinfo, 3, NULL, NULL);

	fcinfo.arg[0] = arg1;
	fcinfo.arg[1] = arg2;
	fcinfo.arg[2] = arg3;
	fcinfo.argnull[0] = false;
	fcinfo.argnull[1] = false;
	fcinfo.argnull[2] = false;

	result = FunctionCallInvoke(&fcinfo);

	/* Check for null result, since caller is clearly not expecting one */
	if (fcinfo.isnull)
		elog(ERROR, "function %u returned NULL", fcinfo.flinfo->fn_oid);

	return result;
}

Datum
FunctionCall4(FmgrInfo *flinfo, Datum arg1, Datum arg2,
			  Datum arg3, Datum arg4)
{
	FunctionCallInfoData fcinfo;
	Datum		result;

	InitFunctionCallInfoData(fcinfo, flinfo, 4, NULL, NULL);

	fcinfo.arg[0] = arg1;
	fcinfo.arg[1] = arg2;
	fcinfo.arg[2] = arg3;
	fcinfo.arg[3] = arg4;
	fcinfo.argnull[0] = false;
	fcinfo.argnull[1] = false;
	fcinfo.argnull[2] = false;
	fcinfo.argnull[3] = false;

	result = FunctionCallInvoke(&fcinfo);

	/* Check for null result, since caller is clearly not expecting one */
	if (fcinfo.isnull)
		elog(ERROR, "function %u returned NULL", fcinfo.flinfo->fn_oid);

	return result;
}

Datum
FunctionCall5(FmgrInfo *flinfo, Datum arg1, Datum arg2,
			  Datum arg3, Datum arg4, Datum arg5)
{
	FunctionCallInfoData fcinfo;
	Datum		result;

	InitFunctionCallInfoData(fcinfo, flinfo, 5, NULL, NULL);

	fcinfo.arg[0] = arg1;
	fcinfo.arg[1] = arg2;
	fcinfo.arg[2] = arg3;
	fcinfo.arg[3] = arg4;
	fcinfo.arg[4] = arg5;
	fcinfo.argnull[0] = false;
	fcinfo.argnull[1] = false;
	fcinfo.argnull[2] = false;
	fcinfo.argnull[3] = false;
	fcinfo.argnull[4] = false;

	result = FunctionCallInvoke(&fcinfo);

	/* Check for null result, since caller is clearly not expecting one */
	if (fcinfo.isnull)
		elog(ERROR, "function %u returned NULL", fcinfo.flinfo->fn_oid);

	return result;
}

Datum
FunctionCall6(FmgrInfo *flinfo, Datum arg1, Datum arg2,
			  Datum arg3, Datum arg4, Datum arg5,
			  Datum arg6)
{
	FunctionCallInfoData fcinfo;
	Datum		result;

	InitFunctionCallInfoData(fcinfo, flinfo, 6, NULL, NULL);

	fcinfo.arg[0] = arg1;
	fcinfo.arg[1] = arg2;
	fcinfo.arg[2] = arg3;
	fcinfo.arg[3] = arg4;
	fcinfo.arg[4] = arg5;
	fcinfo.arg[5] = arg6;
	fcinfo.argnull[0] = false;
	fcinfo.argnull[1] = false;
	fcinfo.argnull[2] = false;
	fcinfo.argnull[3] = false;
	fcinfo.argnull[4] = false;
	fcinfo.argnull[5] = false;

	result = FunctionCallInvoke(&fcinfo);

	/* Check for null result, since caller is clearly not expecting one */
	if (fcinfo.isnull)
		elog(ERROR, "function %u returned NULL", fcinfo.flinfo->fn_oid);

	return result;
}

Datum
FunctionCall7(FmgrInfo *flinfo, Datum arg1, Datum arg2,
			  Datum arg3, Datum arg4, Datum arg5,
			  Datum arg6, Datum arg7)
{
	FunctionCallInfoData fcinfo;
	Datum		result;

	InitFunctionCallInfoData(fcinfo, flinfo, 7, NULL, NULL);

	fcinfo.arg[0] = arg1;
	fcinfo.arg[1] = arg2;
	fcinfo.arg[2] = arg3;
	fcinfo.arg[3] = arg4;
	fcinfo.arg[4] = arg5;
	fcinfo.arg[5] = arg6;
	fcinfo.arg[6] = arg7;
	fcinfo.argnull[0] = false;
	fcinfo.argnull[1] = false;
	fcinfo.argnull[2] = false;
	fcinfo.argnull[3] = false;
	fcinfo.argnull[4] = false;
	fcinfo.argnull[5] = false;
	fcinfo.argnull[6] = false;

	result = FunctionCallInvoke(&fcinfo);

	/* Check for null result, since caller is clearly not expecting one */
	if (fcinfo.isnull)
		elog(ERROR, "function %u returned NULL", fcinfo.flinfo->fn_oid);

	return result;
}

Datum
FunctionCall8(FmgrInfo *flinfo, Datum arg1, Datum arg2,
			  Datum arg3, Datum arg4, Datum arg5,
			  Datum arg6, Datum arg7, Datum arg8)
{
	FunctionCallInfoData fcinfo;
	Datum		result;

	InitFunctionCallInfoData(fcinfo, flinfo, 8, NULL, NULL);

	fcinfo.arg[0] = arg1;
	fcinfo.arg[1] = arg2;
	fcinfo.arg[2] = arg3;
	fcinfo.arg[3] = arg4;
	fcinfo.arg[4] = arg5;
	fcinfo.arg[5] = arg6;
	fcinfo.arg[6] = arg7;
	fcinfo.arg[7] = arg8;
	fcinfo.argnull[0] = false;
	fcinfo.argnull[1] = false;
	fcinfo.argnull[2] = false;
	fcinfo.argnull[3] = false;
	fcinfo.argnull[4] = false;
	fcinfo.argnull[5] = false;
	fcinfo.argnull[6] = false;
	fcinfo.argnull[7] = false;

	result = FunctionCallInvoke(&fcinfo);

	/* Check for null result, since caller is clearly not expecting one */
	if (fcinfo.isnull)
		elog(ERROR, "function %u returned NULL", fcinfo.flinfo->fn_oid);

	return result;
}

Datum
FunctionCall9(FmgrInfo *flinfo, Datum arg1, Datum arg2,
			  Datum arg3, Datum arg4, Datum arg5,
			  Datum arg6, Datum arg7, Datum arg8,
			  Datum arg9)
{
	FunctionCallInfoData fcinfo;
	Datum		result;

	InitFunctionCallInfoData(fcinfo, flinfo, 9, NULL, NULL);

	fcinfo.arg[0] = arg1;
	fcinfo.arg[1] = arg2;
	fcinfo.arg[2] = arg3;
	fcinfo.arg[3] = arg4;
	fcinfo.arg[4] = arg5;
	fcinfo.arg[5] = arg6;
	fcinfo.arg[6] = arg7;
	fcinfo.arg[7] = arg8;
	fcinfo.arg[8] = arg9;
	fcinfo.argnull[0] = false;
	fcinfo.argnull[1] = false;
	fcinfo.argnull[2] = false;
	fcinfo.argnull[3] = false;
	fcinfo.argnull[4] = false;
	fcinfo.argnull[5] = false;
	fcinfo.argnull[6] = false;
	fcinfo.argnull[7] = false;
	fcinfo.argnull[8] = false;

	result = FunctionCallInvoke(&fcinfo);

	/* Check for null result, since caller is clearly not expecting one */
	if (fcinfo.isnull)
		elog(ERROR, "function %u returned NULL", fcinfo.flinfo->fn_oid);

	return result;
}


/*
 * These are for invocation of a function identified by OID with a
 * directly-computed parameter list.  Note that neither arguments nor result
 * are allowed to be NULL.	These are essentially fmgr_info() followed
 * by FunctionCallN().	If the same function is to be invoked repeatedly,
 * do the fmgr_info() once and then use FunctionCallN().
 */
Datum
OidFunctionCall1(Oid functionId, Datum arg1)
{
	FmgrInfo	flinfo;
	FunctionCallInfoData fcinfo;
	Datum		result;

	fmgr_info(functionId, &flinfo);

	InitFunctionCallInfoData(fcinfo, &flinfo, 1, NULL, NULL);

	fcinfo.arg[0] = arg1;
	fcinfo.argnull[0] = false;

	result = FunctionCallInvoke(&fcinfo);

	/* Check for null result, since caller is clearly not expecting one */
	if (fcinfo.isnull)
		elog(ERROR, "function %u returned NULL", flinfo.fn_oid);

	return result;
}

Datum
OidFunctionCall2(Oid functionId, Datum arg1, Datum arg2)
{
	FmgrInfo	flinfo;
	FunctionCallInfoData fcinfo;
	Datum		result;

	fmgr_info(functionId, &flinfo);

	InitFunctionCallInfoData(fcinfo, &flinfo, 2, NULL, NULL);

	fcinfo.arg[0] = arg1;
	fcinfo.arg[1] = arg2;
	fcinfo.argnull[0] = false;
	fcinfo.argnull[1] = false;

	result = FunctionCallInvoke(&fcinfo);

	/* Check for null result, since caller is clearly not expecting one */
	if (fcinfo.isnull)
		elog(ERROR, "function %u returned NULL", flinfo.fn_oid);

	return result;
}

Datum
OidFunctionCall3(Oid functionId, Datum arg1, Datum arg2,
				 Datum arg3)
{
	FmgrInfo	flinfo;
	FunctionCallInfoData fcinfo;
	Datum		result;

	fmgr_info(functionId, &flinfo);

	InitFunctionCallInfoData(fcinfo, &flinfo, 3, NULL, NULL);

	fcinfo.arg[0] = arg1;
	fcinfo.arg[1] = arg2;
	fcinfo.arg[2] = arg3;
	fcinfo.argnull[0] = false;
	fcinfo.argnull[1] = false;
	fcinfo.argnull[2] = false;

	result = FunctionCallInvoke(&fcinfo);

	/* Check for null result, since caller is clearly not expecting one */
	if (fcinfo.isnull)
		elog(ERROR, "function %u returned NULL", flinfo.fn_oid);

	return result;
}

Datum
OidFunctionCall4(Oid functionId, Datum arg1, Datum arg2,
				 Datum arg3, Datum arg4)
{
	FmgrInfo	flinfo;
	FunctionCallInfoData fcinfo;
	Datum		result;

	fmgr_info(functionId, &flinfo);

	InitFunctionCallInfoData(fcinfo, &flinfo, 4, NULL, NULL);

	fcinfo.arg[0] = arg1;
	fcinfo.arg[1] = arg2;
	fcinfo.arg[2] = arg3;
	fcinfo.arg[3] = arg4;
	fcinfo.argnull[0] = false;
	fcinfo.argnull[1] = false;
	fcinfo.argnull[2] = false;
	fcinfo.argnull[3] = false;

	result = FunctionCallInvoke(&fcinfo);

	/* Check for null result, since caller is clearly not expecting one */
	if (fcinfo.isnull)
		elog(ERROR, "function %u returned NULL", flinfo.fn_oid);

	return result;
}

Datum
OidFunctionCall5(Oid functionId, Datum arg1, Datum arg2,
				 Datum arg3, Datum arg4, Datum arg5)
{
	FmgrInfo	flinfo;
	FunctionCallInfoData fcinfo;
	Datum		result;

	fmgr_info(functionId, &flinfo);

	InitFunctionCallInfoData(fcinfo, &flinfo, 5, NULL, NULL);

	fcinfo.arg[0] = arg1;
	fcinfo.arg[1] = arg2;
	fcinfo.arg[2] = arg3;
	fcinfo.arg[3] = arg4;
	fcinfo.arg[4] = arg5;
	fcinfo.argnull[0] = false;
	fcinfo.argnull[1] = false;
	fcinfo.argnull[2] = false;
	fcinfo.argnull[3] = false;
	fcinfo.argnull[4] = false;

	result = FunctionCallInvoke(&fcinfo);

	/* Check for null result, since caller is clearly not expecting one */
	if (fcinfo.isnull)
		elog(ERROR, "function %u returned NULL", flinfo.fn_oid);

	return result;
}

Datum
OidFunctionCall6(Oid functionId, Datum arg1, Datum arg2,
				 Datum arg3, Datum arg4, Datum arg5,
				 Datum arg6)
{
	FmgrInfo	flinfo;
	FunctionCallInfoData fcinfo;
	Datum		result;

	fmgr_info(functionId, &flinfo);

	InitFunctionCallInfoData(fcinfo, &flinfo, 6, NULL, NULL);

	fcinfo.arg[0] = arg1;
	fcinfo.arg[1] = arg2;
	fcinfo.arg[2] = arg3;
	fcinfo.arg[3] = arg4;
	fcinfo.arg[4] = arg5;
	fcinfo.arg[5] = arg6;
	fcinfo.argnull[0] = false;
	fcinfo.argnull[1] = false;
	fcinfo.argnull[2] = false;
	fcinfo.argnull[3] = false;
	fcinfo.argnull[4] = false;
	fcinfo.argnull[5] = false;

	result = FunctionCallInvoke(&fcinfo);

	/* Check for null result, since caller is clearly not expecting one */
	if (fcinfo.isnull)
		elog(ERROR, "function %u returned NULL", flinfo.fn_oid);

	return result;
}

Datum
OidFunctionCall7(Oid functionId, Datum arg1, Datum arg2,
				 Datum arg3, Datum arg4, Datum arg5,
				 Datum arg6, Datum arg7)
{
	FmgrInfo	flinfo;
	FunctionCallInfoData fcinfo;
	Datum		result;

	fmgr_info(functionId, &flinfo);

	InitFunctionCallInfoData(fcinfo, &flinfo, 7, NULL, NULL);

	fcinfo.arg[0] = arg1;
	fcinfo.arg[1] = arg2;
	fcinfo.arg[2] = arg3;
	fcinfo.arg[3] = arg4;
	fcinfo.arg[4] = arg5;
	fcinfo.arg[5] = arg6;
	fcinfo.arg[6] = arg7;
	fcinfo.argnull[0] = false;
	fcinfo.argnull[1] = false;
	fcinfo.argnull[2] = false;
	fcinfo.argnull[3] = false;
	fcinfo.argnull[4] = false;
	fcinfo.argnull[5] = false;
	fcinfo.argnull[6] = false;

	result = FunctionCallInvoke(&fcinfo);

	/* Check for null result, since caller is clearly not expecting one */
	if (fcinfo.isnull)
		elog(ERROR, "function %u returned NULL", flinfo.fn_oid);

	return result;
}

Datum
OidFunctionCall8(Oid functionId, Datum arg1, Datum arg2,
				 Datum arg3, Datum arg4, Datum arg5,
				 Datum arg6, Datum arg7, Datum arg8)
{
	FmgrInfo	flinfo;
	FunctionCallInfoData fcinfo;
	Datum		result;

	fmgr_info(functionId, &flinfo);

	InitFunctionCallInfoData(fcinfo, &flinfo, 8, NULL, NULL);

	fcinfo.arg[0] = arg1;
	fcinfo.arg[1] = arg2;
	fcinfo.arg[2] = arg3;
	fcinfo.arg[3] = arg4;
	fcinfo.arg[4] = arg5;
	fcinfo.arg[5] = arg6;
	fcinfo.arg[6] = arg7;
	fcinfo.arg[7] = arg8;
	fcinfo.argnull[0] = false;
	fcinfo.argnull[1] = false;
	fcinfo.argnull[2] = false;
	fcinfo.argnull[3] = false;
	fcinfo.argnull[4] = false;
	fcinfo.argnull[5] = false;
	fcinfo.argnull[6] = false;
	fcinfo.argnull[7] = false;

	result = FunctionCallInvoke(&fcinfo);

	/* Check for null result, since caller is clearly not expecting one */
	if (fcinfo.isnull)
		elog(ERROR, "function %u returned NULL", flinfo.fn_oid);

	return result;
}

Datum
OidFunctionCall9(Oid functionId, Datum arg1, Datum arg2,
				 Datum arg3, Datum arg4, Datum arg5,
				 Datum arg6, Datum arg7, Datum arg8,
				 Datum arg9)
{
	FmgrInfo	flinfo;
	FunctionCallInfoData fcinfo;
	Datum		result;

	fmgr_info(functionId, &flinfo);

	InitFunctionCallInfoData(fcinfo, &flinfo, 9, NULL, NULL);

	fcinfo.arg[0] = arg1;
	fcinfo.arg[1] = arg2;
	fcinfo.arg[2] = arg3;
	fcinfo.arg[3] = arg4;
	fcinfo.arg[4] = arg5;
	fcinfo.arg[5] = arg6;
	fcinfo.arg[6] = arg7;
	fcinfo.arg[7] = arg8;
	fcinfo.arg[8] = arg9;
	fcinfo.argnull[0] = false;
	fcinfo.argnull[1] = false;
	fcinfo.argnull[2] = false;
	fcinfo.argnull[3] = false;
	fcinfo.argnull[4] = false;
	fcinfo.argnull[5] = false;
	fcinfo.argnull[6] = false;
	fcinfo.argnull[7] = false;
	fcinfo.argnull[8] = false;

	result = FunctionCallInvoke(&fcinfo);

	/* Check for null result, since caller is clearly not expecting one */
	if (fcinfo.isnull)
		elog(ERROR, "function %u returned NULL", flinfo.fn_oid);

	return result;
}


/*
 * Special cases for convenient invocation of datatype I/O functions.
 */

/*
 * Call a previously-looked-up datatype input function.
 *
 * "str" may be NULL to indicate we are reading a NULL.  In this case
 * the caller should assume the result is NULL, but we'll call the input
 * function anyway if it's not strict.  So this is almost but not quite
 * the same as FunctionCall3.
 *
 * One important difference from the bare function call is that we will
 * push any active SPI context, allowing SPI-using I/O functions to be
<<<<<<< HEAD
 * called from other SPI functions without extra notation.	This is a hack,
=======
 * called from other SPI functions without extra notation.  This is a hack,
>>>>>>> d13f41d2
 * but the alternative of expecting all SPI functions to do SPI_push/SPI_pop
 * around I/O calls seems worse.
 */
Datum
InputFunctionCall(FmgrInfo *flinfo, char *str, Oid typioparam, int32 typmod)
{
	FunctionCallInfoData fcinfo;
	Datum		result;
	bool		pushed;

	if (str == NULL && flinfo->fn_strict)
		return (Datum) 0;		/* just return null result */

	pushed = SPI_push_conditional();

	InitFunctionCallInfoData(fcinfo, flinfo, 3, NULL, NULL);

	fcinfo.arg[0] = CStringGetDatum(str);
	fcinfo.arg[1] = ObjectIdGetDatum(typioparam);
	fcinfo.arg[2] = Int32GetDatum(typmod);
	fcinfo.argnull[0] = (str == NULL);
	fcinfo.argnull[1] = false;
	fcinfo.argnull[2] = false;

	result = FunctionCallInvoke(&fcinfo);

	/* Should get null result if and only if str is NULL */
	if (str == NULL)
	{
		if (!fcinfo.isnull)
			elog(ERROR, "input function %u returned non-NULL",
				 fcinfo.flinfo->fn_oid);
	}
	else
	{
		if (fcinfo.isnull)
			elog(ERROR, "input function %u returned NULL",
				 fcinfo.flinfo->fn_oid);
	}

	SPI_pop_conditional(pushed);

	return result;
}

/*
 * Call a previously-looked-up datatype output function.
 *
 * Do not call this on NULL datums.
 *
 * This is almost just window dressing for FunctionCall1, but it includes
 * SPI context pushing for the same reasons as InputFunctionCall.
 */
char *
OutputFunctionCall(FmgrInfo *flinfo, Datum val)
{
	char	   *result;
	bool		pushed;

	pushed = SPI_push_conditional();

	result = DatumGetCString(FunctionCall1(flinfo, val));

	SPI_pop_conditional(pushed);

	return result;
}

/*
 * Call a previously-looked-up datatype binary-input function.
 *
 * "buf" may be NULL to indicate we are reading a NULL.  In this case
 * the caller should assume the result is NULL, but we'll call the receive
 * function anyway if it's not strict.  So this is almost but not quite
 * the same as FunctionCall3.  Also, this includes SPI context pushing for
 * the same reasons as InputFunctionCall.
 */
Datum
ReceiveFunctionCall(FmgrInfo *flinfo, StringInfo buf,
					Oid typioparam, int32 typmod)
{
	FunctionCallInfoData fcinfo;
	Datum		result;
	bool		pushed;

	if (buf == NULL && flinfo->fn_strict)
		return (Datum) 0;		/* just return null result */

	pushed = SPI_push_conditional();

	InitFunctionCallInfoData(fcinfo, flinfo, 3, NULL, NULL);

	fcinfo.arg[0] = PointerGetDatum(buf);
	fcinfo.arg[1] = ObjectIdGetDatum(typioparam);
	fcinfo.arg[2] = Int32GetDatum(typmod);
	fcinfo.argnull[0] = (buf == NULL);
	fcinfo.argnull[1] = false;
	fcinfo.argnull[2] = false;

	result = FunctionCallInvoke(&fcinfo);

	/* Should get null result if and only if buf is NULL */
	if (buf == NULL)
	{
		if (!fcinfo.isnull)
			elog(ERROR, "receive function %u returned non-NULL",
				 fcinfo.flinfo->fn_oid);
	}
	else
	{
		if (fcinfo.isnull)
			elog(ERROR, "receive function %u returned NULL",
				 fcinfo.flinfo->fn_oid);
	}

	SPI_pop_conditional(pushed);

	return result;
}

/*
 * Call a previously-looked-up datatype binary-output function.
 *
 * Do not call this on NULL datums.
 *
 * This is little more than window dressing for FunctionCall1, but it does
 * guarantee a non-toasted result, which strictly speaking the underlying
 * function doesn't.  Also, this includes SPI context pushing for the same
 * reasons as InputFunctionCall.
 */
bytea *
SendFunctionCall(FmgrInfo *flinfo, Datum val)
{
	bytea	   *result;
	bool		pushed;

	pushed = SPI_push_conditional();

	result = DatumGetByteaP(FunctionCall1(flinfo, val));

	SPI_pop_conditional(pushed);

	return result;
}

/*
 * As above, for I/O functions identified by OID.  These are only to be used
 * in seldom-executed code paths.  They are not only slow but leak memory.
 */
Datum
OidInputFunctionCall(Oid functionId, char *str, Oid typioparam, int32 typmod)
{
	FmgrInfo	flinfo;

	fmgr_info(functionId, &flinfo);
	return InputFunctionCall(&flinfo, str, typioparam, typmod);
}

char *
OidOutputFunctionCall(Oid functionId, Datum val)
{
	FmgrInfo	flinfo;

	fmgr_info(functionId, &flinfo);
	return OutputFunctionCall(&flinfo, val);
}

Datum
OidReceiveFunctionCall(Oid functionId, StringInfo buf,
					   Oid typioparam, int32 typmod)
{
	FmgrInfo	flinfo;

	fmgr_info(functionId, &flinfo);
	return ReceiveFunctionCall(&flinfo, buf, typioparam, typmod);
}

bytea *
OidSendFunctionCall(Oid functionId, Datum val)
{
	FmgrInfo	flinfo;

	fmgr_info(functionId, &flinfo);
	return SendFunctionCall(&flinfo, val);
}

/*-------------------------------------------------------------------------
 *		Support routines for toastable datatypes
 *-------------------------------------------------------------------------
 */

struct varlena *
pg_detoast_datum(struct varlena * datum)
{
	if (VARATT_IS_EXTENDED(datum))
		return heap_tuple_untoast_attr(datum);
	else
		return datum;
}

struct varlena *
pg_detoast_datum_copy(struct varlena * datum)
{
	if (VARATT_IS_EXTENDED(datum))
		return heap_tuple_untoast_attr(datum);
	else
	{
		/* Make a modifiable copy of the varlena object */
		Size		len = VARSIZE(datum);
		struct varlena *result = (struct varlena *) palloc(len);

		memcpy(result, datum, len);
		return result;
	}
}

struct varlena *
pg_detoast_datum_slice(struct varlena * datum, int32 first, int32 count)
{
	/* Only get the specified portion from the toast rel */
	return heap_tuple_untoast_attr_slice(datum, first, count);
}

struct varlena *
pg_detoast_datum_packed(struct varlena * datum)
{
	if (VARATT_IS_COMPRESSED(datum) || VARATT_IS_EXTERNAL(datum))
		return heap_tuple_untoast_attr(datum);
	else
		return datum;
}

/*-------------------------------------------------------------------------
 *		Support routines for extracting info from fn_expr parse tree
 *
 * These are needed by polymorphic functions, which accept multiple possible
 * input types and need help from the parser to know what they've got.
 * Also, some functions might be interested in whether a parameter is constant.
 *-------------------------------------------------------------------------
 */

/*
 * Get the actual type OID of the function return type
 *
 * Returns InvalidOid if information is not available
 */
Oid
get_fn_expr_rettype(FmgrInfo *flinfo)
{
	Node	   *expr;

	/*
	 * can't return anything useful if we have no FmgrInfo or if its fn_expr
	 * node has not been initialized
	 */
	if (!flinfo || !flinfo->fn_expr)
		return InvalidOid;

	expr = flinfo->fn_expr;

	return exprType(expr);
}

/*
 * Get the actual type OID of a specific function argument (counting from 0)
 *
 * Returns InvalidOid if information is not available
 */
Oid
get_fn_expr_argtype(FmgrInfo *flinfo, int argnum)
{
	/*
	 * can't return anything useful if we have no FmgrInfo or if its fn_expr
	 * node has not been initialized
	 */
	if (!flinfo || !flinfo->fn_expr)
		return InvalidOid;

	return get_call_expr_argtype(flinfo->fn_expr, argnum);
}

/*
 * Get the actual type OID of a specific function argument (counting from 0),
 * but working from the calling expression tree instead of FmgrInfo
 *
 * Returns InvalidOid if information is not available
 */
Oid
get_call_expr_argtype(Node *expr, int argnum)
{
	List	   *args;
	Oid			argtype;

	if (expr == NULL)
		return InvalidOid;

	if (IsA(expr, FuncExpr))
		args = ((FuncExpr *) expr)->args;
	else if (IsA(expr, OpExpr))
		args = ((OpExpr *) expr)->args;
	else if (IsA(expr, DistinctExpr))
		args = ((DistinctExpr *) expr)->args;
	else if (IsA(expr, ScalarArrayOpExpr))
		args = ((ScalarArrayOpExpr *) expr)->args;
	else if (IsA(expr, ArrayCoerceExpr))
		args = list_make1(((ArrayCoerceExpr *) expr)->arg);
	else if (IsA(expr, NullIfExpr))
		args = ((NullIfExpr *) expr)->args;
	else
		return InvalidOid;

	if (argnum < 0 || argnum >= list_length(args))
		return InvalidOid;

	argtype = exprType((Node *) list_nth(args, argnum));

	/*
	 * special hack for ScalarArrayOpExpr and ArrayCoerceExpr: what the
	 * underlying function will actually get passed is the element type of the
	 * array.
	 */
	if (IsA(expr, ScalarArrayOpExpr) &&
			argnum == 1)
		argtype = get_element_type(argtype);
	else if (IsA(expr, ArrayCoerceExpr) &&
			argnum == 0)
		argtype = get_element_type(argtype);
	else if (IsA(expr, ArrayCoerceExpr) &&
			 argnum == 0)
		argtype = get_element_type(argtype);

	return argtype;
}

/*-------------------------------------------------------------------------
 *		Support routines for procedural language implementations
 *-------------------------------------------------------------------------
 */

/*
 * Verify that a validator is actually associated with the language of a
 * particular function and that the user has access to both the language and
 * the function.  All validators should call this before doing anything
 * substantial.  Doing so ensures a user cannot achieve anything with explicit
 * calls to validators that he could not achieve with CREATE FUNCTION or by
 * simply calling an existing function.
 *
 * When this function returns false, callers should skip all validation work
 * and call PG_RETURN_VOID().  This never happens at present; it is reserved
 * for future expansion.
 *
 * In particular, checking that the validator corresponds to the function's
 * language allows untrusted language validators to assume they process only
 * superuser-chosen source code.  (Untrusted language call handlers, by
 * definition, do assume that.)  A user lacking the USAGE language privilege
 * would be unable to reach the validator through CREATE FUNCTION, so we check
 * that to block explicit calls as well.  Checking the EXECUTE privilege on
 * the function is often superfluous, because most users can clone the
 * function to get an executable copy.  It is meaningful against users with no
 * database TEMP right and no permanent schema CREATE right, thereby unable to
 * create any function.  Also, if the function tracks persistent state by
 * function OID or name, validating the original function might permit more
 * mischief than creating and validating a clone thereof.
 */
bool
CheckFunctionValidatorAccess(Oid validatorOid, Oid functionOid)
{
	HeapTuple	procTup;
	HeapTuple	langTup;
	Form_pg_proc procStruct;
	Form_pg_language langStruct;
	AclResult	aclresult;

	/* Get the function's pg_proc entry */
	procTup = SearchSysCache(PROCOID, ObjectIdGetDatum(functionOid), 0, 0, 0);
	if (!HeapTupleIsValid(procTup))
		elog(ERROR, "cache lookup failed for function %u", functionOid);
	procStruct = (Form_pg_proc) GETSTRUCT(procTup);

	/*
	 * Fetch pg_language entry to know if this is the correct validation
	 * function for that pg_proc entry.
	 */
	langTup = SearchSysCache(LANGOID, ObjectIdGetDatum(procStruct->prolang),
							 0, 0, 0);
	if (!HeapTupleIsValid(langTup))
		elog(ERROR, "cache lookup failed for language %u", procStruct->prolang);
	langStruct = (Form_pg_language) GETSTRUCT(langTup);

	if (langStruct->lanvalidator != validatorOid)
		ereport(ERROR,
				(errcode(ERRCODE_INSUFFICIENT_PRIVILEGE),
				 errmsg("language validation function %u called for language %u instead of %u",
						validatorOid, procStruct->prolang,
						langStruct->lanvalidator)));

	/* first validate that we have permissions to use the language */
	aclresult = pg_language_aclcheck(procStruct->prolang, GetUserId(),
									 ACL_USAGE);
	if (aclresult != ACLCHECK_OK)
		aclcheck_error(aclresult, ACL_KIND_LANGUAGE,
					   NameStr(langStruct->lanname));

	/*
	 * Check whether we are allowed to execute the function itself. If we can
	 * execute it, there should be no possible side-effect of
	 * compiling/validation that execution can't have.
	 */
	aclresult = pg_proc_aclcheck(functionOid, GetUserId(), ACL_EXECUTE);
	if (aclresult != ACLCHECK_OK)
		aclcheck_error(aclresult, ACL_KIND_PROC, NameStr(procStruct->proname));

	ReleaseSysCache(procTup);
	ReleaseSysCache(langTup);

	return true;
}<|MERGE_RESOLUTION|>--- conflicted
+++ resolved
@@ -3,11 +3,7 @@
  * fmgr.c
  *	  The Postgres function manager.
  *
-<<<<<<< HEAD
  * Portions Copyright (c) 1996-2009, PostgreSQL Global Development Group
-=======
- * Portions Copyright (c) 1996-2008, PostgreSQL Global Development Group
->>>>>>> d13f41d2
  * Portions Copyright (c) 1994, Regents of the University of California
  *
  *
@@ -19,20 +15,14 @@
 
 #include "postgres.h"
 
-<<<<<<< HEAD
 #include "catalog/catquery.h"
-=======
 #include "access/heapam.h"
->>>>>>> d13f41d2
 #include "access/tuptoaster.h"
 #include "catalog/pg_language.h"
 #include "catalog/pg_proc.h"
 #include "executor/functions.h"
 #include "executor/spi.h"
-<<<<<<< HEAD
 #include "lib/stringinfo.h"
-=======
->>>>>>> d13f41d2
 #include "miscadmin.h"
 #include "parser/parse_expr.h"
 #include "pgstat.h"
@@ -43,10 +33,7 @@
 #include "utils/lsyscache.h"
 #include "utils/syscache.h"
 
-<<<<<<< HEAD
 #include "cdb/cdbvars.h"
-=======
->>>>>>> d13f41d2
 
 /*
  * Declaration for old-style function pointer type.  This is now used only
@@ -411,31 +398,23 @@
 {
 	Form_pg_proc procedureStruct = (Form_pg_proc) GETSTRUCT(procedureTuple);
 	Oid			language = procedureStruct->prolang;
+	HeapTuple	languageTuple;
+	Form_pg_language languageStruct;
 	FmgrInfo	plfinfo;
-	Oid			lanplcallfoid;
-	int			fetchCount;
-
-	lanplcallfoid = caql_getoid_plus(
-			NULL,
-			&fetchCount,
-			NULL,
-			cql("SELECT lanplcallfoid FROM pg_language "
-				" WHERE oid = :1 ",
-				ObjectIdGetDatum(language)));
-
-	if (!fetchCount)
+
+	languageTuple = SearchSysCache(LANGOID,
+								   ObjectIdGetDatum(language),
+								   0, 0, 0);
+	if (!HeapTupleIsValid(languageTuple))
 		elog(ERROR, "cache lookup failed for language %u", language);
+	languageStruct = (Form_pg_language) GETSTRUCT(languageTuple);
 
 	/*
 	 * Look up the language's call handler function, ignoring any attributes
 	 * that would normally cause insertion of fmgr_security_definer.  We
 	 * need to get back a bare pointer to the actual C-language function.
 	 */
-<<<<<<< HEAD
-	fmgr_info_cxt_security(lanplcallfoid, &plfinfo,
-=======
 	fmgr_info_cxt_security(languageStruct->lanplcallfoid, &plfinfo,
->>>>>>> d13f41d2
 						   CurrentMemoryContext, true);
 	finfo->fn_addr = plfinfo.fn_addr;
 
@@ -447,6 +426,7 @@
 	if (plfinfo.fn_extra != NULL)
 		elog(ERROR, "language %u has old-style handler", language);
 
+	ReleaseSysCache(languageTuple);
 }
 
 /*
@@ -915,15 +895,6 @@
 };
 
 /*
-<<<<<<< HEAD
- * Function handler for security definer functions.  We extract the
- * OID of the actual function and do a fmgr lookup again.  Then we
- * look up the owner of the function and cache both the fmgr info and
- * the owner ID.  During the call we temporarily replace the flinfo
- * with the cached/looked-up one, while keeping the outer fcinfo
- * (which contains all the actual arguments, etc.)
- * intact. 	This is not re-entrant, but then the fcinfo itself can't be used
-=======
  * Function handler for security-definer/proconfig functions.  We extract the
  * OID of the actual function and do a fmgr lookup again.  Then we fetch the
  * pg_proc row and copy the owner ID and proconfig fields.	(All this info
@@ -931,7 +902,6 @@
  * we temporarily replace the flinfo with the cached/looked-up one, while
  * keeping the outer fcinfo (which contains all the actual arguments, etc.)
  * intact.	This is not re-entrant, but then the fcinfo itself can't be used
->>>>>>> d13f41d2
  * re-entrantly anyway.
  */
 static Datum
@@ -942,15 +912,8 @@
 	FmgrInfo   *save_flinfo;
 	Oid			save_userid;
 	int			save_sec_context;
-<<<<<<< HEAD
+	volatile int save_nestlevel;
 	PgStat_FunctionCallUsage fcusage;
-
-	if (!fcinfo->flinfo->fn_extra)
-	{
-		Oid			proowner;
-		int			fetchCount;
-=======
-	volatile int save_nestlevel;
 
 	if (!fcinfo->flinfo->fn_extra)
 	{
@@ -959,7 +922,6 @@
 		Datum		datum;
 		bool		isnull;
 		MemoryContext oldcxt;
->>>>>>> d13f41d2
 
 		fcache = MemoryContextAllocZero(fcinfo->flinfo->fn_mcxt,
 										sizeof(*fcache));
@@ -968,20 +930,11 @@
 							   fcinfo->flinfo->fn_mcxt, true);
 		fcache->flinfo.fn_expr = fcinfo->flinfo->fn_expr;
 
-		proowner = caql_getoid_plus(
-				NULL,
-				&fetchCount,
-				NULL,
-				cql("SELECT proowner FROM pg_proc "
-					" WHERE oid = :1 ",
-					ObjectIdGetDatum(fcinfo->flinfo->fn_oid)));
-
-		if (!fetchCount)
+		tuple = SearchSysCache1(PROCOID,
+								ObjectIdGetDatum(fcinfo->flinfo->fn_oid));
+		if (!HeapTupleIsValid(tuple))
 			elog(ERROR, "cache lookup failed for function %u",
 				 fcinfo->flinfo->fn_oid);
-<<<<<<< HEAD
-		fcache->userid = proowner;
-=======
 		procedureStruct = (Form_pg_proc) GETSTRUCT(tuple);
 
 		if (procedureStruct->prosecdef)
@@ -997,22 +950,12 @@
 		}
 
 		ReleaseSysCache(tuple);
->>>>>>> d13f41d2
 
 		fcinfo->flinfo->fn_extra = fcache;
 	}
 	else
 		fcache = fcinfo->flinfo->fn_extra;
 
-<<<<<<< HEAD
-	GetUserIdAndSecContext(&save_userid, &save_sec_context);
-	SetUserIdAndSecContext(fcache->userid,
-						   save_sec_context | SECURITY_LOCAL_USERID_CHANGE);
-
-	/*
-	 * We don't need to restore GUC or userid settings on error, because the
-	 * ensuing xact or subxact abort will do that.	The PG_TRY block is only
-=======
 	/* GetUserIdAndSecContext is cheap enough that no harm in a wasted call */
 	GetUserIdAndSecContext(&save_userid, &save_sec_context);
 	if (fcache->proconfig)		/* Need a new GUC nesting level */
@@ -1035,7 +978,6 @@
 	/*
 	 * We don't need to restore GUC or userid settings on error, because the
 	 * ensuing xact or subxact abort will do that.  The PG_TRY block is only
->>>>>>> d13f41d2
 	 * needed to clean up the flinfo link.
 	 */
 	save_flinfo = fcinfo->flinfo;
@@ -1043,12 +985,9 @@
 	PG_TRY();
 	{
 		fcinfo->flinfo = &fcache->flinfo;
-<<<<<<< HEAD
 
 		/* See notes in fmgr_info_cxt_security */
 		pgstat_init_function_usage(fcinfo, &fcusage);
-=======
->>>>>>> d13f41d2
 
 		result = FunctionCallInvoke(fcinfo);
 
@@ -1070,14 +1009,10 @@
 
 	fcinfo->flinfo = save_flinfo;
 
-<<<<<<< HEAD
-	SetUserIdAndSecContext(save_userid, save_sec_context);
-=======
 	if (fcache->proconfig)
 		AtEOXact_GUC(true, save_nestlevel);
 	if (OidIsValid(fcache->userid))
 		SetUserIdAndSecContext(save_userid, save_sec_context);
->>>>>>> d13f41d2
 
 	return result;
 }
@@ -1946,11 +1881,7 @@
  *
  * One important difference from the bare function call is that we will
  * push any active SPI context, allowing SPI-using I/O functions to be
-<<<<<<< HEAD
- * called from other SPI functions without extra notation.	This is a hack,
-=======
  * called from other SPI functions without extra notation.  This is a hack,
->>>>>>> d13f41d2
  * but the alternative of expecting all SPI functions to do SPI_push/SPI_pop
  * around I/O calls seems worse.
  */

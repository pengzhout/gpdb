/*-------------------------------------------------------------------------
 *
 * date.c
 *	  implements DATE and TIME data types specified in SQL-92 standard
 *
 * Portions Copyright (c) 1996-2011, PostgreSQL Global Development Group
 * Portions Copyright (c) 1994-5, Regents of the University of California
 *
 *
 * IDENTIFICATION
 *	  src/backend/utils/adt/date.c
 *
 *-------------------------------------------------------------------------
 */

#include "postgres.h"

#include <ctype.h>
#include <limits.h>
#include <float.h>
#include <time.h>

#include "access/hash.h"
#include "libpq/pqformat.h"
#include "miscadmin.h"
#include "parser/scansup.h"
#include "utils/array.h"
#include "utils/builtins.h"
#include "utils/date.h"
#include "utils/nabstime.h"

/*
 * gcc's -ffast-math switch breaks routines that expect exact results from
 * expressions like timeval / SECS_PER_HOUR, where timeval is double.
 */
#ifdef __FAST_MATH__
#error -ffast-math is known to break this code
#endif


static void EncodeSpecialDate(DateADT dt, char *str);
static int	time2tm(TimeADT time, struct pg_tm * tm, fsec_t *fsec);
static int	timetz2tm(TimeTzADT *time, struct pg_tm * tm, fsec_t *fsec, int *tzp);
static int	tm2time(struct pg_tm * tm, fsec_t fsec, TimeADT *result);
static int	tm2timetz(struct pg_tm * tm, fsec_t fsec, int tz, TimeTzADT *result);
static void AdjustTimeForTypmod(TimeADT *time, int32 typmod);


/* common code for timetypmodin and timetztypmodin */
static int32
anytime_typmodin(bool istz, ArrayType *ta)
{
	int32		typmod;
	int32	   *tl;
	int			n;

	tl = ArrayGetIntegerTypmods(ta, &n);

	/*
	 * we're not too tense about good error message here because grammar
	 * shouldn't allow wrong number of modifiers for TIME
	 */
	if (n != 1)
		ereport(ERROR,
				(errcode(ERRCODE_INVALID_PARAMETER_VALUE),
				 errmsg("invalid type modifier")));

	if (*tl < 0)
		ereport(ERROR,
				(errcode(ERRCODE_INVALID_PARAMETER_VALUE),
				 errmsg("TIME(%d)%s precision must not be negative",
						*tl, (istz ? " WITH TIME ZONE" : ""))));
	if (*tl > MAX_TIME_PRECISION)
	{
		ereport(WARNING,
				(errcode(ERRCODE_INVALID_PARAMETER_VALUE),
				 errmsg("TIME(%d)%s precision reduced to maximum allowed, %d",
						*tl, (istz ? " WITH TIME ZONE" : ""),
						MAX_TIME_PRECISION)));
		typmod = MAX_TIME_PRECISION;
	}
	else
		typmod = *tl;

	return typmod;
}

/* common code for timetypmodout and timetztypmodout */
static char *
anytime_typmodout(bool istz, int32 typmod)
{
	char	   *res = (char *) palloc(64);
	const char *tz = istz ? " with time zone" : " without time zone";

	if (typmod >= 0)
		snprintf(res, 64, "(%d)%s", (int) typmod, tz);
	else
		snprintf(res, 64, "%s", tz);
	return res;
}


/*****************************************************************************
 *	 Date ADT
 *****************************************************************************/


/* date_in()
 * Given date text string, convert to internal date format.
 */
Datum
date_in(PG_FUNCTION_ARGS)
{
	char	   *str = PG_GETARG_CSTRING(0);
	DateADT		date;
	fsec_t		fsec;
	struct pg_tm tt,
			   *tm = &tt;
	int			tzp;
	int			dtype;
	int			nf;
	int			dterr;
	char	   *field[MAXDATEFIELDS];
	int			ftype[MAXDATEFIELDS];
	char		workbuf[MAXDATELEN + 1];

	dterr = ParseDateTime(str, workbuf, sizeof(workbuf),
						  field, ftype, MAXDATEFIELDS, &nf);
	if (dterr == 0)
		dterr = DecodeDateTime(field, ftype, nf, &dtype, tm, &fsec, &tzp);
	if (dterr != 0)
		DateTimeParseError(dterr, str, "date");

	switch (dtype)
	{
		case DTK_DATE:
			break;

		case DTK_CURRENT:
			ereport(ERROR,
					(errcode(ERRCODE_FEATURE_NOT_SUPPORTED),
			  errmsg("date/time value \"current\" is no longer supported")));

			GetCurrentDateTime(tm);
			break;

		case DTK_EPOCH:
			GetEpochTime(tm);
			break;

		case DTK_LATE:
			DATE_NOEND(date);
			PG_RETURN_DATEADT(date);

		case DTK_EARLY:
			DATE_NOBEGIN(date);
			PG_RETURN_DATEADT(date);

		default:
			DateTimeParseError(DTERR_BAD_FORMAT, str, "date");
			break;
	}

	if (!IS_VALID_JULIAN(tm->tm_year, tm->tm_mon, tm->tm_mday))
		ereport(ERROR,
				(errcode(ERRCODE_DATETIME_VALUE_OUT_OF_RANGE),
				 errmsg("date out of range: \"%s\"", str)));

	date = date2j(tm->tm_year, tm->tm_mon, tm->tm_mday) - POSTGRES_EPOCH_JDATE;

	PG_RETURN_DATEADT(date);
}

/* date_out()
 * Given internal format date, convert to text string.
 */
Datum
date_out(PG_FUNCTION_ARGS)
{
	DateADT		date = PG_GETARG_DATEADT(0);
	char	   *result;
	struct pg_tm tt,
			   *tm = &tt;
	char		buf[MAXDATELEN + 1];

	if (DATE_NOT_FINITE(date))
		EncodeSpecialDate(date, buf);
	else
	{
		j2date(date + POSTGRES_EPOCH_JDATE,
			   &(tm->tm_year), &(tm->tm_mon), &(tm->tm_mday));
		EncodeDateOnly(tm, DateStyle, buf);
	}

	result = pstrdup(buf);
	PG_RETURN_CSTRING(result);
}

/*
 *		date_recv			- converts external binary format to date
 */
Datum
date_recv(PG_FUNCTION_ARGS)
{
	StringInfo	buf = (StringInfo) PG_GETARG_POINTER(0);
	DateADT		result;

	result = (DateADT) pq_getmsgint(buf, sizeof(DateADT));

	/* Limit to the same range that date_in() accepts. */
	if (DATE_NOT_FINITE(result))
		 /* ok */ ;
	else if (result < -POSTGRES_EPOCH_JDATE ||
			 result >= JULIAN_MAX - POSTGRES_EPOCH_JDATE)
		ereport(ERROR,
				(errcode(ERRCODE_DATETIME_VALUE_OUT_OF_RANGE),
				 errmsg("date out of range")));

	PG_RETURN_DATEADT(result);
}

/*
 *		date_send			- converts date to binary format
 */
Datum
date_send(PG_FUNCTION_ARGS)
{
	DateADT		date = PG_GETARG_DATEADT(0);
	StringInfoData buf;

	pq_begintypsend(&buf);
	pq_sendint(&buf, date, sizeof(date));
	PG_RETURN_BYTEA_P(pq_endtypsend(&buf));
}

/*
 * Convert reserved date values to string.
 */
static void
EncodeSpecialDate(DateADT dt, char *str)
{
	if (DATE_IS_NOBEGIN(dt))
		strcpy(str, EARLY);
	else if (DATE_IS_NOEND(dt))
		strcpy(str, LATE);
	else	/* shouldn't happen */
		elog(ERROR, "invalid argument for EncodeSpecialDate");
}


/*
 * Comparison functions for dates
 */

Datum
date_eq(PG_FUNCTION_ARGS)
{
	DateADT		dateVal1 = PG_GETARG_DATEADT(0);
	DateADT		dateVal2 = PG_GETARG_DATEADT(1);

	PG_RETURN_BOOL(dateVal1 == dateVal2);
}

Datum
date_ne(PG_FUNCTION_ARGS)
{
	DateADT		dateVal1 = PG_GETARG_DATEADT(0);
	DateADT		dateVal2 = PG_GETARG_DATEADT(1);

	PG_RETURN_BOOL(dateVal1 != dateVal2);
}

Datum
date_lt(PG_FUNCTION_ARGS)
{
	DateADT		dateVal1 = PG_GETARG_DATEADT(0);
	DateADT		dateVal2 = PG_GETARG_DATEADT(1);

	PG_RETURN_BOOL(dateVal1 < dateVal2);
}

Datum
date_le(PG_FUNCTION_ARGS)
{
	DateADT		dateVal1 = PG_GETARG_DATEADT(0);
	DateADT		dateVal2 = PG_GETARG_DATEADT(1);

	PG_RETURN_BOOL(dateVal1 <= dateVal2);
}

Datum
date_gt(PG_FUNCTION_ARGS)
{
	DateADT		dateVal1 = PG_GETARG_DATEADT(0);
	DateADT		dateVal2 = PG_GETARG_DATEADT(1);

	PG_RETURN_BOOL(dateVal1 > dateVal2);
}

Datum
date_ge(PG_FUNCTION_ARGS)
{
	DateADT		dateVal1 = PG_GETARG_DATEADT(0);
	DateADT		dateVal2 = PG_GETARG_DATEADT(1);

	PG_RETURN_BOOL(dateVal1 >= dateVal2);
}

Datum
date_cmp(PG_FUNCTION_ARGS)
{
	DateADT		dateVal1 = PG_GETARG_DATEADT(0);
	DateADT		dateVal2 = PG_GETARG_DATEADT(1);

	if (dateVal1 < dateVal2)
		PG_RETURN_INT32(-1);
	else if (dateVal1 > dateVal2)
		PG_RETURN_INT32(1);
	PG_RETURN_INT32(0);
}

Datum
date_finite(PG_FUNCTION_ARGS)
{
	DateADT		date = PG_GETARG_DATEADT(0);

	PG_RETURN_BOOL(!DATE_NOT_FINITE(date));
}

Datum
date_larger(PG_FUNCTION_ARGS)
{
	DateADT		dateVal1 = PG_GETARG_DATEADT(0);
	DateADT		dateVal2 = PG_GETARG_DATEADT(1);

	PG_RETURN_DATEADT((dateVal1 > dateVal2) ? dateVal1 : dateVal2);
}

Datum
date_smaller(PG_FUNCTION_ARGS)
{
	DateADT		dateVal1 = PG_GETARG_DATEADT(0);
	DateADT		dateVal2 = PG_GETARG_DATEADT(1);

	PG_RETURN_DATEADT((dateVal1 < dateVal2) ? dateVal1 : dateVal2);
}

/* Compute difference between two dates in days.
 */
Datum
date_mi(PG_FUNCTION_ARGS)
{
	DateADT		dateVal1 = PG_GETARG_DATEADT(0);
	DateADT		dateVal2 = PG_GETARG_DATEADT(1);

	if (DATE_NOT_FINITE(dateVal1) || DATE_NOT_FINITE(dateVal2))
		ereport(ERROR,
				(errcode(ERRCODE_DATETIME_VALUE_OUT_OF_RANGE),
				 errmsg("cannot subtract infinite dates")));

	PG_RETURN_INT32((int32) (dateVal1 - dateVal2));
}

/* Add a number of days to a date, giving a new date.
 * Must handle both positive and negative numbers of days.
 */
Datum
date_pli(PG_FUNCTION_ARGS)
{
	DateADT		dateVal = PG_GETARG_DATEADT(0);
	int32		days = PG_GETARG_INT32(1);

	if (DATE_NOT_FINITE(dateVal))
		days = 0;				/* can't change infinity */

	PG_RETURN_DATEADT(dateVal + days);
}

/* Subtract a number of days from a date, giving a new date.
 */
Datum
date_mii(PG_FUNCTION_ARGS)
{
	DateADT		dateVal = PG_GETARG_DATEADT(0);
	int32		days = PG_GETARG_INT32(1);

	if (DATE_NOT_FINITE(dateVal))
		days = 0;				/* can't change infinity */

	PG_RETURN_DATEADT(dateVal - days);
}

/*
 * Internal routines for promoting date to timestamp and timestamp with
 * time zone
 */

static Timestamp
date2timestamp(DateADT dateVal)
{
	Timestamp	result;

	if (DATE_IS_NOBEGIN(dateVal))
		TIMESTAMP_NOBEGIN(result);
	else if (DATE_IS_NOEND(dateVal))
		TIMESTAMP_NOEND(result);
	else
	{
#ifdef HAVE_INT64_TIMESTAMP
		/* date is days since 2000, timestamp is microseconds since same... */
		result = dateVal * USECS_PER_DAY;
		/* Date's range is wider than timestamp's, so check for overflow */
		if (result / USECS_PER_DAY != dateVal)
			ereport(ERROR,
					(errcode(ERRCODE_DATETIME_VALUE_OUT_OF_RANGE),
					 errmsg("date out of range for timestamp")));
#else
		/* date is days since 2000, timestamp is seconds since same... */
		result = dateVal * (double) SECS_PER_DAY;
#endif
	}

	return result;
}

static TimestampTz
date2timestamptz(DateADT dateVal)
{
	TimestampTz result;
	struct pg_tm tt,
			   *tm = &tt;
	int			tz;

	if (DATE_IS_NOBEGIN(dateVal))
		TIMESTAMP_NOBEGIN(result);
	else if (DATE_IS_NOEND(dateVal))
		TIMESTAMP_NOEND(result);
	else
	{
		j2date(dateVal + POSTGRES_EPOCH_JDATE,
			   &(tm->tm_year), &(tm->tm_mon), &(tm->tm_mday));
		tm->tm_hour = 0;
		tm->tm_min = 0;
		tm->tm_sec = 0;
		tz = DetermineTimeZoneOffset(tm, session_timezone);

#ifdef HAVE_INT64_TIMESTAMP
		result = dateVal * USECS_PER_DAY + tz * USECS_PER_SEC;
		/* Date's range is wider than timestamp's, so check for overflow */
		if ((result - tz * USECS_PER_SEC) / USECS_PER_DAY != dateVal)
			ereport(ERROR,
					(errcode(ERRCODE_DATETIME_VALUE_OUT_OF_RANGE),
					 errmsg("date out of range for timestamp")));
#else
		result = dateVal * (double) SECS_PER_DAY + tz;
#endif
	}

	return result;
}

/*
 * date2timestamp_no_overflow
 *
 * This is chartered to produce a double value that is numerically
 * equivalent to the corresponding Timestamp value, if the date is in the
 * valid range of Timestamps, but in any case not throw an overflow error.
 * We can do this since the numerical range of double is greater than
 * that of non-erroneous timestamps.  The results are currently only
 * used for statistical estimation purposes.
 */
double
date2timestamp_no_overflow(DateADT dateVal)
{
<<<<<<< HEAD
	double	result;

#ifdef HAVE_INT64_TIMESTAMP
	/* date is days since 2000, timestamp is microseconds since same... */
	result = dateVal * (double) USECS_PER_DAY;
#else
	/* date is days since 2000, timestamp is seconds since same... */
	result = dateVal * (double) SECS_PER_DAY;
#endif
=======
	double		result;

	if (DATE_IS_NOBEGIN(dateVal))
		result = -DBL_MAX;
	else if (DATE_IS_NOEND(dateVal))
		result = DBL_MAX;
	else
	{
#ifdef HAVE_INT64_TIMESTAMP
		/* date is days since 2000, timestamp is microseconds since same... */
		result = dateVal * (double) USECS_PER_DAY;
#else
		/* date is days since 2000, timestamp is seconds since same... */
		result = dateVal * (double) SECS_PER_DAY;
#endif
	}
>>>>>>> a4bebdd9

	return result;
}


/*
 * Crosstype comparison functions for dates
 */

Datum
date_eq_timestamp(PG_FUNCTION_ARGS)
{
	DateADT		dateVal = PG_GETARG_DATEADT(0);
	Timestamp	dt2 = PG_GETARG_TIMESTAMP(1);
	Timestamp	dt1;

	dt1 = date2timestamp(dateVal);

	PG_RETURN_BOOL(timestamp_cmp_internal(dt1, dt2) == 0);
}

Datum
date_ne_timestamp(PG_FUNCTION_ARGS)
{
	DateADT		dateVal = PG_GETARG_DATEADT(0);
	Timestamp	dt2 = PG_GETARG_TIMESTAMP(1);
	Timestamp	dt1;

	dt1 = date2timestamp(dateVal);

	PG_RETURN_BOOL(timestamp_cmp_internal(dt1, dt2) != 0);
}

Datum
date_lt_timestamp(PG_FUNCTION_ARGS)
{
	DateADT		dateVal = PG_GETARG_DATEADT(0);
	Timestamp	dt2 = PG_GETARG_TIMESTAMP(1);
	Timestamp	dt1;

	dt1 = date2timestamp(dateVal);

	PG_RETURN_BOOL(timestamp_cmp_internal(dt1, dt2) < 0);
}

Datum
date_gt_timestamp(PG_FUNCTION_ARGS)
{
	DateADT		dateVal = PG_GETARG_DATEADT(0);
	Timestamp	dt2 = PG_GETARG_TIMESTAMP(1);
	Timestamp	dt1;

	dt1 = date2timestamp(dateVal);

	PG_RETURN_BOOL(timestamp_cmp_internal(dt1, dt2) > 0);
}

Datum
date_le_timestamp(PG_FUNCTION_ARGS)
{
	DateADT		dateVal = PG_GETARG_DATEADT(0);
	Timestamp	dt2 = PG_GETARG_TIMESTAMP(1);
	Timestamp	dt1;

	dt1 = date2timestamp(dateVal);

	PG_RETURN_BOOL(timestamp_cmp_internal(dt1, dt2) <= 0);
}

Datum
date_ge_timestamp(PG_FUNCTION_ARGS)
{
	DateADT		dateVal = PG_GETARG_DATEADT(0);
	Timestamp	dt2 = PG_GETARG_TIMESTAMP(1);
	Timestamp	dt1;

	dt1 = date2timestamp(dateVal);

	PG_RETURN_BOOL(timestamp_cmp_internal(dt1, dt2) >= 0);
}

Datum
date_cmp_timestamp(PG_FUNCTION_ARGS)
{
	DateADT		dateVal = PG_GETARG_DATEADT(0);
	Timestamp	dt2 = PG_GETARG_TIMESTAMP(1);
	Timestamp	dt1;

	dt1 = date2timestamp(dateVal);

	PG_RETURN_INT32(timestamp_cmp_internal(dt1, dt2));
}

Datum
date_eq_timestamptz(PG_FUNCTION_ARGS)
{
	DateADT		dateVal = PG_GETARG_DATEADT(0);
	TimestampTz dt2 = PG_GETARG_TIMESTAMPTZ(1);
	TimestampTz dt1;

	dt1 = date2timestamptz(dateVal);

	PG_RETURN_BOOL(timestamptz_cmp_internal(dt1, dt2) == 0);
}

Datum
date_ne_timestamptz(PG_FUNCTION_ARGS)
{
	DateADT		dateVal = PG_GETARG_DATEADT(0);
	TimestampTz dt2 = PG_GETARG_TIMESTAMPTZ(1);
	TimestampTz dt1;

	dt1 = date2timestamptz(dateVal);

	PG_RETURN_BOOL(timestamptz_cmp_internal(dt1, dt2) != 0);
}

Datum
date_lt_timestamptz(PG_FUNCTION_ARGS)
{
	DateADT		dateVal = PG_GETARG_DATEADT(0);
	TimestampTz dt2 = PG_GETARG_TIMESTAMPTZ(1);
	TimestampTz dt1;

	dt1 = date2timestamptz(dateVal);

	PG_RETURN_BOOL(timestamptz_cmp_internal(dt1, dt2) < 0);
}

Datum
date_gt_timestamptz(PG_FUNCTION_ARGS)
{
	DateADT		dateVal = PG_GETARG_DATEADT(0);
	TimestampTz dt2 = PG_GETARG_TIMESTAMPTZ(1);
	TimestampTz dt1;

	dt1 = date2timestamptz(dateVal);

	PG_RETURN_BOOL(timestamptz_cmp_internal(dt1, dt2) > 0);
}

Datum
date_le_timestamptz(PG_FUNCTION_ARGS)
{
	DateADT		dateVal = PG_GETARG_DATEADT(0);
	TimestampTz dt2 = PG_GETARG_TIMESTAMPTZ(1);
	TimestampTz dt1;

	dt1 = date2timestamptz(dateVal);

	PG_RETURN_BOOL(timestamptz_cmp_internal(dt1, dt2) <= 0);
}

Datum
date_ge_timestamptz(PG_FUNCTION_ARGS)
{
	DateADT		dateVal = PG_GETARG_DATEADT(0);
	TimestampTz dt2 = PG_GETARG_TIMESTAMPTZ(1);
	TimestampTz dt1;

	dt1 = date2timestamptz(dateVal);

	PG_RETURN_BOOL(timestamptz_cmp_internal(dt1, dt2) >= 0);
}

Datum
date_cmp_timestamptz(PG_FUNCTION_ARGS)
{
	DateADT		dateVal = PG_GETARG_DATEADT(0);
	TimestampTz dt2 = PG_GETARG_TIMESTAMPTZ(1);
	TimestampTz dt1;

	dt1 = date2timestamptz(dateVal);

	PG_RETURN_INT32(timestamptz_cmp_internal(dt1, dt2));
}

Datum
timestamp_eq_date(PG_FUNCTION_ARGS)
{
	Timestamp	dt1 = PG_GETARG_TIMESTAMP(0);
	DateADT		dateVal = PG_GETARG_DATEADT(1);
	Timestamp	dt2;

	dt2 = date2timestamp(dateVal);

	PG_RETURN_BOOL(timestamp_cmp_internal(dt1, dt2) == 0);
}

Datum
timestamp_ne_date(PG_FUNCTION_ARGS)
{
	Timestamp	dt1 = PG_GETARG_TIMESTAMP(0);
	DateADT		dateVal = PG_GETARG_DATEADT(1);
	Timestamp	dt2;

	dt2 = date2timestamp(dateVal);

	PG_RETURN_BOOL(timestamp_cmp_internal(dt1, dt2) != 0);
}

Datum
timestamp_lt_date(PG_FUNCTION_ARGS)
{
	Timestamp	dt1 = PG_GETARG_TIMESTAMP(0);
	DateADT		dateVal = PG_GETARG_DATEADT(1);
	Timestamp	dt2;

	dt2 = date2timestamp(dateVal);

	PG_RETURN_BOOL(timestamp_cmp_internal(dt1, dt2) < 0);
}

Datum
timestamp_gt_date(PG_FUNCTION_ARGS)
{
	Timestamp	dt1 = PG_GETARG_TIMESTAMP(0);
	DateADT		dateVal = PG_GETARG_DATEADT(1);
	Timestamp	dt2;

	dt2 = date2timestamp(dateVal);

	PG_RETURN_BOOL(timestamp_cmp_internal(dt1, dt2) > 0);
}

Datum
timestamp_le_date(PG_FUNCTION_ARGS)
{
	Timestamp	dt1 = PG_GETARG_TIMESTAMP(0);
	DateADT		dateVal = PG_GETARG_DATEADT(1);
	Timestamp	dt2;

	dt2 = date2timestamp(dateVal);

	PG_RETURN_BOOL(timestamp_cmp_internal(dt1, dt2) <= 0);
}

Datum
timestamp_ge_date(PG_FUNCTION_ARGS)
{
	Timestamp	dt1 = PG_GETARG_TIMESTAMP(0);
	DateADT		dateVal = PG_GETARG_DATEADT(1);
	Timestamp	dt2;

	dt2 = date2timestamp(dateVal);

	PG_RETURN_BOOL(timestamp_cmp_internal(dt1, dt2) >= 0);
}

Datum
timestamp_cmp_date(PG_FUNCTION_ARGS)
{
	Timestamp	dt1 = PG_GETARG_TIMESTAMP(0);
	DateADT		dateVal = PG_GETARG_DATEADT(1);
	Timestamp	dt2;

	dt2 = date2timestamp(dateVal);

	PG_RETURN_INT32(timestamp_cmp_internal(dt1, dt2));
}

Datum
timestamptz_eq_date(PG_FUNCTION_ARGS)
{
	TimestampTz dt1 = PG_GETARG_TIMESTAMPTZ(0);
	DateADT		dateVal = PG_GETARG_DATEADT(1);
	TimestampTz dt2;

	dt2 = date2timestamptz(dateVal);

	PG_RETURN_BOOL(timestamptz_cmp_internal(dt1, dt2) == 0);
}

Datum
timestamptz_ne_date(PG_FUNCTION_ARGS)
{
	TimestampTz dt1 = PG_GETARG_TIMESTAMPTZ(0);
	DateADT		dateVal = PG_GETARG_DATEADT(1);
	TimestampTz dt2;

	dt2 = date2timestamptz(dateVal);

	PG_RETURN_BOOL(timestamptz_cmp_internal(dt1, dt2) != 0);
}

Datum
timestamptz_lt_date(PG_FUNCTION_ARGS)
{
	TimestampTz dt1 = PG_GETARG_TIMESTAMPTZ(0);
	DateADT		dateVal = PG_GETARG_DATEADT(1);
	TimestampTz dt2;

	dt2 = date2timestamptz(dateVal);

	PG_RETURN_BOOL(timestamptz_cmp_internal(dt1, dt2) < 0);
}

Datum
timestamptz_gt_date(PG_FUNCTION_ARGS)
{
	TimestampTz dt1 = PG_GETARG_TIMESTAMPTZ(0);
	DateADT		dateVal = PG_GETARG_DATEADT(1);
	TimestampTz dt2;

	dt2 = date2timestamptz(dateVal);

	PG_RETURN_BOOL(timestamptz_cmp_internal(dt1, dt2) > 0);
}

Datum
timestamptz_le_date(PG_FUNCTION_ARGS)
{
	TimestampTz dt1 = PG_GETARG_TIMESTAMPTZ(0);
	DateADT		dateVal = PG_GETARG_DATEADT(1);
	TimestampTz dt2;

	dt2 = date2timestamptz(dateVal);

	PG_RETURN_BOOL(timestamptz_cmp_internal(dt1, dt2) <= 0);
}

Datum
timestamptz_ge_date(PG_FUNCTION_ARGS)
{
	TimestampTz dt1 = PG_GETARG_TIMESTAMPTZ(0);
	DateADT		dateVal = PG_GETARG_DATEADT(1);
	TimestampTz dt2;

	dt2 = date2timestamptz(dateVal);

	PG_RETURN_BOOL(timestamptz_cmp_internal(dt1, dt2) >= 0);
}

Datum
timestamptz_cmp_date(PG_FUNCTION_ARGS)
{
	TimestampTz dt1 = PG_GETARG_TIMESTAMPTZ(0);
	DateADT		dateVal = PG_GETARG_DATEADT(1);
	TimestampTz dt2;

	dt2 = date2timestamptz(dateVal);

	PG_RETURN_INT32(timestamptz_cmp_internal(dt1, dt2));
}


/* Add an interval to a date, giving a new date.
 * Must handle both positive and negative intervals.
 *
 * We implement this by promoting the date to timestamp (without time zone)
 * and then using the timestamp plus interval function.
 */
Datum
date_pl_interval(PG_FUNCTION_ARGS)
{
	DateADT		dateVal = PG_GETARG_DATEADT(0);
	Interval   *span = PG_GETARG_INTERVAL_P(1);
	Timestamp	dateStamp;

	dateStamp = date2timestamp(dateVal);

	return DirectFunctionCall2(timestamp_pl_interval,
							   TimestampGetDatum(dateStamp),
							   PointerGetDatum(span));
}

/* Subtract an interval from a date, giving a new date.
 * Must handle both positive and negative intervals.
 *
 * We implement this by promoting the date to timestamp (without time zone)
 * and then using the timestamp minus interval function.
 */
Datum
date_mi_interval(PG_FUNCTION_ARGS)
{
	DateADT		dateVal = PG_GETARG_DATEADT(0);
	Interval   *span = PG_GETARG_INTERVAL_P(1);
	Timestamp	dateStamp;

	dateStamp = date2timestamp(dateVal);

	return DirectFunctionCall2(timestamp_mi_interval,
							   TimestampGetDatum(dateStamp),
							   PointerGetDatum(span));
}

/* date_timestamp()
 * Convert date to timestamp data type.
 */
Datum
date_timestamp(PG_FUNCTION_ARGS)
{
	DateADT		dateVal = PG_GETARG_DATEADT(0);
	Timestamp	result;

	result = date2timestamp(dateVal);

	PG_RETURN_TIMESTAMP(result);
}


/* timestamp_date()
 * Convert timestamp to date data type.
 */
Datum
timestamp_date(PG_FUNCTION_ARGS)
{
	Timestamp	timestamp = PG_GETARG_TIMESTAMP(0);
	DateADT		result;
	struct pg_tm tt,
			   *tm = &tt;
	fsec_t		fsec;

	if (TIMESTAMP_IS_NOBEGIN(timestamp))
		DATE_NOBEGIN(result);
	else if (TIMESTAMP_IS_NOEND(timestamp))
		DATE_NOEND(result);
	else
	{
		if (timestamp2tm(timestamp, NULL, tm, &fsec, NULL, NULL) != 0)
			ereport(ERROR,
					(errcode(ERRCODE_DATETIME_VALUE_OUT_OF_RANGE),
					 errmsg("timestamp out of range")));

		result = date2j(tm->tm_year, tm->tm_mon, tm->tm_mday) - POSTGRES_EPOCH_JDATE;
	}

	PG_RETURN_DATEADT(result);
}


/* date_timestamptz()
 * Convert date to timestamp with time zone data type.
 */
Datum
date_timestamptz(PG_FUNCTION_ARGS)
{
	DateADT		dateVal = PG_GETARG_DATEADT(0);
	TimestampTz result;

	result = date2timestamptz(dateVal);

	PG_RETURN_TIMESTAMP(result);
}


/* timestamptz_date()
 * Convert timestamp with time zone to date data type.
 */
Datum
timestamptz_date(PG_FUNCTION_ARGS)
{
	TimestampTz timestamp = PG_GETARG_TIMESTAMP(0);
	DateADT		result;
	struct pg_tm tt,
			   *tm = &tt;
	fsec_t		fsec;
	int			tz;
	char	   *tzn;

	if (TIMESTAMP_IS_NOBEGIN(timestamp))
		DATE_NOBEGIN(result);
	else if (TIMESTAMP_IS_NOEND(timestamp))
		DATE_NOEND(result);
	else
	{
		if (timestamp2tm(timestamp, &tz, tm, &fsec, &tzn, NULL) != 0)
			ereport(ERROR,
					(errcode(ERRCODE_DATETIME_VALUE_OUT_OF_RANGE),
					 errmsg("timestamp out of range")));

		result = date2j(tm->tm_year, tm->tm_mon, tm->tm_mday) - POSTGRES_EPOCH_JDATE;
	}

	PG_RETURN_DATEADT(result);
}


/* abstime_date()
 * Convert abstime to date data type.
 */
Datum
abstime_date(PG_FUNCTION_ARGS)
{
	AbsoluteTime abstime = PG_GETARG_ABSOLUTETIME(0);
	DateADT		result;
	struct pg_tm tt,
			   *tm = &tt;
	int			tz;

	switch (abstime)
	{
		case INVALID_ABSTIME:
			ereport(ERROR,
					(errcode(ERRCODE_FEATURE_NOT_SUPPORTED),
				   errmsg("cannot convert reserved abstime value to date")));
			result = 0;			/* keep compiler quiet */
			break;

		case NOSTART_ABSTIME:
			DATE_NOBEGIN(result);
			break;

		case NOEND_ABSTIME:
			DATE_NOEND(result);
			break;

		default:
			abstime2tm(abstime, &tz, tm, NULL);
			result = date2j(tm->tm_year, tm->tm_mon, tm->tm_mday) - POSTGRES_EPOCH_JDATE;
			break;
	}

	PG_RETURN_DATEADT(result);
}


/*****************************************************************************
 *	 Time ADT
 *****************************************************************************/

Datum
time_in(PG_FUNCTION_ARGS)
{
	char	   *str = PG_GETARG_CSTRING(0);

#ifdef NOT_USED
	Oid			typelem = PG_GETARG_OID(1);
#endif
	int32		typmod = PG_GETARG_INT32(2);
	TimeADT		result;
	fsec_t		fsec;
	struct pg_tm tt,
			   *tm = &tt;
	int			tz;
	int			nf;
	int			dterr;
	char		workbuf[MAXDATELEN + 1];
	char	   *field[MAXDATEFIELDS];
	int			dtype;
	int			ftype[MAXDATEFIELDS];

	dterr = ParseDateTime(str, workbuf, sizeof(workbuf),
						  field, ftype, MAXDATEFIELDS, &nf);
	if (dterr == 0)
		dterr = DecodeTimeOnly(field, ftype, nf, &dtype, tm, &fsec, &tz);
	if (dterr != 0)
		DateTimeParseError(dterr, str, "time");

	tm2time(tm, fsec, &result);
	AdjustTimeForTypmod(&result, typmod);

	PG_RETURN_TIMEADT(result);
}

/* tm2time()
 * Convert a tm structure to a time data type.
 */
static int
tm2time(struct pg_tm * tm, fsec_t fsec, TimeADT *result)
{
#ifdef HAVE_INT64_TIMESTAMP
	*result = ((((tm->tm_hour * MINS_PER_HOUR + tm->tm_min) * SECS_PER_MINUTE) + tm->tm_sec)
			   * USECS_PER_SEC) + fsec;
#else
	*result = ((tm->tm_hour * MINS_PER_HOUR + tm->tm_min) * SECS_PER_MINUTE) + tm->tm_sec + fsec;
#endif
	return 0;
}

/* time2tm()
 * Convert time data type to POSIX time structure.
 *
 * For dates within the range of pg_time_t, convert to the local time zone.
 * If out of this range, leave as UTC (in practice that could only happen
 * if pg_time_t is just 32 bits) - thomas 97/05/27
 */
static int
time2tm(TimeADT time, struct pg_tm * tm, fsec_t *fsec)
{
#ifdef HAVE_INT64_TIMESTAMP
	tm->tm_hour = time / USECS_PER_HOUR;
	time -= tm->tm_hour * USECS_PER_HOUR;
	tm->tm_min = time / USECS_PER_MINUTE;
	time -= tm->tm_min * USECS_PER_MINUTE;
	tm->tm_sec = time / USECS_PER_SEC;
	time -= tm->tm_sec * USECS_PER_SEC;
	*fsec = time;
#else
	double		trem;

recalc:
	trem = time;
	TMODULO(trem, tm->tm_hour, (double) SECS_PER_HOUR);
	TMODULO(trem, tm->tm_min, (double) SECS_PER_MINUTE);
	TMODULO(trem, tm->tm_sec, 1.0);
	trem = TIMEROUND(trem);
	/* roundoff may need to propagate to higher-order fields */
	if (trem >= 1.0)
	{
		time = ceil(time);
		goto recalc;
	}
	*fsec = trem;
#endif

	return 0;
}

Datum
time_out(PG_FUNCTION_ARGS)
{
	TimeADT		time = PG_GETARG_TIMEADT(0);
	char	   *result;
	struct pg_tm tt,
			   *tm = &tt;
	fsec_t		fsec;
	char		buf[MAXDATELEN + 1];

	time2tm(time, tm, &fsec);
	EncodeTimeOnly(tm, fsec, NULL, DateStyle, buf);

	result = pstrdup(buf);
	PG_RETURN_CSTRING(result);
}

/*
 *		time_recv			- converts external binary format to time
 *
 * We make no attempt to provide compatibility between int and float
 * time representations ...
 */
Datum
time_recv(PG_FUNCTION_ARGS)
{
	StringInfo	buf = (StringInfo) PG_GETARG_POINTER(0);

#ifdef NOT_USED
	Oid			typelem = PG_GETARG_OID(1);
#endif
	int32		typmod = PG_GETARG_INT32(2);
	TimeADT		result;

#ifdef HAVE_INT64_TIMESTAMP
	result = pq_getmsgint64(buf);

	if (result < INT64CONST(0) || result > USECS_PER_DAY)
		ereport(ERROR,
				(errcode(ERRCODE_DATETIME_VALUE_OUT_OF_RANGE),
				 errmsg("time out of range")));
#else
	result = pq_getmsgfloat8(buf);

	if (result < 0 || result > (double) SECS_PER_DAY)
		ereport(ERROR,
				(errcode(ERRCODE_DATETIME_VALUE_OUT_OF_RANGE),
				 errmsg("time out of range")));
#endif

	AdjustTimeForTypmod(&result, typmod);

	PG_RETURN_TIMEADT(result);
}

/*
 *		time_send			- converts time to binary format
 */
Datum
time_send(PG_FUNCTION_ARGS)
{
	TimeADT		time = PG_GETARG_TIMEADT(0);
	StringInfoData buf;

	pq_begintypsend(&buf);
#ifdef HAVE_INT64_TIMESTAMP
	pq_sendint64(&buf, time);
#else
	pq_sendfloat8(&buf, time);
#endif
	PG_RETURN_BYTEA_P(pq_endtypsend(&buf));
}

Datum
timetypmodin(PG_FUNCTION_ARGS)
{
	ArrayType  *ta = PG_GETARG_ARRAYTYPE_P(0);

	PG_RETURN_INT32(anytime_typmodin(false, ta));
}

Datum
timetypmodout(PG_FUNCTION_ARGS)
{
	int32		typmod = PG_GETARG_INT32(0);

	PG_RETURN_CSTRING(anytime_typmodout(false, typmod));
}


/* time_scale()
 * Adjust time type for specified scale factor.
 * Used by PostgreSQL type system to stuff columns.
 */
Datum
time_scale(PG_FUNCTION_ARGS)
{
	TimeADT		time = PG_GETARG_TIMEADT(0);
	int32		typmod = PG_GETARG_INT32(1);
	TimeADT		result;

	result = time;
	AdjustTimeForTypmod(&result, typmod);

	PG_RETURN_TIMEADT(result);
}

/* AdjustTimeForTypmod()
 * Force the precision of the time value to a specified value.
 * Uses *exactly* the same code as in AdjustTimestampForTypemod()
 * but we make a separate copy because those types do not
 * have a fundamental tie together but rather a coincidence of
 * implementation. - thomas
 */
static void
AdjustTimeForTypmod(TimeADT *time, int32 typmod)
{
#ifdef HAVE_INT64_TIMESTAMP
	static const int64 TimeScales[MAX_TIME_PRECISION + 1] = {
		INT64CONST(1000000),
		INT64CONST(100000),
		INT64CONST(10000),
		INT64CONST(1000),
		INT64CONST(100),
		INT64CONST(10),
		INT64CONST(1)
	};

	static const int64 TimeOffsets[MAX_TIME_PRECISION + 1] = {
		INT64CONST(500000),
		INT64CONST(50000),
		INT64CONST(5000),
		INT64CONST(500),
		INT64CONST(50),
		INT64CONST(5),
		INT64CONST(0)
	};
#else
	/* note MAX_TIME_PRECISION differs in this case */
	static const double TimeScales[MAX_TIME_PRECISION + 1] = {
		1.0,
		10.0,
		100.0,
		1000.0,
		10000.0,
		100000.0,
		1000000.0,
		10000000.0,
		100000000.0,
		1000000000.0,
		10000000000.0
	};
#endif

	if (typmod >= 0 && typmod <= MAX_TIME_PRECISION)
	{
		/*
		 * Note: this round-to-nearest code is not completely consistent about
		 * rounding values that are exactly halfway between integral values.
		 * On most platforms, rint() will implement round-to-nearest-even, but
		 * the integer code always rounds up (away from zero).	Is it worth
		 * trying to be consistent?
		 */
#ifdef HAVE_INT64_TIMESTAMP
		if (*time >= INT64CONST(0))
			*time = ((*time + TimeOffsets[typmod]) / TimeScales[typmod]) *
				TimeScales[typmod];
		else
			*time = -((((-*time) + TimeOffsets[typmod]) / TimeScales[typmod]) *
					  TimeScales[typmod]);
#else
		*time = rint((double) *time * TimeScales[typmod]) / TimeScales[typmod];
#endif
	}
}


Datum
time_eq(PG_FUNCTION_ARGS)
{
	TimeADT		time1 = PG_GETARG_TIMEADT(0);
	TimeADT		time2 = PG_GETARG_TIMEADT(1);

	PG_RETURN_BOOL(time1 == time2);
}

Datum
time_ne(PG_FUNCTION_ARGS)
{
	TimeADT		time1 = PG_GETARG_TIMEADT(0);
	TimeADT		time2 = PG_GETARG_TIMEADT(1);

	PG_RETURN_BOOL(time1 != time2);
}

Datum
time_lt(PG_FUNCTION_ARGS)
{
	TimeADT		time1 = PG_GETARG_TIMEADT(0);
	TimeADT		time2 = PG_GETARG_TIMEADT(1);

	PG_RETURN_BOOL(time1 < time2);
}

Datum
time_le(PG_FUNCTION_ARGS)
{
	TimeADT		time1 = PG_GETARG_TIMEADT(0);
	TimeADT		time2 = PG_GETARG_TIMEADT(1);

	PG_RETURN_BOOL(time1 <= time2);
}

Datum
time_gt(PG_FUNCTION_ARGS)
{
	TimeADT		time1 = PG_GETARG_TIMEADT(0);
	TimeADT		time2 = PG_GETARG_TIMEADT(1);

	PG_RETURN_BOOL(time1 > time2);
}

Datum
time_ge(PG_FUNCTION_ARGS)
{
	TimeADT		time1 = PG_GETARG_TIMEADT(0);
	TimeADT		time2 = PG_GETARG_TIMEADT(1);

	PG_RETURN_BOOL(time1 >= time2);
}

Datum
time_cmp(PG_FUNCTION_ARGS)
{
	TimeADT		time1 = PG_GETARG_TIMEADT(0);
	TimeADT		time2 = PG_GETARG_TIMEADT(1);

	if (time1 < time2)
		PG_RETURN_INT32(-1);
	if (time1 > time2)
		PG_RETURN_INT32(1);
	PG_RETURN_INT32(0);
}

Datum
time_hash(PG_FUNCTION_ARGS)
{
	/* We can use either hashint8 or hashfloat8 directly */
#ifdef HAVE_INT64_TIMESTAMP
	return hashint8(fcinfo);
#else
	return hashfloat8(fcinfo);
#endif
}

Datum
time_larger(PG_FUNCTION_ARGS)
{
	TimeADT		time1 = PG_GETARG_TIMEADT(0);
	TimeADT		time2 = PG_GETARG_TIMEADT(1);

	PG_RETURN_TIMEADT((time1 > time2) ? time1 : time2);
}

Datum
time_smaller(PG_FUNCTION_ARGS)
{
	TimeADT		time1 = PG_GETARG_TIMEADT(0);
	TimeADT		time2 = PG_GETARG_TIMEADT(1);

	PG_RETURN_TIMEADT((time1 < time2) ? time1 : time2);
}

/* overlaps_time() --- implements the SQL92 OVERLAPS operator.
 *
 * Algorithm is per SQL92 spec.  This is much harder than you'd think
 * because the spec requires us to deliver a non-null answer in some cases
 * where some of the inputs are null.
 */
Datum
overlaps_time(PG_FUNCTION_ARGS)
{
	/*
	 * The arguments are TimeADT, but we leave them as generic Datums to avoid
	 * dereferencing nulls (TimeADT is pass-by-reference!)
	 */
	Datum		ts1 = PG_GETARG_DATUM(0);
	Datum		te1 = PG_GETARG_DATUM(1);
	Datum		ts2 = PG_GETARG_DATUM(2);
	Datum		te2 = PG_GETARG_DATUM(3);
	bool		ts1IsNull = PG_ARGISNULL(0);
	bool		te1IsNull = PG_ARGISNULL(1);
	bool		ts2IsNull = PG_ARGISNULL(2);
	bool		te2IsNull = PG_ARGISNULL(3);

#define TIMEADT_GT(t1,t2) \
	(DatumGetTimeADT(t1) > DatumGetTimeADT(t2))
#define TIMEADT_LT(t1,t2) \
	(DatumGetTimeADT(t1) < DatumGetTimeADT(t2))

	/*
	 * If both endpoints of interval 1 are null, the result is null (unknown).
	 * If just one endpoint is null, take ts1 as the non-null one. Otherwise,
	 * take ts1 as the lesser endpoint.
	 */
	if (ts1IsNull)
	{
		if (te1IsNull)
			PG_RETURN_NULL();
		/* swap null for non-null */
		ts1 = te1;
		te1IsNull = true;
	}
	else if (!te1IsNull)
	{
		if (TIMEADT_GT(ts1, te1))
		{
			Datum		tt = ts1;

			ts1 = te1;
			te1 = tt;
		}
	}

	/* Likewise for interval 2. */
	if (ts2IsNull)
	{
		if (te2IsNull)
			PG_RETURN_NULL();
		/* swap null for non-null */
		ts2 = te2;
		te2IsNull = true;
	}
	else if (!te2IsNull)
	{
		if (TIMEADT_GT(ts2, te2))
		{
			Datum		tt = ts2;

			ts2 = te2;
			te2 = tt;
		}
	}

	/*
	 * At this point neither ts1 nor ts2 is null, so we can consider three
	 * cases: ts1 > ts2, ts1 < ts2, ts1 = ts2
	 */
	if (TIMEADT_GT(ts1, ts2))
	{
		/*
		 * This case is ts1 < te2 OR te1 < te2, which may look redundant but
		 * in the presence of nulls it's not quite completely so.
		 */
		if (te2IsNull)
			PG_RETURN_NULL();
		if (TIMEADT_LT(ts1, te2))
			PG_RETURN_BOOL(true);
		if (te1IsNull)
			PG_RETURN_NULL();

		/*
		 * If te1 is not null then we had ts1 <= te1 above, and we just found
		 * ts1 >= te2, hence te1 >= te2.
		 */
		PG_RETURN_BOOL(false);
	}
	else if (TIMEADT_LT(ts1, ts2))
	{
		/* This case is ts2 < te1 OR te2 < te1 */
		if (te1IsNull)
			PG_RETURN_NULL();
		if (TIMEADT_LT(ts2, te1))
			PG_RETURN_BOOL(true);
		if (te2IsNull)
			PG_RETURN_NULL();

		/*
		 * If te2 is not null then we had ts2 <= te2 above, and we just found
		 * ts2 >= te1, hence te2 >= te1.
		 */
		PG_RETURN_BOOL(false);
	}
	else
	{
		/*
		 * For ts1 = ts2 the spec says te1 <> te2 OR te1 = te2, which is a
		 * rather silly way of saying "true if both are nonnull, else null".
		 */
		if (te1IsNull || te2IsNull)
			PG_RETURN_NULL();
		PG_RETURN_BOOL(true);
	}

#undef TIMEADT_GT
#undef TIMEADT_LT
}

/* timestamp_time()
 * Convert timestamp to time data type.
 */
Datum
timestamp_time(PG_FUNCTION_ARGS)
{
	Timestamp	timestamp = PG_GETARG_TIMESTAMP(0);
	TimeADT		result;
	struct pg_tm tt,
			   *tm = &tt;
	fsec_t		fsec;

	if (TIMESTAMP_NOT_FINITE(timestamp))
		PG_RETURN_NULL();

	if (timestamp2tm(timestamp, NULL, tm, &fsec, NULL, NULL) != 0)
		ereport(ERROR,
				(errcode(ERRCODE_DATETIME_VALUE_OUT_OF_RANGE),
				 errmsg("timestamp out of range")));

#ifdef HAVE_INT64_TIMESTAMP

	/*
	 * Could also do this with time = (timestamp / USECS_PER_DAY *
	 * USECS_PER_DAY) - timestamp;
	 */
	result = ((((tm->tm_hour * MINS_PER_HOUR + tm->tm_min) * SECS_PER_MINUTE) + tm->tm_sec) *
			  USECS_PER_SEC) + fsec;
#else
	result = ((tm->tm_hour * MINS_PER_HOUR + tm->tm_min) * SECS_PER_MINUTE) + tm->tm_sec + fsec;
#endif

	PG_RETURN_TIMEADT(result);
}

/* timestamptz_time()
 * Convert timestamptz to time data type.
 */
Datum
timestamptz_time(PG_FUNCTION_ARGS)
{
	TimestampTz timestamp = PG_GETARG_TIMESTAMP(0);
	TimeADT		result;
	struct pg_tm tt,
			   *tm = &tt;
	int			tz;
	fsec_t		fsec;
	char	   *tzn;

	if (TIMESTAMP_NOT_FINITE(timestamp))
		PG_RETURN_NULL();

	if (timestamp2tm(timestamp, &tz, tm, &fsec, &tzn, NULL) != 0)
		ereport(ERROR,
				(errcode(ERRCODE_DATETIME_VALUE_OUT_OF_RANGE),
				 errmsg("timestamp out of range")));

#ifdef HAVE_INT64_TIMESTAMP

	/*
	 * Could also do this with time = (timestamp / USECS_PER_DAY *
	 * USECS_PER_DAY) - timestamp;
	 */
	result = ((((tm->tm_hour * MINS_PER_HOUR + tm->tm_min) * SECS_PER_MINUTE) + tm->tm_sec) *
			  USECS_PER_SEC) + fsec;
#else
	result = ((tm->tm_hour * MINS_PER_HOUR + tm->tm_min) * SECS_PER_MINUTE) + tm->tm_sec + fsec;
#endif

	PG_RETURN_TIMEADT(result);
}

/* datetime_timestamp()
 * Convert date and time to timestamp data type.
 */
Datum
datetime_timestamp(PG_FUNCTION_ARGS)
{
	DateADT		date = PG_GETARG_DATEADT(0);
	TimeADT		time = PG_GETARG_TIMEADT(1);
	Timestamp	result;

	result = date2timestamp(date);
	if (!TIMESTAMP_NOT_FINITE(result))
		result += time;

	PG_RETURN_TIMESTAMP(result);
}

/* time_interval()
 * Convert time to interval data type.
 */
Datum
time_interval(PG_FUNCTION_ARGS)
{
	TimeADT		time = PG_GETARG_TIMEADT(0);
	Interval   *result;

	result = (Interval *) palloc(sizeof(Interval));

	result->time = time;
	result->day = 0;
	result->month = 0;

	PG_RETURN_INTERVAL_P(result);
}

/* interval_time()
 * Convert interval to time data type.
 *
 * This is defined as producing the fractional-day portion of the interval.
 * Therefore, we can just ignore the months field.	It is not real clear
 * what to do with negative intervals, but we choose to subtract the floor,
 * so that, say, '-2 hours' becomes '22:00:00'.
 */
Datum
interval_time(PG_FUNCTION_ARGS)
{
	Interval   *span = PG_GETARG_INTERVAL_P(0);
	TimeADT		result;

#ifdef HAVE_INT64_TIMESTAMP
	int64		days;

	result = span->time;
	if (result >= USECS_PER_DAY)
	{
		days = result / USECS_PER_DAY;
		result -= days * USECS_PER_DAY;
	}
	else if (result < 0)
	{
		days = (-result + USECS_PER_DAY - 1) / USECS_PER_DAY;
		result += days * USECS_PER_DAY;
	}
#else
	result = span->time;
	if (result >= (double) SECS_PER_DAY || result < 0)
		result -= floor(result / (double) SECS_PER_DAY) * (double) SECS_PER_DAY;
#endif

	PG_RETURN_TIMEADT(result);
}

/* time_mi_time()
 * Subtract two times to produce an interval.
 */
Datum
time_mi_time(PG_FUNCTION_ARGS)
{
	TimeADT		time1 = PG_GETARG_TIMEADT(0);
	TimeADT		time2 = PG_GETARG_TIMEADT(1);
	Interval   *result;

	result = (Interval *) palloc(sizeof(Interval));

	result->month = 0;
	result->day = 0;
	result->time = time1 - time2;

	PG_RETURN_INTERVAL_P(result);
}

/* time_pl_interval_internal()
 * Common code to add interval to time.
 */
static inline TimeADT
time_pl_interval_internal(TimeADT time, Interval *span)
{
	TimeADT		result;

#ifdef HAVE_INT64_TIMESTAMP
	result = time + span->time;
	result -= result / USECS_PER_DAY * USECS_PER_DAY;
	if (result < INT64CONST(0))
		result += USECS_PER_DAY;
#else
	TimeADT		time1;

	result = time + span->time;
	TMODULO(result, time1, (double) SECS_PER_DAY);
	if (result < 0)
		result += SECS_PER_DAY;
#endif
	
	return result;
}

/* time_pl_interval()
 * Add interval to time.
 */
Datum
time_pl_interval(PG_FUNCTION_ARGS)
{
	TimeADT		time = PG_GETARG_TIMEADT(0);
	Interval   *span = PG_GETARG_INTERVAL_P(1);
	TimeADT		result = time_pl_interval_internal(time, span);
	
	PG_RETURN_TIMEADT(result);
}


/*
 * time_li_fraction
 *
 * What fraction of interval <x0, x1> does <x0, x> represent?
 */
float8
time_li_fraction(TimeADT x, TimeADT x0, TimeADT x1, 
				 bool *eq_bounds, bool *eq_abscissas)
{
	float8 result;
	Interval diffx;
	Interval diffx1;
	
	Assert(eq_bounds && eq_abscissas);
	*eq_bounds = false;
	*eq_abscissas = false;
	
	diffx.time = x - x0;
	diffx.month = 0;
	diffx.day = 0;
	
	diffx1.time = x1 - x0;
	diffx1.month = 0;
	diffx1.day = 0;
	
	if ( ! interval_div_internal(&diffx, &diffx1, &result, NULL) )
	{
		*eq_bounds = true;
		*eq_abscissas = (x == x0);
		result = NAN;
	}
	return result;
}

/*
 * time_li_value
 *
 * What interval value lies fraction <f> of the way into interval
 * <y0, y1>? 
 * 
 * Note
 *		li_value(0.0, y0, y1) --> y0
 *		li_value(1.0, y0, y1) --> y1
 */
Timestamp
time_li_value(float8 f, TimeADT y0, TimeADT y1)
{
	TimeADT y;
	Interval diffy;
	Interval *offset;
	
	diffy.month = 0;
	diffy.day = 0;
	diffy.time = y1 - y0;
	
	offset = DatumGetIntervalP(DirectFunctionCall2(interval_mul, IntervalPGetDatum(&diffy),
									Float8GetDatum(f)));
	y = time_pl_interval_internal(y0, offset);
	pfree(offset);
	
	return y;
}
/* time_mi_interval()
 * Subtract interval from time.
 */
Datum
time_mi_interval(PG_FUNCTION_ARGS)
{
	TimeADT		time = PG_GETARG_TIMEADT(0);
	Interval   *span = PG_GETARG_INTERVAL_P(1);
	TimeADT		result;

#ifdef HAVE_INT64_TIMESTAMP
	result = time - span->time;
	result -= result / USECS_PER_DAY * USECS_PER_DAY;
	if (result < INT64CONST(0))
		result += USECS_PER_DAY;
#else
	TimeADT		time1;

	result = time - span->time;
	TMODULO(result, time1, (double) SECS_PER_DAY);
	if (result < 0)
		result += SECS_PER_DAY;
#endif

	PG_RETURN_TIMEADT(result);
}


/* time_part()
 * Extract specified field from time type.
 */
Datum
time_part(PG_FUNCTION_ARGS)
{
	text	   *units = PG_GETARG_TEXT_PP(0);
	TimeADT		time = PG_GETARG_TIMEADT(1);
	float8		result;
	int			type,
				val;
	char	   *lowunits;

	lowunits = downcase_truncate_identifier(VARDATA_ANY(units),
											VARSIZE_ANY_EXHDR(units),
											false);

	type = DecodeUnits(0, lowunits, &val);
	if (type == UNKNOWN_FIELD)
		type = DecodeSpecial(0, lowunits, &val);

	if (type == UNITS)
	{
		fsec_t		fsec;
		struct pg_tm tt,
				   *tm = &tt;

		time2tm(time, tm, &fsec);

		switch (val)
		{
			case DTK_MICROSEC:
#ifdef HAVE_INT64_TIMESTAMP
				result = tm->tm_sec * 1000000.0 + fsec;
#else
				result = (tm->tm_sec + fsec) * 1000000;
#endif
				break;

			case DTK_MILLISEC:
#ifdef HAVE_INT64_TIMESTAMP
				result = tm->tm_sec * 1000.0 + fsec / 1000.0;
#else
				result = (tm->tm_sec + fsec) * 1000;
#endif
				break;

			case DTK_SECOND:
#ifdef HAVE_INT64_TIMESTAMP
				result = tm->tm_sec + fsec / 1000000.0;
#else
				result = tm->tm_sec + fsec;
#endif
				break;

			case DTK_MINUTE:
				result = tm->tm_min;
				break;

			case DTK_HOUR:
				result = tm->tm_hour;
				break;

			case DTK_TZ:
			case DTK_TZ_MINUTE:
			case DTK_TZ_HOUR:
			case DTK_DAY:
			case DTK_MONTH:
			case DTK_QUARTER:
			case DTK_YEAR:
			case DTK_DECADE:
			case DTK_CENTURY:
			case DTK_MILLENNIUM:
			case DTK_ISOYEAR:
			default:
				ereport(ERROR,
						(errcode(ERRCODE_INVALID_PARAMETER_VALUE),
						 errmsg("\"time\" units \"%s\" not recognized",
								lowunits)));
				result = 0;
		}
	}
	else if (type == RESERV && val == DTK_EPOCH)
	{
#ifdef HAVE_INT64_TIMESTAMP
		result = time / 1000000.0;
#else
		result = time;
#endif
	}
	else
	{
		ereport(ERROR,
				(errcode(ERRCODE_INVALID_PARAMETER_VALUE),
				 errmsg("\"time\" units \"%s\" not recognized",
						lowunits)));
		result = 0;
	}

	PG_RETURN_FLOAT8(result);
}


/*****************************************************************************
 *	 Time With Time Zone ADT
 *****************************************************************************/

/* tm2timetz()
 * Convert a tm structure to a time data type.
 */
static int
tm2timetz(struct pg_tm * tm, fsec_t fsec, int tz, TimeTzADT *result)
{
#ifdef HAVE_INT64_TIMESTAMP
	result->time = ((((tm->tm_hour * MINS_PER_HOUR + tm->tm_min) * SECS_PER_MINUTE) + tm->tm_sec) *
					USECS_PER_SEC) + fsec;
#else
	result->time = ((tm->tm_hour * MINS_PER_HOUR + tm->tm_min) * SECS_PER_MINUTE) + tm->tm_sec + fsec;
#endif
	result->zone = tz;

	return 0;
}

Datum
timetz_in(PG_FUNCTION_ARGS)
{
	char	   *str = PG_GETARG_CSTRING(0);

#ifdef NOT_USED
	Oid			typelem = PG_GETARG_OID(1);
#endif
	int32		typmod = PG_GETARG_INT32(2);
	TimeTzADT  *result;
	fsec_t		fsec;
	struct pg_tm tt,
			   *tm = &tt;
	int			tz;
	int			nf;
	int			dterr;
	char		workbuf[MAXDATELEN + 1];
	char	   *field[MAXDATEFIELDS];
	int			dtype;
	int			ftype[MAXDATEFIELDS];

	dterr = ParseDateTime(str, workbuf, sizeof(workbuf),
						  field, ftype, MAXDATEFIELDS, &nf);
	if (dterr == 0)
		dterr = DecodeTimeOnly(field, ftype, nf, &dtype, tm, &fsec, &tz);
	if (dterr != 0)
		DateTimeParseError(dterr, str, "time with time zone");

	result = (TimeTzADT *) palloc(sizeof(TimeTzADT));
	tm2timetz(tm, fsec, tz, result);
	AdjustTimeForTypmod(&(result->time), typmod);

	PG_RETURN_TIMETZADT_P(result);
}

Datum
timetz_out(PG_FUNCTION_ARGS)
{
	TimeTzADT  *time = PG_GETARG_TIMETZADT_P(0);
	char	   *result;
	struct pg_tm tt,
			   *tm = &tt;
	fsec_t		fsec;
	int			tz;
	char		buf[MAXDATELEN + 1];

	timetz2tm(time, tm, &fsec, &tz);
	EncodeTimeOnly(tm, fsec, &tz, DateStyle, buf);

	result = pstrdup(buf);
	PG_RETURN_CSTRING(result);
}

/*
 *		timetz_recv			- converts external binary format to timetz
 */
Datum
timetz_recv(PG_FUNCTION_ARGS)
{
	StringInfo	buf = (StringInfo) PG_GETARG_POINTER(0);

#ifdef NOT_USED
	Oid			typelem = PG_GETARG_OID(1);
#endif
	int32		typmod = PG_GETARG_INT32(2);
	TimeTzADT  *result;

	result = (TimeTzADT *) palloc(sizeof(TimeTzADT));

#ifdef HAVE_INT64_TIMESTAMP
	result->time = pq_getmsgint64(buf);

	if (result->time < INT64CONST(0) || result->time > USECS_PER_DAY)
		ereport(ERROR,
				(errcode(ERRCODE_DATETIME_VALUE_OUT_OF_RANGE),
				 errmsg("time out of range")));
#else
	result->time = pq_getmsgfloat8(buf);

	if (result->time < 0 || result->time > (double) SECS_PER_DAY)
		ereport(ERROR,
				(errcode(ERRCODE_DATETIME_VALUE_OUT_OF_RANGE),
				 errmsg("time out of range")));
#endif

	result->zone = pq_getmsgint(buf, sizeof(result->zone));

	/* we allow GMT displacements up to 14:59:59, cf DecodeTimezone() */
	if (result->zone <= -15 * SECS_PER_HOUR ||
		result->zone >= 15 * SECS_PER_HOUR)
		ereport(ERROR,
				(errcode(ERRCODE_INVALID_TIME_ZONE_DISPLACEMENT_VALUE),
				 errmsg("time zone displacement out of range")));

	AdjustTimeForTypmod(&(result->time), typmod);

	PG_RETURN_TIMETZADT_P(result);
}

/*
 *		timetz_send			- converts timetz to binary format
 */
Datum
timetz_send(PG_FUNCTION_ARGS)
{
	TimeTzADT  *time = PG_GETARG_TIMETZADT_P(0);
	StringInfoData buf;

	pq_begintypsend(&buf);
#ifdef HAVE_INT64_TIMESTAMP
	pq_sendint64(&buf, time->time);
#else
	pq_sendfloat8(&buf, time->time);
#endif
	pq_sendint(&buf, time->zone, sizeof(time->zone));
	PG_RETURN_BYTEA_P(pq_endtypsend(&buf));
}

Datum
timetztypmodin(PG_FUNCTION_ARGS)
{
	ArrayType  *ta = PG_GETARG_ARRAYTYPE_P(0);

	PG_RETURN_INT32(anytime_typmodin(true, ta));
}

Datum
timetztypmodout(PG_FUNCTION_ARGS)
{
	int32		typmod = PG_GETARG_INT32(0);

	PG_RETURN_CSTRING(anytime_typmodout(true, typmod));
}


/* timetz2tm()
 * Convert TIME WITH TIME ZONE data type to POSIX time structure.
 */
static int
timetz2tm(TimeTzADT *time, struct pg_tm * tm, fsec_t *fsec, int *tzp)
{
	TimeOffset	trem = time->time;

#ifdef HAVE_INT64_TIMESTAMP
	tm->tm_hour = trem / USECS_PER_HOUR;
	trem -= tm->tm_hour * USECS_PER_HOUR;
	tm->tm_min = trem / USECS_PER_MINUTE;
	trem -= tm->tm_min * USECS_PER_MINUTE;
	tm->tm_sec = trem / USECS_PER_SEC;
	*fsec = trem - tm->tm_sec * USECS_PER_SEC;
#else
recalc:
	TMODULO(trem, tm->tm_hour, (double) SECS_PER_HOUR);
	TMODULO(trem, tm->tm_min, (double) SECS_PER_MINUTE);
	TMODULO(trem, tm->tm_sec, 1.0);
	trem = TIMEROUND(trem);
	/* roundoff may need to propagate to higher-order fields */
	if (trem >= 1.0)
	{
		trem = ceil(time->time);
		goto recalc;
	}
	*fsec = trem;
#endif

	if (tzp != NULL)
		*tzp = time->zone;

	return 0;
}

/* timetz_scale()
 * Adjust time type for specified scale factor.
 * Used by PostgreSQL type system to stuff columns.
 */
Datum
timetz_scale(PG_FUNCTION_ARGS)
{
	TimeTzADT  *time = PG_GETARG_TIMETZADT_P(0);
	int32		typmod = PG_GETARG_INT32(1);
	TimeTzADT  *result;

	result = (TimeTzADT *) palloc(sizeof(TimeTzADT));

	result->time = time->time;
	result->zone = time->zone;

	AdjustTimeForTypmod(&(result->time), typmod);

	PG_RETURN_TIMETZADT_P(result);
}


static int
timetz_cmp_internal(TimeTzADT *time1, TimeTzADT *time2)
{
	TimeOffset	t1,
				t2;

	/* Primary sort is by true (GMT-equivalent) time */
#ifdef HAVE_INT64_TIMESTAMP
	t1 = time1->time + (time1->zone * USECS_PER_SEC);
	t2 = time2->time + (time2->zone * USECS_PER_SEC);
#else
	t1 = time1->time + time1->zone;
	t2 = time2->time + time2->zone;
#endif

	if (t1 > t2)
		return 1;
	if (t1 < t2)
		return -1;

	/*
	 * If same GMT time, sort by timezone; we only want to say that two
	 * timetz's are equal if both the time and zone parts are equal.
	 */
	if (time1->zone > time2->zone)
		return 1;
	if (time1->zone < time2->zone)
		return -1;

	return 0;
}

Datum
timetz_eq(PG_FUNCTION_ARGS)
{
	TimeTzADT  *time1 = PG_GETARG_TIMETZADT_P(0);
	TimeTzADT  *time2 = PG_GETARG_TIMETZADT_P(1);

	PG_RETURN_BOOL(timetz_cmp_internal(time1, time2) == 0);
}

Datum
timetz_ne(PG_FUNCTION_ARGS)
{
	TimeTzADT  *time1 = PG_GETARG_TIMETZADT_P(0);
	TimeTzADT  *time2 = PG_GETARG_TIMETZADT_P(1);

	PG_RETURN_BOOL(timetz_cmp_internal(time1, time2) != 0);
}

Datum
timetz_lt(PG_FUNCTION_ARGS)
{
	TimeTzADT  *time1 = PG_GETARG_TIMETZADT_P(0);
	TimeTzADT  *time2 = PG_GETARG_TIMETZADT_P(1);

	PG_RETURN_BOOL(timetz_cmp_internal(time1, time2) < 0);
}

Datum
timetz_le(PG_FUNCTION_ARGS)
{
	TimeTzADT  *time1 = PG_GETARG_TIMETZADT_P(0);
	TimeTzADT  *time2 = PG_GETARG_TIMETZADT_P(1);

	PG_RETURN_BOOL(timetz_cmp_internal(time1, time2) <= 0);
}

Datum
timetz_gt(PG_FUNCTION_ARGS)
{
	TimeTzADT  *time1 = PG_GETARG_TIMETZADT_P(0);
	TimeTzADT  *time2 = PG_GETARG_TIMETZADT_P(1);

	PG_RETURN_BOOL(timetz_cmp_internal(time1, time2) > 0);
}

Datum
timetz_ge(PG_FUNCTION_ARGS)
{
	TimeTzADT  *time1 = PG_GETARG_TIMETZADT_P(0);
	TimeTzADT  *time2 = PG_GETARG_TIMETZADT_P(1);

	PG_RETURN_BOOL(timetz_cmp_internal(time1, time2) >= 0);
}

Datum
timetz_cmp(PG_FUNCTION_ARGS)
{
	TimeTzADT  *time1 = PG_GETARG_TIMETZADT_P(0);
	TimeTzADT  *time2 = PG_GETARG_TIMETZADT_P(1);

	PG_RETURN_INT32(timetz_cmp_internal(time1, time2));
}

Datum
timetz_hash(PG_FUNCTION_ARGS)
{
	TimeTzADT  *key = PG_GETARG_TIMETZADT_P(0);
	uint32		thash;

	/*
	 * To avoid any problems with padding bytes in the struct, we figure the
	 * field hashes separately and XOR them.  This also provides a convenient
	 * framework for dealing with the fact that the time field might be either
	 * double or int64.
	 */
#ifdef HAVE_INT64_TIMESTAMP
	thash = DatumGetUInt32(DirectFunctionCall1(hashint8,
											   Int64GetDatumFast(key->time)));
#else
	thash = DatumGetUInt32(DirectFunctionCall1(hashfloat8,
											 Float8GetDatumFast(key->time)));
#endif
	thash ^= DatumGetUInt32(hash_uint32(key->zone));
	PG_RETURN_UINT32(thash);
}

Datum
timetz_larger(PG_FUNCTION_ARGS)
{
	TimeTzADT  *time1 = PG_GETARG_TIMETZADT_P(0);
	TimeTzADT  *time2 = PG_GETARG_TIMETZADT_P(1);
	TimeTzADT  *result;

	if (timetz_cmp_internal(time1, time2) > 0)
		result = time1;
	else
		result = time2;
	PG_RETURN_TIMETZADT_P(result);
}

Datum
timetz_smaller(PG_FUNCTION_ARGS)
{
	TimeTzADT  *time1 = PG_GETARG_TIMETZADT_P(0);
	TimeTzADT  *time2 = PG_GETARG_TIMETZADT_P(1);
	TimeTzADT  *result;

	if (timetz_cmp_internal(time1, time2) < 0)
		result = time1;
	else
		result = time2;
	PG_RETURN_TIMETZADT_P(result);
}

/* timetz_pl_interval()
 * Add interval to timetz.
 */
Datum
timetz_pl_interval(PG_FUNCTION_ARGS)
{
	TimeTzADT  *time = PG_GETARG_TIMETZADT_P(0);
	Interval   *span = PG_GETARG_INTERVAL_P(1);
	TimeTzADT  *result;

#ifndef HAVE_INT64_TIMESTAMP
	TimeTzADT	time1;
#endif

	result = (TimeTzADT *) palloc(sizeof(TimeTzADT));

#ifdef HAVE_INT64_TIMESTAMP
	result->time = time->time + span->time;
	result->time -= result->time / USECS_PER_DAY * USECS_PER_DAY;
	if (result->time < INT64CONST(0))
		result->time += USECS_PER_DAY;
#else
	result->time = time->time + span->time;
	TMODULO(result->time, time1.time, (double) SECS_PER_DAY);
	if (result->time < 0)
		result->time += SECS_PER_DAY;
#endif

	result->zone = time->zone;

	PG_RETURN_TIMETZADT_P(result);
}

/* timetz_mi_interval()
 * Subtract interval from timetz.
 */
Datum
timetz_mi_interval(PG_FUNCTION_ARGS)
{
	TimeTzADT  *time = PG_GETARG_TIMETZADT_P(0);
	Interval   *span = PG_GETARG_INTERVAL_P(1);
	TimeTzADT  *result;

#ifndef HAVE_INT64_TIMESTAMP
	TimeTzADT	time1;
#endif

	result = (TimeTzADT *) palloc(sizeof(TimeTzADT));

#ifdef HAVE_INT64_TIMESTAMP
	result->time = time->time - span->time;
	result->time -= result->time / USECS_PER_DAY * USECS_PER_DAY;
	if (result->time < INT64CONST(0))
		result->time += USECS_PER_DAY;
#else
	result->time = time->time - span->time;
	TMODULO(result->time, time1.time, (double) SECS_PER_DAY);
	if (result->time < 0)
		result->time += SECS_PER_DAY;
#endif

	result->zone = time->zone;

	PG_RETURN_TIMETZADT_P(result);
}

/* overlaps_timetz() --- implements the SQL92 OVERLAPS operator.
 *
 * Algorithm is per SQL92 spec.  This is much harder than you'd think
 * because the spec requires us to deliver a non-null answer in some cases
 * where some of the inputs are null.
 */
Datum
overlaps_timetz(PG_FUNCTION_ARGS)
{
	/*
	 * The arguments are TimeTzADT *, but we leave them as generic Datums for
	 * convenience of notation --- and to avoid dereferencing nulls.
	 */
	Datum		ts1 = PG_GETARG_DATUM(0);
	Datum		te1 = PG_GETARG_DATUM(1);
	Datum		ts2 = PG_GETARG_DATUM(2);
	Datum		te2 = PG_GETARG_DATUM(3);
	bool		ts1IsNull = PG_ARGISNULL(0);
	bool		te1IsNull = PG_ARGISNULL(1);
	bool		ts2IsNull = PG_ARGISNULL(2);
	bool		te2IsNull = PG_ARGISNULL(3);

#define TIMETZ_GT(t1,t2) \
	DatumGetBool(DirectFunctionCall2(timetz_gt,t1,t2))
#define TIMETZ_LT(t1,t2) \
	DatumGetBool(DirectFunctionCall2(timetz_lt,t1,t2))

	/*
	 * If both endpoints of interval 1 are null, the result is null (unknown).
	 * If just one endpoint is null, take ts1 as the non-null one. Otherwise,
	 * take ts1 as the lesser endpoint.
	 */
	if (ts1IsNull)
	{
		if (te1IsNull)
			PG_RETURN_NULL();
		/* swap null for non-null */
		ts1 = te1;
		te1IsNull = true;
	}
	else if (!te1IsNull)
	{
		if (TIMETZ_GT(ts1, te1))
		{
			Datum		tt = ts1;

			ts1 = te1;
			te1 = tt;
		}
	}

	/* Likewise for interval 2. */
	if (ts2IsNull)
	{
		if (te2IsNull)
			PG_RETURN_NULL();
		/* swap null for non-null */
		ts2 = te2;
		te2IsNull = true;
	}
	else if (!te2IsNull)
	{
		if (TIMETZ_GT(ts2, te2))
		{
			Datum		tt = ts2;

			ts2 = te2;
			te2 = tt;
		}
	}

	/*
	 * At this point neither ts1 nor ts2 is null, so we can consider three
	 * cases: ts1 > ts2, ts1 < ts2, ts1 = ts2
	 */
	if (TIMETZ_GT(ts1, ts2))
	{
		/*
		 * This case is ts1 < te2 OR te1 < te2, which may look redundant but
		 * in the presence of nulls it's not quite completely so.
		 */
		if (te2IsNull)
			PG_RETURN_NULL();
		if (TIMETZ_LT(ts1, te2))
			PG_RETURN_BOOL(true);
		if (te1IsNull)
			PG_RETURN_NULL();

		/*
		 * If te1 is not null then we had ts1 <= te1 above, and we just found
		 * ts1 >= te2, hence te1 >= te2.
		 */
		PG_RETURN_BOOL(false);
	}
	else if (TIMETZ_LT(ts1, ts2))
	{
		/* This case is ts2 < te1 OR te2 < te1 */
		if (te1IsNull)
			PG_RETURN_NULL();
		if (TIMETZ_LT(ts2, te1))
			PG_RETURN_BOOL(true);
		if (te2IsNull)
			PG_RETURN_NULL();

		/*
		 * If te2 is not null then we had ts2 <= te2 above, and we just found
		 * ts2 >= te1, hence te2 >= te1.
		 */
		PG_RETURN_BOOL(false);
	}
	else
	{
		/*
		 * For ts1 = ts2 the spec says te1 <> te2 OR te1 = te2, which is a
		 * rather silly way of saying "true if both are nonnull, else null".
		 */
		if (te1IsNull || te2IsNull)
			PG_RETURN_NULL();
		PG_RETURN_BOOL(true);
	}

#undef TIMETZ_GT
#undef TIMETZ_LT
}


Datum
timetz_time(PG_FUNCTION_ARGS)
{
	TimeTzADT  *timetz = PG_GETARG_TIMETZADT_P(0);
	TimeADT		result;

	/* swallow the time zone and just return the time */
	result = timetz->time;

	PG_RETURN_TIMEADT(result);
}


Datum
time_timetz(PG_FUNCTION_ARGS)
{
	TimeADT		time = PG_GETARG_TIMEADT(0);
	TimeTzADT  *result;
	struct pg_tm tt,
			   *tm = &tt;
	fsec_t		fsec;
	int			tz;

	GetCurrentDateTime(tm);
	time2tm(time, tm, &fsec);
	tz = DetermineTimeZoneOffset(tm, session_timezone);

	result = (TimeTzADT *) palloc(sizeof(TimeTzADT));

	result->time = time;
	result->zone = tz;

	PG_RETURN_TIMETZADT_P(result);
}


/* timestamptz_timetz()
 * Convert timestamp to timetz data type.
 */
Datum
timestamptz_timetz(PG_FUNCTION_ARGS)
{
	TimestampTz timestamp = PG_GETARG_TIMESTAMP(0);
	TimeTzADT  *result;
	struct pg_tm tt,
			   *tm = &tt;
	int			tz;
	fsec_t		fsec;
	char	   *tzn;

	if (TIMESTAMP_NOT_FINITE(timestamp))
		PG_RETURN_NULL();

	if (timestamp2tm(timestamp, &tz, tm, &fsec, &tzn, NULL) != 0)
		ereport(ERROR,
				(errcode(ERRCODE_DATETIME_VALUE_OUT_OF_RANGE),
				 errmsg("timestamp out of range")));

	result = (TimeTzADT *) palloc(sizeof(TimeTzADT));

	tm2timetz(tm, fsec, tz, result);

	PG_RETURN_TIMETZADT_P(result);
}


/* datetimetz_timestamptz()
 * Convert date and timetz to timestamp with time zone data type.
 * Timestamp is stored in GMT, so add the time zone
 * stored with the timetz to the result.
 * - thomas 2000-03-10
 */
Datum
datetimetz_timestamptz(PG_FUNCTION_ARGS)
{
	DateADT		date = PG_GETARG_DATEADT(0);
	TimeTzADT  *time = PG_GETARG_TIMETZADT_P(1);
	TimestampTz result;

	if (DATE_IS_NOBEGIN(date))
		TIMESTAMP_NOBEGIN(result);
	else if (DATE_IS_NOEND(date))
		TIMESTAMP_NOEND(result);
	else
	{
#ifdef HAVE_INT64_TIMESTAMP
		result = date * USECS_PER_DAY + time->time + time->zone * USECS_PER_SEC;
#else
		result = date * (double) SECS_PER_DAY + time->time + time->zone;
#endif
	}

	PG_RETURN_TIMESTAMP(result);
}


/* timetz_part()
 * Extract specified field from time type.
 */
Datum
timetz_part(PG_FUNCTION_ARGS)
{
	text	   *units = PG_GETARG_TEXT_PP(0);
	TimeTzADT  *time = PG_GETARG_TIMETZADT_P(1);
	float8		result;
	int			type,
				val;
	char	   *lowunits;

	lowunits = downcase_truncate_identifier(VARDATA_ANY(units),
											VARSIZE_ANY_EXHDR(units),
											false);

	type = DecodeUnits(0, lowunits, &val);
	if (type == UNKNOWN_FIELD)
		type = DecodeSpecial(0, lowunits, &val);

	if (type == UNITS)
	{
		double		dummy;
		int			tz;
		fsec_t		fsec;
		struct pg_tm tt,
				   *tm = &tt;

		timetz2tm(time, tm, &fsec, &tz);

		switch (val)
		{
			case DTK_TZ:
				result = -tz;
				break;

			case DTK_TZ_MINUTE:
				result = -tz;
				result /= SECS_PER_MINUTE;
				FMODULO(result, dummy, (double) SECS_PER_MINUTE);
				break;

			case DTK_TZ_HOUR:
				dummy = -tz;
				FMODULO(dummy, result, (double) SECS_PER_HOUR);
				break;

			case DTK_MICROSEC:
#ifdef HAVE_INT64_TIMESTAMP
				result = tm->tm_sec * 1000000.0 + fsec;
#else
				result = (tm->tm_sec + fsec) * 1000000;
#endif
				break;

			case DTK_MILLISEC:
#ifdef HAVE_INT64_TIMESTAMP
				result = tm->tm_sec * 1000.0 + fsec / 1000.0;
#else
				result = (tm->tm_sec + fsec) * 1000;
#endif
				break;

			case DTK_SECOND:
#ifdef HAVE_INT64_TIMESTAMP
				result = tm->tm_sec + fsec / 1000000.0;
#else
				result = tm->tm_sec + fsec;
#endif
				break;

			case DTK_MINUTE:
				result = tm->tm_min;
				break;

			case DTK_HOUR:
				result = tm->tm_hour;
				break;

			case DTK_DAY:
			case DTK_MONTH:
			case DTK_QUARTER:
			case DTK_YEAR:
			case DTK_DECADE:
			case DTK_CENTURY:
			case DTK_MILLENNIUM:
			default:
				ereport(ERROR,
						(errcode(ERRCODE_INVALID_PARAMETER_VALUE),
				errmsg("\"time with time zone\" units \"%s\" not recognized",
					   lowunits)));
				result = 0;
		}
	}
	else if (type == RESERV && val == DTK_EPOCH)
	{
#ifdef HAVE_INT64_TIMESTAMP
		result = time->time / 1000000.0 + time->zone;
#else
		result = time->time + time->zone;
#endif
	}
	else
	{
		ereport(ERROR,
				(errcode(ERRCODE_INVALID_PARAMETER_VALUE),
				 errmsg("\"time with time zone\" units \"%s\" not recognized",
						lowunits)));
		result = 0;
	}

	PG_RETURN_FLOAT8(result);
}

/* timetz_zone()
 * Encode time with time zone type with specified time zone.
 * Applies DST rules as of the current date.
 */
Datum
timetz_zone(PG_FUNCTION_ARGS)
{
	text	   *zone = PG_GETARG_TEXT_PP(0);
	TimeTzADT  *t = PG_GETARG_TIMETZADT_P(1);
	TimeTzADT  *result;
	int			tz;
	char		tzname[TZ_STRLEN_MAX + 1];
	char	   *lowzone;
	int			type,
				val;
	pg_tz	   *tzp;

	/*
	 * Look up the requested timezone.	First we look in the date token table
	 * (to handle cases like "EST"), and if that fails, we look in the
	 * timezone database (to handle cases like "America/New_York").  (This
	 * matches the order in which timestamp input checks the cases; it's
	 * important because the timezone database unwisely uses a few zone names
	 * that are identical to offset abbreviations.)
	 */
	text_to_cstring_buffer(zone, tzname, sizeof(tzname));
	lowzone = downcase_truncate_identifier(tzname,
										   strlen(tzname),
										   false);

	type = DecodeSpecial(0, lowzone, &val);

	if (type == TZ || type == DTZ)
		tz = val * MINS_PER_HOUR;
	else
	{
		tzp = pg_tzset(tzname);
		if (tzp)
		{
			/* Get the offset-from-GMT that is valid today for the zone */
			pg_time_t	now = (pg_time_t) time(NULL);
			struct pg_tm *tm;

			tm = pg_localtime(&now, tzp);
			tz = -tm->tm_gmtoff;
		}
		else
		{
			ereport(ERROR,
					(errcode(ERRCODE_INVALID_PARAMETER_VALUE),
					 errmsg("time zone \"%s\" not recognized", tzname)));
			tz = 0;				/* keep compiler quiet */
		}
	}

	result = (TimeTzADT *) palloc(sizeof(TimeTzADT));

#ifdef HAVE_INT64_TIMESTAMP
	result->time = t->time + (t->zone - tz) * USECS_PER_SEC;
	while (result->time < INT64CONST(0))
		result->time += USECS_PER_DAY;
	while (result->time >= USECS_PER_DAY)
		result->time -= USECS_PER_DAY;
#else
	result->time = t->time + (t->zone - tz);
	while (result->time < 0)
		result->time += SECS_PER_DAY;
	while (result->time >= SECS_PER_DAY)
		result->time -= SECS_PER_DAY;
#endif

	result->zone = tz;

	PG_RETURN_TIMETZADT_P(result);
}

/* timetz_izone()
 * Encode time with time zone type with specified time interval as time zone.
 */
Datum
timetz_izone(PG_FUNCTION_ARGS)
{
	Interval   *zone = PG_GETARG_INTERVAL_P(0);
	TimeTzADT  *time = PG_GETARG_TIMETZADT_P(1);
	TimeTzADT  *result;
	int			tz;

	if (zone->month != 0)
		ereport(ERROR,
				(errcode(ERRCODE_INVALID_PARAMETER_VALUE),
				 errmsg("\"interval\" time zone \"%s\" not valid",
						DatumGetCString(DirectFunctionCall1(interval_out,
												  PointerGetDatum(zone))))));

#ifdef HAVE_INT64_TIMESTAMP
	tz = -(zone->time / USECS_PER_SEC);
#else
	tz = -(zone->time);
#endif

	result = (TimeTzADT *) palloc(sizeof(TimeTzADT));

#ifdef HAVE_INT64_TIMESTAMP
	result->time = time->time + (time->zone - tz) * USECS_PER_SEC;
	while (result->time < INT64CONST(0))
		result->time += USECS_PER_DAY;
	while (result->time >= USECS_PER_DAY)
		result->time -= USECS_PER_DAY;
#else
	result->time = time->time + (time->zone - tz);
	while (result->time < 0)
		result->time += SECS_PER_DAY;
	while (result->time >= SECS_PER_DAY)
		result->time -= SECS_PER_DAY;
#endif

	result->zone = tz;

	PG_RETURN_TIMETZADT_P(result);
}<|MERGE_RESOLUTION|>--- conflicted
+++ resolved
@@ -472,17 +472,6 @@
 double
 date2timestamp_no_overflow(DateADT dateVal)
 {
-<<<<<<< HEAD
-	double	result;
-
-#ifdef HAVE_INT64_TIMESTAMP
-	/* date is days since 2000, timestamp is microseconds since same... */
-	result = dateVal * (double) USECS_PER_DAY;
-#else
-	/* date is days since 2000, timestamp is seconds since same... */
-	result = dateVal * (double) SECS_PER_DAY;
-#endif
-=======
 	double		result;
 
 	if (DATE_IS_NOBEGIN(dateVal))
@@ -499,7 +488,6 @@
 		result = dateVal * (double) SECS_PER_DAY;
 #endif
 	}
->>>>>>> a4bebdd9
 
 	return result;
 }

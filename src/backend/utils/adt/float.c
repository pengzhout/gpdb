/*-------------------------------------------------------------------------
 *
 * float.c
 *	  Functions for the built-in floating-point types.
 *
 * Portions Copyright (c) 1996-2009, PostgreSQL Global Development Group
 * Portions Copyright (c) 1994, Regents of the University of California
 *
 *
 * IDENTIFICATION
 *	  $PostgreSQL: pgsql/src/backend/utils/adt/float.c,v 1.158 2008/12/28 18:53:59 tgl Exp $
 *
 *-------------------------------------------------------------------------
 */
#include "postgres.h"

#include <ctype.h>
#include <float.h>
#include <math.h>
#include <limits.h>

#include "catalog/pg_type.h"
#include "libpq/pqformat.h"
#include "utils/array.h"
#include "utils/builtins.h"
#include "utils/float_utils.h"


#ifndef M_PI
/* from my RH5.2 gcc math.h file - thomas 2000-04-03 */
#define M_PI 3.14159265358979323846
#endif

/* Visual C++ etc lacks NAN, and won't accept 0.0/0.0.  NAN definition from
 * http://msdn.microsoft.com/library/default.asp?url=/library/en-us/vclang/html/vclrfNotNumberNANItems.asp
 */
#if defined(WIN32) && !defined(NAN)
static const uint32 nan[2] = {0xffffffff, 0x7fffffff};

#define NAN (*(const double *) nan)
#endif

/* not sure what the following should be, but better to make it over-sufficient */
#define MAXFLOATWIDTH	64
#define MAXDOUBLEWIDTH	128

/* ========== USER I/O ROUTINES ========== */


/* Configurable GUC parameter */
int			extra_float_digits = 0;		/* Added to DBL_DIG or FLT_DIG */


static int	float4_cmp_internal(float4 a, float4 b);
static int	float8_cmp_internal(float8 a, float8 b);

#ifndef HAVE_CBRT
/*
 * Some machines (in particular, some versions of AIX) have an extern
 * declaration for cbrt() in <math.h> but fail to provide the actual
 * function, which causes configure to not set HAVE_CBRT.  Furthermore,
 * their compilers spit up at the mismatch between extern declaration
 * and static definition.  We work around that here by the expedient
 * of a #define to make the actual name of the static function different.
 */
#define cbrt my_cbrt
static double cbrt(double x);
#endif   /* HAVE_CBRT */

static ArrayType *float8_amalg_demalg(ArrayType *aTransArray, ArrayType *bTransArray,
									  FunctionCallInfo fcinfo, bool is_amalg);

/*
 * Routines to provide reasonably platform-independent handling of
 * infinity and NaN.  We assume that isinf() and isnan() are available
 * and work per spec.  (On some platforms, we have to supply our own;
 * see src/port.)  However, generating an Infinity or NaN in the first
 * place is less well standardized; pre-C99 systems tend not to have C99's
 * INFINITY and NAN macros.  We centralize our workarounds for this here.
 */

double
get_float8_infinity(void)
{
#ifdef INFINITY
	/* C99 standard way */
	return (double) INFINITY;
#else

	/*
	 * On some platforms, HUGE_VAL is an infinity, elsewhere it's just the
	 * largest normal double.  We assume forcing an overflow will get us a
	 * true infinity.
	 */
	return (double) (HUGE_VAL * HUGE_VAL);
#endif
}

float
get_float4_infinity(void)
{
#ifdef INFINITY
	/* C99 standard way */
	return (float) INFINITY;
#else

	/*
	 * On some platforms, HUGE_VAL is an infinity, elsewhere it's just the
	 * largest normal double.  We assume forcing an overflow will get us a
	 * true infinity.
	 */
	return (float) (HUGE_VAL * HUGE_VAL);
#endif
}

double
get_float8_nan(void)
{
#ifdef NAN
	/* C99 standard way */
	return (double) NAN;
#else
	/* Assume we can get a NAN via zero divide */
	return (double) (0.0 / 0.0);
#endif
}

float
get_float4_nan(void)
{
#ifdef NAN
	/* C99 standard way */
	return (float) NAN;
#else
	/* Assume we can get a NAN via zero divide */
	return (float) (0.0 / 0.0);
#endif
}


/*
 * Returns -1 if 'val' represents negative infinity, 1 if 'val'
 * represents (positive) infinity, and 0 otherwise. On some platforms,
 * this is equivalent to the isinf() macro, but not everywhere: C99
 * does not specify that isinf() needs to distinguish between positive
 * and negative infinity.
 */
int
is_infinite(double val)
{
	int			inf = isinf(val);

	if (inf == 0)
		return 0;
	else if (val > 0)
		return 1;
	else
		return -1;
}


/*
 *		float4in		- converts "num" to float
 *						  restricted syntax:
 *						  {<sp>} [+|-] {digit} [.{digit}] [<exp>]
 *						  where <sp> is a space, digit is 0-9,
 *						  <exp> is "e" or "E" followed by an integer.
 */
Datum
float4in(PG_FUNCTION_ARGS)
{
	char	   *num = PG_GETARG_CSTRING(0);
	char	   *orig_num;
	double		val;
	char	   *endptr;

	/*
	 * endptr points to the first character _after_ the sequence we recognized
	 * as a valid floating point number. orig_num points to the original input
	 * string.
	 */
	orig_num = num;

	/*
	 * Check for an empty-string input to begin with, to avoid the vagaries of
	 * strtod() on different platforms.
	 */
	if (*num == '\0')
		ereport(ERROR,
				(errcode(ERRCODE_INVALID_TEXT_REPRESENTATION),
				 errmsg("invalid input syntax for type real: \"%s\"",
						orig_num)));

	/* skip leading whitespace */
	while (*num != '\0' && isspace((unsigned char) *num))
		num++;

	errno = 0;
	val = strtod(num, &endptr);

	/* did we not see anything that looks like a double? */
	if (endptr == num || errno != 0)
	{
		/*
		 * C99 requires that strtod() accept NaN and [-]Infinity, but not all
		 * platforms support that yet (and some accept them but set ERANGE
		 * anyway...)  Therefore, we check for these inputs ourselves.
		 */
		if (pg_strncasecmp(num, "NaN", 3) == 0)
		{
			val = get_float4_nan();
			endptr = num + 3;
		}
		else if (pg_strncasecmp(num, "Infinity", 8) == 0)
		{
			val = get_float4_infinity();
			endptr = num + 8;
		}
		else if (pg_strncasecmp(num, "-Infinity", 9) == 0)
		{
			val = -get_float4_infinity();
			endptr = num + 9;
		}
		else if (errno == ERANGE)
			ereport(ERROR,
					(errcode(ERRCODE_NUMERIC_VALUE_OUT_OF_RANGE),
					 errmsg("\"%s\" is out of range for type real",
							orig_num)));
		else
			ereport(ERROR,
					(errcode(ERRCODE_INVALID_TEXT_REPRESENTATION),
					 errmsg("invalid input syntax for type real: \"%s\"",
							orig_num)));
	}
#ifdef HAVE_BUGGY_SOLARIS_STRTOD
	else
	{
		/*
		 * Many versions of Solaris have a bug wherein strtod sets endptr to
		 * point one byte beyond the end of the string when given "inf" or
		 * "infinity".
		 */
		if (endptr != num && endptr[-1] == '\0')
			endptr--;
	}
#endif   /* HAVE_BUGGY_SOLARIS_STRTOD */

#ifdef HAVE_BUGGY_IRIX_STRTOD

	/*
	 * In some IRIX versions, strtod() recognizes only "inf", so if the input
	 * is "infinity" we have to skip over "inity".	Also, it may return
	 * positive infinity for "-inf".
	 */
	if (isinf(val))
	{
		if (pg_strncasecmp(num, "Infinity", 8) == 0)
		{
			val = get_float4_infinity();
			endptr = num + 8;
		}
		else if (pg_strncasecmp(num, "-Infinity", 9) == 0)
		{
			val = -get_float4_infinity();
			endptr = num + 9;
		}
		else if (pg_strncasecmp(num, "-inf", 4) == 0)
		{
			val = -get_float4_infinity();
			endptr = num + 4;
		}
	}
#endif   /* HAVE_BUGGY_IRIX_STRTOD */

	/* skip trailing whitespace */
	while (*endptr != '\0' && isspace((unsigned char) *endptr))
		endptr++;

	/* if there is any junk left at the end of the string, bail out */
	if (*endptr != '\0')
		ereport(ERROR,
				(errcode(ERRCODE_INVALID_TEXT_REPRESENTATION),
				 errmsg("invalid input syntax for type real: \"%s\"",
						orig_num)));

	/*
	 * if we get here, we have a legal double, still need to check to see if
	 * it's a legal float4
	 */
	CHECKFLOATVAL((float4) val, isinf(val), val == 0);

	PG_RETURN_FLOAT4((float4) val);
}

/*
 *		float4out		- converts a float4 number to a string
 *						  using a standard output format
 */
Datum
float4out(PG_FUNCTION_ARGS)
{
	float4		num = PG_GETARG_FLOAT4(0);
	char	   *ascii = (char *) palloc(MAXFLOATWIDTH + 1);

	if (isnan(num))
		PG_RETURN_CSTRING(strcpy(ascii, "NaN"));

	switch (is_infinite(num))
	{
		case 1:
			strcpy(ascii, "Infinity");
			break;
		case -1:
			strcpy(ascii, "-Infinity");
			break;
		default:
			{
				int			ndig = FLT_DIG + extra_float_digits;

				if (ndig < 1)
					ndig = 1;

				sprintf(ascii, "%.*g", ndig, num);
			}
	}

	PG_RETURN_CSTRING(ascii);
}

/*
 *		float4recv			- converts external binary format to float4
 */
Datum
float4recv(PG_FUNCTION_ARGS)
{
	StringInfo	buf = (StringInfo) PG_GETARG_POINTER(0);

	PG_RETURN_FLOAT4(pq_getmsgfloat4(buf));
}

/*
 *		float4send			- converts float4 to binary format
 */
Datum
float4send(PG_FUNCTION_ARGS)
{
	float4		num = PG_GETARG_FLOAT4(0);
	StringInfoData buf;

	pq_begintypsend(&buf);
	pq_sendfloat4(&buf, num);
	PG_RETURN_BYTEA_P(pq_endtypsend(&buf));
}

/*
 *		float8in		- converts "num" to float8
 *						  restricted syntax:
 *						  {<sp>} [+|-] {digit} [.{digit}] [<exp>]
 *						  where <sp> is a space, digit is 0-9,
 *						  <exp> is "e" or "E" followed by an integer.
 */
Datum
float8in(PG_FUNCTION_ARGS)
{
	char	   *num = PG_GETARG_CSTRING(0);
	char	   *orig_num;
	long double val;
	char	   *endptr;
	bool 		literal_inf = true;

	/*
	 * endptr points to the first character _after_ the sequence we recognized
	 * as a valid floating point number. orig_num points to the original input
	 * string.
	 */
	orig_num = num;

	/*
	 * Check for an empty-string input to begin with, to avoid the vagaries of
	 * strtod() on different platforms.
	 */
	if (*num == '\0')
		ereport(ERROR,
				(errcode(ERRCODE_INVALID_TEXT_REPRESENTATION),
			 errmsg("invalid input syntax for type double precision: \"%s\"",
					orig_num)));

	/* skip leading whitespace */
	while (*num != '\0' && isspace((unsigned char) *num))
		num++;

	errno = 0;
	val = strtold(num, &endptr);

	/* did we not see anything that looks like a double? */
	if (endptr == num || errno != 0)
	{
		/*
		 * C99 requires that strtod() accept NaN and [-]Infinity, but not all
		 * platforms support that yet (and some accept them but set ERANGE
		 * anyway...)  Therefore, we check for these inputs ourselves.
		 */
		if (pg_strncasecmp(num, "NaN", 3) == 0)
		{
			val = get_float8_nan();
			endptr = num + 3;
		}
		else if (pg_strncasecmp(num, "Infinity", 8) == 0 || pg_strncasecmp(num, "+Infinity", 9) == 0)
		{
			val = get_float8_infinity();
			endptr = num + 8;
		}
		else if (pg_strncasecmp(num, "-Infinity", 9) == 0)
		{
			val = -get_float8_infinity();
			endptr = num + 9;
		}
		else if (errno == ERANGE)
			ereport(ERROR,
					(errcode(ERRCODE_NUMERIC_VALUE_OUT_OF_RANGE),
				   errmsg("\"%s\" is out of range for type double precision",
						  orig_num)));
		else
			ereport(ERROR,
					(errcode(ERRCODE_INVALID_TEXT_REPRESENTATION),
			 errmsg("invalid input syntax for type double precision: \"%s\"",
					orig_num)));
	}
#ifdef HAVE_BUGGY_SOLARIS_STRTOD
	else
	{
		/*
		 * Many versions of Solaris have a bug wherein strtod sets endptr to
		 * point one byte beyond the end of the string when given "inf" or
		 * "infinity".
		 */
		if (endptr != num && endptr[-1] == '\0')
			endptr--;
	}
#endif   /* HAVE_BUGGY_SOLARIS_STRTOD */

#ifdef HAVE_BUGGY_IRIX_STRTOD

	/*
	 * In some IRIX versions, strtod() recognizes only "inf", so if the input
	 * is "infinity" we have to skip over "inity".	Also, it may return
	 * positive infinity for "-inf".
	 */
	if (isinf(val))
	{
		if (pg_strncasecmp(num, "Infinity", 8) == 0 || pg_strncasecmp(num, "+Infinity", 9) == 0)
		{
			val = get_float8_infinity();
			endptr = num + 8;
		}
		else if (pg_strncasecmp(num, "-Infinity", 9) == 0)
		{
			val = -get_float8_infinity();
			endptr = num + 9;
		}
		else if (pg_strncasecmp(num, "-inf", 4) == 0)
		{
			val = -get_float8_infinity();
			endptr = num + 4;
		}
	}
#endif   /* HAVE_BUGGY_IRIX_STRTOD */

	/* skip trailing whitespace */
	while (*endptr != '\0' && isspace((unsigned char) *endptr))
		endptr++;

	/* if there is any junk left at the end of the string, bail out */
	if (*endptr != '\0')
		ereport(ERROR,
				(errcode(ERRCODE_INVALID_TEXT_REPRESENTATION),
			 errmsg("invalid input syntax for type double precision: \"%s\"",
					orig_num)));

	/*
	 * strtod does not support values from 1e-323 to 1e-308 for double datatype in rhel6
	 * due to changes in glibc. In order to overcome this issue we use strtold to parse
	 * the string and store it in long double so that we get higher precision. We check if
	 * this value is within allowed range for double using the below two checks:- 
	 *
	 * 1) Overflow - When we try to store a value > 1e308 in a double datatype, it gets represented 
	 * internally as "inf". Hence in order to check for overflow, we use the isinf() method in order
	 * to check if (double) val has overflowed. But "inf" is a legitimate value for float8, hence if the
	 * user entered "inf"/"Infinity" we allow it. Otherwise we treat it as overflow.
	 *
	 * 2) Underflow - When we try to store a value < 1e-323, it gets converted to a 0.0. But "0.0" is a 
	 * legitimate value allowed by float8 datatype. Hence we examine if the val is > 0 or < 0 with higher 
	 * precision (as long double). Again, 0.0 is allowed for float8. If the user entered 0.0, val will be 0.0
	 * in both higher precision and when rounded down and we allow it. Otherwise in higher precision, 
	 * val will be > 0 or < 0 and when rounded down to double it will be 0 which is treated as underflow.
	 */

	if ( pg_strncasecmp(num, "Infinity", 8) != 0  && pg_strncasecmp(num, "-Infinity", 9) != 0 &&\
		 pg_strncasecmp(num, "Inf", 3) != 0 && pg_strncasecmp(num, "-Inf", 4) != 0 &&\
		 pg_strncasecmp(num, "+Infinity", 9) != 0 && pg_strncasecmp(num, "+Inf", 4) != 0 )
		literal_inf = false;

	CHECKFLOATVAL((double) val, literal_inf, !(val > 0 || val < 0));

	PG_RETURN_FLOAT8((double) val);
}

/*
 *		float8out		- converts float8 number to a string
 *						  using a standard output format
 */
Datum
float8out(PG_FUNCTION_ARGS)
{
	float8		num = PG_GETARG_FLOAT8(0);
	char	   *ascii = (char *) palloc(MAXDOUBLEWIDTH + 1);

	if (isnan(num))
		PG_RETURN_CSTRING(strcpy(ascii, "NaN"));

	switch (is_infinite(num))
	{
		case 1:
			strcpy(ascii, "Infinity");
			break;
		case -1:
			strcpy(ascii, "-Infinity");
			break;
		default:
			{
				int			ndig = DBL_DIG + extra_float_digits;

				if (ndig < 1)
					ndig = 1;

				sprintf(ascii, "%.*g", ndig, num);
			}
	}

	PG_RETURN_CSTRING(ascii);
}

/*
 *		float8recv			- converts external binary format to float8
 */
Datum
float8recv(PG_FUNCTION_ARGS)
{
	StringInfo	buf = (StringInfo) PG_GETARG_POINTER(0);

	PG_RETURN_FLOAT8(pq_getmsgfloat8(buf));
}

/*
 *		float8send			- converts float8 to binary format
 */
Datum
float8send(PG_FUNCTION_ARGS)
{
	float8		num = PG_GETARG_FLOAT8(0);
	StringInfoData buf;

	pq_begintypsend(&buf);
	pq_sendfloat8(&buf, num);
	PG_RETURN_BYTEA_P(pq_endtypsend(&buf));
}


/* ========== PUBLIC ROUTINES ========== */


/*
 *		======================
 *		FLOAT4 BASE OPERATIONS
 *		======================
 */

/*
 *		float4abs		- returns |arg1| (absolute value)
 */
Datum
float4abs(PG_FUNCTION_ARGS)
{
	float4		arg1 = PG_GETARG_FLOAT4(0);

	PG_RETURN_FLOAT4((float4) fabs(arg1));
}

/*
 *		float4um		- returns -arg1 (unary minus)
 */
Datum
float4um(PG_FUNCTION_ARGS)
{
	float4		arg1 = PG_GETARG_FLOAT4(0);
	float4		result;

	result = ((arg1 != 0) ? -(arg1) : arg1);

	CHECKFLOATVAL(result, isinf(arg1), true);
	PG_RETURN_FLOAT4(result);
}

Datum
float4up(PG_FUNCTION_ARGS)
{
	float4		arg = PG_GETARG_FLOAT4(0);

	PG_RETURN_FLOAT4(arg);
}

Datum
float4larger(PG_FUNCTION_ARGS)
{
	float4		arg1 = PG_GETARG_FLOAT4(0);
	float4		arg2 = PG_GETARG_FLOAT4(1);
	float4		result;

	if (float4_cmp_internal(arg1, arg2) > 0)
		result = arg1;
	else
		result = arg2;
	PG_RETURN_FLOAT4(result);
}

Datum
float4smaller(PG_FUNCTION_ARGS)
{
	float4		arg1 = PG_GETARG_FLOAT4(0);
	float4		arg2 = PG_GETARG_FLOAT4(1);
	float4		result;

	if (float4_cmp_internal(arg1, arg2) < 0)
		result = arg1;
	else
		result = arg2;
	PG_RETURN_FLOAT4(result);
}

/*
 *		======================
 *		FLOAT8 BASE OPERATIONS
 *		======================
 */

/*
 *		float8abs		- returns |arg1| (absolute value)
 */
Datum
float8abs(PG_FUNCTION_ARGS)
{
	float8		arg1 = PG_GETARG_FLOAT8(0);

	PG_RETURN_FLOAT8(fabs(arg1));
}


/*
 *		float8um		- returns -arg1 (unary minus)
 */
Datum
float8um(PG_FUNCTION_ARGS)
{
	float8		arg1 = PG_GETARG_FLOAT8(0);
	float8		result;

	result = ((arg1 != 0) ? -(arg1) : arg1);

	CHECKFLOATVAL(result, isinf(arg1), true);
	PG_RETURN_FLOAT8(result);
}

Datum
float8up(PG_FUNCTION_ARGS)
{
	float8		arg = PG_GETARG_FLOAT8(0);

	PG_RETURN_FLOAT8(arg);
}

Datum
float8larger(PG_FUNCTION_ARGS)
{
	float8		arg1 = PG_GETARG_FLOAT8(0);
	float8		arg2 = PG_GETARG_FLOAT8(1);
	float8		result;

	if (float8_cmp_internal(arg1, arg2) > 0)
		result = arg1;
	else
		result = arg2;
	PG_RETURN_FLOAT8(result);
}

Datum
float8smaller(PG_FUNCTION_ARGS)
{
	float8		arg1 = PG_GETARG_FLOAT8(0);
	float8		arg2 = PG_GETARG_FLOAT8(1);
	float8		result;

	if (float8_cmp_internal(arg1, arg2) < 0)
		result = arg1;
	else
		result = arg2;
	PG_RETURN_FLOAT8(result);
}


/*
 *		====================
 *		ARITHMETIC OPERATORS
 *		====================
 */

/*
 *		float4pl		- returns arg1 + arg2
 *		float4mi		- returns arg1 - arg2
 *		float4mul		- returns arg1 * arg2
 *		float4div		- returns arg1 / arg2
 */
Datum
float4pl(PG_FUNCTION_ARGS)
{
	float8		arg1 = PG_GETARG_FLOAT4(0);
	float8		arg2 = PG_GETARG_FLOAT4(1);
	float4		result;

	result = arg1 + arg2;

	/*
	 * There isn't any way to check for underflow of addition/subtraction
	 * because numbers near the underflow value have been already been to the
	 * point where we can't detect the that the two values were originally
	 * different, e.g. on x86, '1e-45'::float4 == '2e-45'::float4 ==
	 * 1.4013e-45.
	 */
	CHECKFLOATVAL(result, isinf(arg1) || isinf(arg2), true);
	PG_RETURN_FLOAT4(result);
}

Datum
float4mi(PG_FUNCTION_ARGS)
{
	float4		arg1 = PG_GETARG_FLOAT4(0);
	float4		arg2 = PG_GETARG_FLOAT4(1);
	float4		result;

	result = arg1 - arg2;
	CHECKFLOATVAL(result, isinf(arg1) || isinf(arg2), true);
	PG_RETURN_FLOAT4(result);
}

Datum
float4mul(PG_FUNCTION_ARGS)
{
	float4		arg1 = PG_GETARG_FLOAT4(0);
	float4		arg2 = PG_GETARG_FLOAT4(1);
	float4		result;

	result = arg1 * arg2;
	CHECKFLOATVAL(result, isinf(arg1) || isinf(arg2),
				  arg1 == 0 || arg2 == 0);
	PG_RETURN_FLOAT4(result);
}

Datum
float4div(PG_FUNCTION_ARGS)
{
	float4		arg1 = PG_GETARG_FLOAT4(0);
	float4		arg2 = PG_GETARG_FLOAT4(1);
	float4		result;

	if (arg2 == 0.0)
		ereport(ERROR,
				(errcode(ERRCODE_DIVISION_BY_ZERO),
				 errmsg("division by zero")));

	result = arg1 / arg2;

	CHECKFLOATVAL(result, isinf(arg1) || isinf(arg2), arg1 == 0);
	PG_RETURN_FLOAT4(result);
}

/*
 *		float8pl		- returns arg1 + arg2
 *		float8mi		- returns arg1 - arg2
 *		float8mul		- returns arg1 * arg2
 *		float8div		- returns arg1 / arg2
 */
Datum
float8pl(PG_FUNCTION_ARGS)
{
	float8		arg1 = PG_GETARG_FLOAT8(0);
	float8		arg2 = PG_GETARG_FLOAT8(1);
	float8		result;

	result = arg1 + arg2;

	CHECKFLOATVAL(result, isinf(arg1) || isinf(arg2), true);
	PG_RETURN_FLOAT8(result);
}

Datum
float8mi(PG_FUNCTION_ARGS)
{
	float8		arg1 = PG_GETARG_FLOAT8(0);
	float8		arg2 = PG_GETARG_FLOAT8(1);
	float8		result;

	result = arg1 - arg2;

	CHECKFLOATVAL(result, isinf(arg1) || isinf(arg2), true);
	PG_RETURN_FLOAT8(result);
}

Datum
float8mul(PG_FUNCTION_ARGS)
{
	float8		arg1 = PG_GETARG_FLOAT8(0);
	float8		arg2 = PG_GETARG_FLOAT8(1);
	float8		result;

	result = arg1 * arg2;

	CHECKFLOATVAL(result, isinf(arg1) || isinf(arg2),
				  arg1 == 0 || arg2 == 0);
	PG_RETURN_FLOAT8(result);
}

Datum
float8div(PG_FUNCTION_ARGS)
{
	float8		arg1 = PG_GETARG_FLOAT8(0);
	float8		arg2 = PG_GETARG_FLOAT8(1);
	float8		result;

	if (arg2 == 0.0)
		ereport(ERROR,
				(errcode(ERRCODE_DIVISION_BY_ZERO),
				 errmsg("division by zero")));

	result = arg1 / arg2;

	CHECKFLOATVAL(result, isinf(arg1) || isinf(arg2), arg1 == 0);
	PG_RETURN_FLOAT8(result);
}


/*
 *		====================
 *		COMPARISON OPERATORS
 *		====================
 */

/*
 *		float4{eq,ne,lt,le,gt,ge}		- float4/float4 comparison operations
 */
static int
float4_cmp_internal(float4 a, float4 b)
{
	/*
	 * We consider all NANs to be equal and larger than any non-NAN. This is
	 * somewhat arbitrary; the important thing is to have a consistent sort
	 * order.
	 */
	if (isnan(a))
	{
		if (isnan(b))
			return 0;			/* NAN = NAN */
		else
			return 1;			/* NAN > non-NAN */
	}
	else if (isnan(b))
	{
		return -1;				/* non-NAN < NAN */
	}
	else
	{
		if (a > b)
			return 1;
		else if (a < b)
			return -1;
		else
			return 0;
	}
}

Datum
float4eq(PG_FUNCTION_ARGS)
{
	float4		arg1 = PG_GETARG_FLOAT4(0);
	float4		arg2 = PG_GETARG_FLOAT4(1);

	PG_RETURN_BOOL(float4_cmp_internal(arg1, arg2) == 0);
}

Datum
float4ne(PG_FUNCTION_ARGS)
{
	float4		arg1 = PG_GETARG_FLOAT4(0);
	float4		arg2 = PG_GETARG_FLOAT4(1);

	PG_RETURN_BOOL(float4_cmp_internal(arg1, arg2) != 0);
}

Datum
float4lt(PG_FUNCTION_ARGS)
{
	float4		arg1 = PG_GETARG_FLOAT4(0);
	float4		arg2 = PG_GETARG_FLOAT4(1);

	PG_RETURN_BOOL(float4_cmp_internal(arg1, arg2) < 0);
}

Datum
float4le(PG_FUNCTION_ARGS)
{
	float4		arg1 = PG_GETARG_FLOAT4(0);
	float4		arg2 = PG_GETARG_FLOAT4(1);

	PG_RETURN_BOOL(float4_cmp_internal(arg1, arg2) <= 0);
}

Datum
float4gt(PG_FUNCTION_ARGS)
{
	float4		arg1 = PG_GETARG_FLOAT4(0);
	float4		arg2 = PG_GETARG_FLOAT4(1);

	PG_RETURN_BOOL(float4_cmp_internal(arg1, arg2) > 0);
}

Datum
float4ge(PG_FUNCTION_ARGS)
{
	float4		arg1 = PG_GETARG_FLOAT4(0);
	float4		arg2 = PG_GETARG_FLOAT4(1);

	PG_RETURN_BOOL(float4_cmp_internal(arg1, arg2) >= 0);
}

Datum
btfloat4cmp(PG_FUNCTION_ARGS)
{
	float4		arg1 = PG_GETARG_FLOAT4(0);
	float4		arg2 = PG_GETARG_FLOAT4(1);

	PG_RETURN_INT32(float4_cmp_internal(arg1, arg2));
}

/*
 *		float8{eq,ne,lt,le,gt,ge}		- float8/float8 comparison operations
 */
static int
float8_cmp_internal(float8 a, float8 b)
{
	/*
	 * We consider all NANs to be equal and larger than any non-NAN. This is
	 * somewhat arbitrary; the important thing is to have a consistent sort
	 * order.
	 */
	if (isnan(a))
	{
		if (isnan(b))
			return 0;			/* NAN = NAN */
		else
			return 1;			/* NAN > non-NAN */
	}
	else if (isnan(b))
	{
		return -1;				/* non-NAN < NAN */
	}
	else
	{
		if (a > b)
			return 1;
		else if (a < b)
			return -1;
		else
			return 0;
	}
}

Datum
float8eq(PG_FUNCTION_ARGS)
{
	float8		arg1 = PG_GETARG_FLOAT8(0);
	float8		arg2 = PG_GETARG_FLOAT8(1);

	PG_RETURN_BOOL(float8_cmp_internal(arg1, arg2) == 0);
}

Datum
float8ne(PG_FUNCTION_ARGS)
{
	float8		arg1 = PG_GETARG_FLOAT8(0);
	float8		arg2 = PG_GETARG_FLOAT8(1);

	PG_RETURN_BOOL(float8_cmp_internal(arg1, arg2) != 0);
}

Datum
float8lt(PG_FUNCTION_ARGS)
{
	float8		arg1 = PG_GETARG_FLOAT8(0);
	float8		arg2 = PG_GETARG_FLOAT8(1);

	PG_RETURN_BOOL(float8_cmp_internal(arg1, arg2) < 0);
}

Datum
float8le(PG_FUNCTION_ARGS)
{
	float8		arg1 = PG_GETARG_FLOAT8(0);
	float8		arg2 = PG_GETARG_FLOAT8(1);

	PG_RETURN_BOOL(float8_cmp_internal(arg1, arg2) <= 0);
}

Datum
float8gt(PG_FUNCTION_ARGS)
{
	float8		arg1 = PG_GETARG_FLOAT8(0);
	float8		arg2 = PG_GETARG_FLOAT8(1);

	PG_RETURN_BOOL(float8_cmp_internal(arg1, arg2) > 0);
}

Datum
float8ge(PG_FUNCTION_ARGS)
{
	float8		arg1 = PG_GETARG_FLOAT8(0);
	float8		arg2 = PG_GETARG_FLOAT8(1);

	PG_RETURN_BOOL(float8_cmp_internal(arg1, arg2) >= 0);
}

Datum
btfloat8cmp(PG_FUNCTION_ARGS)
{
	float8		arg1 = PG_GETARG_FLOAT8(0);
	float8		arg2 = PG_GETARG_FLOAT8(1);

	PG_RETURN_INT32(float8_cmp_internal(arg1, arg2));
}

Datum
btfloat48cmp(PG_FUNCTION_ARGS)
{
	float4		arg1 = PG_GETARG_FLOAT4(0);
	float8		arg2 = PG_GETARG_FLOAT8(1);

	/* widen float4 to float8 and then compare */
	PG_RETURN_INT32(float8_cmp_internal(arg1, arg2));
}

Datum
btfloat84cmp(PG_FUNCTION_ARGS)
{
	float8		arg1 = PG_GETARG_FLOAT8(0);
	float4		arg2 = PG_GETARG_FLOAT4(1);

	/* widen float4 to float8 and then compare */
	PG_RETURN_INT32(float8_cmp_internal(arg1, arg2));
}


/*
 *		===================
 *		CONVERSION ROUTINES
 *		===================
 */

/*
 *		ftod			- converts a float4 number to a float8 number
 */
Datum
ftod(PG_FUNCTION_ARGS)
{
	float4		num = PG_GETARG_FLOAT4(0);

	PG_RETURN_FLOAT8((float8) num);
}


/*
 *		dtof			- converts a float8 number to a float4 number
 */
Datum
dtof(PG_FUNCTION_ARGS)
{
	float8		num = PG_GETARG_FLOAT8(0);

	CHECKFLOATVAL((float4) num, isinf(num), num == 0);

	PG_RETURN_FLOAT4((float4) num);
}


/*
 *		dtoi4			- converts a float8 number to an int4 number
 */
Datum
dtoi4(PG_FUNCTION_ARGS)
{
	float8		num = PG_GETARG_FLOAT8(0);
	int32		result;

	/* 'Inf' is handled by INT_MAX */
	if (num < INT_MIN || num > INT_MAX || isnan(num))
		ereport(ERROR,
				(errcode(ERRCODE_NUMERIC_VALUE_OUT_OF_RANGE),
				 errmsg("integer out of range")));

	result = (int32) rint(num);
	PG_RETURN_INT32(result);
}


/*
 *		dtoi2			- converts a float8 number to an int2 number
 */
Datum
dtoi2(PG_FUNCTION_ARGS)
{
	float8		num = PG_GETARG_FLOAT8(0);

	if (num < SHRT_MIN || num > SHRT_MAX || isnan(num))
		ereport(ERROR,
				(errcode(ERRCODE_NUMERIC_VALUE_OUT_OF_RANGE),
				 errmsg("smallint out of range")));

	PG_RETURN_INT16((int16) rint(num));
}


/*
 *		i4tod			- converts an int4 number to a float8 number
 */
Datum
i4tod(PG_FUNCTION_ARGS)
{
	int32		num = PG_GETARG_INT32(0);

	PG_RETURN_FLOAT8((float8) num);
}


/*
 *		i2tod			- converts an int2 number to a float8 number
 */
Datum
i2tod(PG_FUNCTION_ARGS)
{
	int16		num = PG_GETARG_INT16(0);

	PG_RETURN_FLOAT8((float8) num);
}


/*
 *		ftoi4			- converts a float4 number to an int4 number
 */
Datum
ftoi4(PG_FUNCTION_ARGS)
{
	float4		num = PG_GETARG_FLOAT4(0);

	if (num < INT_MIN || num > INT_MAX || isnan(num))
		ereport(ERROR,
				(errcode(ERRCODE_NUMERIC_VALUE_OUT_OF_RANGE),
				 errmsg("integer out of range")));

	PG_RETURN_INT32((int32) rint(num));
}


/*
 *		ftoi2			- converts a float4 number to an int2 number
 */
Datum
ftoi2(PG_FUNCTION_ARGS)
{
	float4		num = PG_GETARG_FLOAT4(0);

	if (num < SHRT_MIN || num > SHRT_MAX || isnan(num))
		ereport(ERROR,
				(errcode(ERRCODE_NUMERIC_VALUE_OUT_OF_RANGE),
				 errmsg("smallint out of range")));

	PG_RETURN_INT16((int16) rint(num));
}


/*
 *		i4tof			- converts an int4 number to a float4 number
 */
Datum
i4tof(PG_FUNCTION_ARGS)
{
	int32		num = PG_GETARG_INT32(0);

	PG_RETURN_FLOAT4((float4) num);
}


/*
 *		i2tof			- converts an int2 number to a float4 number
 */
Datum
i2tof(PG_FUNCTION_ARGS)
{
	int16		num = PG_GETARG_INT16(0);

	PG_RETURN_FLOAT4((float4) num);
}


/*
 *		=======================
 *		RANDOM FLOAT8 OPERATORS
 *		=======================
 */

/*
 *		dround			- returns	ROUND(arg1)
 */
Datum
dround(PG_FUNCTION_ARGS)
{
	float8		arg1 = PG_GETARG_FLOAT8(0);

	PG_RETURN_FLOAT8(rint(arg1));
}

/*
 *		dceil			- returns the smallest integer greater than or
 *						  equal to the specified float
 */
Datum
dceil(PG_FUNCTION_ARGS)
{
	float8		arg1 = PG_GETARG_FLOAT8(0);

	PG_RETURN_FLOAT8(ceil(arg1));
}

/*
 *		dfloor			- returns the largest integer lesser than or
 *						  equal to the specified float
 */
Datum
dfloor(PG_FUNCTION_ARGS)
{
	float8		arg1 = PG_GETARG_FLOAT8(0);

	PG_RETURN_FLOAT8(floor(arg1));
}

/*
 *		dsign			- returns -1 if the argument is less than 0, 0
 *						  if the argument is equal to 0, and 1 if the
 *						  argument is greater than zero.
 */
Datum
dsign(PG_FUNCTION_ARGS)
{
	float8		arg1 = PG_GETARG_FLOAT8(0);
	float8		result;

	if (arg1 > 0)
		result = 1.0;
	else if (arg1 < 0)
		result = -1.0;
	else
		result = 0.0;

	PG_RETURN_FLOAT8(result);
}

/*
 *		dtrunc			- returns truncation-towards-zero of arg1,
 *						  arg1 >= 0 ... the greatest integer less
 *										than or equal to arg1
 *						  arg1 < 0	... the least integer greater
 *										than or equal to arg1
 */
Datum
dtrunc(PG_FUNCTION_ARGS)
{
	float8		arg1 = PG_GETARG_FLOAT8(0);
	float8		result;

	if (arg1 >= 0)
		result = floor(arg1);
	else
		result = -floor(-arg1);

	PG_RETURN_FLOAT8(result);
}


/*
 *		dsqrt			- returns square root of arg1
 */
Datum
dsqrt(PG_FUNCTION_ARGS)
{
	float8		arg1 = PG_GETARG_FLOAT8(0);
	float8		result;

	if (arg1 < 0)
		ereport(ERROR,
				(errcode(ERRCODE_INVALID_ARGUMENT_FOR_POWER_FUNCTION),
				 errmsg("cannot take square root of a negative number")));

	result = sqrt(arg1);

	CHECKFLOATVAL(result, isinf(arg1), arg1 == 0);
	PG_RETURN_FLOAT8(result);
}


/*
 *		dcbrt			- returns cube root of arg1
 */
Datum
dcbrt(PG_FUNCTION_ARGS)
{
	float8		arg1 = PG_GETARG_FLOAT8(0);
	float8		result;

	result = cbrt(arg1);
	CHECKFLOATVAL(result, isinf(arg1), arg1 == 0);
	PG_RETURN_FLOAT8(result);
}


/*
 *		dpow			- returns pow(arg1,arg2)
 */
Datum
dpow(PG_FUNCTION_ARGS)
{
	float8		arg1 = PG_GETARG_FLOAT8(0);
	float8		arg2 = PG_GETARG_FLOAT8(1);
	float8		result;

	/*
	 * The SQL spec requires that we emit a particular SQLSTATE error code for
	 * certain error conditions.  Specifically, we don't return a
	 * divide-by-zero error code for 0 ^ -1.
	 */
	if (arg1 == 0 && arg2 < 0)
		ereport(ERROR,
				(errcode(ERRCODE_INVALID_ARGUMENT_FOR_POWER_FUNCTION),
				 errmsg("zero raised to a negative power is undefined")));
	if (arg1 < 0 && floor(arg2) != arg2)
		ereport(ERROR,
				(errcode(ERRCODE_INVALID_ARGUMENT_FOR_POWER_FUNCTION),
				 errmsg("a negative number raised to a non-integer power yields a complex result")));

	/*
	 * pow() sets errno only on some platforms, depending on whether it
	 * follows _IEEE_, _POSIX_, _XOPEN_, or _SVID_, so we try to avoid using
	 * errno.  However, some platform/CPU combinations return errno == EDOM
	 * and result == Nan for negative arg1 and very large arg2 (they must be
	 * using something different from our floor() test to decide it's
	 * invalid).  Other platforms (HPPA) return errno == ERANGE and a large
	 * (HUGE_VAL) but finite result to signal overflow.
	 */
	errno = 0;
	result = pow(arg1, arg2);
	if (errno == EDOM && isnan(result))
	{
		if ((fabs(arg1) > 1 && arg2 >= 0) || (fabs(arg1) < 1 && arg2 < 0))
			/* The sign of Inf is not significant in this case. */
			result = get_float8_infinity();
		else if (fabs(arg1) != 1)
			result = 0;
		else
			result = 1;
	}
	else if (errno == ERANGE && result != 0 && !isinf(result))
		result = get_float8_infinity();

	CHECKFLOATVAL(result, isinf(arg1) || isinf(arg2), arg1 == 0);
	PG_RETURN_FLOAT8(result);
}


/*
 *		dexp			- returns the exponential function of arg1
 */
Datum
dexp(PG_FUNCTION_ARGS)
{
	float8		arg1 = PG_GETARG_FLOAT8(0);
	float8		result;

	errno = 0;
	result = exp(arg1);
	if (errno == ERANGE && result != 0 && !isinf(result))
		result = get_float8_infinity();

	CHECKFLOATVAL(result, isinf(arg1), false);
	PG_RETURN_FLOAT8(result);
}


/*
 *		dlog1			- returns the natural logarithm of arg1
 */
Datum
dlog1(PG_FUNCTION_ARGS)
{
	float8		arg1 = PG_GETARG_FLOAT8(0);
	float8		result;

	/*
	 * Emit particular SQLSTATE error codes for ln(). This is required by the
	 * SQL standard.
	 */
	if (arg1 == 0.0)
		ereport(ERROR,
				(errcode(ERRCODE_INVALID_ARGUMENT_FOR_LOG),
				 errmsg("cannot take logarithm of zero")));
	if (arg1 < 0)
		ereport(ERROR,
				(errcode(ERRCODE_INVALID_ARGUMENT_FOR_LOG),
				 errmsg("cannot take logarithm of a negative number")));

	result = log(arg1);

	CHECKFLOATVAL(result, isinf(arg1), arg1 == 1);
	PG_RETURN_FLOAT8(result);
}


/*
 *		dlog10			- returns the base 10 logarithm of arg1
 */
Datum
dlog10(PG_FUNCTION_ARGS)
{
	float8		arg1 = PG_GETARG_FLOAT8(0);
	float8		result;

	/*
	 * Emit particular SQLSTATE error codes for log(). The SQL spec doesn't
	 * define log(), but it does define ln(), so it makes sense to emit the
	 * same error code for an analogous error condition.
	 */
	if (arg1 == 0.0)
		ereport(ERROR,
				(errcode(ERRCODE_INVALID_ARGUMENT_FOR_LOG),
				 errmsg("cannot take logarithm of zero")));
	if (arg1 < 0)
		ereport(ERROR,
				(errcode(ERRCODE_INVALID_ARGUMENT_FOR_LOG),
				 errmsg("cannot take logarithm of a negative number")));

	result = log10(arg1);

	CHECKFLOATVAL(result, isinf(arg1), arg1 == 1);
	PG_RETURN_FLOAT8(result);
}


/*
 *		dacos			- returns the arccos of arg1 (radians)
 */
Datum
dacos(PG_FUNCTION_ARGS)
{
	float8		arg1 = PG_GETARG_FLOAT8(0);
	float8		result;

	/*
	 * We use errno here because the trigonometric functions are cyclic and
	 * hard to check for underflow.
	 */
	errno = 0;
	result = acos(arg1);
	if (errno != 0)
		ereport(ERROR,
				(errcode(ERRCODE_NUMERIC_VALUE_OUT_OF_RANGE),
				 errmsg("input is out of range")));

	CHECKFLOATVAL(result, isinf(arg1), true);
	PG_RETURN_FLOAT8(result);
}


/*
 *		dasin			- returns the arcsin of arg1 (radians)
 */
Datum
dasin(PG_FUNCTION_ARGS)
{
	float8		arg1 = PG_GETARG_FLOAT8(0);
	float8		result;

	errno = 0;
	result = asin(arg1);
	if (errno != 0)
		ereport(ERROR,
				(errcode(ERRCODE_NUMERIC_VALUE_OUT_OF_RANGE),
				 errmsg("input is out of range")));

	CHECKFLOATVAL(result, isinf(arg1), true);
	PG_RETURN_FLOAT8(result);
}


/*
 *		datan			- returns the arctan of arg1 (radians)
 */
Datum
datan(PG_FUNCTION_ARGS)
{
	float8		arg1 = PG_GETARG_FLOAT8(0);
	float8		result;

	errno = 0;
	result = atan(arg1);
	if (errno != 0)
		ereport(ERROR,
				(errcode(ERRCODE_NUMERIC_VALUE_OUT_OF_RANGE),
				 errmsg("input is out of range")));

	CHECKFLOATVAL(result, isinf(arg1), true);
	PG_RETURN_FLOAT8(result);
}


/*
 *		atan2			- returns the arctan2 of arg1 (radians)
 */
Datum
datan2(PG_FUNCTION_ARGS)
{
	float8		arg1 = PG_GETARG_FLOAT8(0);
	float8		arg2 = PG_GETARG_FLOAT8(1);
	float8		result;

	errno = 0;
	result = atan2(arg1, arg2);
	if (errno != 0)
		ereport(ERROR,
				(errcode(ERRCODE_NUMERIC_VALUE_OUT_OF_RANGE),
				 errmsg("input is out of range")));

	CHECKFLOATVAL(result, isinf(arg1) || isinf(arg2), true);
	PG_RETURN_FLOAT8(result);
}


/*
 *		dcos			- returns the cosine of arg1 (radians)
 */
Datum
dcos(PG_FUNCTION_ARGS)
{
	float8		arg1 = PG_GETARG_FLOAT8(0);
	float8		result;

	errno = 0;
	result = cos(arg1);
	if (errno != 0)
		ereport(ERROR,
				(errcode(ERRCODE_NUMERIC_VALUE_OUT_OF_RANGE),
				 errmsg("input is out of range")));

	CHECKFLOATVAL(result, isinf(arg1), true);
	PG_RETURN_FLOAT8(result);
}

/*
 * cosh
 */
Datum
dcosh(PG_FUNCTION_ARGS)
{
	PG_RETURN_FLOAT8(cosh(PG_GETARG_FLOAT8(0)));
}

/*
 *		dcot			- returns the cotangent of arg1 (radians)
 */
Datum
dcot(PG_FUNCTION_ARGS)
{
	float8		arg1 = PG_GETARG_FLOAT8(0);
	float8		result;

	errno = 0;
	result = tan(arg1);
	if (errno != 0)
		ereport(ERROR,
				(errcode(ERRCODE_NUMERIC_VALUE_OUT_OF_RANGE),
				 errmsg("input is out of range")));

	result = 1.0 / result;
	CHECKFLOATVAL(result, true /* cotan(pi/2) == inf */ , true);
	PG_RETURN_FLOAT8(result);
}


/*
 *		dsin			- returns the sine of arg1 (radians)
 */
Datum
dsin(PG_FUNCTION_ARGS)
{
	float8		arg1 = PG_GETARG_FLOAT8(0);
	float8		result;

	errno = 0;
	result = sin(arg1);
	if (errno != 0)
		ereport(ERROR,
				(errcode(ERRCODE_NUMERIC_VALUE_OUT_OF_RANGE),
				 errmsg("input is out of range")));

	CHECKFLOATVAL(result, isinf(arg1), true);
	PG_RETURN_FLOAT8(result);
}

Datum
dsinh(PG_FUNCTION_ARGS)
{
	PG_RETURN_FLOAT8(sinh(PG_GETARG_FLOAT8(0)));
}

/*
 *		dtan			- returns the tangent of arg1 (radians)
 */
Datum
dtan(PG_FUNCTION_ARGS)
{
	float8		arg1 = PG_GETARG_FLOAT8(0);
	float8		result;

	errno = 0;
	result = tan(arg1);
	if (errno != 0)
		ereport(ERROR,
				(errcode(ERRCODE_NUMERIC_VALUE_OUT_OF_RANGE),
				 errmsg("input is out of range")));

	CHECKFLOATVAL(result, true /* tan(pi/2) == Inf */ , true);
	PG_RETURN_FLOAT8(result);
}

Datum
dtanh(PG_FUNCTION_ARGS)
{
	PG_RETURN_FLOAT8(tanh(PG_GETARG_FLOAT8(0)));
}

/*
 *		degrees		- returns degrees converted from radians
 */
Datum
degrees(PG_FUNCTION_ARGS)
{
	float8		arg1 = PG_GETARG_FLOAT8(0);
	float8		result;

	result = arg1 * (180.0 / M_PI);

	CHECKFLOATVAL(result, isinf(arg1), arg1 == 0);
	PG_RETURN_FLOAT8(result);
}


/*
 *		dpi				- returns the constant PI
 */
Datum
dpi(PG_FUNCTION_ARGS)
{
	PG_RETURN_FLOAT8(M_PI);
}


/*
 *		radians		- returns radians converted from degrees
 */
Datum
radians(PG_FUNCTION_ARGS)
{
	float8		arg1 = PG_GETARG_FLOAT8(0);
	float8		result;

	result = arg1 * (M_PI / 180.0);

	CHECKFLOATVAL(result, isinf(arg1), arg1 == 0);
	PG_RETURN_FLOAT8(result);
}


/*
 *		drandom		- returns a random number
 */
Datum
drandom(PG_FUNCTION_ARGS)
{
	float8		result;

	/* result [0.0 - 1.0) */
	result = (double) random() / ((double) MAX_RANDOM_VALUE + 1);

	PG_RETURN_FLOAT8(result);
}


/*
 *		setseed		- set seed for the random number generator
 */
Datum
setseed(PG_FUNCTION_ARGS)
{
	float8		seed = PG_GETARG_FLOAT8(0);
	int			iseed;

	if (seed < -1 || seed > 1)
		elog(ERROR, "setseed parameter %f out of range [-1,1]", seed);

	iseed = (int) (seed * MAX_RANDOM_VALUE);
	srandom((unsigned int) iseed);

	PG_RETURN_VOID();
}



/*
 *		=========================
 *		FLOAT AGGREGATE OPERATORS
 *		=========================
 *
 *		float8_accum		- accumulate for AVG(), variance aggregates, etc.
 *		float4_accum		- same, but input data is float4
 *		float8_avg			- produce final result for float AVG()
 *		float8_var_samp		- produce final result for float VAR_SAMP()
 *		float8_var_pop		- produce final result for float VAR_POP()
 *		float8_stddev_samp	- produce final result for float STDDEV_SAMP()
 *		float8_stddev_pop	- produce final result for float STDDEV_POP()
 *
 * The transition datatype for all these aggregates is a 3-element array
 * of float8, holding the values N, sum(X), sum(X*X) in that order.
 *
 * Note that we represent N as a float to avoid having to build a special
 * datatype.  Given a reasonable floating-point implementation, there should
 * be no accuracy loss unless N exceeds 2 ^ 52 or so (by which time the
 * user will have doubtless lost interest anyway...)
 */

static float8 *
check_float8_array(ArrayType *transarray, const char *caller, int n)
{
	/*
	 * We expect the input to be an N-element float array; verify that. We
	 * don't need to use deconstruct_array() since the array data is just
	 * going to look like a C array of N float8 values.
	 */
	if (ARR_NDIM(transarray) != 1 ||
		ARR_DIMS(transarray)[0] != n ||
		ARR_HASNULL(transarray) ||
		ARR_ELEMTYPE(transarray) != FLOAT8OID)
		elog(ERROR, "%s: expected %d-element float8 array", caller, n);
	return (float8 *) ARR_DATA_PTR(transarray);
}

Datum
float8_accum(PG_FUNCTION_ARGS)
{
	ArrayType  *transarray = PG_GETARG_ARRAYTYPE_P(0);
	float8		newval = PG_GETARG_FLOAT8(1);
	float8	   *transvalues;
	float8		N,
				sumX,
				sumX2;

	transvalues = check_float8_array(transarray, "float8_accum", 3);
	N = transvalues[0];
	sumX = transvalues[1];
	sumX2 = transvalues[2];

	N += 1.0;
	sumX += newval;
	CHECKFLOATVAL(sumX, isinf(transvalues[1]) || isinf(newval), true);
	sumX2 += newval * newval;
	CHECKFLOATVAL(sumX2, isinf(transvalues[2]) || isinf(newval), true);

	/*
	 * If we're invoked by nodeAgg, we can cheat and modify our first
	 * parameter in-place to reduce palloc overhead. Otherwise we construct a
	 * new array with the updated transition data and return it.
	 */
<<<<<<< HEAD
	if (fcinfo->context && IS_AGG_EXECUTION_NODE(fcinfo->context))
=======
	if (fcinfo->context &&
		(IsA(fcinfo->context, AggState) ||
		 IsA(fcinfo->context, WindowAggState)))
>>>>>>> 95b07bc7
	{
		transvalues[0] = N;
		transvalues[1] = sumX;
		transvalues[2] = sumX2;

		PG_RETURN_ARRAYTYPE_P(transarray);
	}
	else
	{
		Datum		transdatums[3];
		ArrayType  *result;

		transdatums[0] = Float8GetDatumFast(N);
		transdatums[1] = Float8GetDatumFast(sumX);
		transdatums[2] = Float8GetDatumFast(sumX2);

		result = construct_array(transdatums, 3,
								 FLOAT8OID,
								 sizeof(float8), FLOAT8PASSBYVAL, 'd');

		PG_RETURN_ARRAYTYPE_P(result);
	}
}


Datum
float8_decum(PG_FUNCTION_ARGS)
{
	ArrayType  *transarray = PG_GETARG_ARRAYTYPE_P(0);
	float8		newval = PG_GETARG_FLOAT8(1);
	float8	   *transvalues;
	float8		N,
				miX,
				miX2;

	transvalues = check_float8_array(transarray, "float8_decum", 3);
	N = transvalues[0];
	miX = transvalues[1];
	miX2 = transvalues[2];

	N -= 1.0;
	miX -= newval;
	miX2 -= newval * newval;

	/*
	 * If we're invoked by nodeAgg, we can cheat and modify our first
	 * parameter in-place to reduce palloc overhead. Otherwise we construct a
	 * new array with the updated transition data and return it.
	 */
	if (fcinfo->context && IS_AGG_EXECUTION_NODE(fcinfo->context))
	{
		transvalues[0] = N;
		transvalues[1] = miX;
		transvalues[2] = miX2;

		PG_RETURN_ARRAYTYPE_P(transarray);
	}
	else
	{
		Datum		transdatums[3];
		ArrayType  *result;

		transdatums[0] = Float8GetDatumFast(N);
		transdatums[1] = Float8GetDatumFast(miX);
		transdatums[2] = Float8GetDatumFast(miX2);

		result = construct_array(transdatums, 3,
								 FLOAT8OID,
							 sizeof(float8), true /* float8 byval */ , 'd');

		PG_RETURN_ARRAYTYPE_P(result);
	}
}


Datum
float4_accum(PG_FUNCTION_ARGS)
{
	ArrayType  *transarray = PG_GETARG_ARRAYTYPE_P(0);

	/* do computations as float8 */
	float8		newval = PG_GETARG_FLOAT4(1);
	float8	   *transvalues;
	float8		N,
				sumX,
				sumX2;

	transvalues = check_float8_array(transarray, "float4_accum", 3);
	N = transvalues[0];
	sumX = transvalues[1];
	sumX2 = transvalues[2];

	N += 1.0;
	sumX += newval;
	CHECKFLOATVAL(sumX, isinf(transvalues[1]) || isinf(newval), true);
	sumX2 += newval * newval;
	CHECKFLOATVAL(sumX2, isinf(transvalues[2]) || isinf(newval), true);

	/*
	 * If we're invoked by nodeAgg, we can cheat and modify our first
	 * parameter in-place to reduce palloc overhead. Otherwise we construct a
	 * new array with the updated transition data and return it.
	 */
<<<<<<< HEAD
	if (fcinfo->context && IS_AGG_EXECUTION_NODE(fcinfo->context))
=======
	if (fcinfo->context &&
		(IsA(fcinfo->context, AggState) ||
		 IsA(fcinfo->context, WindowAggState)))
>>>>>>> 95b07bc7
	{
		transvalues[0] = N;
		transvalues[1] = sumX;
		transvalues[2] = sumX2;

		PG_RETURN_ARRAYTYPE_P(transarray);
	}
	else
	{
		Datum		transdatums[3];
		ArrayType  *result;

		transdatums[0] = Float8GetDatumFast(N);
		transdatums[1] = Float8GetDatumFast(sumX);
		transdatums[2] = Float8GetDatumFast(sumX2);

		result = construct_array(transdatums, 3,
								 FLOAT8OID,
								 sizeof(float8), FLOAT8PASSBYVAL, 'd');

		PG_RETURN_ARRAYTYPE_P(result);
	}
}


Datum
float4_decum(PG_FUNCTION_ARGS)
{
	ArrayType  *transarray = PG_GETARG_ARRAYTYPE_P(0);
	float4		newval4 = PG_GETARG_FLOAT4(1);
	float8	   *transvalues;
	float8		N,
				miX,
				miX2,
				newval;

	transvalues = check_float8_array(transarray, "float4_decum", 3);
	N = transvalues[0];
	miX = transvalues[1];
	miX2 = transvalues[2];

	/* Do arithmetic in float8 for best accuracy */
	newval = newval4;

	N -= 1.0;
	miX -= newval;
	miX2 -= newval * newval;

	/*
	 * If we're invoked by nodeAgg, we can cheat and modify our first
	 * parameter in-place to reduce palloc overhead. Otherwise we construct a
	 * new array with the updated transition data and return it.
	 */
	if (fcinfo->context && IS_AGG_EXECUTION_NODE(fcinfo->context))
	{
		transvalues[0] = N;
		transvalues[1] = miX;
		transvalues[2] = miX2;

		PG_RETURN_ARRAYTYPE_P(transarray);
	}
	else
	{
		Datum		transdatums[3];
		ArrayType  *result;

		transdatums[0] = Float8GetDatumFast(N);
		transdatums[1] = Float8GetDatumFast(miX);
		transdatums[2] = Float8GetDatumFast(miX2);

		result = construct_array(transdatums, 3,
								 FLOAT8OID,
							 sizeof(float8), true /* float8 byval */ , 'd');

		PG_RETURN_ARRAYTYPE_P(result);
	}
}

Datum
float8_var_pop(PG_FUNCTION_ARGS)
{
	ArrayType  *transarray = PG_GETARG_ARRAYTYPE_P(0);
	float8	   *transvalues;
	float8		N,
				sumX,
				sumX2,
				numerator;

	transvalues = check_float8_array(transarray, "float8_var_pop", 3);
	N = transvalues[0];
	sumX = transvalues[1];
	sumX2 = transvalues[2];

	/* Population variance is undefined when N is 0, so return NULL */
	if (N == 0.0)
		PG_RETURN_NULL();

	numerator = N * sumX2 - sumX * sumX;
	CHECKFLOATVAL(numerator, isinf(sumX2) || isinf(sumX), true);

	/* Watch out for roundoff error producing a negative numerator */
	if (numerator <= 0.0)
		PG_RETURN_FLOAT8(0.0);

	PG_RETURN_FLOAT8(numerator / (N * N));
}

Datum
float8_var_samp(PG_FUNCTION_ARGS)
{
	ArrayType  *transarray = PG_GETARG_ARRAYTYPE_P(0);
	float8	   *transvalues;
	float8		N,
				sumX,
				sumX2,
				numerator;

	transvalues = check_float8_array(transarray, "float8_var_samp", 3);
	N = transvalues[0];
	sumX = transvalues[1];
	sumX2 = transvalues[2];

	/* Sample variance is undefined when N is 0 or 1, so return NULL */
	if (N <= 1.0)
		PG_RETURN_NULL();

	numerator = N * sumX2 - sumX * sumX;
	CHECKFLOATVAL(numerator, isinf(sumX2) || isinf(sumX), true);

	/* Watch out for roundoff error producing a negative numerator */
	if (numerator <= 0.0)
		PG_RETURN_FLOAT8(0.0);

	PG_RETURN_FLOAT8(numerator / (N * (N - 1.0)));
}

Datum
float8_stddev_pop(PG_FUNCTION_ARGS)
{
	ArrayType  *transarray = PG_GETARG_ARRAYTYPE_P(0);
	float8	   *transvalues;
	float8		N,
				sumX,
				sumX2,
				numerator;

	transvalues = check_float8_array(transarray, "float8_stddev_pop", 3);
	N = transvalues[0];
	sumX = transvalues[1];
	sumX2 = transvalues[2];

	/* Population stddev is undefined when N is 0, so return NULL */
	if (N == 0.0)
		PG_RETURN_NULL();

	numerator = N * sumX2 - sumX * sumX;
	CHECKFLOATVAL(numerator, isinf(sumX2) || isinf(sumX), true);

	/* Watch out for roundoff error producing a negative numerator */
	if (numerator <= 0.0)
		PG_RETURN_FLOAT8(0.0);

	PG_RETURN_FLOAT8(sqrt(numerator / (N * N)));
}

Datum
float8_stddev_samp(PG_FUNCTION_ARGS)
{
	ArrayType  *transarray = PG_GETARG_ARRAYTYPE_P(0);
	float8	   *transvalues;
	float8		N,
				sumX,
				sumX2,
				numerator;

	transvalues = check_float8_array(transarray, "float8_stddev_samp", 3);
	N = transvalues[0];
	sumX = transvalues[1];
	sumX2 = transvalues[2];

	/* Sample stddev is undefined when N is 0 or 1, so return NULL */
	if (N <= 1.0)
		PG_RETURN_NULL();

	numerator = N * sumX2 - sumX * sumX;
	CHECKFLOATVAL(numerator, isinf(sumX2) || isinf(sumX), true);

	/* Watch out for roundoff error producing a negative numerator */
	if (numerator <= 0.0)
		PG_RETURN_FLOAT8(0.0);

	PG_RETURN_FLOAT8(sqrt(numerator / (N * (N - 1.0))));
}

/*
 *		=========================
 *		SQL2003 BINARY AGGREGATES
 *		=========================
 *
 * The transition datatype for all these aggregates is a 6-element array of
 * float8, holding the values N, sum(X), sum(X*X), sum(Y), sum(Y*Y), sum(X*Y)
 * in that order.  Note that Y is the first argument to the aggregates!
 *
 * It might seem attractive to optimize this by having multiple accumulator
 * functions that only calculate the sums actually needed.	But on most
 * modern machines, a couple of extra floating-point multiplies will be
 * insignificant compared to the other per-tuple overhead, so I've chosen
 * to minimize code space instead.
 */

Datum
float8_regr_accum(PG_FUNCTION_ARGS)
{
	ArrayType  *transarray = PG_GETARG_ARRAYTYPE_P(0);
	float8		newvalY = PG_GETARG_FLOAT8(1);
	float8		newvalX = PG_GETARG_FLOAT8(2);
	float8	   *transvalues;
	float8		N,
				sumX,
				sumX2,
				sumY,
				sumY2,
				sumXY;

	transvalues = check_float8_array(transarray, "float8_regr_accum", 6);
	N = transvalues[0];
	sumX = transvalues[1];
	sumX2 = transvalues[2];
	sumY = transvalues[3];
	sumY2 = transvalues[4];
	sumXY = transvalues[5];

	N += 1.0;
	sumX += newvalX;
	CHECKFLOATVAL(sumX, isinf(transvalues[1]) || isinf(newvalX), true);
	sumX2 += newvalX * newvalX;
	CHECKFLOATVAL(sumX2, isinf(transvalues[2]) || isinf(newvalX), true);
	sumY += newvalY;
	CHECKFLOATVAL(sumY, isinf(transvalues[3]) || isinf(newvalY), true);
	sumY2 += newvalY * newvalY;
	CHECKFLOATVAL(sumY2, isinf(transvalues[4]) || isinf(newvalY), true);
	sumXY += newvalX * newvalY;
	CHECKFLOATVAL(sumXY, isinf(transvalues[5]) || isinf(newvalX) ||
				  isinf(newvalY), true);

	/*
	 * If we're invoked by nodeAgg, we can cheat and modify our first
	 * parameter in-place to reduce palloc overhead. Otherwise we construct a
	 * new array with the updated transition data and return it.
	 */
<<<<<<< HEAD
	if (fcinfo->context && IS_AGG_EXECUTION_NODE(fcinfo->context))
=======
	if (fcinfo->context &&
		(IsA(fcinfo->context, AggState) ||
		 IsA(fcinfo->context, WindowAggState)))
>>>>>>> 95b07bc7
	{
		transvalues[0] = N;
		transvalues[1] = sumX;
		transvalues[2] = sumX2;
		transvalues[3] = sumY;
		transvalues[4] = sumY2;
		transvalues[5] = sumXY;

		PG_RETURN_ARRAYTYPE_P(transarray);
	}
	else
	{
		Datum		transdatums[6];
		ArrayType  *result;

		transdatums[0] = Float8GetDatumFast(N);
		transdatums[1] = Float8GetDatumFast(sumX);
		transdatums[2] = Float8GetDatumFast(sumX2);
		transdatums[3] = Float8GetDatumFast(sumY);
		transdatums[4] = Float8GetDatumFast(sumY2);
		transdatums[5] = Float8GetDatumFast(sumXY);

		result = construct_array(transdatums, 6,
								 FLOAT8OID,
								 sizeof(float8), FLOAT8PASSBYVAL, 'd');

		PG_RETURN_ARRAYTYPE_P(result);
	}
}

Datum
float8_regr_sxx(PG_FUNCTION_ARGS)
{
	ArrayType  *transarray = PG_GETARG_ARRAYTYPE_P(0);
	float8	   *transvalues;
	float8		N,
				sumX,
				sumX2,
				numerator;

	transvalues = check_float8_array(transarray, "float8_regr_sxx", 6);
	N = transvalues[0];
	sumX = transvalues[1];
	sumX2 = transvalues[2];

	/* if N is 0 we should return NULL */
	if (N < 1.0)
		PG_RETURN_NULL();

	numerator = N * sumX2 - sumX * sumX;
	CHECKFLOATVAL(numerator, isinf(sumX2) || isinf(sumX), true);

	/* Watch out for roundoff error producing a negative numerator */
	if (numerator <= 0.0)
		PG_RETURN_FLOAT8(0.0);

	PG_RETURN_FLOAT8(numerator / N);
}

Datum
float8_regr_syy(PG_FUNCTION_ARGS)
{
	ArrayType  *transarray = PG_GETARG_ARRAYTYPE_P(0);
	float8	   *transvalues;
	float8		N,
				sumY,
				sumY2,
				numerator;

	transvalues = check_float8_array(transarray, "float8_regr_syy", 6);
	N = transvalues[0];
	sumY = transvalues[3];
	sumY2 = transvalues[4];

	/* if N is 0 we should return NULL */
	if (N < 1.0)
		PG_RETURN_NULL();

	numerator = N * sumY2 - sumY * sumY;
	CHECKFLOATVAL(numerator, isinf(sumY2) || isinf(sumY), true);

	/* Watch out for roundoff error producing a negative numerator */
	if (numerator <= 0.0)
		PG_RETURN_FLOAT8(0.0);

	PG_RETURN_FLOAT8(numerator / N);
}

Datum
float8_regr_sxy(PG_FUNCTION_ARGS)
{
	ArrayType  *transarray = PG_GETARG_ARRAYTYPE_P(0);
	float8	   *transvalues;
	float8		N,
				sumX,
				sumY,
				sumXY,
				numerator;

	transvalues = check_float8_array(transarray, "float8_regr_sxy", 6);
	N = transvalues[0];
	sumX = transvalues[1];
	sumY = transvalues[3];
	sumXY = transvalues[5];

	/* if N is 0 we should return NULL */
	if (N < 1.0)
		PG_RETURN_NULL();

	numerator = N * sumXY - sumX * sumY;
	CHECKFLOATVAL(numerator, isinf(sumXY) || isinf(sumX) ||
				  isinf(sumY), true);

	/* A negative result is valid here */

	PG_RETURN_FLOAT8(numerator / N);
}

Datum
float8_regr_avgx(PG_FUNCTION_ARGS)
{
	ArrayType  *transarray = PG_GETARG_ARRAYTYPE_P(0);
	float8	   *transvalues;
	float8		N,
				sumX;

	transvalues = check_float8_array(transarray, "float8_regr_avgx", 6);
	N = transvalues[0];
	sumX = transvalues[1];

	/* if N is 0 we should return NULL */
	if (N < 1.0)
		PG_RETURN_NULL();

	PG_RETURN_FLOAT8(sumX / N);
}

Datum
float8_regr_avgy(PG_FUNCTION_ARGS)
{
	ArrayType  *transarray = PG_GETARG_ARRAYTYPE_P(0);
	float8	   *transvalues;
	float8		N,
				sumY;

	transvalues = check_float8_array(transarray, "float8_regr_avgy", 6);
	N = transvalues[0];
	sumY = transvalues[3];

	/* if N is 0 we should return NULL */
	if (N < 1.0)
		PG_RETURN_NULL();

	PG_RETURN_FLOAT8(sumY / N);
}

Datum
float8_covar_pop(PG_FUNCTION_ARGS)
{
	ArrayType  *transarray = PG_GETARG_ARRAYTYPE_P(0);
	float8	   *transvalues;
	float8		N,
				sumX,
				sumY,
				sumXY,
				numerator;

	transvalues = check_float8_array(transarray, "float8_covar_pop", 6);
	N = transvalues[0];
	sumX = transvalues[1];
	sumY = transvalues[3];
	sumXY = transvalues[5];

	/* if N is 0 we should return NULL */
	if (N < 1.0)
		PG_RETURN_NULL();

	numerator = N * sumXY - sumX * sumY;
	CHECKFLOATVAL(numerator, isinf(sumXY) || isinf(sumX) ||
				  isinf(sumY), true);

	PG_RETURN_FLOAT8(numerator / (N * N));
}

Datum
float8_covar_samp(PG_FUNCTION_ARGS)
{
	ArrayType  *transarray = PG_GETARG_ARRAYTYPE_P(0);
	float8	   *transvalues;
	float8		N,
				sumX,
				sumY,
				sumXY,
				numerator;

	transvalues = check_float8_array(transarray, "float8_covar_samp", 6);
	N = transvalues[0];
	sumX = transvalues[1];
	sumY = transvalues[3];
	sumXY = transvalues[5];

	/* if N is <= 1 we should return NULL */
	if (N < 2.0)
		PG_RETURN_NULL();

	numerator = N * sumXY - sumX * sumY;
	CHECKFLOATVAL(numerator, isinf(sumXY) || isinf(sumX) ||
				  isinf(sumY), true);

	PG_RETURN_FLOAT8(numerator / (N * (N - 1.0)));
}

Datum
float8_corr(PG_FUNCTION_ARGS)
{
	ArrayType  *transarray = PG_GETARG_ARRAYTYPE_P(0);
	float8	   *transvalues;
	float8		N,
				sumX,
				sumX2,
				sumY,
				sumY2,
				sumXY,
				numeratorX,
				numeratorY,
				numeratorXY;

	transvalues = check_float8_array(transarray, "float8_corr", 6);
	N = transvalues[0];
	sumX = transvalues[1];
	sumX2 = transvalues[2];
	sumY = transvalues[3];
	sumY2 = transvalues[4];
	sumXY = transvalues[5];

	/* if N is 0 we should return NULL */
	if (N < 1.0)
		PG_RETURN_NULL();

	numeratorX = N * sumX2 - sumX * sumX;
	CHECKFLOATVAL(numeratorX, isinf(sumX2) || isinf(sumX), true);
	numeratorY = N * sumY2 - sumY * sumY;
	CHECKFLOATVAL(numeratorY, isinf(sumY2) || isinf(sumY), true);
	numeratorXY = N * sumXY - sumX * sumY;
	CHECKFLOATVAL(numeratorXY, isinf(sumXY) || isinf(sumX) ||
				  isinf(sumY), true);
	if (numeratorX <= 0 || numeratorY <= 0)
		PG_RETURN_NULL();

	PG_RETURN_FLOAT8(numeratorXY / sqrt(numeratorX * numeratorY));
}

Datum
float8_regr_r2(PG_FUNCTION_ARGS)
{
	ArrayType  *transarray = PG_GETARG_ARRAYTYPE_P(0);
	float8	   *transvalues;
	float8		N,
				sumX,
				sumX2,
				sumY,
				sumY2,
				sumXY,
				numeratorX,
				numeratorY,
				numeratorXY;

	transvalues = check_float8_array(transarray, "float8_regr_r2", 6);
	N = transvalues[0];
	sumX = transvalues[1];
	sumX2 = transvalues[2];
	sumY = transvalues[3];
	sumY2 = transvalues[4];
	sumXY = transvalues[5];

	/* if N is 0 we should return NULL */
	if (N < 1.0)
		PG_RETURN_NULL();

	numeratorX = N * sumX2 - sumX * sumX;
	CHECKFLOATVAL(numeratorX, isinf(sumX2) || isinf(sumX), true);
	numeratorY = N * sumY2 - sumY * sumY;
	CHECKFLOATVAL(numeratorY, isinf(sumY2) || isinf(sumY), true);
	numeratorXY = N * sumXY - sumX * sumY;
	CHECKFLOATVAL(numeratorXY, isinf(sumXY) || isinf(sumX) ||
				  isinf(sumY), true);
	if (numeratorX <= 0)
		PG_RETURN_NULL();
	/* per spec, horizontal line produces 1.0 */
	if (numeratorY <= 0)
		PG_RETURN_FLOAT8(1.0);

	PG_RETURN_FLOAT8((numeratorXY * numeratorXY) /
					 (numeratorX * numeratorY));
}

Datum
float8_regr_slope(PG_FUNCTION_ARGS)
{
	ArrayType  *transarray = PG_GETARG_ARRAYTYPE_P(0);
	float8	   *transvalues;
	float8		N,
				sumX,
				sumX2,
				sumY,
				sumXY,
				numeratorX,
				numeratorXY;

	transvalues = check_float8_array(transarray, "float8_regr_slope", 6);
	N = transvalues[0];
	sumX = transvalues[1];
	sumX2 = transvalues[2];
	sumY = transvalues[3];
	sumXY = transvalues[5];

	/* if N is 0 we should return NULL */
	if (N < 1.0)
		PG_RETURN_NULL();

	numeratorX = N * sumX2 - sumX * sumX;
	CHECKFLOATVAL(numeratorX, isinf(sumX2) || isinf(sumX), true);
	numeratorXY = N * sumXY - sumX * sumY;
	CHECKFLOATVAL(numeratorXY, isinf(sumXY) || isinf(sumX) ||
				  isinf(sumY), true);
	if (numeratorX <= 0)
		PG_RETURN_NULL();

	PG_RETURN_FLOAT8(numeratorXY / numeratorX);
}

Datum
float8_regr_intercept(PG_FUNCTION_ARGS)
{
	ArrayType  *transarray = PG_GETARG_ARRAYTYPE_P(0);
	float8	   *transvalues;
	float8		N,
				sumX,
				sumX2,
				sumY,
				sumXY,
				numeratorX,
				numeratorXXY;

	transvalues = check_float8_array(transarray, "float8_regr_intercept", 6);
	N = transvalues[0];
	sumX = transvalues[1];
	sumX2 = transvalues[2];
	sumY = transvalues[3];
	sumXY = transvalues[5];

	/* if N is 0 we should return NULL */
	if (N < 1.0)
		PG_RETURN_NULL();

	numeratorX = N * sumX2 - sumX * sumX;
	CHECKFLOATVAL(numeratorX, isinf(sumX2) || isinf(sumX), true);
	numeratorXXY = sumY * sumX2 - sumX * sumXY;
	CHECKFLOATVAL(numeratorXXY, isinf(sumY) || isinf(sumX2) ||
				  isinf(sumX) || isinf(sumXY), true);
	if (numeratorX <= 0)
		PG_RETURN_NULL();

	PG_RETURN_FLOAT8(numeratorXXY / numeratorX);
}


/*
 *		====================================
 *		MIXED-PRECISION ARITHMETIC OPERATORS
 *		====================================
 */

/*
 *		float48pl		- returns arg1 + arg2
 *		float48mi		- returns arg1 - arg2
 *		float48mul		- returns arg1 * arg2
 *		float48div		- returns arg1 / arg2
 */
Datum
float48pl(PG_FUNCTION_ARGS)
{
	float4		arg1 = PG_GETARG_FLOAT4(0);
	float8		arg2 = PG_GETARG_FLOAT8(1);
	float8		result;

	result = arg1 + arg2;
	CHECKFLOATVAL(result, isinf(arg1) || isinf(arg2), true);
	PG_RETURN_FLOAT8(result);
}

Datum
float48mi(PG_FUNCTION_ARGS)
{
	float4		arg1 = PG_GETARG_FLOAT4(0);
	float8		arg2 = PG_GETARG_FLOAT8(1);
	float8		result;

	result = arg1 - arg2;
	CHECKFLOATVAL(result, isinf(arg1) || isinf(arg2), true);
	PG_RETURN_FLOAT8(result);
}

Datum
float48mul(PG_FUNCTION_ARGS)
{
	float4		arg1 = PG_GETARG_FLOAT4(0);
	float8		arg2 = PG_GETARG_FLOAT8(1);
	float8		result;

	result = arg1 * arg2;
	CHECKFLOATVAL(result, isinf(arg1) || isinf(arg2),
				  arg1 == 0 || arg2 == 0);
	PG_RETURN_FLOAT8(result);
}

Datum
float48div(PG_FUNCTION_ARGS)
{
	float4		arg1 = PG_GETARG_FLOAT4(0);
	float8		arg2 = PG_GETARG_FLOAT8(1);
	float8		result;

	if (arg2 == 0.0)
		ereport(ERROR,
				(errcode(ERRCODE_DIVISION_BY_ZERO),
				 errmsg("division by zero")));

	result = arg1 / arg2;
	CHECKFLOATVAL(result, isinf(arg1) || isinf(arg2), arg1 == 0);
	PG_RETURN_FLOAT8(result);
}

/*
 *		float84pl		- returns arg1 + arg2
 *		float84mi		- returns arg1 - arg2
 *		float84mul		- returns arg1 * arg2
 *		float84div		- returns arg1 / arg2
 */
Datum
float84pl(PG_FUNCTION_ARGS)
{
	float8		arg1 = PG_GETARG_FLOAT8(0);
	float4		arg2 = PG_GETARG_FLOAT4(1);
	float8		result;

	result = arg1 + arg2;

	CHECKFLOATVAL(result, isinf(arg1) || isinf(arg2), true);
	PG_RETURN_FLOAT8(result);
}

Datum
float84mi(PG_FUNCTION_ARGS)
{
	float8		arg1 = PG_GETARG_FLOAT8(0);
	float4		arg2 = PG_GETARG_FLOAT4(1);
	float8		result;

	result = arg1 - arg2;

	CHECKFLOATVAL(result, isinf(arg1) || isinf(arg2), true);
	PG_RETURN_FLOAT8(result);
}

Datum
float84mul(PG_FUNCTION_ARGS)
{
	float8		arg1 = PG_GETARG_FLOAT8(0);
	float4		arg2 = PG_GETARG_FLOAT4(1);
	float8		result;

	result = arg1 * arg2;

	CHECKFLOATVAL(result, isinf(arg1) || isinf(arg2),
				  arg1 == 0 || arg2 == 0);
	PG_RETURN_FLOAT8(result);
}

Datum
float84div(PG_FUNCTION_ARGS)
{
	float8		arg1 = PG_GETARG_FLOAT8(0);
	float4		arg2 = PG_GETARG_FLOAT4(1);
	float8		result;

	if (arg2 == 0.0)
		ereport(ERROR,
				(errcode(ERRCODE_DIVISION_BY_ZERO),
				 errmsg("division by zero")));

	result = arg1 / arg2;

	CHECKFLOATVAL(result, isinf(arg1) || isinf(arg2), arg1 == 0);
	PG_RETURN_FLOAT8(result);
}

/*
 *		====================
 *		COMPARISON OPERATORS
 *		====================
 */

/*
 *		float48{eq,ne,lt,le,gt,ge}		- float4/float8 comparison operations
 */
Datum
float48eq(PG_FUNCTION_ARGS)
{
	float4		arg1 = PG_GETARG_FLOAT4(0);
	float8		arg2 = PG_GETARG_FLOAT8(1);

	PG_RETURN_BOOL(float8_cmp_internal(arg1, arg2) == 0);
}

Datum
float48ne(PG_FUNCTION_ARGS)
{
	float4		arg1 = PG_GETARG_FLOAT4(0);
	float8		arg2 = PG_GETARG_FLOAT8(1);

	PG_RETURN_BOOL(float8_cmp_internal(arg1, arg2) != 0);
}

Datum
float48lt(PG_FUNCTION_ARGS)
{
	float4		arg1 = PG_GETARG_FLOAT4(0);
	float8		arg2 = PG_GETARG_FLOAT8(1);

	PG_RETURN_BOOL(float8_cmp_internal(arg1, arg2) < 0);
}

Datum
float48le(PG_FUNCTION_ARGS)
{
	float4		arg1 = PG_GETARG_FLOAT4(0);
	float8		arg2 = PG_GETARG_FLOAT8(1);

	PG_RETURN_BOOL(float8_cmp_internal(arg1, arg2) <= 0);
}

Datum
float48gt(PG_FUNCTION_ARGS)
{
	float4		arg1 = PG_GETARG_FLOAT4(0);
	float8		arg2 = PG_GETARG_FLOAT8(1);

	PG_RETURN_BOOL(float8_cmp_internal(arg1, arg2) > 0);
}

Datum
float48ge(PG_FUNCTION_ARGS)
{
	float4		arg1 = PG_GETARG_FLOAT4(0);
	float8		arg2 = PG_GETARG_FLOAT8(1);

	PG_RETURN_BOOL(float8_cmp_internal(arg1, arg2) >= 0);
}

/*
 *		float84{eq,ne,lt,le,gt,ge}		- float8/float4 comparison operations
 */
Datum
float84eq(PG_FUNCTION_ARGS)
{
	float8		arg1 = PG_GETARG_FLOAT8(0);
	float4		arg2 = PG_GETARG_FLOAT4(1);

	PG_RETURN_BOOL(float8_cmp_internal(arg1, arg2) == 0);
}

Datum
float84ne(PG_FUNCTION_ARGS)
{
	float8		arg1 = PG_GETARG_FLOAT8(0);
	float4		arg2 = PG_GETARG_FLOAT4(1);

	PG_RETURN_BOOL(float8_cmp_internal(arg1, arg2) != 0);
}

Datum
float84lt(PG_FUNCTION_ARGS)
{
	float8		arg1 = PG_GETARG_FLOAT8(0);
	float4		arg2 = PG_GETARG_FLOAT4(1);

	PG_RETURN_BOOL(float8_cmp_internal(arg1, arg2) < 0);
}

Datum
float84le(PG_FUNCTION_ARGS)
{
	float8		arg1 = PG_GETARG_FLOAT8(0);
	float4		arg2 = PG_GETARG_FLOAT4(1);

	PG_RETURN_BOOL(float8_cmp_internal(arg1, arg2) <= 0);
}

Datum
float84gt(PG_FUNCTION_ARGS)
{
	float8		arg1 = PG_GETARG_FLOAT8(0);
	float4		arg2 = PG_GETARG_FLOAT4(1);

	PG_RETURN_BOOL(float8_cmp_internal(arg1, arg2) > 0);
}

Datum
float84ge(PG_FUNCTION_ARGS)
{
	float8		arg1 = PG_GETARG_FLOAT8(0);
	float4		arg2 = PG_GETARG_FLOAT4(1);

	PG_RETURN_BOOL(float8_cmp_internal(arg1, arg2) >= 0);
}

/*
 * Implements the float8 version of the width_bucket() function
 * defined by SQL2003. See also width_bucket_numeric().
 *
 * 'bound1' and 'bound2' are the lower and upper bounds of the
 * histogram's range, respectively. 'count' is the number of buckets
 * in the histogram. width_bucket() returns an integer indicating the
 * bucket number that 'operand' belongs to in an equiwidth histogram
 * with the specified characteristics. An operand smaller than the
 * lower bound is assigned to bucket 0. An operand greater than the
 * upper bound is assigned to an additional bucket (with number
 * count+1). We don't allow "NaN" for any of the float8 inputs, and we
 * don't allow either of the histogram bounds to be +/- infinity.
 */
Datum
width_bucket_float8(PG_FUNCTION_ARGS)
{
	float8		operand = PG_GETARG_FLOAT8(0);
	float8		bound1 = PG_GETARG_FLOAT8(1);
	float8		bound2 = PG_GETARG_FLOAT8(2);
	int32		count = PG_GETARG_INT32(3);
	int32		result;

	if (count <= 0.0)
		ereport(ERROR,
				(errcode(ERRCODE_INVALID_ARGUMENT_FOR_WIDTH_BUCKET_FUNCTION),
				 errmsg("count must be greater than zero")));

	if (isnan(operand) || isnan(bound1) || isnan(bound2))
		ereport(ERROR,
				(errcode(ERRCODE_INVALID_ARGUMENT_FOR_WIDTH_BUCKET_FUNCTION),
			  errmsg("operand, lower bound and upper bound cannot be NaN")));

	/* Note that we allow "operand" to be infinite */
	if (isinf(bound1) || isinf(bound2))
		ereport(ERROR,
				(errcode(ERRCODE_INVALID_ARGUMENT_FOR_WIDTH_BUCKET_FUNCTION),
				 errmsg("lower and upper bounds must be finite")));

	if (bound1 < bound2)
	{
		if (operand < bound1)
			result = 0;
		else if (operand >= bound2)
		{
			result = count + 1;
			/* check for overflow */
			if (result < count)
				ereport(ERROR,
						(errcode(ERRCODE_NUMERIC_VALUE_OUT_OF_RANGE),
						 errmsg("integer out of range")));
		}
		else
			result = ((float8) count * (operand - bound1) / (bound2 - bound1)) + 1;
	}
	else if (bound1 > bound2)
	{
		if (operand > bound1)
			result = 0;
		else if (operand <= bound2)
		{
			result = count + 1;
			/* check for overflow */
			if (result < count)
				ereport(ERROR,
						(errcode(ERRCODE_NUMERIC_VALUE_OUT_OF_RANGE),
						 errmsg("integer out of range")));
		}
		else
			result = ((float8) count * (bound1 - operand) / (bound1 - bound2)) + 1;
	}
	else
	{
		ereport(ERROR,
				(errcode(ERRCODE_INVALID_ARGUMENT_FOR_WIDTH_BUCKET_FUNCTION),
				 errmsg("lower bound cannot equal upper bound")));
		result = 0;				/* keep the compiler quiet */
	}

	PG_RETURN_INT32(result);
}

/* ========== PRIVATE ROUTINES ========== */

#ifndef HAVE_CBRT

static double
cbrt(double x)
{
	int			isneg = (x < 0.0);
	double		absx = fabs(x);
	double		tmpres = pow(absx, (double) 1.0 / (double) 3.0);

	/*
	 * The result is somewhat inaccurate --- not really pow()'s fault, as the
	 * exponent it's handed contains roundoff error.  We can improve the
	 * accuracy by doing one iteration of Newton's formula.  Beware of zero
	 * input however.
	 */
	if (tmpres > 0.0)
		tmpres -= (tmpres - absx / (tmpres * tmpres)) / (double) 3.0;

	return isneg ? -tmpres : tmpres;
}

#endif   /* !HAVE_CBRT */


Datum
float8_amalg(PG_FUNCTION_ARGS)
{
	ArrayType  *aTransArray = PG_GETARG_ARRAYTYPE_P(0);
	ArrayType  *bTransArray = PG_GETARG_ARRAYTYPE_P(1);

	PG_RETURN_ARRAYTYPE_P(float8_amalg_demalg(aTransArray, bTransArray,
											  fcinfo, true));
}

Datum
float8_demalg(PG_FUNCTION_ARGS)
{
	ArrayType  *aTransArray = PG_GETARG_ARRAYTYPE_P(0);
	ArrayType  *bTransArray = PG_GETARG_ARRAYTYPE_P(1);

	PG_RETURN_ARRAYTYPE_P(float8_amalg_demalg(aTransArray, bTransArray,
											  fcinfo, false));	
}

static ArrayType *
float8_amalg_demalg(ArrayType *aTransArray, ArrayType *bTransArray,
					FunctionCallInfo fcinfo, bool is_amalg)
{
	float8	   *transvalues;
	float8		aN, bN,
				aSumX, bSumX,
				aSumX2, bSumX2;

	if (is_amalg)
		transvalues = check_float8_array(bTransArray, "float8_amalg", 3);
	else
		transvalues = check_float8_array(bTransArray, "float8_demalg", 3);
	bN = transvalues[0];
	bSumX = transvalues[1];
	bSumX2 = transvalues[2];

	if (is_amalg)
		transvalues = check_float8_array(aTransArray, "float8_amalg", 3);
	else
		transvalues = check_float8_array(aTransArray, "float8_demalg", 3);
	aN = transvalues[0];
	aSumX = transvalues[1];
	aSumX2 = transvalues[2];

	if (is_amalg)
	{
		aN += bN;
		aSumX += bSumX;
		aSumX2 += bSumX2;
	}
	else
	{
		aN -= bN;
		aSumX -= bSumX;
		aSumX2 -= bSumX2;
	}

	/*
	 * If we're invoked by nodeAgg, we can cheat and modify our first
	 * parameter in-place to reduce palloc overhead. Otherwise we construct a
	 * new array with the updated transition data and return it.
	 */
	if (fcinfo->context && IS_AGG_EXECUTION_NODE(fcinfo->context))
	{
		transvalues[0] = aN;
		transvalues[1] = aSumX;
		transvalues[2] = aSumX2;

		return aTransArray;
	}
	else
	{
		Datum		transdatums[3];
		ArrayType  *result;

		transdatums[0] = Float8GetDatumFast(aN);
		transdatums[1] = Float8GetDatumFast(aSumX);
		transdatums[2] = Float8GetDatumFast(aSumX2);

		result = construct_array(transdatums, 3,
								 FLOAT8OID,
							 sizeof(float8), true /* float8 byval */ , 'd');

		return result;
	}
}

/* amalgamate values for linear regression functions */
Datum
float8_regr_amalg(PG_FUNCTION_ARGS)
{
	ArrayType  *aTransArray = PG_GETARG_ARRAYTYPE_P(0);
	ArrayType  *bTransArray = PG_GETARG_ARRAYTYPE_P(1);
	float8	   *transvalues;
	float8		aN, bN,
				aSumX, bSumX,
				aSumY, bSumY,
				aSumX2, bSumX2,
				aSumY2, bSumY2,
				aSumXY, bSumXY;

	transvalues = check_float8_array(bTransArray, "float8_regr_amalg", 6);
	bN = transvalues[0];
	bSumX = transvalues[1];
	bSumX2 = transvalues[2];
	bSumY = transvalues[3];
	bSumY2 = transvalues[4];
	bSumXY = transvalues[5];

	transvalues = check_float8_array(aTransArray, "float8_regr_amalg", 6);
	aN = transvalues[0];
	aSumX = transvalues[1];
	aSumX2 = transvalues[2];
	aSumY = transvalues[3];
	aSumY2 = transvalues[4];
	aSumXY = transvalues[5];

	aN += bN;
	aSumX += bSumX;
	aSumX2 += bSumX2;
	aSumY += bSumY;
	aSumY2 += bSumY2;
	aSumXY += bSumXY;

	/*
	 * If we're invoked by nodeAgg, we can cheat and modify our first
	 * parameter in-place to reduce palloc overhead. Otherwise we construct a
	 * new array with the updated transition data and return it.
	 */
	if (fcinfo->context && IS_AGG_EXECUTION_NODE(fcinfo->context))
	{
		transvalues[0] = aN;
		transvalues[1] = aSumX;
		transvalues[2] = aSumX2;
		transvalues[3] = aSumY;
		transvalues[4] = aSumY2;
		transvalues[5] = aSumXY;

		PG_RETURN_ARRAYTYPE_P(aTransArray);
	}
	else
	{
		Datum		transdatums[6];
		ArrayType  *result;

		transdatums[0] = Float8GetDatumFast(aN);
		transdatums[1] = Float8GetDatumFast(aSumX);
		transdatums[2] = Float8GetDatumFast(aSumX2);
		transdatums[3] = Float8GetDatumFast(aSumY);
		transdatums[4] = Float8GetDatumFast(aSumY2);
		transdatums[5] = Float8GetDatumFast(aSumXY);

		result = construct_array(transdatums, 6,
								 FLOAT8OID,
							 sizeof(float8), true /* float8 byval */ , 'd');

		PG_RETURN_ARRAYTYPE_P(result);
	}
}<|MERGE_RESOLUTION|>--- conflicted
+++ resolved
@@ -8,7 +8,7 @@
  *
  *
  * IDENTIFICATION
- *	  $PostgreSQL: pgsql/src/backend/utils/adt/float.c,v 1.158 2008/12/28 18:53:59 tgl Exp $
+ *	  $PostgreSQL: pgsql/src/backend/utils/adt/float.c,v 1.157 2008/05/09 21:31:23 momjian Exp $
  *
  *-------------------------------------------------------------------------
  */
@@ -1801,13 +1801,9 @@
 	 * parameter in-place to reduce palloc overhead. Otherwise we construct a
 	 * new array with the updated transition data and return it.
 	 */
-<<<<<<< HEAD
-	if (fcinfo->context && IS_AGG_EXECUTION_NODE(fcinfo->context))
-=======
 	if (fcinfo->context &&
 		(IsA(fcinfo->context, AggState) ||
 		 IsA(fcinfo->context, WindowAggState)))
->>>>>>> 95b07bc7
 	{
 		transvalues[0] = N;
 		transvalues[1] = sumX;
@@ -1857,7 +1853,9 @@
 	 * parameter in-place to reduce palloc overhead. Otherwise we construct a
 	 * new array with the updated transition data and return it.
 	 */
-	if (fcinfo->context && IS_AGG_EXECUTION_NODE(fcinfo->context))
+	if (fcinfo->context &&
+		(IsA(fcinfo->context, AggState) ||
+		 IsA(fcinfo->context, WindowAggState)))
 	{
 		transvalues[0] = N;
 		transvalues[1] = miX;
@@ -1911,13 +1909,9 @@
 	 * parameter in-place to reduce palloc overhead. Otherwise we construct a
 	 * new array with the updated transition data and return it.
 	 */
-<<<<<<< HEAD
-	if (fcinfo->context && IS_AGG_EXECUTION_NODE(fcinfo->context))
-=======
 	if (fcinfo->context &&
 		(IsA(fcinfo->context, AggState) ||
 		 IsA(fcinfo->context, WindowAggState)))
->>>>>>> 95b07bc7
 	{
 		transvalues[0] = N;
 		transvalues[1] = sumX;
@@ -1971,7 +1965,9 @@
 	 * parameter in-place to reduce palloc overhead. Otherwise we construct a
 	 * new array with the updated transition data and return it.
 	 */
-	if (fcinfo->context && IS_AGG_EXECUTION_NODE(fcinfo->context))
+	if (fcinfo->context &&
+		(IsA(fcinfo->context, AggState) ||
+		 IsA(fcinfo->context, WindowAggState)))
 	{
 		transvalues[0] = N;
 		transvalues[1] = miX;
@@ -2168,13 +2164,9 @@
 	 * parameter in-place to reduce palloc overhead. Otherwise we construct a
 	 * new array with the updated transition data and return it.
 	 */
-<<<<<<< HEAD
-	if (fcinfo->context && IS_AGG_EXECUTION_NODE(fcinfo->context))
-=======
 	if (fcinfo->context &&
 		(IsA(fcinfo->context, AggState) ||
 		 IsA(fcinfo->context, WindowAggState)))
->>>>>>> 95b07bc7
 	{
 		transvalues[0] = N;
 		transvalues[1] = sumX;
@@ -2963,7 +2955,9 @@
 	 * parameter in-place to reduce palloc overhead. Otherwise we construct a
 	 * new array with the updated transition data and return it.
 	 */
-	if (fcinfo->context && IS_AGG_EXECUTION_NODE(fcinfo->context))
+	if (fcinfo->context &&
+		(IsA(fcinfo->context, AggState) ||
+		 IsA(fcinfo->context, WindowAggState)))
 	{
 		transvalues[0] = aN;
 		transvalues[1] = aSumX;
@@ -3030,7 +3024,9 @@
 	 * parameter in-place to reduce palloc overhead. Otherwise we construct a
 	 * new array with the updated transition data and return it.
 	 */
-	if (fcinfo->context && IS_AGG_EXECUTION_NODE(fcinfo->context))
+	if (fcinfo->context &&
+		(IsA(fcinfo->context, AggState) ||
+		 IsA(fcinfo->context, WindowAggState)))
 	{
 		transvalues[0] = aN;
 		transvalues[1] = aSumX;

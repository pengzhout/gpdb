/*-------------------------------------------------------------------------
 *
 * float.c
 *	  Functions for the built-in floating-point types.
 *
 * Portions Copyright (c) 1996-2009, PostgreSQL Global Development Group
 * Portions Copyright (c) 1994, Regents of the University of California
 *
 *
 * IDENTIFICATION
<<<<<<< HEAD
 *	  $PostgreSQL: pgsql/src/backend/utils/adt/float.c,v 1.153.2.1 2009/03/04 22:08:28 tgl Exp $
=======
 *	  $PostgreSQL: pgsql/src/backend/utils/adt/float.c,v 1.154 2008/03/10 12:39:22 tgl Exp $
>>>>>>> f260edb1
 *
 *-------------------------------------------------------------------------
 */
#include "postgres.h"

#include <ctype.h>
#include <float.h>
#include <math.h>
#include <limits.h>

#include "catalog/pg_type.h"
#include "libpq/pqformat.h"
#include "utils/array.h"
#include "utils/builtins.h"
#include "utils/float_utils.h"


#ifndef M_PI
/* from my RH5.2 gcc math.h file - thomas 2000-04-03 */
#define M_PI 3.14159265358979323846
#endif

/* Visual C++ etc lacks NAN, and won't accept 0.0/0.0.  NAN definition from
 * http://msdn.microsoft.com/library/default.asp?url=/library/en-us/vclang/html/vclrfNotNumberNANItems.asp
 */
#if defined(WIN32) && !defined(NAN)
static const uint32 nan[2] = {0xffffffff, 0x7fffffff};

#define NAN (*(const double *) nan)
#endif

/* not sure what the following should be, but better to make it over-sufficient */
#define MAXFLOATWIDTH	64
#define MAXDOUBLEWIDTH	128

/* ========== USER I/O ROUTINES ========== */


/* Configurable GUC parameter */
int			extra_float_digits = 0;		/* Added to DBL_DIG or FLT_DIG */


static int	float4_cmp_internal(float4 a, float4 b);
static int	float8_cmp_internal(float8 a, float8 b);

#ifndef HAVE_CBRT
/*
 * Some machines (in particular, some versions of AIX) have an extern
 * declaration for cbrt() in <math.h> but fail to provide the actual
 * function, which causes configure to not set HAVE_CBRT.  Furthermore,
 * their compilers spit up at the mismatch between extern declaration
 * and static definition.  We work around that here by the expedient
 * of a #define to make the actual name of the static function different.
 */
#define cbrt my_cbrt
static double cbrt(double x);
#endif   /* HAVE_CBRT */

static ArrayType *float8_amalg_demalg(ArrayType *aTransArray, ArrayType *bTransArray,
									  FunctionCallInfo fcinfo, bool is_amalg);

/*
 * Routines to provide reasonably platform-independent handling of
 * infinity and NaN.  We assume that isinf() and isnan() are available
 * and work per spec.  (On some platforms, we have to supply our own;
 * see src/port.)  However, generating an Infinity or NaN in the first
 * place is less well standardized; pre-C99 systems tend not to have C99's
 * INFINITY and NAN macros.  We centralize our workarounds for this here.
 */

double
get_float8_infinity(void)
{
#ifdef INFINITY
	/* C99 standard way */
	return (double) INFINITY;
#else

	/*
	 * On some platforms, HUGE_VAL is an infinity, elsewhere it's just the
	 * largest normal double.  We assume forcing an overflow will get us a
	 * true infinity.
	 */
	return (double) (HUGE_VAL * HUGE_VAL);
#endif
}

float
get_float4_infinity(void)
{
#ifdef INFINITY
	/* C99 standard way */
	return (float) INFINITY;
#else

	/*
	 * On some platforms, HUGE_VAL is an infinity, elsewhere it's just the
	 * largest normal double.  We assume forcing an overflow will get us a
	 * true infinity.
	 */
	return (float) (HUGE_VAL * HUGE_VAL);
#endif
}

double
get_float8_nan(void)
{
#ifdef NAN
	/* C99 standard way */
	return (double) NAN;
#else
	/* Assume we can get a NAN via zero divide */
	return (double) (0.0 / 0.0);
#endif
}

float
get_float4_nan(void)
{
#ifdef NAN
	/* C99 standard way */
	return (float) NAN;
#else
	/* Assume we can get a NAN via zero divide */
	return (float) (0.0 / 0.0);
#endif
}


/*
 * Returns -1 if 'val' represents negative infinity, 1 if 'val'
 * represents (positive) infinity, and 0 otherwise. On some platforms,
 * this is equivalent to the isinf() macro, but not everywhere: C99
 * does not specify that isinf() needs to distinguish between positive
 * and negative infinity.
 */
int
is_infinite(double val)
{
	int			inf = isinf(val);

	if (inf == 0)
		return 0;
	else if (val > 0)
		return 1;
	else
		return -1;
}


/*
 *		float4in		- converts "num" to float
 *						  restricted syntax:
 *						  {<sp>} [+|-] {digit} [.{digit}] [<exp>]
 *						  where <sp> is a space, digit is 0-9,
 *						  <exp> is "e" or "E" followed by an integer.
 */
Datum
float4in(PG_FUNCTION_ARGS)
{
	char	   *num = PG_GETARG_CSTRING(0);
	char	   *orig_num;
	double		val;
	char	   *endptr;

	/*
	 * endptr points to the first character _after_ the sequence we recognized
	 * as a valid floating point number. orig_num points to the original input
	 * string.
	 */
	orig_num = num;

	/*
	 * Check for an empty-string input to begin with, to avoid the vagaries of
	 * strtod() on different platforms.
	 */
	if (*num == '\0')
		ereport(ERROR,
				(errcode(ERRCODE_INVALID_TEXT_REPRESENTATION),
				 errmsg("invalid input syntax for type real: \"%s\"",
						orig_num)));

	/* skip leading whitespace */
	while (*num != '\0' && isspace((unsigned char) *num))
		num++;

	errno = 0;
	val = strtod(num, &endptr);

	/* did we not see anything that looks like a double? */
	if (endptr == num || errno != 0)
	{
		/*
		 * C99 requires that strtod() accept NaN and [-]Infinity, but not all
		 * platforms support that yet (and some accept them but set ERANGE
		 * anyway...)  Therefore, we check for these inputs ourselves.
		 */
		if (pg_strncasecmp(num, "NaN", 3) == 0)
		{
			val = get_float4_nan();
			endptr = num + 3;
		}
		else if (pg_strncasecmp(num, "Infinity", 8) == 0)
		{
			val = get_float4_infinity();
			endptr = num + 8;
		}
		else if (pg_strncasecmp(num, "-Infinity", 9) == 0)
		{
			val = -get_float4_infinity();
			endptr = num + 9;
		}
		else if (errno == ERANGE)
			ereport(ERROR,
					(errcode(ERRCODE_NUMERIC_VALUE_OUT_OF_RANGE),
					 errmsg("\"%s\" is out of range for type real",
							orig_num)));
		else
			ereport(ERROR,
					(errcode(ERRCODE_INVALID_TEXT_REPRESENTATION),
					 errmsg("invalid input syntax for type real: \"%s\"",
							orig_num)));
	}
#ifdef HAVE_BUGGY_SOLARIS_STRTOD
	else
	{
		/*
		 * Many versions of Solaris have a bug wherein strtod sets endptr to
		 * point one byte beyond the end of the string when given "inf" or
		 * "infinity".
		 */
		if (endptr != num && endptr[-1] == '\0')
			endptr--;
	}
#endif   /* HAVE_BUGGY_SOLARIS_STRTOD */

#ifdef HAVE_BUGGY_IRIX_STRTOD

	/*
	 * In some IRIX versions, strtod() recognizes only "inf", so if the input
	 * is "infinity" we have to skip over "inity".	Also, it may return
	 * positive infinity for "-inf".
	 */
	if (isinf(val))
	{
		if (pg_strncasecmp(num, "Infinity", 8) == 0)
		{
			val = get_float4_infinity();
			endptr = num + 8;
		}
		else if (pg_strncasecmp(num, "-Infinity", 9) == 0)
		{
			val = -get_float4_infinity();
			endptr = num + 9;
		}
		else if (pg_strncasecmp(num, "-inf", 4) == 0)
		{
			val = -get_float4_infinity();
			endptr = num + 4;
		}
	}
#endif   /* HAVE_BUGGY_IRIX_STRTOD */

	/* skip trailing whitespace */
	while (*endptr != '\0' && isspace((unsigned char) *endptr))
		endptr++;

	/* if there is any junk left at the end of the string, bail out */
	if (*endptr != '\0')
		ereport(ERROR,
				(errcode(ERRCODE_INVALID_TEXT_REPRESENTATION),
				 errmsg("invalid input syntax for type real: \"%s\"",
						orig_num)));

	/*
	 * if we get here, we have a legal double, still need to check to see if
	 * it's a legal float4
	 */
	CHECKFLOATVAL((float4) val, isinf(val), val == 0);

	PG_RETURN_FLOAT4((float4) val);
}

/*
 *		float4out		- converts a float4 number to a string
 *						  using a standard output format
 */
Datum
float4out(PG_FUNCTION_ARGS)
{
	float4		num = PG_GETARG_FLOAT4(0);
	char	   *ascii = (char *) palloc(MAXFLOATWIDTH + 1);

	if (isnan(num))
		PG_RETURN_CSTRING(strcpy(ascii, "NaN"));

	switch (is_infinite(num))
	{
		case 1:
			strcpy(ascii, "Infinity");
			break;
		case -1:
			strcpy(ascii, "-Infinity");
			break;
		default:
			{
				int			ndig = FLT_DIG + extra_float_digits;

				if (ndig < 1)
					ndig = 1;

				sprintf(ascii, "%.*g", ndig, num);
			}
	}

	PG_RETURN_CSTRING(ascii);
}

/*
 *		float4recv			- converts external binary format to float4
 */
Datum
float4recv(PG_FUNCTION_ARGS)
{
	StringInfo	buf = (StringInfo) PG_GETARG_POINTER(0);

	PG_RETURN_FLOAT4(pq_getmsgfloat4(buf));
}

/*
 *		float4send			- converts float4 to binary format
 */
Datum
float4send(PG_FUNCTION_ARGS)
{
	float4		num = PG_GETARG_FLOAT4(0);
	StringInfoData buf;

	pq_begintypsend(&buf);
	pq_sendfloat4(&buf, num);
	PG_RETURN_BYTEA_P(pq_endtypsend(&buf));
}

/*
 *		float8in		- converts "num" to float8
 *						  restricted syntax:
 *						  {<sp>} [+|-] {digit} [.{digit}] [<exp>]
 *						  where <sp> is a space, digit is 0-9,
 *						  <exp> is "e" or "E" followed by an integer.
 */
Datum
float8in(PG_FUNCTION_ARGS)
{
	char	   *num = PG_GETARG_CSTRING(0);
	char	   *orig_num;
	long double val;
	char	   *endptr;
	bool 		literal_inf = true;

	/*
	 * endptr points to the first character _after_ the sequence we recognized
	 * as a valid floating point number. orig_num points to the original input
	 * string.
	 */
	orig_num = num;

	/*
	 * Check for an empty-string input to begin with, to avoid the vagaries of
	 * strtod() on different platforms.
	 */
	if (*num == '\0')
		ereport(ERROR,
				(errcode(ERRCODE_INVALID_TEXT_REPRESENTATION),
			 errmsg("invalid input syntax for type double precision: \"%s\"",
					orig_num)));

	/* skip leading whitespace */
	while (*num != '\0' && isspace((unsigned char) *num))
		num++;

	errno = 0;
	val = strtold(num, &endptr);

	/* did we not see anything that looks like a double? */
	if (endptr == num || errno != 0)
	{
		/*
		 * C99 requires that strtod() accept NaN and [-]Infinity, but not all
		 * platforms support that yet (and some accept them but set ERANGE
		 * anyway...)  Therefore, we check for these inputs ourselves.
		 */
		if (pg_strncasecmp(num, "NaN", 3) == 0)
		{
			val = get_float8_nan();
			endptr = num + 3;
		}
		else if (pg_strncasecmp(num, "Infinity", 8) == 0 || pg_strncasecmp(num, "+Infinity", 9) == 0)
		{
			val = get_float8_infinity();
			endptr = num + 8;
		}
		else if (pg_strncasecmp(num, "-Infinity", 9) == 0)
		{
			val = -get_float8_infinity();
			endptr = num + 9;
		}
		else if (errno == ERANGE)
			ereport(ERROR,
					(errcode(ERRCODE_NUMERIC_VALUE_OUT_OF_RANGE),
				   errmsg("\"%s\" is out of range for type double precision",
						  orig_num)));
		else
			ereport(ERROR,
					(errcode(ERRCODE_INVALID_TEXT_REPRESENTATION),
			 errmsg("invalid input syntax for type double precision: \"%s\"",
					orig_num)));
	}
#ifdef HAVE_BUGGY_SOLARIS_STRTOD
	else
	{
		/*
		 * Many versions of Solaris have a bug wherein strtod sets endptr to
		 * point one byte beyond the end of the string when given "inf" or
		 * "infinity".
		 */
		if (endptr != num && endptr[-1] == '\0')
			endptr--;
	}
#endif   /* HAVE_BUGGY_SOLARIS_STRTOD */

#ifdef HAVE_BUGGY_IRIX_STRTOD

	/*
	 * In some IRIX versions, strtod() recognizes only "inf", so if the input
	 * is "infinity" we have to skip over "inity".	Also, it may return
	 * positive infinity for "-inf".
	 */
	if (isinf(val))
	{
		if (pg_strncasecmp(num, "Infinity", 8) == 0 || pg_strncasecmp(num, "+Infinity", 9) == 0)
		{
			val = get_float8_infinity();
			endptr = num + 8;
		}
		else if (pg_strncasecmp(num, "-Infinity", 9) == 0)
		{
			val = -get_float8_infinity();
			endptr = num + 9;
		}
		else if (pg_strncasecmp(num, "-inf", 4) == 0)
		{
			val = -get_float8_infinity();
			endptr = num + 4;
		}
	}
#endif   /* HAVE_BUGGY_IRIX_STRTOD */

	/* skip trailing whitespace */
	while (*endptr != '\0' && isspace((unsigned char) *endptr))
		endptr++;

	/* if there is any junk left at the end of the string, bail out */
	if (*endptr != '\0')
		ereport(ERROR,
				(errcode(ERRCODE_INVALID_TEXT_REPRESENTATION),
			 errmsg("invalid input syntax for type double precision: \"%s\"",
					orig_num)));

	/*
	 * strtod does not support values from 1e-323 to 1e-308 for double datatype in rhel6
	 * due to changes in glibc. In order to overcome this issue we use strtold to parse
	 * the string and store it in long double so that we get higher precision. We check if
	 * this value is within allowed range for double using the below two checks:- 
	 *
	 * 1) Overflow - When we try to store a value > 1e308 in a double datatype, it gets represented 
	 * internally as "inf". Hence in order to check for overflow, we use the isinf() method in order
	 * to check if (double) val has overflowed. But "inf" is a legitimate value for float8, hence if the
	 * user entered "inf"/"Infinity" we allow it. Otherwise we treat it as overflow.
	 *
	 * 2) Underflow - When we try to store a value < 1e-323, it gets converted to a 0.0. But "0.0" is a 
	 * legitimate value allowed by float8 datatype. Hence we examine if the val is > 0 or < 0 with higher 
	 * precision (as long double). Again, 0.0 is allowed for float8. If the user entered 0.0, val will be 0.0
	 * in both higher precision and when rounded down and we allow it. Otherwise in higher precision, 
	 * val will be > 0 or < 0 and when rounded down to double it will be 0 which is treated as underflow.
	 */

	if ( pg_strncasecmp(num, "Infinity", 8) != 0  && pg_strncasecmp(num, "-Infinity", 9) != 0 &&\
		 pg_strncasecmp(num, "Inf", 3) != 0 && pg_strncasecmp(num, "-Inf", 4) != 0 &&\
		 pg_strncasecmp(num, "+Infinity", 9) != 0 && pg_strncasecmp(num, "+Inf", 4) != 0 )
		literal_inf = false;

	CHECKFLOATVAL((double) val, literal_inf, !(val > 0 || val < 0));

	PG_RETURN_FLOAT8((double) val);
}

/*
 *		float8out		- converts float8 number to a string
 *						  using a standard output format
 */
Datum
float8out(PG_FUNCTION_ARGS)
{
	float8		num = PG_GETARG_FLOAT8(0);
	char	   *ascii = (char *) palloc(MAXDOUBLEWIDTH + 1);

	if (isnan(num))
		PG_RETURN_CSTRING(strcpy(ascii, "NaN"));

	switch (is_infinite(num))
	{
		case 1:
			strcpy(ascii, "Infinity");
			break;
		case -1:
			strcpy(ascii, "-Infinity");
			break;
		default:
			{
				int			ndig = DBL_DIG + extra_float_digits;

				if (ndig < 1)
					ndig = 1;

				sprintf(ascii, "%.*g", ndig, num);
			}
	}

	PG_RETURN_CSTRING(ascii);
}

/*
 *		float8recv			- converts external binary format to float8
 */
Datum
float8recv(PG_FUNCTION_ARGS)
{
	StringInfo	buf = (StringInfo) PG_GETARG_POINTER(0);

	PG_RETURN_FLOAT8(pq_getmsgfloat8(buf));
}

/*
 *		float8send			- converts float8 to binary format
 */
Datum
float8send(PG_FUNCTION_ARGS)
{
	float8		num = PG_GETARG_FLOAT8(0);
	StringInfoData buf;

	pq_begintypsend(&buf);
	pq_sendfloat8(&buf, num);
	PG_RETURN_BYTEA_P(pq_endtypsend(&buf));
}


/* ========== PUBLIC ROUTINES ========== */


/*
 *		======================
 *		FLOAT4 BASE OPERATIONS
 *		======================
 */

/*
 *		float4abs		- returns |arg1| (absolute value)
 */
Datum
float4abs(PG_FUNCTION_ARGS)
{
	float4		arg1 = PG_GETARG_FLOAT4(0);

	PG_RETURN_FLOAT4((float4) fabs(arg1));
}

/*
 *		float4um		- returns -arg1 (unary minus)
 */
Datum
float4um(PG_FUNCTION_ARGS)
{
	float4		arg1 = PG_GETARG_FLOAT4(0);
	float4		result;

	result = ((arg1 != 0) ? -(arg1) : arg1);

	CHECKFLOATVAL(result, isinf(arg1), true);
	PG_RETURN_FLOAT4(result);
}

Datum
float4up(PG_FUNCTION_ARGS)
{
	float4		arg = PG_GETARG_FLOAT4(0);

	PG_RETURN_FLOAT4(arg);
}

Datum
float4larger(PG_FUNCTION_ARGS)
{
	float4		arg1 = PG_GETARG_FLOAT4(0);
	float4		arg2 = PG_GETARG_FLOAT4(1);
	float4		result;

	if (float4_cmp_internal(arg1, arg2) > 0)
		result = arg1;
	else
		result = arg2;
	PG_RETURN_FLOAT4(result);
}

Datum
float4smaller(PG_FUNCTION_ARGS)
{
	float4		arg1 = PG_GETARG_FLOAT4(0);
	float4		arg2 = PG_GETARG_FLOAT4(1);
	float4		result;

	if (float4_cmp_internal(arg1, arg2) < 0)
		result = arg1;
	else
		result = arg2;
	PG_RETURN_FLOAT4(result);
}

/*
 *		======================
 *		FLOAT8 BASE OPERATIONS
 *		======================
 */

/*
 *		float8abs		- returns |arg1| (absolute value)
 */
Datum
float8abs(PG_FUNCTION_ARGS)
{
	float8		arg1 = PG_GETARG_FLOAT8(0);

	PG_RETURN_FLOAT8(fabs(arg1));
}


/*
 *		float8um		- returns -arg1 (unary minus)
 */
Datum
float8um(PG_FUNCTION_ARGS)
{
	float8		arg1 = PG_GETARG_FLOAT8(0);
	float8		result;

	result = ((arg1 != 0) ? -(arg1) : arg1);

	CHECKFLOATVAL(result, isinf(arg1), true);
	PG_RETURN_FLOAT8(result);
}

Datum
float8up(PG_FUNCTION_ARGS)
{
	float8		arg = PG_GETARG_FLOAT8(0);

	PG_RETURN_FLOAT8(arg);
}

Datum
float8larger(PG_FUNCTION_ARGS)
{
	float8		arg1 = PG_GETARG_FLOAT8(0);
	float8		arg2 = PG_GETARG_FLOAT8(1);
	float8		result;

	if (float8_cmp_internal(arg1, arg2) > 0)
		result = arg1;
	else
		result = arg2;
	PG_RETURN_FLOAT8(result);
}

Datum
float8smaller(PG_FUNCTION_ARGS)
{
	float8		arg1 = PG_GETARG_FLOAT8(0);
	float8		arg2 = PG_GETARG_FLOAT8(1);
	float8		result;

	if (float8_cmp_internal(arg1, arg2) < 0)
		result = arg1;
	else
		result = arg2;
	PG_RETURN_FLOAT8(result);
}


/*
 *		====================
 *		ARITHMETIC OPERATORS
 *		====================
 */

/*
 *		float4pl		- returns arg1 + arg2
 *		float4mi		- returns arg1 - arg2
 *		float4mul		- returns arg1 * arg2
 *		float4div		- returns arg1 / arg2
 */
Datum
float4pl(PG_FUNCTION_ARGS)
{
	float8		arg1 = PG_GETARG_FLOAT4(0);
	float8		arg2 = PG_GETARG_FLOAT4(1);
	float4		result;

	result = arg1 + arg2;

	/*
	 * There isn't any way to check for underflow of addition/subtraction
	 * because numbers near the underflow value have been already been to the
	 * point where we can't detect the that the two values were originally
	 * different, e.g. on x86, '1e-45'::float4 == '2e-45'::float4 ==
	 * 1.4013e-45.
	 */
	CHECKFLOATVAL(result, isinf(arg1) || isinf(arg2), true);
	PG_RETURN_FLOAT4(result);
}

Datum
float4mi(PG_FUNCTION_ARGS)
{
	float4		arg1 = PG_GETARG_FLOAT4(0);
	float4		arg2 = PG_GETARG_FLOAT4(1);
	float4		result;

	result = arg1 - arg2;
	CHECKFLOATVAL(result, isinf(arg1) || isinf(arg2), true);
	PG_RETURN_FLOAT4(result);
}

Datum
float4mul(PG_FUNCTION_ARGS)
{
	float4		arg1 = PG_GETARG_FLOAT4(0);
	float4		arg2 = PG_GETARG_FLOAT4(1);
	float4		result;

	result = arg1 * arg2;
	CHECKFLOATVAL(result, isinf(arg1) || isinf(arg2),
				  arg1 == 0 || arg2 == 0);
	PG_RETURN_FLOAT4(result);
}

Datum
float4div(PG_FUNCTION_ARGS)
{
	float4		arg1 = PG_GETARG_FLOAT4(0);
	float4		arg2 = PG_GETARG_FLOAT4(1);
	float4		result;

	if (arg2 == 0.0)
		ereport(ERROR,
				(errcode(ERRCODE_DIVISION_BY_ZERO),
				 errmsg("division by zero")));

	result = arg1 / arg2;

	CHECKFLOATVAL(result, isinf(arg1) || isinf(arg2), arg1 == 0);
	PG_RETURN_FLOAT4(result);
}

/*
 *		float8pl		- returns arg1 + arg2
 *		float8mi		- returns arg1 - arg2
 *		float8mul		- returns arg1 * arg2
 *		float8div		- returns arg1 / arg2
 */
Datum
float8pl(PG_FUNCTION_ARGS)
{
	float8		arg1 = PG_GETARG_FLOAT8(0);
	float8		arg2 = PG_GETARG_FLOAT8(1);
	float8		result;

	result = arg1 + arg2;

	CHECKFLOATVAL(result, isinf(arg1) || isinf(arg2), true);
	PG_RETURN_FLOAT8(result);
}

Datum
float8mi(PG_FUNCTION_ARGS)
{
	float8		arg1 = PG_GETARG_FLOAT8(0);
	float8		arg2 = PG_GETARG_FLOAT8(1);
	float8		result;

	result = arg1 - arg2;

	CHECKFLOATVAL(result, isinf(arg1) || isinf(arg2), true);
	PG_RETURN_FLOAT8(result);
}

Datum
float8mul(PG_FUNCTION_ARGS)
{
	float8		arg1 = PG_GETARG_FLOAT8(0);
	float8		arg2 = PG_GETARG_FLOAT8(1);
	float8		result;

	result = arg1 * arg2;

	CHECKFLOATVAL(result, isinf(arg1) || isinf(arg2),
				  arg1 == 0 || arg2 == 0);
	PG_RETURN_FLOAT8(result);
}

Datum
float8div(PG_FUNCTION_ARGS)
{
	float8		arg1 = PG_GETARG_FLOAT8(0);
	float8		arg2 = PG_GETARG_FLOAT8(1);
	float8		result;

	if (arg2 == 0.0)
		ereport(ERROR,
				(errcode(ERRCODE_DIVISION_BY_ZERO),
				 errmsg("division by zero")));

	result = arg1 / arg2;

	CHECKFLOATVAL(result, isinf(arg1) || isinf(arg2), arg1 == 0);
	PG_RETURN_FLOAT8(result);
}


/*
 *		====================
 *		COMPARISON OPERATORS
 *		====================
 */

/*
 *		float4{eq,ne,lt,le,gt,ge}		- float4/float4 comparison operations
 */
static int
float4_cmp_internal(float4 a, float4 b)
{
	/*
	 * We consider all NANs to be equal and larger than any non-NAN. This is
	 * somewhat arbitrary; the important thing is to have a consistent sort
	 * order.
	 */
	if (isnan(a))
	{
		if (isnan(b))
			return 0;			/* NAN = NAN */
		else
			return 1;			/* NAN > non-NAN */
	}
	else if (isnan(b))
	{
		return -1;				/* non-NAN < NAN */
	}
	else
	{
		if (a > b)
			return 1;
		else if (a < b)
			return -1;
		else
			return 0;
	}
}

Datum
float4eq(PG_FUNCTION_ARGS)
{
	float4		arg1 = PG_GETARG_FLOAT4(0);
	float4		arg2 = PG_GETARG_FLOAT4(1);

	PG_RETURN_BOOL(float4_cmp_internal(arg1, arg2) == 0);
}

Datum
float4ne(PG_FUNCTION_ARGS)
{
	float4		arg1 = PG_GETARG_FLOAT4(0);
	float4		arg2 = PG_GETARG_FLOAT4(1);

	PG_RETURN_BOOL(float4_cmp_internal(arg1, arg2) != 0);
}

Datum
float4lt(PG_FUNCTION_ARGS)
{
	float4		arg1 = PG_GETARG_FLOAT4(0);
	float4		arg2 = PG_GETARG_FLOAT4(1);

	PG_RETURN_BOOL(float4_cmp_internal(arg1, arg2) < 0);
}

Datum
float4le(PG_FUNCTION_ARGS)
{
	float4		arg1 = PG_GETARG_FLOAT4(0);
	float4		arg2 = PG_GETARG_FLOAT4(1);

	PG_RETURN_BOOL(float4_cmp_internal(arg1, arg2) <= 0);
}

Datum
float4gt(PG_FUNCTION_ARGS)
{
	float4		arg1 = PG_GETARG_FLOAT4(0);
	float4		arg2 = PG_GETARG_FLOAT4(1);

	PG_RETURN_BOOL(float4_cmp_internal(arg1, arg2) > 0);
}

Datum
float4ge(PG_FUNCTION_ARGS)
{
	float4		arg1 = PG_GETARG_FLOAT4(0);
	float4		arg2 = PG_GETARG_FLOAT4(1);

	PG_RETURN_BOOL(float4_cmp_internal(arg1, arg2) >= 0);
}

Datum
btfloat4cmp(PG_FUNCTION_ARGS)
{
	float4		arg1 = PG_GETARG_FLOAT4(0);
	float4		arg2 = PG_GETARG_FLOAT4(1);

	PG_RETURN_INT32(float4_cmp_internal(arg1, arg2));
}

/*
 *		float8{eq,ne,lt,le,gt,ge}		- float8/float8 comparison operations
 */
static int
float8_cmp_internal(float8 a, float8 b)
{
	/*
	 * We consider all NANs to be equal and larger than any non-NAN. This is
	 * somewhat arbitrary; the important thing is to have a consistent sort
	 * order.
	 */
	if (isnan(a))
	{
		if (isnan(b))
			return 0;			/* NAN = NAN */
		else
			return 1;			/* NAN > non-NAN */
	}
	else if (isnan(b))
	{
		return -1;				/* non-NAN < NAN */
	}
	else
	{
		if (a > b)
			return 1;
		else if (a < b)
			return -1;
		else
			return 0;
	}
}

Datum
float8eq(PG_FUNCTION_ARGS)
{
	float8		arg1 = PG_GETARG_FLOAT8(0);
	float8		arg2 = PG_GETARG_FLOAT8(1);

	PG_RETURN_BOOL(float8_cmp_internal(arg1, arg2) == 0);
}

Datum
float8ne(PG_FUNCTION_ARGS)
{
	float8		arg1 = PG_GETARG_FLOAT8(0);
	float8		arg2 = PG_GETARG_FLOAT8(1);

	PG_RETURN_BOOL(float8_cmp_internal(arg1, arg2) != 0);
}

Datum
float8lt(PG_FUNCTION_ARGS)
{
	float8		arg1 = PG_GETARG_FLOAT8(0);
	float8		arg2 = PG_GETARG_FLOAT8(1);

	PG_RETURN_BOOL(float8_cmp_internal(arg1, arg2) < 0);
}

Datum
float8le(PG_FUNCTION_ARGS)
{
	float8		arg1 = PG_GETARG_FLOAT8(0);
	float8		arg2 = PG_GETARG_FLOAT8(1);

	PG_RETURN_BOOL(float8_cmp_internal(arg1, arg2) <= 0);
}

Datum
float8gt(PG_FUNCTION_ARGS)
{
	float8		arg1 = PG_GETARG_FLOAT8(0);
	float8		arg2 = PG_GETARG_FLOAT8(1);

	PG_RETURN_BOOL(float8_cmp_internal(arg1, arg2) > 0);
}

Datum
float8ge(PG_FUNCTION_ARGS)
{
	float8		arg1 = PG_GETARG_FLOAT8(0);
	float8		arg2 = PG_GETARG_FLOAT8(1);

	PG_RETURN_BOOL(float8_cmp_internal(arg1, arg2) >= 0);
}

Datum
btfloat8cmp(PG_FUNCTION_ARGS)
{
	float8		arg1 = PG_GETARG_FLOAT8(0);
	float8		arg2 = PG_GETARG_FLOAT8(1);

	PG_RETURN_INT32(float8_cmp_internal(arg1, arg2));
}

Datum
btfloat48cmp(PG_FUNCTION_ARGS)
{
	float4		arg1 = PG_GETARG_FLOAT4(0);
	float8		arg2 = PG_GETARG_FLOAT8(1);

	/* widen float4 to float8 and then compare */
	PG_RETURN_INT32(float8_cmp_internal(arg1, arg2));
}

Datum
btfloat84cmp(PG_FUNCTION_ARGS)
{
	float8		arg1 = PG_GETARG_FLOAT8(0);
	float4		arg2 = PG_GETARG_FLOAT4(1);

	/* widen float4 to float8 and then compare */
	PG_RETURN_INT32(float8_cmp_internal(arg1, arg2));
}


/*
 *		===================
 *		CONVERSION ROUTINES
 *		===================
 */

/*
 *		ftod			- converts a float4 number to a float8 number
 */
Datum
ftod(PG_FUNCTION_ARGS)
{
	float4		num = PG_GETARG_FLOAT4(0);

	PG_RETURN_FLOAT8((float8) num);
}


/*
 *		dtof			- converts a float8 number to a float4 number
 */
Datum
dtof(PG_FUNCTION_ARGS)
{
	float8		num = PG_GETARG_FLOAT8(0);

	CHECKFLOATVAL((float4) num, isinf(num), num == 0);

	PG_RETURN_FLOAT4((float4) num);
}


/*
 *		dtoi4			- converts a float8 number to an int4 number
 */
Datum
dtoi4(PG_FUNCTION_ARGS)
{
	float8		num = PG_GETARG_FLOAT8(0);
	int32		result;

	/* 'Inf' is handled by INT_MAX */
	if (num < INT_MIN || num > INT_MAX || isnan(num))
		ereport(ERROR,
				(errcode(ERRCODE_NUMERIC_VALUE_OUT_OF_RANGE),
				 errmsg("integer out of range")));

	result = (int32) rint(num);
	PG_RETURN_INT32(result);
}


/*
 *		dtoi2			- converts a float8 number to an int2 number
 */
Datum
dtoi2(PG_FUNCTION_ARGS)
{
	float8		num = PG_GETARG_FLOAT8(0);

	if (num < SHRT_MIN || num > SHRT_MAX || isnan(num))
		ereport(ERROR,
				(errcode(ERRCODE_NUMERIC_VALUE_OUT_OF_RANGE),
				 errmsg("smallint out of range")));

	PG_RETURN_INT16((int16) rint(num));
}


/*
 *		i4tod			- converts an int4 number to a float8 number
 */
Datum
i4tod(PG_FUNCTION_ARGS)
{
	int32		num = PG_GETARG_INT32(0);

	PG_RETURN_FLOAT8((float8) num);
}


/*
 *		i2tod			- converts an int2 number to a float8 number
 */
Datum
i2tod(PG_FUNCTION_ARGS)
{
	int16		num = PG_GETARG_INT16(0);

	PG_RETURN_FLOAT8((float8) num);
}


/*
 *		ftoi4			- converts a float4 number to an int4 number
 */
Datum
ftoi4(PG_FUNCTION_ARGS)
{
	float4		num = PG_GETARG_FLOAT4(0);

	if (num < INT_MIN || num > INT_MAX || isnan(num))
		ereport(ERROR,
				(errcode(ERRCODE_NUMERIC_VALUE_OUT_OF_RANGE),
				 errmsg("integer out of range")));

	PG_RETURN_INT32((int32) rint(num));
}


/*
 *		ftoi2			- converts a float4 number to an int2 number
 */
Datum
ftoi2(PG_FUNCTION_ARGS)
{
	float4		num = PG_GETARG_FLOAT4(0);

	if (num < SHRT_MIN || num > SHRT_MAX || isnan(num))
		ereport(ERROR,
				(errcode(ERRCODE_NUMERIC_VALUE_OUT_OF_RANGE),
				 errmsg("smallint out of range")));

	PG_RETURN_INT16((int16) rint(num));
}


/*
 *		i4tof			- converts an int4 number to a float4 number
 */
Datum
i4tof(PG_FUNCTION_ARGS)
{
	int32		num = PG_GETARG_INT32(0);

	PG_RETURN_FLOAT4((float4) num);
}


/*
 *		i2tof			- converts an int2 number to a float4 number
 */
Datum
i2tof(PG_FUNCTION_ARGS)
{
	int16		num = PG_GETARG_INT16(0);

	PG_RETURN_FLOAT4((float4) num);
}


/*
 *		=======================
 *		RANDOM FLOAT8 OPERATORS
 *		=======================
 */

/*
 *		dround			- returns	ROUND(arg1)
 */
Datum
dround(PG_FUNCTION_ARGS)
{
	float8		arg1 = PG_GETARG_FLOAT8(0);

	PG_RETURN_FLOAT8(rint(arg1));
}

/*
 *		dceil			- returns the smallest integer greater than or
 *						  equal to the specified float
 */
Datum
dceil(PG_FUNCTION_ARGS)
{
	float8		arg1 = PG_GETARG_FLOAT8(0);

	PG_RETURN_FLOAT8(ceil(arg1));
}

/*
 *		dfloor			- returns the largest integer lesser than or
 *						  equal to the specified float
 */
Datum
dfloor(PG_FUNCTION_ARGS)
{
	float8		arg1 = PG_GETARG_FLOAT8(0);

	PG_RETURN_FLOAT8(floor(arg1));
}

/*
 *		dsign			- returns -1 if the argument is less than 0, 0
 *						  if the argument is equal to 0, and 1 if the
 *						  argument is greater than zero.
 */
Datum
dsign(PG_FUNCTION_ARGS)
{
	float8		arg1 = PG_GETARG_FLOAT8(0);
	float8		result;

	if (arg1 > 0)
		result = 1.0;
	else if (arg1 < 0)
		result = -1.0;
	else
		result = 0.0;

	PG_RETURN_FLOAT8(result);
}

/*
 *		dtrunc			- returns truncation-towards-zero of arg1,
 *						  arg1 >= 0 ... the greatest integer less
 *										than or equal to arg1
 *						  arg1 < 0	... the least integer greater
 *										than or equal to arg1
 */
Datum
dtrunc(PG_FUNCTION_ARGS)
{
	float8		arg1 = PG_GETARG_FLOAT8(0);
	float8		result;

	if (arg1 >= 0)
		result = floor(arg1);
	else
		result = -floor(-arg1);

	PG_RETURN_FLOAT8(result);
}


/*
 *		dsqrt			- returns square root of arg1
 */
Datum
dsqrt(PG_FUNCTION_ARGS)
{
	float8		arg1 = PG_GETARG_FLOAT8(0);
	float8		result;

	if (arg1 < 0)
		ereport(ERROR,
				(errcode(ERRCODE_INVALID_ARGUMENT_FOR_POWER_FUNCTION),
				 errmsg("cannot take square root of a negative number")));

	result = sqrt(arg1);

	CHECKFLOATVAL(result, isinf(arg1), arg1 == 0);
	PG_RETURN_FLOAT8(result);
}


/*
 *		dcbrt			- returns cube root of arg1
 */
Datum
dcbrt(PG_FUNCTION_ARGS)
{
	float8		arg1 = PG_GETARG_FLOAT8(0);
	float8		result;

	result = cbrt(arg1);
	CHECKFLOATVAL(result, isinf(arg1), arg1 == 0);
	PG_RETURN_FLOAT8(result);
}


/*
 *		dpow			- returns pow(arg1,arg2)
 */
Datum
dpow(PG_FUNCTION_ARGS)
{
	float8		arg1 = PG_GETARG_FLOAT8(0);
	float8		arg2 = PG_GETARG_FLOAT8(1);
	float8		result;

	/*
	 * The SQL spec requires that we emit a particular SQLSTATE error code for
	 * certain error conditions.  Specifically, we don't return a
	 * divide-by-zero error code for 0 ^ -1.
	 */
	if (arg1 == 0 && arg2 < 0)
		ereport(ERROR,
				(errcode(ERRCODE_INVALID_ARGUMENT_FOR_POWER_FUNCTION),
				 errmsg("zero raised to a negative power is undefined")));
	if (arg1 < 0 && floor(arg2) != arg2)
		ereport(ERROR,
				(errcode(ERRCODE_INVALID_ARGUMENT_FOR_POWER_FUNCTION),
				 errmsg("a negative number raised to a non-integer power yields a complex result")));

	/*
	 * pow() sets errno only on some platforms, depending on whether it
	 * follows _IEEE_, _POSIX_, _XOPEN_, or _SVID_, so we try to avoid using
	 * errno.  However, some platform/CPU combinations return errno == EDOM
	 * and result == Nan for negative arg1 and very large arg2 (they must be
	 * using something different from our floor() test to decide it's
	 * invalid).  Other platforms (HPPA) return errno == ERANGE and a large
	 * (HUGE_VAL) but finite result to signal overflow.
	 */
	errno = 0;
	result = pow(arg1, arg2);
	if (errno == EDOM && isnan(result))
	{
		if ((fabs(arg1) > 1 && arg2 >= 0) || (fabs(arg1) < 1 && arg2 < 0))
			/* The sign of Inf is not significant in this case. */
			result = get_float8_infinity();
		else if (fabs(arg1) != 1)
			result = 0;
		else
			result = 1;
	}
	else if (errno == ERANGE && result != 0 && !isinf(result))
		result = get_float8_infinity();

	CHECKFLOATVAL(result, isinf(arg1) || isinf(arg2), arg1 == 0);
	PG_RETURN_FLOAT8(result);
}


/*
 *		dexp			- returns the exponential function of arg1
 */
Datum
dexp(PG_FUNCTION_ARGS)
{
	float8		arg1 = PG_GETARG_FLOAT8(0);
	float8		result;

	errno = 0;
	result = exp(arg1);
	if (errno == ERANGE && result != 0 && !isinf(result))
		result = get_float8_infinity();

	CHECKFLOATVAL(result, isinf(arg1), false);
	PG_RETURN_FLOAT8(result);
}


/*
 *		dlog1			- returns the natural logarithm of arg1
 */
Datum
dlog1(PG_FUNCTION_ARGS)
{
	float8		arg1 = PG_GETARG_FLOAT8(0);
	float8		result;

	/*
	 * Emit particular SQLSTATE error codes for ln(). This is required by the
	 * SQL standard.
	 */
	if (arg1 == 0.0)
		ereport(ERROR,
				(errcode(ERRCODE_INVALID_ARGUMENT_FOR_LOG),
				 errmsg("cannot take logarithm of zero")));
	if (arg1 < 0)
		ereport(ERROR,
				(errcode(ERRCODE_INVALID_ARGUMENT_FOR_LOG),
				 errmsg("cannot take logarithm of a negative number")));

	result = log(arg1);

	CHECKFLOATVAL(result, isinf(arg1), arg1 == 1);
	PG_RETURN_FLOAT8(result);
}


/*
 *		dlog10			- returns the base 10 logarithm of arg1
 */
Datum
dlog10(PG_FUNCTION_ARGS)
{
	float8		arg1 = PG_GETARG_FLOAT8(0);
	float8		result;

	/*
	 * Emit particular SQLSTATE error codes for log(). The SQL spec doesn't
	 * define log(), but it does define ln(), so it makes sense to emit the
	 * same error code for an analogous error condition.
	 */
	if (arg1 == 0.0)
		ereport(ERROR,
				(errcode(ERRCODE_INVALID_ARGUMENT_FOR_LOG),
				 errmsg("cannot take logarithm of zero")));
	if (arg1 < 0)
		ereport(ERROR,
				(errcode(ERRCODE_INVALID_ARGUMENT_FOR_LOG),
				 errmsg("cannot take logarithm of a negative number")));

	result = log10(arg1);

	CHECKFLOATVAL(result, isinf(arg1), arg1 == 1);
	PG_RETURN_FLOAT8(result);
}


/*
 *		dacos			- returns the arccos of arg1 (radians)
 */
Datum
dacos(PG_FUNCTION_ARGS)
{
	float8		arg1 = PG_GETARG_FLOAT8(0);
	float8		result;

	/*
	 * We use errno here because the trigonometric functions are cyclic and
	 * hard to check for underflow.
	 */
	errno = 0;
	result = acos(arg1);
	if (errno != 0)
		ereport(ERROR,
				(errcode(ERRCODE_NUMERIC_VALUE_OUT_OF_RANGE),
				 errmsg("input is out of range")));

	CHECKFLOATVAL(result, isinf(arg1), true);
	PG_RETURN_FLOAT8(result);
}


/*
 *		dasin			- returns the arcsin of arg1 (radians)
 */
Datum
dasin(PG_FUNCTION_ARGS)
{
	float8		arg1 = PG_GETARG_FLOAT8(0);
	float8		result;

	errno = 0;
	result = asin(arg1);
	if (errno != 0)
		ereport(ERROR,
				(errcode(ERRCODE_NUMERIC_VALUE_OUT_OF_RANGE),
				 errmsg("input is out of range")));

	CHECKFLOATVAL(result, isinf(arg1), true);
	PG_RETURN_FLOAT8(result);
}


/*
 *		datan			- returns the arctan of arg1 (radians)
 */
Datum
datan(PG_FUNCTION_ARGS)
{
	float8		arg1 = PG_GETARG_FLOAT8(0);
	float8		result;

	errno = 0;
	result = atan(arg1);
	if (errno != 0)
		ereport(ERROR,
				(errcode(ERRCODE_NUMERIC_VALUE_OUT_OF_RANGE),
				 errmsg("input is out of range")));

	CHECKFLOATVAL(result, isinf(arg1), true);
	PG_RETURN_FLOAT8(result);
}


/*
 *		atan2			- returns the arctan2 of arg1 (radians)
 */
Datum
datan2(PG_FUNCTION_ARGS)
{
	float8		arg1 = PG_GETARG_FLOAT8(0);
	float8		arg2 = PG_GETARG_FLOAT8(1);
	float8		result;

	errno = 0;
	result = atan2(arg1, arg2);
	if (errno != 0)
		ereport(ERROR,
				(errcode(ERRCODE_NUMERIC_VALUE_OUT_OF_RANGE),
				 errmsg("input is out of range")));

	CHECKFLOATVAL(result, isinf(arg1) || isinf(arg2), true);
	PG_RETURN_FLOAT8(result);
}


/*
 *		dcos			- returns the cosine of arg1 (radians)
 */
Datum
dcos(PG_FUNCTION_ARGS)
{
	float8		arg1 = PG_GETARG_FLOAT8(0);
	float8		result;

	errno = 0;
	result = cos(arg1);
	if (errno != 0)
		ereport(ERROR,
				(errcode(ERRCODE_NUMERIC_VALUE_OUT_OF_RANGE),
				 errmsg("input is out of range")));

	CHECKFLOATVAL(result, isinf(arg1), true);
	PG_RETURN_FLOAT8(result);
}

/*
 * cosh
 */
Datum
dcosh(PG_FUNCTION_ARGS)
{
	PG_RETURN_FLOAT8(cosh(PG_GETARG_FLOAT8(0)));
}

/*
 *		dcot			- returns the cotangent of arg1 (radians)
 */
Datum
dcot(PG_FUNCTION_ARGS)
{
	float8		arg1 = PG_GETARG_FLOAT8(0);
	float8		result;

	errno = 0;
	result = tan(arg1);
	if (errno != 0)
		ereport(ERROR,
				(errcode(ERRCODE_NUMERIC_VALUE_OUT_OF_RANGE),
				 errmsg("input is out of range")));

	result = 1.0 / result;
	CHECKFLOATVAL(result, true /* cotan(pi/2) == inf */ , true);
	PG_RETURN_FLOAT8(result);
}


/*
 *		dsin			- returns the sine of arg1 (radians)
 */
Datum
dsin(PG_FUNCTION_ARGS)
{
	float8		arg1 = PG_GETARG_FLOAT8(0);
	float8		result;

	errno = 0;
	result = sin(arg1);
	if (errno != 0)
		ereport(ERROR,
				(errcode(ERRCODE_NUMERIC_VALUE_OUT_OF_RANGE),
				 errmsg("input is out of range")));

	CHECKFLOATVAL(result, isinf(arg1), true);
	PG_RETURN_FLOAT8(result);
}

Datum
dsinh(PG_FUNCTION_ARGS)
{
	PG_RETURN_FLOAT8(sinh(PG_GETARG_FLOAT8(0)));
}

/*
 *		dtan			- returns the tangent of arg1 (radians)
 */
Datum
dtan(PG_FUNCTION_ARGS)
{
	float8		arg1 = PG_GETARG_FLOAT8(0);
	float8		result;

	errno = 0;
	result = tan(arg1);
	if (errno != 0)
		ereport(ERROR,
				(errcode(ERRCODE_NUMERIC_VALUE_OUT_OF_RANGE),
				 errmsg("input is out of range")));

	CHECKFLOATVAL(result, true /* tan(pi/2) == Inf */ , true);
	PG_RETURN_FLOAT8(result);
}

Datum
dtanh(PG_FUNCTION_ARGS)
{
	PG_RETURN_FLOAT8(tanh(PG_GETARG_FLOAT8(0)));
}

/*
 *		degrees		- returns degrees converted from radians
 */
Datum
degrees(PG_FUNCTION_ARGS)
{
	float8		arg1 = PG_GETARG_FLOAT8(0);
	float8		result;

	result = arg1 * (180.0 / M_PI);

	CHECKFLOATVAL(result, isinf(arg1), arg1 == 0);
	PG_RETURN_FLOAT8(result);
}


/*
 *		dpi				- returns the constant PI
 */
Datum
dpi(PG_FUNCTION_ARGS)
{
	PG_RETURN_FLOAT8(M_PI);
}


/*
 *		radians		- returns radians converted from degrees
 */
Datum
radians(PG_FUNCTION_ARGS)
{
	float8		arg1 = PG_GETARG_FLOAT8(0);
	float8		result;

	result = arg1 * (M_PI / 180.0);

	CHECKFLOATVAL(result, isinf(arg1), arg1 == 0);
	PG_RETURN_FLOAT8(result);
}


/*
 *		drandom		- returns a random number
 */
Datum
drandom(PG_FUNCTION_ARGS)
{
	float8		result;

	/* result [0.0 - 1.0) */
	result = (double) random() / ((double) MAX_RANDOM_VALUE + 1);

	PG_RETURN_FLOAT8(result);
}


/*
 *		setseed		- set seed for the random number generator
 */
Datum
setseed(PG_FUNCTION_ARGS)
{
	float8		seed = PG_GETARG_FLOAT8(0);
	int			iseed;
<<<<<<< HEAD

	if (seed < -1 || seed > 1)
		elog(ERROR, "setseed parameter %f out of range [-1,1]", seed);

=======

	if (seed < -1 || seed > 1)
		elog(ERROR, "setseed parameter %f out of range [-1,1]", seed);

>>>>>>> f260edb1
	iseed = (int) (seed * MAX_RANDOM_VALUE);
	srandom((unsigned int) iseed);

	PG_RETURN_VOID();
}



/*
 *		=========================
 *		FLOAT AGGREGATE OPERATORS
 *		=========================
 *
 *		float8_accum		- accumulate for AVG(), variance aggregates, etc.
 *		float4_accum		- same, but input data is float4
 *		float8_avg			- produce final result for float AVG()
 *		float8_var_samp		- produce final result for float VAR_SAMP()
 *		float8_var_pop		- produce final result for float VAR_POP()
 *		float8_stddev_samp	- produce final result for float STDDEV_SAMP()
 *		float8_stddev_pop	- produce final result for float STDDEV_POP()
 *
 * The transition datatype for all these aggregates is a 3-element array
 * of float8, holding the values N, sum(X), sum(X*X) in that order.
 *
 * Note that we represent N as a float to avoid having to build a special
 * datatype.  Given a reasonable floating-point implementation, there should
 * be no accuracy loss unless N exceeds 2 ^ 52 or so (by which time the
 * user will have doubtless lost interest anyway...)
 */

static float8 *
check_float8_array(ArrayType *transarray, const char *caller, int n)
{
	/*
	 * We expect the input to be an N-element float array; verify that. We
	 * don't need to use deconstruct_array() since the array data is just
	 * going to look like a C array of N float8 values.
	 */
	if (ARR_NDIM(transarray) != 1 ||
		ARR_DIMS(transarray)[0] != n ||
		ARR_HASNULL(transarray) ||
		ARR_ELEMTYPE(transarray) != FLOAT8OID)
		elog(ERROR, "%s: expected %d-element float8 array", caller, n);
	return (float8 *) ARR_DATA_PTR(transarray);
}

Datum
float8_accum(PG_FUNCTION_ARGS)
{
	ArrayType  *transarray = PG_GETARG_ARRAYTYPE_P(0);
	float8		newval = PG_GETARG_FLOAT8(1);
	float8	   *transvalues;
	float8		N,
				sumX,
				sumX2;

	transvalues = check_float8_array(transarray, "float8_accum", 3);
	N = transvalues[0];
	sumX = transvalues[1];
	sumX2 = transvalues[2];

	N += 1.0;
	sumX += newval;
	CHECKFLOATVAL(sumX, isinf(transvalues[1]) || isinf(newval), true);
	sumX2 += newval * newval;
	CHECKFLOATVAL(sumX2, isinf(transvalues[2]) || isinf(newval), true);

	/*
	 * If we're invoked by nodeAgg, we can cheat and modify our first
	 * parameter in-place to reduce palloc overhead. Otherwise we construct a
	 * new array with the updated transition data and return it.
	 */
	if (fcinfo->context && IS_AGG_EXECUTION_NODE(fcinfo->context))
	{
		transvalues[0] = N;
		transvalues[1] = sumX;
		transvalues[2] = sumX2;

		PG_RETURN_ARRAYTYPE_P(transarray);
	}
	else
	{
		Datum		transdatums[3];
		ArrayType  *result;

		transdatums[0] = Float8GetDatumFast(N);
		transdatums[1] = Float8GetDatumFast(sumX);
		transdatums[2] = Float8GetDatumFast(sumX2);

		result = construct_array(transdatums, 3,
								 FLOAT8OID,
								 sizeof(float8), FLOAT8PASSBYVAL, 'd');

		PG_RETURN_ARRAYTYPE_P(result);
	}
}


Datum
float8_decum(PG_FUNCTION_ARGS)
{
	ArrayType  *transarray = PG_GETARG_ARRAYTYPE_P(0);
	float8		newval = PG_GETARG_FLOAT8(1);
	float8	   *transvalues;
	float8		N,
				miX,
				miX2;

	transvalues = check_float8_array(transarray, "float8_decum", 3);
	N = transvalues[0];
	miX = transvalues[1];
	miX2 = transvalues[2];

	N -= 1.0;
	miX -= newval;
	miX2 -= newval * newval;

	/*
	 * If we're invoked by nodeAgg, we can cheat and modify our first
	 * parameter in-place to reduce palloc overhead. Otherwise we construct a
	 * new array with the updated transition data and return it.
	 */
	if (fcinfo->context && IS_AGG_EXECUTION_NODE(fcinfo->context))
	{
		transvalues[0] = N;
		transvalues[1] = miX;
		transvalues[2] = miX2;

		PG_RETURN_ARRAYTYPE_P(transarray);
	}
	else
	{
		Datum		transdatums[3];
		ArrayType  *result;

		transdatums[0] = Float8GetDatumFast(N);
		transdatums[1] = Float8GetDatumFast(miX);
		transdatums[2] = Float8GetDatumFast(miX2);

		result = construct_array(transdatums, 3,
								 FLOAT8OID,
							 sizeof(float8), true /* float8 byval */ , 'd');

		PG_RETURN_ARRAYTYPE_P(result);
	}
}


Datum
float4_accum(PG_FUNCTION_ARGS)
{
	ArrayType  *transarray = PG_GETARG_ARRAYTYPE_P(0);

	/* do computations as float8 */
	float8		newval = PG_GETARG_FLOAT4(1);
	float8	   *transvalues;
	float8		N,
				sumX,
				sumX2;

	transvalues = check_float8_array(transarray, "float4_accum", 3);
	N = transvalues[0];
	sumX = transvalues[1];
	sumX2 = transvalues[2];

	N += 1.0;
	sumX += newval;
	CHECKFLOATVAL(sumX, isinf(transvalues[1]) || isinf(newval), true);
	sumX2 += newval * newval;
	CHECKFLOATVAL(sumX2, isinf(transvalues[2]) || isinf(newval), true);

	/*
	 * If we're invoked by nodeAgg, we can cheat and modify our first
	 * parameter in-place to reduce palloc overhead. Otherwise we construct a
	 * new array with the updated transition data and return it.
	 */
	if (fcinfo->context && IS_AGG_EXECUTION_NODE(fcinfo->context))
	{
		transvalues[0] = N;
		transvalues[1] = sumX;
		transvalues[2] = sumX2;

		PG_RETURN_ARRAYTYPE_P(transarray);
	}
	else
	{
		Datum		transdatums[3];
		ArrayType  *result;

		transdatums[0] = Float8GetDatumFast(N);
		transdatums[1] = Float8GetDatumFast(sumX);
		transdatums[2] = Float8GetDatumFast(sumX2);

		result = construct_array(transdatums, 3,
								 FLOAT8OID,
								 sizeof(float8), FLOAT8PASSBYVAL, 'd');

		PG_RETURN_ARRAYTYPE_P(result);
	}
}


Datum
float4_decum(PG_FUNCTION_ARGS)
{
	ArrayType  *transarray = PG_GETARG_ARRAYTYPE_P(0);
	float4		newval4 = PG_GETARG_FLOAT4(1);
	float8	   *transvalues;
	float8		N,
				miX,
				miX2,
				newval;

	transvalues = check_float8_array(transarray, "float4_decum", 3);
	N = transvalues[0];
	miX = transvalues[1];
	miX2 = transvalues[2];

	/* Do arithmetic in float8 for best accuracy */
	newval = newval4;

	N -= 1.0;
	miX -= newval;
	miX2 -= newval * newval;

	/*
	 * If we're invoked by nodeAgg, we can cheat and modify our first
	 * parameter in-place to reduce palloc overhead. Otherwise we construct a
	 * new array with the updated transition data and return it.
	 */
	if (fcinfo->context && IS_AGG_EXECUTION_NODE(fcinfo->context))
	{
		transvalues[0] = N;
		transvalues[1] = miX;
		transvalues[2] = miX2;

		PG_RETURN_ARRAYTYPE_P(transarray);
	}
	else
	{
		Datum		transdatums[3];
		ArrayType  *result;

		transdatums[0] = Float8GetDatumFast(N);
		transdatums[1] = Float8GetDatumFast(miX);
		transdatums[2] = Float8GetDatumFast(miX2);

		result = construct_array(transdatums, 3,
								 FLOAT8OID,
							 sizeof(float8), true /* float8 byval */ , 'd');

		PG_RETURN_ARRAYTYPE_P(result);
	}
}

Datum
float8_var_pop(PG_FUNCTION_ARGS)
{
	ArrayType  *transarray = PG_GETARG_ARRAYTYPE_P(0);
	float8	   *transvalues;
	float8		N,
				sumX,
				sumX2,
				numerator;

	transvalues = check_float8_array(transarray, "float8_var_pop", 3);
	N = transvalues[0];
	sumX = transvalues[1];
	sumX2 = transvalues[2];

	/* Population variance is undefined when N is 0, so return NULL */
	if (N == 0.0)
		PG_RETURN_NULL();

	numerator = N * sumX2 - sumX * sumX;
	CHECKFLOATVAL(numerator, isinf(sumX2) || isinf(sumX), true);

	/* Watch out for roundoff error producing a negative numerator */
	if (numerator <= 0.0)
		PG_RETURN_FLOAT8(0.0);

	PG_RETURN_FLOAT8(numerator / (N * N));
}

Datum
float8_var_samp(PG_FUNCTION_ARGS)
{
	ArrayType  *transarray = PG_GETARG_ARRAYTYPE_P(0);
	float8	   *transvalues;
	float8		N,
				sumX,
				sumX2,
				numerator;

	transvalues = check_float8_array(transarray, "float8_var_samp", 3);
	N = transvalues[0];
	sumX = transvalues[1];
	sumX2 = transvalues[2];

	/* Sample variance is undefined when N is 0 or 1, so return NULL */
	if (N <= 1.0)
		PG_RETURN_NULL();

	numerator = N * sumX2 - sumX * sumX;
	CHECKFLOATVAL(numerator, isinf(sumX2) || isinf(sumX), true);

	/* Watch out for roundoff error producing a negative numerator */
	if (numerator <= 0.0)
		PG_RETURN_FLOAT8(0.0);

	PG_RETURN_FLOAT8(numerator / (N * (N - 1.0)));
}

Datum
float8_stddev_pop(PG_FUNCTION_ARGS)
{
	ArrayType  *transarray = PG_GETARG_ARRAYTYPE_P(0);
	float8	   *transvalues;
	float8		N,
				sumX,
				sumX2,
				numerator;

	transvalues = check_float8_array(transarray, "float8_stddev_pop", 3);
	N = transvalues[0];
	sumX = transvalues[1];
	sumX2 = transvalues[2];

	/* Population stddev is undefined when N is 0, so return NULL */
	if (N == 0.0)
		PG_RETURN_NULL();

	numerator = N * sumX2 - sumX * sumX;
	CHECKFLOATVAL(numerator, isinf(sumX2) || isinf(sumX), true);

	/* Watch out for roundoff error producing a negative numerator */
	if (numerator <= 0.0)
		PG_RETURN_FLOAT8(0.0);

	PG_RETURN_FLOAT8(sqrt(numerator / (N * N)));
}

Datum
float8_stddev_samp(PG_FUNCTION_ARGS)
{
	ArrayType  *transarray = PG_GETARG_ARRAYTYPE_P(0);
	float8	   *transvalues;
	float8		N,
				sumX,
				sumX2,
				numerator;

	transvalues = check_float8_array(transarray, "float8_stddev_samp", 3);
	N = transvalues[0];
	sumX = transvalues[1];
	sumX2 = transvalues[2];

	/* Sample stddev is undefined when N is 0 or 1, so return NULL */
	if (N <= 1.0)
		PG_RETURN_NULL();

	numerator = N * sumX2 - sumX * sumX;
	CHECKFLOATVAL(numerator, isinf(sumX2) || isinf(sumX), true);

	/* Watch out for roundoff error producing a negative numerator */
	if (numerator <= 0.0)
		PG_RETURN_FLOAT8(0.0);

	PG_RETURN_FLOAT8(sqrt(numerator / (N * (N - 1.0))));
}

/*
 *		=========================
 *		SQL2003 BINARY AGGREGATES
 *		=========================
 *
 * The transition datatype for all these aggregates is a 6-element array of
 * float8, holding the values N, sum(X), sum(X*X), sum(Y), sum(Y*Y), sum(X*Y)
 * in that order.  Note that Y is the first argument to the aggregates!
 *
 * It might seem attractive to optimize this by having multiple accumulator
 * functions that only calculate the sums actually needed.	But on most
 * modern machines, a couple of extra floating-point multiplies will be
 * insignificant compared to the other per-tuple overhead, so I've chosen
 * to minimize code space instead.
 */

Datum
float8_regr_accum(PG_FUNCTION_ARGS)
{
	ArrayType  *transarray = PG_GETARG_ARRAYTYPE_P(0);
	float8		newvalY = PG_GETARG_FLOAT8(1);
	float8		newvalX = PG_GETARG_FLOAT8(2);
	float8	   *transvalues;
	float8		N,
				sumX,
				sumX2,
				sumY,
				sumY2,
				sumXY;

	transvalues = check_float8_array(transarray, "float8_regr_accum", 6);
	N = transvalues[0];
	sumX = transvalues[1];
	sumX2 = transvalues[2];
	sumY = transvalues[3];
	sumY2 = transvalues[4];
	sumXY = transvalues[5];

	N += 1.0;
	sumX += newvalX;
	CHECKFLOATVAL(sumX, isinf(transvalues[1]) || isinf(newvalX), true);
	sumX2 += newvalX * newvalX;
	CHECKFLOATVAL(sumX2, isinf(transvalues[2]) || isinf(newvalX), true);
	sumY += newvalY;
	CHECKFLOATVAL(sumY, isinf(transvalues[3]) || isinf(newvalY), true);
	sumY2 += newvalY * newvalY;
	CHECKFLOATVAL(sumY2, isinf(transvalues[4]) || isinf(newvalY), true);
	sumXY += newvalX * newvalY;
	CHECKFLOATVAL(sumXY, isinf(transvalues[5]) || isinf(newvalX) ||
				  isinf(newvalY), true);

	/*
	 * If we're invoked by nodeAgg, we can cheat and modify our first
	 * parameter in-place to reduce palloc overhead. Otherwise we construct a
	 * new array with the updated transition data and return it.
	 */
	if (fcinfo->context && IS_AGG_EXECUTION_NODE(fcinfo->context))
	{
		transvalues[0] = N;
		transvalues[1] = sumX;
		transvalues[2] = sumX2;
		transvalues[3] = sumY;
		transvalues[4] = sumY2;
		transvalues[5] = sumXY;

		PG_RETURN_ARRAYTYPE_P(transarray);
	}
	else
	{
		Datum		transdatums[6];
		ArrayType  *result;

		transdatums[0] = Float8GetDatumFast(N);
		transdatums[1] = Float8GetDatumFast(sumX);
		transdatums[2] = Float8GetDatumFast(sumX2);
		transdatums[3] = Float8GetDatumFast(sumY);
		transdatums[4] = Float8GetDatumFast(sumY2);
		transdatums[5] = Float8GetDatumFast(sumXY);

		result = construct_array(transdatums, 6,
								 FLOAT8OID,
								 sizeof(float8), true /* float8 byval */, 'd');

		PG_RETURN_ARRAYTYPE_P(result);
	}
}

Datum
float8_regr_sxx(PG_FUNCTION_ARGS)
{
	ArrayType  *transarray = PG_GETARG_ARRAYTYPE_P(0);
	float8	   *transvalues;
	float8		N,
				sumX,
				sumX2,
				numerator;

	transvalues = check_float8_array(transarray, "float8_regr_sxx", 6);
	N = transvalues[0];
	sumX = transvalues[1];
	sumX2 = transvalues[2];

	/* if N is 0 we should return NULL */
	if (N < 1.0)
		PG_RETURN_NULL();

	numerator = N * sumX2 - sumX * sumX;
	CHECKFLOATVAL(numerator, isinf(sumX2) || isinf(sumX), true);

	/* Watch out for roundoff error producing a negative numerator */
	if (numerator <= 0.0)
		PG_RETURN_FLOAT8(0.0);

	PG_RETURN_FLOAT8(numerator / N);
}

Datum
float8_regr_syy(PG_FUNCTION_ARGS)
{
	ArrayType  *transarray = PG_GETARG_ARRAYTYPE_P(0);
	float8	   *transvalues;
	float8		N,
				sumY,
				sumY2,
				numerator;

	transvalues = check_float8_array(transarray, "float8_regr_syy", 6);
	N = transvalues[0];
	sumY = transvalues[3];
	sumY2 = transvalues[4];

	/* if N is 0 we should return NULL */
	if (N < 1.0)
		PG_RETURN_NULL();

	numerator = N * sumY2 - sumY * sumY;
	CHECKFLOATVAL(numerator, isinf(sumY2) || isinf(sumY), true);

	/* Watch out for roundoff error producing a negative numerator */
	if (numerator <= 0.0)
		PG_RETURN_FLOAT8(0.0);

	PG_RETURN_FLOAT8(numerator / N);
}

Datum
float8_regr_sxy(PG_FUNCTION_ARGS)
{
	ArrayType  *transarray = PG_GETARG_ARRAYTYPE_P(0);
	float8	   *transvalues;
	float8		N,
				sumX,
				sumY,
				sumXY,
				numerator;

	transvalues = check_float8_array(transarray, "float8_regr_sxy", 6);
	N = transvalues[0];
	sumX = transvalues[1];
	sumY = transvalues[3];
	sumXY = transvalues[5];

	/* if N is 0 we should return NULL */
	if (N < 1.0)
		PG_RETURN_NULL();

	numerator = N * sumXY - sumX * sumY;
	CHECKFLOATVAL(numerator, isinf(sumXY) || isinf(sumX) ||
				  isinf(sumY), true);

	/* A negative result is valid here */

	PG_RETURN_FLOAT8(numerator / N);
}

Datum
float8_regr_avgx(PG_FUNCTION_ARGS)
{
	ArrayType  *transarray = PG_GETARG_ARRAYTYPE_P(0);
	float8	   *transvalues;
	float8		N,
				sumX;

	transvalues = check_float8_array(transarray, "float8_regr_avgx", 6);
	N = transvalues[0];
	sumX = transvalues[1];

	/* if N is 0 we should return NULL */
	if (N < 1.0)
		PG_RETURN_NULL();

	PG_RETURN_FLOAT8(sumX / N);
}

Datum
float8_regr_avgy(PG_FUNCTION_ARGS)
{
	ArrayType  *transarray = PG_GETARG_ARRAYTYPE_P(0);
	float8	   *transvalues;
	float8		N,
				sumY;

	transvalues = check_float8_array(transarray, "float8_regr_avgy", 6);
	N = transvalues[0];
	sumY = transvalues[3];

	/* if N is 0 we should return NULL */
	if (N < 1.0)
		PG_RETURN_NULL();

	PG_RETURN_FLOAT8(sumY / N);
}

Datum
float8_covar_pop(PG_FUNCTION_ARGS)
{
	ArrayType  *transarray = PG_GETARG_ARRAYTYPE_P(0);
	float8	   *transvalues;
	float8		N,
				sumX,
				sumY,
				sumXY,
				numerator;

	transvalues = check_float8_array(transarray, "float8_covar_pop", 6);
	N = transvalues[0];
	sumX = transvalues[1];
	sumY = transvalues[3];
	sumXY = transvalues[5];

	/* if N is 0 we should return NULL */
	if (N < 1.0)
		PG_RETURN_NULL();

	numerator = N * sumXY - sumX * sumY;
	CHECKFLOATVAL(numerator, isinf(sumXY) || isinf(sumX) ||
				  isinf(sumY), true);

	PG_RETURN_FLOAT8(numerator / (N * N));
}

Datum
float8_covar_samp(PG_FUNCTION_ARGS)
{
	ArrayType  *transarray = PG_GETARG_ARRAYTYPE_P(0);
	float8	   *transvalues;
	float8		N,
				sumX,
				sumY,
				sumXY,
				numerator;

	transvalues = check_float8_array(transarray, "float8_covar_samp", 6);
	N = transvalues[0];
	sumX = transvalues[1];
	sumY = transvalues[3];
	sumXY = transvalues[5];

	/* if N is <= 1 we should return NULL */
	if (N < 2.0)
		PG_RETURN_NULL();

	numerator = N * sumXY - sumX * sumY;
	CHECKFLOATVAL(numerator, isinf(sumXY) || isinf(sumX) ||
				  isinf(sumY), true);

	PG_RETURN_FLOAT8(numerator / (N * (N - 1.0)));
}

Datum
float8_corr(PG_FUNCTION_ARGS)
{
	ArrayType  *transarray = PG_GETARG_ARRAYTYPE_P(0);
	float8	   *transvalues;
	float8		N,
				sumX,
				sumX2,
				sumY,
				sumY2,
				sumXY,
				numeratorX,
				numeratorY,
				numeratorXY;

	transvalues = check_float8_array(transarray, "float8_corr", 6);
	N = transvalues[0];
	sumX = transvalues[1];
	sumX2 = transvalues[2];
	sumY = transvalues[3];
	sumY2 = transvalues[4];
	sumXY = transvalues[5];

	/* if N is 0 we should return NULL */
	if (N < 1.0)
		PG_RETURN_NULL();

	numeratorX = N * sumX2 - sumX * sumX;
	CHECKFLOATVAL(numeratorX, isinf(sumX2) || isinf(sumX), true);
	numeratorY = N * sumY2 - sumY * sumY;
	CHECKFLOATVAL(numeratorY, isinf(sumY2) || isinf(sumY), true);
	numeratorXY = N * sumXY - sumX * sumY;
	CHECKFLOATVAL(numeratorXY, isinf(sumXY) || isinf(sumX) ||
				  isinf(sumY), true);
	if (numeratorX <= 0 || numeratorY <= 0)
		PG_RETURN_NULL();

	PG_RETURN_FLOAT8(numeratorXY / sqrt(numeratorX * numeratorY));
}

Datum
float8_regr_r2(PG_FUNCTION_ARGS)
{
	ArrayType  *transarray = PG_GETARG_ARRAYTYPE_P(0);
	float8	   *transvalues;
	float8		N,
				sumX,
				sumX2,
				sumY,
				sumY2,
				sumXY,
				numeratorX,
				numeratorY,
				numeratorXY;

	transvalues = check_float8_array(transarray, "float8_regr_r2", 6);
	N = transvalues[0];
	sumX = transvalues[1];
	sumX2 = transvalues[2];
	sumY = transvalues[3];
	sumY2 = transvalues[4];
	sumXY = transvalues[5];

	/* if N is 0 we should return NULL */
	if (N < 1.0)
		PG_RETURN_NULL();

	numeratorX = N * sumX2 - sumX * sumX;
	CHECKFLOATVAL(numeratorX, isinf(sumX2) || isinf(sumX), true);
	numeratorY = N * sumY2 - sumY * sumY;
	CHECKFLOATVAL(numeratorY, isinf(sumY2) || isinf(sumY), true);
	numeratorXY = N * sumXY - sumX * sumY;
	CHECKFLOATVAL(numeratorXY, isinf(sumXY) || isinf(sumX) ||
				  isinf(sumY), true);
	if (numeratorX <= 0)
		PG_RETURN_NULL();
	/* per spec, horizontal line produces 1.0 */
	if (numeratorY <= 0)
		PG_RETURN_FLOAT8(1.0);

	PG_RETURN_FLOAT8((numeratorXY * numeratorXY) /
					 (numeratorX * numeratorY));
}

Datum
float8_regr_slope(PG_FUNCTION_ARGS)
{
	ArrayType  *transarray = PG_GETARG_ARRAYTYPE_P(0);
	float8	   *transvalues;
	float8		N,
				sumX,
				sumX2,
				sumY,
				sumXY,
				numeratorX,
				numeratorXY;

	transvalues = check_float8_array(transarray, "float8_regr_slope", 6);
	N = transvalues[0];
	sumX = transvalues[1];
	sumX2 = transvalues[2];
	sumY = transvalues[3];
	sumXY = transvalues[5];

	/* if N is 0 we should return NULL */
	if (N < 1.0)
		PG_RETURN_NULL();

	numeratorX = N * sumX2 - sumX * sumX;
	CHECKFLOATVAL(numeratorX, isinf(sumX2) || isinf(sumX), true);
	numeratorXY = N * sumXY - sumX * sumY;
	CHECKFLOATVAL(numeratorXY, isinf(sumXY) || isinf(sumX) ||
				  isinf(sumY), true);
	if (numeratorX <= 0)
		PG_RETURN_NULL();

	PG_RETURN_FLOAT8(numeratorXY / numeratorX);
}

Datum
float8_regr_intercept(PG_FUNCTION_ARGS)
{
	ArrayType  *transarray = PG_GETARG_ARRAYTYPE_P(0);
	float8	   *transvalues;
	float8		N,
				sumX,
				sumX2,
				sumY,
				sumXY,
				numeratorX,
				numeratorXXY;

	transvalues = check_float8_array(transarray, "float8_regr_intercept", 6);
	N = transvalues[0];
	sumX = transvalues[1];
	sumX2 = transvalues[2];
	sumY = transvalues[3];
	sumXY = transvalues[5];

	/* if N is 0 we should return NULL */
	if (N < 1.0)
		PG_RETURN_NULL();

	numeratorX = N * sumX2 - sumX * sumX;
	CHECKFLOATVAL(numeratorX, isinf(sumX2) || isinf(sumX), true);
	numeratorXXY = sumY * sumX2 - sumX * sumXY;
	CHECKFLOATVAL(numeratorXXY, isinf(sumY) || isinf(sumX2) ||
				  isinf(sumX) || isinf(sumXY), true);
	if (numeratorX <= 0)
		PG_RETURN_NULL();

	PG_RETURN_FLOAT8(numeratorXXY / numeratorX);
}


/*
 *		====================================
 *		MIXED-PRECISION ARITHMETIC OPERATORS
 *		====================================
 */

/*
 *		float48pl		- returns arg1 + arg2
 *		float48mi		- returns arg1 - arg2
 *		float48mul		- returns arg1 * arg2
 *		float48div		- returns arg1 / arg2
 */
Datum
float48pl(PG_FUNCTION_ARGS)
{
	float4		arg1 = PG_GETARG_FLOAT4(0);
	float8		arg2 = PG_GETARG_FLOAT8(1);
	float8		result;

	result = arg1 + arg2;
	CHECKFLOATVAL(result, isinf(arg1) || isinf(arg2), true);
	PG_RETURN_FLOAT8(result);
}

Datum
float48mi(PG_FUNCTION_ARGS)
{
	float4		arg1 = PG_GETARG_FLOAT4(0);
	float8		arg2 = PG_GETARG_FLOAT8(1);
	float8		result;

	result = arg1 - arg2;
	CHECKFLOATVAL(result, isinf(arg1) || isinf(arg2), true);
	PG_RETURN_FLOAT8(result);
}

Datum
float48mul(PG_FUNCTION_ARGS)
{
	float4		arg1 = PG_GETARG_FLOAT4(0);
	float8		arg2 = PG_GETARG_FLOAT8(1);
	float8		result;

	result = arg1 * arg2;
	CHECKFLOATVAL(result, isinf(arg1) || isinf(arg2),
				  arg1 == 0 || arg2 == 0);
	PG_RETURN_FLOAT8(result);
}

Datum
float48div(PG_FUNCTION_ARGS)
{
	float4		arg1 = PG_GETARG_FLOAT4(0);
	float8		arg2 = PG_GETARG_FLOAT8(1);
	float8		result;

	if (arg2 == 0.0)
		ereport(ERROR,
				(errcode(ERRCODE_DIVISION_BY_ZERO),
				 errmsg("division by zero")));

	result = arg1 / arg2;
	CHECKFLOATVAL(result, isinf(arg1) || isinf(arg2), arg1 == 0);
	PG_RETURN_FLOAT8(result);
}

/*
 *		float84pl		- returns arg1 + arg2
 *		float84mi		- returns arg1 - arg2
 *		float84mul		- returns arg1 * arg2
 *		float84div		- returns arg1 / arg2
 */
Datum
float84pl(PG_FUNCTION_ARGS)
{
	float8		arg1 = PG_GETARG_FLOAT8(0);
	float4		arg2 = PG_GETARG_FLOAT4(1);
	float8		result;

	result = arg1 + arg2;

	CHECKFLOATVAL(result, isinf(arg1) || isinf(arg2), true);
	PG_RETURN_FLOAT8(result);
}

Datum
float84mi(PG_FUNCTION_ARGS)
{
	float8		arg1 = PG_GETARG_FLOAT8(0);
	float4		arg2 = PG_GETARG_FLOAT4(1);
	float8		result;

	result = arg1 - arg2;

	CHECKFLOATVAL(result, isinf(arg1) || isinf(arg2), true);
	PG_RETURN_FLOAT8(result);
}

Datum
float84mul(PG_FUNCTION_ARGS)
{
	float8		arg1 = PG_GETARG_FLOAT8(0);
	float4		arg2 = PG_GETARG_FLOAT4(1);
	float8		result;

	result = arg1 * arg2;

	CHECKFLOATVAL(result, isinf(arg1) || isinf(arg2),
				  arg1 == 0 || arg2 == 0);
	PG_RETURN_FLOAT8(result);
}

Datum
float84div(PG_FUNCTION_ARGS)
{
	float8		arg1 = PG_GETARG_FLOAT8(0);
	float4		arg2 = PG_GETARG_FLOAT4(1);
	float8		result;

	if (arg2 == 0.0)
		ereport(ERROR,
				(errcode(ERRCODE_DIVISION_BY_ZERO),
				 errmsg("division by zero")));

	result = arg1 / arg2;

	CHECKFLOATVAL(result, isinf(arg1) || isinf(arg2), arg1 == 0);
	PG_RETURN_FLOAT8(result);
}

/*
 *		====================
 *		COMPARISON OPERATORS
 *		====================
 */

/*
 *		float48{eq,ne,lt,le,gt,ge}		- float4/float8 comparison operations
 */
Datum
float48eq(PG_FUNCTION_ARGS)
{
	float4		arg1 = PG_GETARG_FLOAT4(0);
	float8		arg2 = PG_GETARG_FLOAT8(1);

	PG_RETURN_BOOL(float8_cmp_internal(arg1, arg2) == 0);
}

Datum
float48ne(PG_FUNCTION_ARGS)
{
	float4		arg1 = PG_GETARG_FLOAT4(0);
	float8		arg2 = PG_GETARG_FLOAT8(1);

	PG_RETURN_BOOL(float8_cmp_internal(arg1, arg2) != 0);
}

Datum
float48lt(PG_FUNCTION_ARGS)
{
	float4		arg1 = PG_GETARG_FLOAT4(0);
	float8		arg2 = PG_GETARG_FLOAT8(1);

	PG_RETURN_BOOL(float8_cmp_internal(arg1, arg2) < 0);
}

Datum
float48le(PG_FUNCTION_ARGS)
{
	float4		arg1 = PG_GETARG_FLOAT4(0);
	float8		arg2 = PG_GETARG_FLOAT8(1);

	PG_RETURN_BOOL(float8_cmp_internal(arg1, arg2) <= 0);
}

Datum
float48gt(PG_FUNCTION_ARGS)
{
	float4		arg1 = PG_GETARG_FLOAT4(0);
	float8		arg2 = PG_GETARG_FLOAT8(1);

	PG_RETURN_BOOL(float8_cmp_internal(arg1, arg2) > 0);
}

Datum
float48ge(PG_FUNCTION_ARGS)
{
	float4		arg1 = PG_GETARG_FLOAT4(0);
	float8		arg2 = PG_GETARG_FLOAT8(1);

	PG_RETURN_BOOL(float8_cmp_internal(arg1, arg2) >= 0);
}

/*
 *		float84{eq,ne,lt,le,gt,ge}		- float8/float4 comparison operations
 */
Datum
float84eq(PG_FUNCTION_ARGS)
{
	float8		arg1 = PG_GETARG_FLOAT8(0);
	float4		arg2 = PG_GETARG_FLOAT4(1);

	PG_RETURN_BOOL(float8_cmp_internal(arg1, arg2) == 0);
}

Datum
float84ne(PG_FUNCTION_ARGS)
{
	float8		arg1 = PG_GETARG_FLOAT8(0);
	float4		arg2 = PG_GETARG_FLOAT4(1);

	PG_RETURN_BOOL(float8_cmp_internal(arg1, arg2) != 0);
}

Datum
float84lt(PG_FUNCTION_ARGS)
{
	float8		arg1 = PG_GETARG_FLOAT8(0);
	float4		arg2 = PG_GETARG_FLOAT4(1);

	PG_RETURN_BOOL(float8_cmp_internal(arg1, arg2) < 0);
}

Datum
float84le(PG_FUNCTION_ARGS)
{
	float8		arg1 = PG_GETARG_FLOAT8(0);
	float4		arg2 = PG_GETARG_FLOAT4(1);

	PG_RETURN_BOOL(float8_cmp_internal(arg1, arg2) <= 0);
}

Datum
float84gt(PG_FUNCTION_ARGS)
{
	float8		arg1 = PG_GETARG_FLOAT8(0);
	float4		arg2 = PG_GETARG_FLOAT4(1);

	PG_RETURN_BOOL(float8_cmp_internal(arg1, arg2) > 0);
}

Datum
float84ge(PG_FUNCTION_ARGS)
{
	float8		arg1 = PG_GETARG_FLOAT8(0);
	float4		arg2 = PG_GETARG_FLOAT4(1);

	PG_RETURN_BOOL(float8_cmp_internal(arg1, arg2) >= 0);
}

/*
 * Implements the float8 version of the width_bucket() function
 * defined by SQL2003. See also width_bucket_numeric().
 *
 * 'bound1' and 'bound2' are the lower and upper bounds of the
 * histogram's range, respectively. 'count' is the number of buckets
 * in the histogram. width_bucket() returns an integer indicating the
 * bucket number that 'operand' belongs to in an equiwidth histogram
 * with the specified characteristics. An operand smaller than the
 * lower bound is assigned to bucket 0. An operand greater than the
 * upper bound is assigned to an additional bucket (with number
 * count+1). We don't allow "NaN" for any of the float8 inputs, and we
 * don't allow either of the histogram bounds to be +/- infinity.
 */
Datum
width_bucket_float8(PG_FUNCTION_ARGS)
{
	float8		operand = PG_GETARG_FLOAT8(0);
	float8		bound1 = PG_GETARG_FLOAT8(1);
	float8		bound2 = PG_GETARG_FLOAT8(2);
	int32		count = PG_GETARG_INT32(3);
	int32		result;

	if (count <= 0.0)
		ereport(ERROR,
				(errcode(ERRCODE_INVALID_ARGUMENT_FOR_WIDTH_BUCKET_FUNCTION),
				 errmsg("count must be greater than zero")));

	if (isnan(operand) || isnan(bound1) || isnan(bound2))
		ereport(ERROR,
				(errcode(ERRCODE_INVALID_ARGUMENT_FOR_WIDTH_BUCKET_FUNCTION),
			  errmsg("operand, lower bound and upper bound cannot be NaN")));

	/* Note that we allow "operand" to be infinite */
	if (isinf(bound1) || isinf(bound2))
		ereport(ERROR,
				(errcode(ERRCODE_INVALID_ARGUMENT_FOR_WIDTH_BUCKET_FUNCTION),
				 errmsg("lower and upper bounds must be finite")));

	if (bound1 < bound2)
	{
		if (operand < bound1)
			result = 0;
		else if (operand >= bound2)
		{
			result = count + 1;
			/* check for overflow */
			if (result < count)
				ereport(ERROR,
						(errcode(ERRCODE_NUMERIC_VALUE_OUT_OF_RANGE),
						 errmsg("integer out of range")));
		}
		else
			result = ((float8) count * (operand - bound1) / (bound2 - bound1)) + 1;
	}
	else if (bound1 > bound2)
	{
		if (operand > bound1)
			result = 0;
		else if (operand <= bound2)
		{
			result = count + 1;
			/* check for overflow */
			if (result < count)
				ereport(ERROR,
						(errcode(ERRCODE_NUMERIC_VALUE_OUT_OF_RANGE),
						 errmsg("integer out of range")));
		}
		else
			result = ((float8) count * (bound1 - operand) / (bound1 - bound2)) + 1;
	}
	else
	{
		ereport(ERROR,
				(errcode(ERRCODE_INVALID_ARGUMENT_FOR_WIDTH_BUCKET_FUNCTION),
				 errmsg("lower bound cannot equal upper bound")));
		result = 0;				/* keep the compiler quiet */
	}

	PG_RETURN_INT32(result);
}

/* ========== PRIVATE ROUTINES ========== */

#ifndef HAVE_CBRT

static double
cbrt(double x)
{
	int			isneg = (x < 0.0);
	double		absx = fabs(x);
	double		tmpres = pow(absx, (double) 1.0 / (double) 3.0);

	/*
	 * The result is somewhat inaccurate --- not really pow()'s fault, as the
	 * exponent it's handed contains roundoff error.  We can improve the
	 * accuracy by doing one iteration of Newton's formula.  Beware of zero
	 * input however.
	 */
	if (tmpres > 0.0)
		tmpres -= (tmpres - absx / (tmpres * tmpres)) / (double) 3.0;

	return isneg ? -tmpres : tmpres;
}

#endif   /* !HAVE_CBRT */


Datum
float8_amalg(PG_FUNCTION_ARGS)
{
	ArrayType  *aTransArray = PG_GETARG_ARRAYTYPE_P(0);
	ArrayType  *bTransArray = PG_GETARG_ARRAYTYPE_P(1);

	PG_RETURN_ARRAYTYPE_P(float8_amalg_demalg(aTransArray, bTransArray,
											  fcinfo, true));
}

Datum
float8_demalg(PG_FUNCTION_ARGS)
{
	ArrayType  *aTransArray = PG_GETARG_ARRAYTYPE_P(0);
	ArrayType  *bTransArray = PG_GETARG_ARRAYTYPE_P(1);

	PG_RETURN_ARRAYTYPE_P(float8_amalg_demalg(aTransArray, bTransArray,
											  fcinfo, false));	
}

static ArrayType *
float8_amalg_demalg(ArrayType *aTransArray, ArrayType *bTransArray,
					FunctionCallInfo fcinfo, bool is_amalg)
{
	float8	   *transvalues;
	float8		aN, bN,
				aSumX, bSumX,
				aSumX2, bSumX2;

	if (is_amalg)
		transvalues = check_float8_array(bTransArray, "float8_amalg", 3);
	else
		transvalues = check_float8_array(bTransArray, "float8_demalg", 3);
	bN = transvalues[0];
	bSumX = transvalues[1];
	bSumX2 = transvalues[2];

	if (is_amalg)
		transvalues = check_float8_array(aTransArray, "float8_amalg", 3);
	else
		transvalues = check_float8_array(aTransArray, "float8_demalg", 3);
	aN = transvalues[0];
	aSumX = transvalues[1];
	aSumX2 = transvalues[2];

	if (is_amalg)
	{
		aN += bN;
		aSumX += bSumX;
		aSumX2 += bSumX2;
	}
	else
	{
		aN -= bN;
		aSumX -= bSumX;
		aSumX2 -= bSumX2;
	}

	/*
	 * If we're invoked by nodeAgg, we can cheat and modify our first
	 * parameter in-place to reduce palloc overhead. Otherwise we construct a
	 * new array with the updated transition data and return it.
	 */
	if (fcinfo->context && IS_AGG_EXECUTION_NODE(fcinfo->context))
	{
		transvalues[0] = aN;
		transvalues[1] = aSumX;
		transvalues[2] = aSumX2;

		return aTransArray;
	}
	else
	{
		Datum		transdatums[3];
		ArrayType  *result;

		transdatums[0] = Float8GetDatumFast(aN);
		transdatums[1] = Float8GetDatumFast(aSumX);
		transdatums[2] = Float8GetDatumFast(aSumX2);

		result = construct_array(transdatums, 3,
								 FLOAT8OID,
							 sizeof(float8), true /* float8 byval */ , 'd');

		return result;
	}
}

/* amalgamate values for linear regression functions */
Datum
float8_regr_amalg(PG_FUNCTION_ARGS)
{
	ArrayType  *aTransArray = PG_GETARG_ARRAYTYPE_P(0);
	ArrayType  *bTransArray = PG_GETARG_ARRAYTYPE_P(1);
	float8	   *transvalues;
	float8		aN, bN,
				aSumX, bSumX,
				aSumY, bSumY,
				aSumX2, bSumX2,
				aSumY2, bSumY2,
				aSumXY, bSumXY;

	transvalues = check_float8_array(bTransArray, "float8_regr_amalg", 6);
	bN = transvalues[0];
	bSumX = transvalues[1];
	bSumX2 = transvalues[2];
	bSumY = transvalues[3];
	bSumY2 = transvalues[4];
	bSumXY = transvalues[5];

	transvalues = check_float8_array(aTransArray, "float8_regr_amalg", 6);
	aN = transvalues[0];
	aSumX = transvalues[1];
	aSumX2 = transvalues[2];
	aSumY = transvalues[3];
	aSumY2 = transvalues[4];
	aSumXY = transvalues[5];

	aN += bN;
	aSumX += bSumX;
	aSumX2 += bSumX2;
	aSumY += bSumY;
	aSumY2 += bSumY2;
	aSumXY += bSumXY;

	/*
	 * If we're invoked by nodeAgg, we can cheat and modify our first
	 * parameter in-place to reduce palloc overhead. Otherwise we construct a
	 * new array with the updated transition data and return it.
	 */
	if (fcinfo->context && IS_AGG_EXECUTION_NODE(fcinfo->context))
	{
		transvalues[0] = aN;
		transvalues[1] = aSumX;
		transvalues[2] = aSumX2;
		transvalues[3] = aSumY;
		transvalues[4] = aSumY2;
		transvalues[5] = aSumXY;

		PG_RETURN_ARRAYTYPE_P(aTransArray);
	}
	else
	{
		Datum		transdatums[6];
		ArrayType  *result;

		transdatums[0] = Float8GetDatumFast(aN);
		transdatums[1] = Float8GetDatumFast(aSumX);
		transdatums[2] = Float8GetDatumFast(aSumX2);
		transdatums[3] = Float8GetDatumFast(aSumY);
		transdatums[4] = Float8GetDatumFast(aSumY2);
		transdatums[5] = Float8GetDatumFast(aSumXY);

		result = construct_array(transdatums, 6,
								 FLOAT8OID,
							 sizeof(float8), true /* float8 byval */ , 'd');

		PG_RETURN_ARRAYTYPE_P(result);
	}
}<|MERGE_RESOLUTION|>--- conflicted
+++ resolved
@@ -8,11 +8,7 @@
  *
  *
  * IDENTIFICATION
-<<<<<<< HEAD
- *	  $PostgreSQL: pgsql/src/backend/utils/adt/float.c,v 1.153.2.1 2009/03/04 22:08:28 tgl Exp $
-=======
  *	  $PostgreSQL: pgsql/src/backend/utils/adt/float.c,v 1.154 2008/03/10 12:39:22 tgl Exp $
->>>>>>> f260edb1
  *
  *-------------------------------------------------------------------------
  */
@@ -1729,17 +1725,10 @@
 {
 	float8		seed = PG_GETARG_FLOAT8(0);
 	int			iseed;
-<<<<<<< HEAD
 
 	if (seed < -1 || seed > 1)
 		elog(ERROR, "setseed parameter %f out of range [-1,1]", seed);
 
-=======
-
-	if (seed < -1 || seed > 1)
-		elog(ERROR, "setseed parameter %f out of range [-1,1]", seed);
-
->>>>>>> f260edb1
 	iseed = (int) (seed * MAX_RANDOM_VALUE);
 	srandom((unsigned int) iseed);
 

/*-------------------------------------------------------------------------
 *
 * float.c
 *	  Functions for the built-in floating-point types.
 *
 * Portions Copyright (c) 1996-2014, PostgreSQL Global Development Group
 * Portions Copyright (c) 1994, Regents of the University of California
 *
 *
 * IDENTIFICATION
 *	  src/backend/utils/adt/float.c
 *
 *-------------------------------------------------------------------------
 */
#include "postgres.h"

#include <ctype.h>
#include <float.h>
#include <math.h>
#include <limits.h>

#include "catalog/pg_type.h"
#include "libpq/pqformat.h"
#include "utils/array.h"
#include "utils/builtins.h"
#include "utils/float_utils.h"
#include "utils/sortsupport.h"


#ifndef M_PI
/* from my RH5.2 gcc math.h file - thomas 2000-04-03 */
#define M_PI 3.14159265358979323846
#endif

/* Visual C++ etc lacks NAN, and won't accept 0.0/0.0.  NAN definition from
 * http://msdn.microsoft.com/library/default.asp?url=/library/en-us/vclang/html/vclrfNotNumberNANItems.asp
 */
#if defined(WIN32) && !defined(NAN)
static const uint32 nan[2] = {0xffffffff, 0x7fffffff};

#define NAN (*(const double *) nan)
#endif

/* not sure what the following should be, but better to make it over-sufficient */
#define MAXFLOATWIDTH	64
#define MAXDOUBLEWIDTH	128

/* ========== USER I/O ROUTINES ========== */


/* Configurable GUC parameter */
int			extra_float_digits = 0;		/* Added to DBL_DIG or FLT_DIG */


static int	float4_cmp_internal(float4 a, float4 b);
static int	float8_cmp_internal(float8 a, float8 b);

#ifndef HAVE_CBRT
/*
 * Some machines (in particular, some versions of AIX) have an extern
 * declaration for cbrt() in <math.h> but fail to provide the actual
 * function, which causes configure to not set HAVE_CBRT.  Furthermore,
 * their compilers spit up at the mismatch between extern declaration
 * and static definition.  We work around that here by the expedient
 * of a #define to make the actual name of the static function different.
 */
#define cbrt my_cbrt
static double cbrt(double x);
#endif   /* HAVE_CBRT */

/*
 * Routines to provide reasonably platform-independent handling of
 * infinity and NaN.  We assume that isinf() and isnan() are available
 * and work per spec.  (On some platforms, we have to supply our own;
 * see src/port.)  However, generating an Infinity or NaN in the first
 * place is less well standardized; pre-C99 systems tend not to have C99's
 * INFINITY and NAN macros.  We centralize our workarounds for this here.
 */

double
get_float8_infinity(void)
{
#ifdef INFINITY
	/* C99 standard way */
	return (double) INFINITY;
#else

	/*
	 * On some platforms, HUGE_VAL is an infinity, elsewhere it's just the
	 * largest normal double.  We assume forcing an overflow will get us a
	 * true infinity.
	 */
	return (double) (HUGE_VAL * HUGE_VAL);
#endif
}

/*
* The funny placements of the two #pragmas is necessary because of a
* long lived bug in the Microsoft compilers.
* See http://support.microsoft.com/kb/120968/en-us for details
*/
#if (_MSC_VER >= 1800)
#pragma warning(disable:4756)
#endif
float
get_float4_infinity(void)
{
#ifdef INFINITY
	/* C99 standard way */
	return (float) INFINITY;
#else
#if (_MSC_VER >= 1800)
#pragma warning(default:4756)
#endif

	/*
	 * On some platforms, HUGE_VAL is an infinity, elsewhere it's just the
	 * largest normal double.  We assume forcing an overflow will get us a
	 * true infinity.
	 */
	return (float) (HUGE_VAL * HUGE_VAL);
#endif
}

double
get_float8_nan(void)
{
	/* (double) NAN doesn't work on some NetBSD/MIPS releases */
#if defined(NAN) && !(defined(__NetBSD__) && defined(__mips__))
	/* C99 standard way */
	return (double) NAN;
#else
	/* Assume we can get a NAN via zero divide */
	return (double) (0.0 / 0.0);
#endif
}

float
get_float4_nan(void)
{
#ifdef NAN
	/* C99 standard way */
	return (float) NAN;
#else
	/* Assume we can get a NAN via zero divide */
	return (float) (0.0 / 0.0);
#endif
}


/*
 * Returns -1 if 'val' represents negative infinity, 1 if 'val'
 * represents (positive) infinity, and 0 otherwise. On some platforms,
 * this is equivalent to the isinf() macro, but not everywhere: C99
 * does not specify that isinf() needs to distinguish between positive
 * and negative infinity.
 */
int
is_infinite(double val)
{
	int			inf = isinf(val);

	if (inf == 0)
		return 0;
	else if (val > 0)
		return 1;
	else
		return -1;
}


/*
 *		float4in		- converts "num" to float4
 */
Datum
float4in(PG_FUNCTION_ARGS)
{
	char	   *num = PG_GETARG_CSTRING(0);
	char	   *orig_num;
	double		val;
	char	   *endptr;

	/*
	 * endptr points to the first character _after_ the sequence we recognized
	 * as a valid floating point number. orig_num points to the original input
	 * string.
	 */
	orig_num = num;

	/* skip leading whitespace */
	while (*num != '\0' && isspace((unsigned char) *num))
		num++;

	/*
	 * Check for an empty-string input to begin with, to avoid the vagaries of
	 * strtod() on different platforms.
	 */
	if (*num == '\0')
		ereport(ERROR,
				(errcode(ERRCODE_INVALID_TEXT_REPRESENTATION),
				 errmsg("invalid input syntax for type real: \"%s\"",
						orig_num)));

	errno = 0;
	val = strtod(num, &endptr);

	/* did we not see anything that looks like a double? */
	if (endptr == num || errno != 0)
	{
		int			save_errno = errno;

		/*
		 * C99 requires that strtod() accept NaN, [+-]Infinity, and [+-]Inf,
		 * but not all platforms support all of these (and some accept them
		 * but set ERANGE anyway...)  Therefore, we check for these inputs
		 * ourselves if strtod() fails.
		 *
		 * Note: C99 also requires hexadecimal input as well as some extended
		 * forms of NaN, but we consider these forms unportable and don't try
		 * to support them.  You can use 'em if your strtod() takes 'em.
		 */
		if (pg_strncasecmp(num, "NaN", 3) == 0)
		{
			val = get_float4_nan();
			endptr = num + 3;
		}
		else if (pg_strncasecmp(num, "Infinity", 8) == 0)
		{
			val = get_float4_infinity();
			endptr = num + 8;
		}
		else if (pg_strncasecmp(num, "+Infinity", 9) == 0)
		{
			val = get_float4_infinity();
			endptr = num + 9;
		}
		else if (pg_strncasecmp(num, "-Infinity", 9) == 0)
		{
			val = -get_float4_infinity();
			endptr = num + 9;
		}
		else if (pg_strncasecmp(num, "inf", 3) == 0)
		{
			val = get_float4_infinity();
			endptr = num + 3;
		}
		else if (pg_strncasecmp(num, "+inf", 4) == 0)
		{
			val = get_float4_infinity();
			endptr = num + 4;
		}
		else if (pg_strncasecmp(num, "-inf", 4) == 0)
		{
			val = -get_float4_infinity();
			endptr = num + 4;
		}
		else if (save_errno == ERANGE)
		{
			/*
			 * Some platforms return ERANGE for denormalized numbers (those
			 * that are not zero, but are too close to zero to have full
			 * precision).  We'd prefer not to throw error for that, so try to
			 * detect whether it's a "real" out-of-range condition by checking
			 * to see if the result is zero or huge.
			 */
			if (val == 0.0 || val >= HUGE_VAL || val <= -HUGE_VAL)
				ereport(ERROR,
						(errcode(ERRCODE_NUMERIC_VALUE_OUT_OF_RANGE),
						 errmsg("\"%s\" is out of range for type real",
								orig_num)));
		}
		else
			ereport(ERROR,
					(errcode(ERRCODE_INVALID_TEXT_REPRESENTATION),
					 errmsg("invalid input syntax for type real: \"%s\"",
							orig_num)));
	}
#ifdef HAVE_BUGGY_SOLARIS_STRTOD
	else
	{
		/*
		 * Many versions of Solaris have a bug wherein strtod sets endptr to
		 * point one byte beyond the end of the string when given "inf" or
		 * "infinity".
		 */
		if (endptr != num && endptr[-1] == '\0')
			endptr--;
	}
#endif   /* HAVE_BUGGY_SOLARIS_STRTOD */

	/* skip trailing whitespace */
	while (*endptr != '\0' && isspace((unsigned char) *endptr))
		endptr++;

	/* if there is any junk left at the end of the string, bail out */
	if (*endptr != '\0')
		ereport(ERROR,
				(errcode(ERRCODE_INVALID_TEXT_REPRESENTATION),
				 errmsg("invalid input syntax for type real: \"%s\"",
						orig_num)));

	/*
	 * if we get here, we have a legal double, still need to check to see if
	 * it's a legal float4
	 */
	CHECKFLOATVAL((float4) val, isinf(val), val == 0);

	PG_RETURN_FLOAT4((float4) val);
}

/*
 *		float4out		- converts a float4 number to a string
 *						  using a standard output format
 */
Datum
float4out(PG_FUNCTION_ARGS)
{
	float4		num = PG_GETARG_FLOAT4(0);
	char	   *ascii = (char *) palloc(MAXFLOATWIDTH + 1);

	if (isnan(num))
		PG_RETURN_CSTRING(strcpy(ascii, "NaN"));

	switch (is_infinite(num))
	{
		case 1:
			strcpy(ascii, "Infinity");
			break;
		case -1:
			strcpy(ascii, "-Infinity");
			break;
		default:
			{
				int			ndig = FLT_DIG + extra_float_digits;

				if (ndig < 1)
					ndig = 1;

				snprintf(ascii, MAXFLOATWIDTH + 1, "%.*g", ndig, num);
			}
	}

	PG_RETURN_CSTRING(ascii);
}

/*
 *		float4recv			- converts external binary format to float4
 */
Datum
float4recv(PG_FUNCTION_ARGS)
{
	StringInfo	buf = (StringInfo) PG_GETARG_POINTER(0);

	PG_RETURN_FLOAT4(pq_getmsgfloat4(buf));
}

/*
 *		float4send			- converts float4 to binary format
 */
Datum
float4send(PG_FUNCTION_ARGS)
{
	float4		num = PG_GETARG_FLOAT4(0);
	StringInfoData buf;

	pq_begintypsend(&buf);
	pq_sendfloat4(&buf, num);
	PG_RETURN_BYTEA_P(pq_endtypsend(&buf));
}

/*
 *		float8in		- converts "num" to float8
 */
Datum
float8in(PG_FUNCTION_ARGS)
{
	char	   *num = PG_GETARG_CSTRING(0);
	char	   *orig_num;
	long double val;
	char	   *endptr;
	bool 		literal_inf = true;

	/*
	 * endptr points to the first character _after_ the sequence we recognized
	 * as a valid floating point number. orig_num points to the original input
	 * string.
	 */
	orig_num = num;

	/* skip leading whitespace */
	while (*num != '\0' && isspace((unsigned char) *num))
		num++;

	/*
	 * Check for an empty-string input to begin with, to avoid the vagaries of
	 * strtod() on different platforms.
	 */
	if (*num == '\0')
		ereport(ERROR,
				(errcode(ERRCODE_INVALID_TEXT_REPRESENTATION),
			 errmsg("invalid input syntax for type double precision: \"%s\"",
					orig_num)));

	errno = 0;
	val = strtold(num, &endptr);

	/* did we not see anything that looks like a double? */
	if (endptr == num || errno != 0)
	{
		int			save_errno = errno;

		/*
		 * C99 requires that strtod() accept NaN, [+-]Infinity, and [+-]Inf,
		 * but not all platforms support all of these (and some accept them
		 * but set ERANGE anyway...)  Therefore, we check for these inputs
		 * ourselves if strtod() fails.
		 *
		 * Note: C99 also requires hexadecimal input as well as some extended
		 * forms of NaN, but we consider these forms unportable and don't try
		 * to support them.  You can use 'em if your strtod() takes 'em.
		 */
		if (pg_strncasecmp(num, "NaN", 3) == 0)
		{
			val = get_float8_nan();
			endptr = num + 3;
		}
		else if (pg_strncasecmp(num, "Infinity", 8) == 0 || pg_strncasecmp(num, "+Infinity", 9) == 0)
		{
			val = get_float8_infinity();
			endptr = num + 8;
		}
		else if (pg_strncasecmp(num, "+Infinity", 9) == 0)
		{
			val = get_float8_infinity();
			endptr = num + 9;
		}
		else if (pg_strncasecmp(num, "-Infinity", 9) == 0)
		{
			val = -get_float8_infinity();
			endptr = num + 9;
		}
		else if (pg_strncasecmp(num, "inf", 3) == 0)
		{
			val = get_float8_infinity();
			endptr = num + 3;
		}
		else if (pg_strncasecmp(num, "+inf", 4) == 0)
		{
			val = get_float8_infinity();
			endptr = num + 4;
		}
		else if (pg_strncasecmp(num, "-inf", 4) == 0)
		{
			val = -get_float8_infinity();
			endptr = num + 4;
		}
		else if (save_errno == ERANGE)
		{
			/*
			 * Some platforms return ERANGE for denormalized numbers (those
			 * that are not zero, but are too close to zero to have full
			 * precision).  We'd prefer not to throw error for that, so try to
			 * detect whether it's a "real" out-of-range condition by checking
			 * to see if the result is zero or huge.
			 */
			if (val == 0.0 || val >= HUGE_VAL || val <= -HUGE_VAL)
				ereport(ERROR,
						(errcode(ERRCODE_NUMERIC_VALUE_OUT_OF_RANGE),
				   errmsg("\"%s\" is out of range for type double precision",
						  orig_num)));
		}
		else
			ereport(ERROR,
					(errcode(ERRCODE_INVALID_TEXT_REPRESENTATION),
			 errmsg("invalid input syntax for type double precision: \"%s\"",
					orig_num)));
	}
#ifdef HAVE_BUGGY_SOLARIS_STRTOD
	else
	{
		/*
		 * Many versions of Solaris have a bug wherein strtod sets endptr to
		 * point one byte beyond the end of the string when given "inf" or
		 * "infinity".
		 */
		if (endptr != num && endptr[-1] == '\0')
			endptr--;
	}
#endif   /* HAVE_BUGGY_SOLARIS_STRTOD */

<<<<<<< HEAD
#ifdef HAVE_BUGGY_IRIX_STRTOD

	/*
	 * In some IRIX versions, strtod() recognizes only "inf", so if the input
	 * is "infinity" we have to skip over "inity".	Also, it may return
	 * positive infinity for "-inf".
	 */
	if (isinf(val))
	{
		if (pg_strncasecmp(num, "Infinity", 8) == 0 || pg_strncasecmp(num, "+Infinity", 9) == 0)
		{
			val = get_float8_infinity();
			endptr = num + 8;
		}
		else if (pg_strncasecmp(num, "-Infinity", 9) == 0)
		{
			val = -get_float8_infinity();
			endptr = num + 9;
		}
		else if (pg_strncasecmp(num, "-inf", 4) == 0)
		{
			val = -get_float8_infinity();
			endptr = num + 4;
		}
	}
#endif   /* HAVE_BUGGY_IRIX_STRTOD */

=======
>>>>>>> ab76208e
	/* skip trailing whitespace */
	while (*endptr != '\0' && isspace((unsigned char) *endptr))
		endptr++;

	/* if there is any junk left at the end of the string, bail out */
	if (*endptr != '\0')
		ereport(ERROR,
				(errcode(ERRCODE_INVALID_TEXT_REPRESENTATION),
			 errmsg("invalid input syntax for type double precision: \"%s\"",
					orig_num)));

	/*
	 * strtod does not support values from 1e-323 to 1e-308 for double datatype in rhel6
	 * due to changes in glibc. In order to overcome this issue we use strtold to parse
	 * the string and store it in long double so that we get higher precision. We check if
	 * this value is within allowed range for double using the below two checks:- 
	 *
	 * 1) Overflow - When we try to store a value > 1e308 in a double datatype, it gets represented 
	 * internally as "inf". Hence in order to check for overflow, we use the isinf() method in order
	 * to check if (double) val has overflowed. But "inf" is a legitimate value for float8, hence if the
	 * user entered "inf"/"Infinity" we allow it. Otherwise we treat it as overflow.
	 *
	 * 2) Underflow - When we try to store a value < 1e-323, it gets converted to a 0.0. But "0.0" is a 
	 * legitimate value allowed by float8 datatype. Hence we examine if the val is > 0 or < 0 with higher 
	 * precision (as long double). Again, 0.0 is allowed for float8. If the user entered 0.0, val will be 0.0
	 * in both higher precision and when rounded down and we allow it. Otherwise in higher precision, 
	 * val will be > 0 or < 0 and when rounded down to double it will be 0 which is treated as underflow.
	 */

	if ( pg_strncasecmp(num, "Infinity", 8) != 0  && pg_strncasecmp(num, "-Infinity", 9) != 0 &&\
		 pg_strncasecmp(num, "Inf", 3) != 0 && pg_strncasecmp(num, "-Inf", 4) != 0 &&\
		 pg_strncasecmp(num, "+Infinity", 9) != 0 && pg_strncasecmp(num, "+Inf", 4) != 0 )
		literal_inf = false;

	CHECKFLOATVAL((double) val, literal_inf, !(val > 0 || val < 0));

	PG_RETURN_FLOAT8((double) val);
}

/*
 *		float8out		- converts float8 number to a string
 *						  using a standard output format
 */
Datum
float8out(PG_FUNCTION_ARGS)
{
	float8		num = PG_GETARG_FLOAT8(0);
	char	   *ascii = (char *) palloc(MAXDOUBLEWIDTH + 1);

	if (isnan(num))
		PG_RETURN_CSTRING(strcpy(ascii, "NaN"));

	switch (is_infinite(num))
	{
		case 1:
			strcpy(ascii, "Infinity");
			break;
		case -1:
			strcpy(ascii, "-Infinity");
			break;
		default:
			{
				int			ndig = DBL_DIG + extra_float_digits;

				if (ndig < 1)
					ndig = 1;

				snprintf(ascii, MAXDOUBLEWIDTH + 1, "%.*g", ndig, num);
			}
	}

	PG_RETURN_CSTRING(ascii);
}

/*
 *		float8recv			- converts external binary format to float8
 */
Datum
float8recv(PG_FUNCTION_ARGS)
{
	StringInfo	buf = (StringInfo) PG_GETARG_POINTER(0);

	PG_RETURN_FLOAT8(pq_getmsgfloat8(buf));
}

/*
 *		float8send			- converts float8 to binary format
 */
Datum
float8send(PG_FUNCTION_ARGS)
{
	float8		num = PG_GETARG_FLOAT8(0);
	StringInfoData buf;

	pq_begintypsend(&buf);
	pq_sendfloat8(&buf, num);
	PG_RETURN_BYTEA_P(pq_endtypsend(&buf));
}


/* ========== PUBLIC ROUTINES ========== */


/*
 *		======================
 *		FLOAT4 BASE OPERATIONS
 *		======================
 */

/*
 *		float4abs		- returns |arg1| (absolute value)
 */
Datum
float4abs(PG_FUNCTION_ARGS)
{
	float4		arg1 = PG_GETARG_FLOAT4(0);

	PG_RETURN_FLOAT4((float4) fabs(arg1));
}

/*
 *		float4um		- returns -arg1 (unary minus)
 */
Datum
float4um(PG_FUNCTION_ARGS)
{
	float4		arg1 = PG_GETARG_FLOAT4(0);
	float4		result;

	result = -arg1;
	PG_RETURN_FLOAT4(result);
}

Datum
float4up(PG_FUNCTION_ARGS)
{
	float4		arg = PG_GETARG_FLOAT4(0);

	PG_RETURN_FLOAT4(arg);
}

Datum
float4larger(PG_FUNCTION_ARGS)
{
	float4		arg1 = PG_GETARG_FLOAT4(0);
	float4		arg2 = PG_GETARG_FLOAT4(1);
	float4		result;

	if (float4_cmp_internal(arg1, arg2) > 0)
		result = arg1;
	else
		result = arg2;
	PG_RETURN_FLOAT4(result);
}

Datum
float4smaller(PG_FUNCTION_ARGS)
{
	float4		arg1 = PG_GETARG_FLOAT4(0);
	float4		arg2 = PG_GETARG_FLOAT4(1);
	float4		result;

	if (float4_cmp_internal(arg1, arg2) < 0)
		result = arg1;
	else
		result = arg2;
	PG_RETURN_FLOAT4(result);
}

/*
 *		======================
 *		FLOAT8 BASE OPERATIONS
 *		======================
 */

/*
 *		float8abs		- returns |arg1| (absolute value)
 */
Datum
float8abs(PG_FUNCTION_ARGS)
{
	float8		arg1 = PG_GETARG_FLOAT8(0);

	PG_RETURN_FLOAT8(fabs(arg1));
}


/*
 *		float8um		- returns -arg1 (unary minus)
 */
Datum
float8um(PG_FUNCTION_ARGS)
{
	float8		arg1 = PG_GETARG_FLOAT8(0);
	float8		result;

	result = -arg1;
	PG_RETURN_FLOAT8(result);
}

Datum
float8up(PG_FUNCTION_ARGS)
{
	float8		arg = PG_GETARG_FLOAT8(0);

	PG_RETURN_FLOAT8(arg);
}

Datum
float8larger(PG_FUNCTION_ARGS)
{
	float8		arg1 = PG_GETARG_FLOAT8(0);
	float8		arg2 = PG_GETARG_FLOAT8(1);
	float8		result;

	if (float8_cmp_internal(arg1, arg2) > 0)
		result = arg1;
	else
		result = arg2;
	PG_RETURN_FLOAT8(result);
}

Datum
float8smaller(PG_FUNCTION_ARGS)
{
	float8		arg1 = PG_GETARG_FLOAT8(0);
	float8		arg2 = PG_GETARG_FLOAT8(1);
	float8		result;

	if (float8_cmp_internal(arg1, arg2) < 0)
		result = arg1;
	else
		result = arg2;
	PG_RETURN_FLOAT8(result);
}


/*
 *		====================
 *		ARITHMETIC OPERATORS
 *		====================
 */

/*
 *		float4pl		- returns arg1 + arg2
 *		float4mi		- returns arg1 - arg2
 *		float4mul		- returns arg1 * arg2
 *		float4div		- returns arg1 / arg2
 */
Datum
float4pl(PG_FUNCTION_ARGS)
{
	float4		arg1 = PG_GETARG_FLOAT4(0);
	float4		arg2 = PG_GETARG_FLOAT4(1);
	float4		result;

	result = arg1 + arg2;

	/*
	 * There isn't any way to check for underflow of addition/subtraction
	 * because numbers near the underflow value have already been rounded to
	 * the point where we can't detect that the two values were originally
	 * different, e.g. on x86, '1e-45'::float4 == '2e-45'::float4 ==
	 * 1.4013e-45.
	 */
	CHECKFLOATVAL(result, isinf(arg1) || isinf(arg2), true);
	PG_RETURN_FLOAT4(result);
}

Datum
float4mi(PG_FUNCTION_ARGS)
{
	float4		arg1 = PG_GETARG_FLOAT4(0);
	float4		arg2 = PG_GETARG_FLOAT4(1);
	float4		result;

	result = arg1 - arg2;
	CHECKFLOATVAL(result, isinf(arg1) || isinf(arg2), true);
	PG_RETURN_FLOAT4(result);
}

Datum
float4mul(PG_FUNCTION_ARGS)
{
	float4		arg1 = PG_GETARG_FLOAT4(0);
	float4		arg2 = PG_GETARG_FLOAT4(1);
	float4		result;

	result = arg1 * arg2;
	CHECKFLOATVAL(result, isinf(arg1) || isinf(arg2),
				  arg1 == 0 || arg2 == 0);
	PG_RETURN_FLOAT4(result);
}

Datum
float4div(PG_FUNCTION_ARGS)
{
	float4		arg1 = PG_GETARG_FLOAT4(0);
	float4		arg2 = PG_GETARG_FLOAT4(1);
	float4		result;

	if (arg2 == 0.0)
		ereport(ERROR,
				(errcode(ERRCODE_DIVISION_BY_ZERO),
				 errmsg("division by zero")));

	result = arg1 / arg2;

	CHECKFLOATVAL(result, isinf(arg1) || isinf(arg2), arg1 == 0);
	PG_RETURN_FLOAT4(result);
}

/*
 *		float8pl		- returns arg1 + arg2
 *		float8mi		- returns arg1 - arg2
 *		float8mul		- returns arg1 * arg2
 *		float8div		- returns arg1 / arg2
 */
Datum
float8pl(PG_FUNCTION_ARGS)
{
	float8		arg1 = PG_GETARG_FLOAT8(0);
	float8		arg2 = PG_GETARG_FLOAT8(1);
	float8		result;

	result = arg1 + arg2;

	CHECKFLOATVAL(result, isinf(arg1) || isinf(arg2), true);
	PG_RETURN_FLOAT8(result);
}

Datum
float8mi(PG_FUNCTION_ARGS)
{
	float8		arg1 = PG_GETARG_FLOAT8(0);
	float8		arg2 = PG_GETARG_FLOAT8(1);
	float8		result;

	result = arg1 - arg2;

	CHECKFLOATVAL(result, isinf(arg1) || isinf(arg2), true);
	PG_RETURN_FLOAT8(result);
}

Datum
float8mul(PG_FUNCTION_ARGS)
{
	float8		arg1 = PG_GETARG_FLOAT8(0);
	float8		arg2 = PG_GETARG_FLOAT8(1);
	float8		result;

	result = arg1 * arg2;

	CHECKFLOATVAL(result, isinf(arg1) || isinf(arg2),
				  arg1 == 0 || arg2 == 0);
	PG_RETURN_FLOAT8(result);
}

Datum
float8div(PG_FUNCTION_ARGS)
{
	float8		arg1 = PG_GETARG_FLOAT8(0);
	float8		arg2 = PG_GETARG_FLOAT8(1);
	float8		result;

	if (arg2 == 0.0)
		ereport(ERROR,
				(errcode(ERRCODE_DIVISION_BY_ZERO),
				 errmsg("division by zero")));

	result = arg1 / arg2;

	CHECKFLOATVAL(result, isinf(arg1) || isinf(arg2), arg1 == 0);
	PG_RETURN_FLOAT8(result);
}


/*
 *		====================
 *		COMPARISON OPERATORS
 *		====================
 */

/*
 *		float4{eq,ne,lt,le,gt,ge}		- float4/float4 comparison operations
 */
static int
float4_cmp_internal(float4 a, float4 b)
{
	/*
	 * We consider all NANs to be equal and larger than any non-NAN. This is
	 * somewhat arbitrary; the important thing is to have a consistent sort
	 * order.
	 */
	if (isnan(a))
	{
		if (isnan(b))
			return 0;			/* NAN = NAN */
		else
			return 1;			/* NAN > non-NAN */
	}
	else if (isnan(b))
	{
		return -1;				/* non-NAN < NAN */
	}
	else
	{
		if (a > b)
			return 1;
		else if (a < b)
			return -1;
		else
			return 0;
	}
}

Datum
float4eq(PG_FUNCTION_ARGS)
{
	float4		arg1 = PG_GETARG_FLOAT4(0);
	float4		arg2 = PG_GETARG_FLOAT4(1);

	PG_RETURN_BOOL(float4_cmp_internal(arg1, arg2) == 0);
}

Datum
float4ne(PG_FUNCTION_ARGS)
{
	float4		arg1 = PG_GETARG_FLOAT4(0);
	float4		arg2 = PG_GETARG_FLOAT4(1);

	PG_RETURN_BOOL(float4_cmp_internal(arg1, arg2) != 0);
}

Datum
float4lt(PG_FUNCTION_ARGS)
{
	float4		arg1 = PG_GETARG_FLOAT4(0);
	float4		arg2 = PG_GETARG_FLOAT4(1);

	PG_RETURN_BOOL(float4_cmp_internal(arg1, arg2) < 0);
}

Datum
float4le(PG_FUNCTION_ARGS)
{
	float4		arg1 = PG_GETARG_FLOAT4(0);
	float4		arg2 = PG_GETARG_FLOAT4(1);

	PG_RETURN_BOOL(float4_cmp_internal(arg1, arg2) <= 0);
}

Datum
float4gt(PG_FUNCTION_ARGS)
{
	float4		arg1 = PG_GETARG_FLOAT4(0);
	float4		arg2 = PG_GETARG_FLOAT4(1);

	PG_RETURN_BOOL(float4_cmp_internal(arg1, arg2) > 0);
}

Datum
float4ge(PG_FUNCTION_ARGS)
{
	float4		arg1 = PG_GETARG_FLOAT4(0);
	float4		arg2 = PG_GETARG_FLOAT4(1);

	PG_RETURN_BOOL(float4_cmp_internal(arg1, arg2) >= 0);
}

Datum
btfloat4cmp(PG_FUNCTION_ARGS)
{
	float4		arg1 = PG_GETARG_FLOAT4(0);
	float4		arg2 = PG_GETARG_FLOAT4(1);

	PG_RETURN_INT32(float4_cmp_internal(arg1, arg2));
}

static int
btfloat4fastcmp(Datum x, Datum y, SortSupport ssup)
{
	float4		arg1 = DatumGetFloat4(x);
	float4		arg2 = DatumGetFloat4(y);

	return float4_cmp_internal(arg1, arg2);
}

Datum
btfloat4sortsupport(PG_FUNCTION_ARGS)
{
	SortSupport ssup = (SortSupport) PG_GETARG_POINTER(0);

	ssup->comparator = btfloat4fastcmp;
	PG_RETURN_VOID();
}

/*
 *		float8{eq,ne,lt,le,gt,ge}		- float8/float8 comparison operations
 */
static int
float8_cmp_internal(float8 a, float8 b)
{
	/*
	 * We consider all NANs to be equal and larger than any non-NAN. This is
	 * somewhat arbitrary; the important thing is to have a consistent sort
	 * order.
	 */
	if (isnan(a))
	{
		if (isnan(b))
			return 0;			/* NAN = NAN */
		else
			return 1;			/* NAN > non-NAN */
	}
	else if (isnan(b))
	{
		return -1;				/* non-NAN < NAN */
	}
	else
	{
		if (a > b)
			return 1;
		else if (a < b)
			return -1;
		else
			return 0;
	}
}

Datum
float8eq(PG_FUNCTION_ARGS)
{
	float8		arg1 = PG_GETARG_FLOAT8(0);
	float8		arg2 = PG_GETARG_FLOAT8(1);

	PG_RETURN_BOOL(float8_cmp_internal(arg1, arg2) == 0);
}

Datum
float8ne(PG_FUNCTION_ARGS)
{
	float8		arg1 = PG_GETARG_FLOAT8(0);
	float8		arg2 = PG_GETARG_FLOAT8(1);

	PG_RETURN_BOOL(float8_cmp_internal(arg1, arg2) != 0);
}

Datum
float8lt(PG_FUNCTION_ARGS)
{
	float8		arg1 = PG_GETARG_FLOAT8(0);
	float8		arg2 = PG_GETARG_FLOAT8(1);

	PG_RETURN_BOOL(float8_cmp_internal(arg1, arg2) < 0);
}

Datum
float8le(PG_FUNCTION_ARGS)
{
	float8		arg1 = PG_GETARG_FLOAT8(0);
	float8		arg2 = PG_GETARG_FLOAT8(1);

	PG_RETURN_BOOL(float8_cmp_internal(arg1, arg2) <= 0);
}

Datum
float8gt(PG_FUNCTION_ARGS)
{
	float8		arg1 = PG_GETARG_FLOAT8(0);
	float8		arg2 = PG_GETARG_FLOAT8(1);

	PG_RETURN_BOOL(float8_cmp_internal(arg1, arg2) > 0);
}

Datum
float8ge(PG_FUNCTION_ARGS)
{
	float8		arg1 = PG_GETARG_FLOAT8(0);
	float8		arg2 = PG_GETARG_FLOAT8(1);

	PG_RETURN_BOOL(float8_cmp_internal(arg1, arg2) >= 0);
}

Datum
btfloat8cmp(PG_FUNCTION_ARGS)
{
	float8		arg1 = PG_GETARG_FLOAT8(0);
	float8		arg2 = PG_GETARG_FLOAT8(1);

	PG_RETURN_INT32(float8_cmp_internal(arg1, arg2));
}

static int
btfloat8fastcmp(Datum x, Datum y, SortSupport ssup)
{
	float8		arg1 = DatumGetFloat8(x);
	float8		arg2 = DatumGetFloat8(y);

	return float8_cmp_internal(arg1, arg2);
}

Datum
btfloat8sortsupport(PG_FUNCTION_ARGS)
{
	SortSupport ssup = (SortSupport) PG_GETARG_POINTER(0);

	ssup->comparator = btfloat8fastcmp;
	PG_RETURN_VOID();
}

Datum
btfloat48cmp(PG_FUNCTION_ARGS)
{
	float4		arg1 = PG_GETARG_FLOAT4(0);
	float8		arg2 = PG_GETARG_FLOAT8(1);

	/* widen float4 to float8 and then compare */
	PG_RETURN_INT32(float8_cmp_internal(arg1, arg2));
}

Datum
btfloat84cmp(PG_FUNCTION_ARGS)
{
	float8		arg1 = PG_GETARG_FLOAT8(0);
	float4		arg2 = PG_GETARG_FLOAT4(1);

	/* widen float4 to float8 and then compare */
	PG_RETURN_INT32(float8_cmp_internal(arg1, arg2));
}


/*
 *		===================
 *		CONVERSION ROUTINES
 *		===================
 */

/*
 *		ftod			- converts a float4 number to a float8 number
 */
Datum
ftod(PG_FUNCTION_ARGS)
{
	float4		num = PG_GETARG_FLOAT4(0);

	PG_RETURN_FLOAT8((float8) num);
}


/*
 *		dtof			- converts a float8 number to a float4 number
 */
Datum
dtof(PG_FUNCTION_ARGS)
{
	float8		num = PG_GETARG_FLOAT8(0);

	CHECKFLOATVAL((float4) num, isinf(num), num == 0);

	PG_RETURN_FLOAT4((float4) num);
}


/*
 *		dtoi4			- converts a float8 number to an int4 number
 */
Datum
dtoi4(PG_FUNCTION_ARGS)
{
	float8		num = PG_GETARG_FLOAT8(0);
	int32		result;

	/* 'Inf' is handled by INT_MAX */
	if (num < INT_MIN || num > INT_MAX || isnan(num))
		ereport(ERROR,
				(errcode(ERRCODE_NUMERIC_VALUE_OUT_OF_RANGE),
				 errmsg("integer out of range")));

	result = (int32) rint(num);
	PG_RETURN_INT32(result);
}


/*
 *		dtoi2			- converts a float8 number to an int2 number
 */
Datum
dtoi2(PG_FUNCTION_ARGS)
{
	float8		num = PG_GETARG_FLOAT8(0);

	if (num < SHRT_MIN || num > SHRT_MAX || isnan(num))
		ereport(ERROR,
				(errcode(ERRCODE_NUMERIC_VALUE_OUT_OF_RANGE),
				 errmsg("smallint out of range")));

	PG_RETURN_INT16((int16) rint(num));
}


/*
 *		i4tod			- converts an int4 number to a float8 number
 */
Datum
i4tod(PG_FUNCTION_ARGS)
{
	int32		num = PG_GETARG_INT32(0);

	PG_RETURN_FLOAT8((float8) num);
}


/*
 *		i2tod			- converts an int2 number to a float8 number
 */
Datum
i2tod(PG_FUNCTION_ARGS)
{
	int16		num = PG_GETARG_INT16(0);

	PG_RETURN_FLOAT8((float8) num);
}


/*
 *		ftoi4			- converts a float4 number to an int4 number
 */
Datum
ftoi4(PG_FUNCTION_ARGS)
{
	float4		num = PG_GETARG_FLOAT4(0);

	if (num < INT_MIN || num > INT_MAX || isnan(num))
		ereport(ERROR,
				(errcode(ERRCODE_NUMERIC_VALUE_OUT_OF_RANGE),
				 errmsg("integer out of range")));

	PG_RETURN_INT32((int32) rint(num));
}


/*
 *		ftoi2			- converts a float4 number to an int2 number
 */
Datum
ftoi2(PG_FUNCTION_ARGS)
{
	float4		num = PG_GETARG_FLOAT4(0);

	if (num < SHRT_MIN || num > SHRT_MAX || isnan(num))
		ereport(ERROR,
				(errcode(ERRCODE_NUMERIC_VALUE_OUT_OF_RANGE),
				 errmsg("smallint out of range")));

	PG_RETURN_INT16((int16) rint(num));
}


/*
 *		i4tof			- converts an int4 number to a float4 number
 */
Datum
i4tof(PG_FUNCTION_ARGS)
{
	int32		num = PG_GETARG_INT32(0);

	PG_RETURN_FLOAT4((float4) num);
}


/*
 *		i2tof			- converts an int2 number to a float4 number
 */
Datum
i2tof(PG_FUNCTION_ARGS)
{
	int16		num = PG_GETARG_INT16(0);

	PG_RETURN_FLOAT4((float4) num);
}


/*
 *		=======================
 *		RANDOM FLOAT8 OPERATORS
 *		=======================
 */

/*
 *		dround			- returns	ROUND(arg1)
 */
Datum
dround(PG_FUNCTION_ARGS)
{
	float8		arg1 = PG_GETARG_FLOAT8(0);

	PG_RETURN_FLOAT8(rint(arg1));
}

/*
 *		dceil			- returns the smallest integer greater than or
 *						  equal to the specified float
 */
Datum
dceil(PG_FUNCTION_ARGS)
{
	float8		arg1 = PG_GETARG_FLOAT8(0);

	PG_RETURN_FLOAT8(ceil(arg1));
}

/*
 *		dfloor			- returns the largest integer lesser than or
 *						  equal to the specified float
 */
Datum
dfloor(PG_FUNCTION_ARGS)
{
	float8		arg1 = PG_GETARG_FLOAT8(0);

	PG_RETURN_FLOAT8(floor(arg1));
}

/*
 *		dsign			- returns -1 if the argument is less than 0, 0
 *						  if the argument is equal to 0, and 1 if the
 *						  argument is greater than zero.
 */
Datum
dsign(PG_FUNCTION_ARGS)
{
	float8		arg1 = PG_GETARG_FLOAT8(0);
	float8		result;

	if (arg1 > 0)
		result = 1.0;
	else if (arg1 < 0)
		result = -1.0;
	else
		result = 0.0;

	PG_RETURN_FLOAT8(result);
}

/*
 *		dtrunc			- returns truncation-towards-zero of arg1,
 *						  arg1 >= 0 ... the greatest integer less
 *										than or equal to arg1
 *						  arg1 < 0	... the least integer greater
 *										than or equal to arg1
 */
Datum
dtrunc(PG_FUNCTION_ARGS)
{
	float8		arg1 = PG_GETARG_FLOAT8(0);
	float8		result;

	if (arg1 >= 0)
		result = floor(arg1);
	else
		result = -floor(-arg1);

	PG_RETURN_FLOAT8(result);
}


/*
 *		dsqrt			- returns square root of arg1
 */
Datum
dsqrt(PG_FUNCTION_ARGS)
{
	float8		arg1 = PG_GETARG_FLOAT8(0);
	float8		result;

	if (arg1 < 0)
		ereport(ERROR,
				(errcode(ERRCODE_INVALID_ARGUMENT_FOR_POWER_FUNCTION),
				 errmsg("cannot take square root of a negative number")));

	result = sqrt(arg1);

	CHECKFLOATVAL(result, isinf(arg1), arg1 == 0);
	PG_RETURN_FLOAT8(result);
}


/*
 *		dcbrt			- returns cube root of arg1
 */
Datum
dcbrt(PG_FUNCTION_ARGS)
{
	float8		arg1 = PG_GETARG_FLOAT8(0);
	float8		result;

	result = cbrt(arg1);
	CHECKFLOATVAL(result, isinf(arg1), arg1 == 0);
	PG_RETURN_FLOAT8(result);
}


/*
 *		dpow			- returns pow(arg1,arg2)
 */
Datum
dpow(PG_FUNCTION_ARGS)
{
	float8		arg1 = PG_GETARG_FLOAT8(0);
	float8		arg2 = PG_GETARG_FLOAT8(1);
	float8		result;

	/*
	 * The SQL spec requires that we emit a particular SQLSTATE error code for
	 * certain error conditions.  Specifically, we don't return a
	 * divide-by-zero error code for 0 ^ -1.
	 */
	if (arg1 == 0 && arg2 < 0)
		ereport(ERROR,
				(errcode(ERRCODE_INVALID_ARGUMENT_FOR_POWER_FUNCTION),
				 errmsg("zero raised to a negative power is undefined")));
	if (arg1 < 0 && floor(arg2) != arg2)
		ereport(ERROR,
				(errcode(ERRCODE_INVALID_ARGUMENT_FOR_POWER_FUNCTION),
				 errmsg("a negative number raised to a non-integer power yields a complex result")));

	/*
	 * pow() sets errno only on some platforms, depending on whether it
	 * follows _IEEE_, _POSIX_, _XOPEN_, or _SVID_, so we try to avoid using
	 * errno.  However, some platform/CPU combinations return errno == EDOM
	 * and result == Nan for negative arg1 and very large arg2 (they must be
	 * using something different from our floor() test to decide it's
	 * invalid).  Other platforms (HPPA) return errno == ERANGE and a large
	 * (HUGE_VAL) but finite result to signal overflow.
	 */
	errno = 0;
	result = pow(arg1, arg2);
	if (errno == EDOM && isnan(result))
	{
		if ((fabs(arg1) > 1 && arg2 >= 0) || (fabs(arg1) < 1 && arg2 < 0))
			/* The sign of Inf is not significant in this case. */
			result = get_float8_infinity();
		else if (fabs(arg1) != 1)
			result = 0;
		else
			result = 1;
	}
	else if (errno == ERANGE && result != 0 && !isinf(result))
		result = get_float8_infinity();

	CHECKFLOATVAL(result, isinf(arg1) || isinf(arg2), arg1 == 0);
	PG_RETURN_FLOAT8(result);
}


/*
 *		dexp			- returns the exponential function of arg1
 */
Datum
dexp(PG_FUNCTION_ARGS)
{
	float8		arg1 = PG_GETARG_FLOAT8(0);
	float8		result;

	errno = 0;
	result = exp(arg1);
	if (errno == ERANGE && result != 0 && !isinf(result))
		result = get_float8_infinity();

	CHECKFLOATVAL(result, isinf(arg1), false);
	PG_RETURN_FLOAT8(result);
}


/*
 *		dlog1			- returns the natural logarithm of arg1
 */
Datum
dlog1(PG_FUNCTION_ARGS)
{
	float8		arg1 = PG_GETARG_FLOAT8(0);
	float8		result;

	/*
	 * Emit particular SQLSTATE error codes for ln(). This is required by the
	 * SQL standard.
	 */
	if (arg1 == 0.0)
		ereport(ERROR,
				(errcode(ERRCODE_INVALID_ARGUMENT_FOR_LOG),
				 errmsg("cannot take logarithm of zero")));
	if (arg1 < 0)
		ereport(ERROR,
				(errcode(ERRCODE_INVALID_ARGUMENT_FOR_LOG),
				 errmsg("cannot take logarithm of a negative number")));

	result = log(arg1);

	CHECKFLOATVAL(result, isinf(arg1), arg1 == 1);
	PG_RETURN_FLOAT8(result);
}


/*
 *		dlog10			- returns the base 10 logarithm of arg1
 */
Datum
dlog10(PG_FUNCTION_ARGS)
{
	float8		arg1 = PG_GETARG_FLOAT8(0);
	float8		result;

	/*
	 * Emit particular SQLSTATE error codes for log(). The SQL spec doesn't
	 * define log(), but it does define ln(), so it makes sense to emit the
	 * same error code for an analogous error condition.
	 */
	if (arg1 == 0.0)
		ereport(ERROR,
				(errcode(ERRCODE_INVALID_ARGUMENT_FOR_LOG),
				 errmsg("cannot take logarithm of zero")));
	if (arg1 < 0)
		ereport(ERROR,
				(errcode(ERRCODE_INVALID_ARGUMENT_FOR_LOG),
				 errmsg("cannot take logarithm of a negative number")));

	result = log10(arg1);

	CHECKFLOATVAL(result, isinf(arg1), arg1 == 1);
	PG_RETURN_FLOAT8(result);
}


/*
 *		dacos			- returns the arccos of arg1 (radians)
 */
Datum
dacos(PG_FUNCTION_ARGS)
{
	float8		arg1 = PG_GETARG_FLOAT8(0);
	float8		result;

	/*
	 * We use errno here because the trigonometric functions are cyclic and
	 * hard to check for underflow.
	 */
	errno = 0;
	result = acos(arg1);
	if (errno != 0)
		ereport(ERROR,
				(errcode(ERRCODE_NUMERIC_VALUE_OUT_OF_RANGE),
				 errmsg("input is out of range")));

	CHECKFLOATVAL(result, isinf(arg1), true);
	PG_RETURN_FLOAT8(result);
}


/*
 *		dasin			- returns the arcsin of arg1 (radians)
 */
Datum
dasin(PG_FUNCTION_ARGS)
{
	float8		arg1 = PG_GETARG_FLOAT8(0);
	float8		result;

	errno = 0;
	result = asin(arg1);
	if (errno != 0)
		ereport(ERROR,
				(errcode(ERRCODE_NUMERIC_VALUE_OUT_OF_RANGE),
				 errmsg("input is out of range")));

	CHECKFLOATVAL(result, isinf(arg1), true);
	PG_RETURN_FLOAT8(result);
}


/*
 *		datan			- returns the arctan of arg1 (radians)
 */
Datum
datan(PG_FUNCTION_ARGS)
{
	float8		arg1 = PG_GETARG_FLOAT8(0);
	float8		result;

	errno = 0;
	result = atan(arg1);
	if (errno != 0)
		ereport(ERROR,
				(errcode(ERRCODE_NUMERIC_VALUE_OUT_OF_RANGE),
				 errmsg("input is out of range")));

	CHECKFLOATVAL(result, isinf(arg1), true);
	PG_RETURN_FLOAT8(result);
}


/*
 *		atan2			- returns the arctan2 of arg1 (radians)
 */
Datum
datan2(PG_FUNCTION_ARGS)
{
	float8		arg1 = PG_GETARG_FLOAT8(0);
	float8		arg2 = PG_GETARG_FLOAT8(1);
	float8		result;

	errno = 0;
	result = atan2(arg1, arg2);
	if (errno != 0)
		ereport(ERROR,
				(errcode(ERRCODE_NUMERIC_VALUE_OUT_OF_RANGE),
				 errmsg("input is out of range")));

	CHECKFLOATVAL(result, isinf(arg1) || isinf(arg2), true);
	PG_RETURN_FLOAT8(result);
}


/*
 *		dcos			- returns the cosine of arg1 (radians)
 */
Datum
dcos(PG_FUNCTION_ARGS)
{
	float8		arg1 = PG_GETARG_FLOAT8(0);
	float8		result;

	errno = 0;
	result = cos(arg1);
	if (errno != 0)
		ereport(ERROR,
				(errcode(ERRCODE_NUMERIC_VALUE_OUT_OF_RANGE),
				 errmsg("input is out of range")));

	CHECKFLOATVAL(result, isinf(arg1), true);
	PG_RETURN_FLOAT8(result);
}

/*
 * cosh
 */
Datum
dcosh(PG_FUNCTION_ARGS)
{
	PG_RETURN_FLOAT8(cosh(PG_GETARG_FLOAT8(0)));
}

/*
 *		dcot			- returns the cotangent of arg1 (radians)
 */
Datum
dcot(PG_FUNCTION_ARGS)
{
	float8		arg1 = PG_GETARG_FLOAT8(0);
	float8		result;

	errno = 0;
	result = tan(arg1);
	if (errno != 0)
		ereport(ERROR,
				(errcode(ERRCODE_NUMERIC_VALUE_OUT_OF_RANGE),
				 errmsg("input is out of range")));

	result = 1.0 / result;
	CHECKFLOATVAL(result, true /* cotan(pi/2) == inf */ , true);
	PG_RETURN_FLOAT8(result);
}


/*
 *		dsin			- returns the sine of arg1 (radians)
 */
Datum
dsin(PG_FUNCTION_ARGS)
{
	float8		arg1 = PG_GETARG_FLOAT8(0);
	float8		result;

	errno = 0;
	result = sin(arg1);
	if (errno != 0)
		ereport(ERROR,
				(errcode(ERRCODE_NUMERIC_VALUE_OUT_OF_RANGE),
				 errmsg("input is out of range")));

	CHECKFLOATVAL(result, isinf(arg1), true);
	PG_RETURN_FLOAT8(result);
}

Datum
dsinh(PG_FUNCTION_ARGS)
{
	PG_RETURN_FLOAT8(sinh(PG_GETARG_FLOAT8(0)));
}

/*
 *		dtan			- returns the tangent of arg1 (radians)
 */
Datum
dtan(PG_FUNCTION_ARGS)
{
	float8		arg1 = PG_GETARG_FLOAT8(0);
	float8		result;

	errno = 0;
	result = tan(arg1);
	if (errno != 0)
		ereport(ERROR,
				(errcode(ERRCODE_NUMERIC_VALUE_OUT_OF_RANGE),
				 errmsg("input is out of range")));

	CHECKFLOATVAL(result, true /* tan(pi/2) == Inf */ , true);
	PG_RETURN_FLOAT8(result);
}

Datum
dtanh(PG_FUNCTION_ARGS)
{
	PG_RETURN_FLOAT8(tanh(PG_GETARG_FLOAT8(0)));
}

/*
 *		degrees		- returns degrees converted from radians
 */
Datum
degrees(PG_FUNCTION_ARGS)
{
	float8		arg1 = PG_GETARG_FLOAT8(0);
	float8		result;

	result = arg1 * (180.0 / M_PI);

	CHECKFLOATVAL(result, isinf(arg1), arg1 == 0);
	PG_RETURN_FLOAT8(result);
}


/*
 *		dpi				- returns the constant PI
 */
Datum
dpi(PG_FUNCTION_ARGS)
{
	PG_RETURN_FLOAT8(M_PI);
}


/*
 *		radians		- returns radians converted from degrees
 */
Datum
radians(PG_FUNCTION_ARGS)
{
	float8		arg1 = PG_GETARG_FLOAT8(0);
	float8		result;

	result = arg1 * (M_PI / 180.0);

	CHECKFLOATVAL(result, isinf(arg1), arg1 == 0);
	PG_RETURN_FLOAT8(result);
}


/*
 *		drandom		- returns a random number
 */
Datum
drandom(PG_FUNCTION_ARGS)
{
	float8		result;

	/* result [0.0 - 1.0) */
	result = (double) random() / ((double) MAX_RANDOM_VALUE + 1);

	PG_RETURN_FLOAT8(result);
}


/*
 *		setseed		- set seed for the random number generator
 */
Datum
setseed(PG_FUNCTION_ARGS)
{
	float8		seed = PG_GETARG_FLOAT8(0);
	int			iseed;

	if (seed < -1 || seed > 1)
		elog(ERROR, "setseed parameter %f out of range [-1,1]", seed);

	iseed = (int) (seed * MAX_RANDOM_VALUE);
	srandom((unsigned int) iseed);

	PG_RETURN_VOID();
}



/*
 *		=========================
 *		FLOAT AGGREGATE OPERATORS
 *		=========================
 *
 *		float8_accum		- accumulate for AVG(), variance aggregates, etc.
 *		float4_accum		- same, but input data is float4
 *		float8_avg			- produce final result for float AVG()
 *		float8_var_samp		- produce final result for float VAR_SAMP()
 *		float8_var_pop		- produce final result for float VAR_POP()
 *		float8_stddev_samp	- produce final result for float STDDEV_SAMP()
 *		float8_stddev_pop	- produce final result for float STDDEV_POP()
 *
 * The transition datatype for all these aggregates is a 3-element array
 * of float8, holding the values N, sum(X), sum(X*X) in that order.
 *
 * Note that we represent N as a float to avoid having to build a special
 * datatype.  Given a reasonable floating-point implementation, there should
 * be no accuracy loss unless N exceeds 2 ^ 52 or so (by which time the
 * user will have doubtless lost interest anyway...)
 */

static float8 *
check_float8_array(ArrayType *transarray, const char *caller, int n)
{
	/*
	 * We expect the input to be an N-element float array; verify that. We
	 * don't need to use deconstruct_array() since the array data is just
	 * going to look like a C array of N float8 values.
	 */
	if (ARR_NDIM(transarray) != 1 ||
		ARR_DIMS(transarray)[0] != n ||
		ARR_HASNULL(transarray) ||
		ARR_ELEMTYPE(transarray) != FLOAT8OID)
		elog(ERROR, "%s: expected %d-element float8 array", caller, n);
	return (float8 *) ARR_DATA_PTR(transarray);
}

/*
 * float8_combine
 *
 * An aggregate combine function used to combine two 3 fields
 * aggregate transition data into a single transition data.
 * This function is used only in two stage aggregation and
 * shouldn't be called outside aggregate context.
 */
Datum
float8_combine(PG_FUNCTION_ARGS)
{
	ArrayType  *transarray1 = PG_GETARG_ARRAYTYPE_P(0);
	ArrayType  *transarray2 = PG_GETARG_ARRAYTYPE_P(1);
	float8	   *transvalues1;
	float8	   *transvalues2;
	float8		N,
				sumX,
				sumX2;

	if (!AggCheckCallContext(fcinfo, NULL))
		elog(ERROR, "aggregate function called in non-aggregate context");

	transvalues1 = check_float8_array(transarray1, "float8_combine", 3);
	N = transvalues1[0];
	sumX = transvalues1[1];
	sumX2 = transvalues1[2];

	transvalues2 = check_float8_array(transarray2, "float8_combine", 3);

	N += transvalues2[0];
	sumX += transvalues2[1];
	CHECKFLOATVAL(sumX, isinf(transvalues1[1]) || isinf(transvalues2[1]),
				  true);
	sumX2 += transvalues2[2];
	CHECKFLOATVAL(sumX2, isinf(transvalues1[2]) || isinf(transvalues2[2]),
				  true);

	transvalues1[0] = N;
	transvalues1[1] = sumX;
	transvalues1[2] = sumX2;

	PG_RETURN_ARRAYTYPE_P(transarray1);
}

Datum
float8_accum(PG_FUNCTION_ARGS)
{
	ArrayType  *transarray = PG_GETARG_ARRAYTYPE_P(0);
	float8		newval = PG_GETARG_FLOAT8(1);
	float8	   *transvalues;
	float8		N,
				sumX,
				sumX2;

	transvalues = check_float8_array(transarray, "float8_accum", 3);
	N = transvalues[0];
	sumX = transvalues[1];
	sumX2 = transvalues[2];

	N += 1.0;
	sumX += newval;
	CHECKFLOATVAL(sumX, isinf(transvalues[1]) || isinf(newval), true);
	sumX2 += newval * newval;
	CHECKFLOATVAL(sumX2, isinf(transvalues[2]) || isinf(newval), true);

	/*
	 * If we're invoked as an aggregate, we can cheat and modify our first
	 * parameter in-place to reduce palloc overhead. Otherwise we construct a
	 * new array with the updated transition data and return it.
	 */
	if (AggCheckCallContext(fcinfo, NULL))
	{
		transvalues[0] = N;
		transvalues[1] = sumX;
		transvalues[2] = sumX2;

		PG_RETURN_ARRAYTYPE_P(transarray);
	}
	else
	{
		Datum		transdatums[3];
		ArrayType  *result;

		transdatums[0] = Float8GetDatumFast(N);
		transdatums[1] = Float8GetDatumFast(sumX);
		transdatums[2] = Float8GetDatumFast(sumX2);

		result = construct_array(transdatums, 3,
								 FLOAT8OID,
								 sizeof(float8), FLOAT8PASSBYVAL, 'd');

		PG_RETURN_ARRAYTYPE_P(result);
	}
}

Datum
float4_accum(PG_FUNCTION_ARGS)
{
	ArrayType  *transarray = PG_GETARG_ARRAYTYPE_P(0);

	/* do computations as float8 */
	float8		newval = PG_GETARG_FLOAT4(1);
	float8	   *transvalues;
	float8		N,
				sumX,
				sumX2;

	transvalues = check_float8_array(transarray, "float4_accum", 3);
	N = transvalues[0];
	sumX = transvalues[1];
	sumX2 = transvalues[2];

	N += 1.0;
	sumX += newval;
	CHECKFLOATVAL(sumX, isinf(transvalues[1]) || isinf(newval), true);
	sumX2 += newval * newval;
	CHECKFLOATVAL(sumX2, isinf(transvalues[2]) || isinf(newval), true);

	/*
	 * If we're invoked as an aggregate, we can cheat and modify our first
	 * parameter in-place to reduce palloc overhead. Otherwise we construct a
	 * new array with the updated transition data and return it.
	 */
	if (AggCheckCallContext(fcinfo, NULL))
	{
		transvalues[0] = N;
		transvalues[1] = sumX;
		transvalues[2] = sumX2;

		PG_RETURN_ARRAYTYPE_P(transarray);
	}
	else
	{
		Datum		transdatums[3];
		ArrayType  *result;

		transdatums[0] = Float8GetDatumFast(N);
		transdatums[1] = Float8GetDatumFast(sumX);
		transdatums[2] = Float8GetDatumFast(sumX2);

		result = construct_array(transdatums, 3,
								 FLOAT8OID,
								 sizeof(float8), FLOAT8PASSBYVAL, 'd');

		PG_RETURN_ARRAYTYPE_P(result);
	}
}

Datum
float8_avg(PG_FUNCTION_ARGS)
{
	ArrayType  *transarray = PG_GETARG_ARRAYTYPE_P(0);
	float8	   *transvalues;
	float8		N,
				sumX;

	transvalues = check_float8_array(transarray, "float8_avg", 3);
	N = transvalues[0];
	sumX = transvalues[1];
	/* ignore sumX2 */

	/* SQL defines AVG of no values to be NULL */
	if (N == 0.0)
		PG_RETURN_NULL();

	PG_RETURN_FLOAT8(sumX / N);
}

Datum
float8_var_pop(PG_FUNCTION_ARGS)
{
	ArrayType  *transarray = PG_GETARG_ARRAYTYPE_P(0);
	float8	   *transvalues;
	float8		N,
				sumX,
				sumX2,
				numerator;

	transvalues = check_float8_array(transarray, "float8_var_pop", 3);
	N = transvalues[0];
	sumX = transvalues[1];
	sumX2 = transvalues[2];

	/* Population variance is undefined when N is 0, so return NULL */
	if (N == 0.0)
		PG_RETURN_NULL();

	numerator = N * sumX2 - sumX * sumX;
	CHECKFLOATVAL(numerator, isinf(sumX2) || isinf(sumX), true);

	/* Watch out for roundoff error producing a negative numerator */
	if (numerator <= 0.0)
		PG_RETURN_FLOAT8(0.0);

	PG_RETURN_FLOAT8(numerator / (N * N));
}

Datum
float8_var_samp(PG_FUNCTION_ARGS)
{
	ArrayType  *transarray = PG_GETARG_ARRAYTYPE_P(0);
	float8	   *transvalues;
	float8		N,
				sumX,
				sumX2,
				numerator;

	transvalues = check_float8_array(transarray, "float8_var_samp", 3);
	N = transvalues[0];
	sumX = transvalues[1];
	sumX2 = transvalues[2];

	/* Sample variance is undefined when N is 0 or 1, so return NULL */
	if (N <= 1.0)
		PG_RETURN_NULL();

	numerator = N * sumX2 - sumX * sumX;
	CHECKFLOATVAL(numerator, isinf(sumX2) || isinf(sumX), true);

	/* Watch out for roundoff error producing a negative numerator */
	if (numerator <= 0.0)
		PG_RETURN_FLOAT8(0.0);

	PG_RETURN_FLOAT8(numerator / (N * (N - 1.0)));
}

Datum
float8_stddev_pop(PG_FUNCTION_ARGS)
{
	ArrayType  *transarray = PG_GETARG_ARRAYTYPE_P(0);
	float8	   *transvalues;
	float8		N,
				sumX,
				sumX2,
				numerator;

	transvalues = check_float8_array(transarray, "float8_stddev_pop", 3);
	N = transvalues[0];
	sumX = transvalues[1];
	sumX2 = transvalues[2];

	/* Population stddev is undefined when N is 0, so return NULL */
	if (N == 0.0)
		PG_RETURN_NULL();

	numerator = N * sumX2 - sumX * sumX;
	CHECKFLOATVAL(numerator, isinf(sumX2) || isinf(sumX), true);

	/* Watch out for roundoff error producing a negative numerator */
	if (numerator <= 0.0)
		PG_RETURN_FLOAT8(0.0);

	PG_RETURN_FLOAT8(sqrt(numerator / (N * N)));
}

Datum
float8_stddev_samp(PG_FUNCTION_ARGS)
{
	ArrayType  *transarray = PG_GETARG_ARRAYTYPE_P(0);
	float8	   *transvalues;
	float8		N,
				sumX,
				sumX2,
				numerator;

	transvalues = check_float8_array(transarray, "float8_stddev_samp", 3);
	N = transvalues[0];
	sumX = transvalues[1];
	sumX2 = transvalues[2];

	/* Sample stddev is undefined when N is 0 or 1, so return NULL */
	if (N <= 1.0)
		PG_RETURN_NULL();

	numerator = N * sumX2 - sumX * sumX;
	CHECKFLOATVAL(numerator, isinf(sumX2) || isinf(sumX), true);

	/* Watch out for roundoff error producing a negative numerator */
	if (numerator <= 0.0)
		PG_RETURN_FLOAT8(0.0);

	PG_RETURN_FLOAT8(sqrt(numerator / (N * (N - 1.0))));
}

/*
 *		=========================
 *		SQL2003 BINARY AGGREGATES
 *		=========================
 *
 * The transition datatype for all these aggregates is a 6-element array of
 * float8, holding the values N, sum(X), sum(X*X), sum(Y), sum(Y*Y), sum(X*Y)
 * in that order.  Note that Y is the first argument to the aggregates!
 *
 * It might seem attractive to optimize this by having multiple accumulator
 * functions that only calculate the sums actually needed.  But on most
 * modern machines, a couple of extra floating-point multiplies will be
 * insignificant compared to the other per-tuple overhead, so I've chosen
 * to minimize code space instead.
 */

Datum
float8_regr_accum(PG_FUNCTION_ARGS)
{
	ArrayType  *transarray = PG_GETARG_ARRAYTYPE_P(0);
	float8		newvalY = PG_GETARG_FLOAT8(1);
	float8		newvalX = PG_GETARG_FLOAT8(2);
	float8	   *transvalues;
	float8		N,
				sumX,
				sumX2,
				sumY,
				sumY2,
				sumXY;

	transvalues = check_float8_array(transarray, "float8_regr_accum", 6);
	N = transvalues[0];
	sumX = transvalues[1];
	sumX2 = transvalues[2];
	sumY = transvalues[3];
	sumY2 = transvalues[4];
	sumXY = transvalues[5];

	N += 1.0;
	sumX += newvalX;
	CHECKFLOATVAL(sumX, isinf(transvalues[1]) || isinf(newvalX), true);
	sumX2 += newvalX * newvalX;
	CHECKFLOATVAL(sumX2, isinf(transvalues[2]) || isinf(newvalX), true);
	sumY += newvalY;
	CHECKFLOATVAL(sumY, isinf(transvalues[3]) || isinf(newvalY), true);
	sumY2 += newvalY * newvalY;
	CHECKFLOATVAL(sumY2, isinf(transvalues[4]) || isinf(newvalY), true);
	sumXY += newvalX * newvalY;
	CHECKFLOATVAL(sumXY, isinf(transvalues[5]) || isinf(newvalX) ||
				  isinf(newvalY), true);

	/*
	 * If we're invoked as an aggregate, we can cheat and modify our first
	 * parameter in-place to reduce palloc overhead. Otherwise we construct a
	 * new array with the updated transition data and return it.
	 */
	if (AggCheckCallContext(fcinfo, NULL))
	{
		transvalues[0] = N;
		transvalues[1] = sumX;
		transvalues[2] = sumX2;
		transvalues[3] = sumY;
		transvalues[4] = sumY2;
		transvalues[5] = sumXY;

		PG_RETURN_ARRAYTYPE_P(transarray);
	}
	else
	{
		Datum		transdatums[6];
		ArrayType  *result;

		transdatums[0] = Float8GetDatumFast(N);
		transdatums[1] = Float8GetDatumFast(sumX);
		transdatums[2] = Float8GetDatumFast(sumX2);
		transdatums[3] = Float8GetDatumFast(sumY);
		transdatums[4] = Float8GetDatumFast(sumY2);
		transdatums[5] = Float8GetDatumFast(sumXY);

		result = construct_array(transdatums, 6,
								 FLOAT8OID,
								 sizeof(float8), FLOAT8PASSBYVAL, 'd');

		PG_RETURN_ARRAYTYPE_P(result);
	}
}

/*
 * float8_regr_combine
 *
 * An aggregate combine function used to combine two 6 fields
 * aggregate transition data into a single transition data.
 * This function is used only in two stage aggregation and
 * shouldn't be called outside aggregate context.
 */
Datum
float8_regr_combine(PG_FUNCTION_ARGS)
{
	ArrayType  *transarray1 = PG_GETARG_ARRAYTYPE_P(0);
	ArrayType  *transarray2 = PG_GETARG_ARRAYTYPE_P(1);
	float8	   *transvalues1;
	float8	   *transvalues2;
	float8		N,
				sumX,
				sumX2,
				sumY,
				sumY2,
				sumXY;

	if (!AggCheckCallContext(fcinfo, NULL))
		elog(ERROR, "aggregate function called in non-aggregate context");

	transvalues1 = check_float8_array(transarray1, "float8_regr_combine", 6);
	N = transvalues1[0];
	sumX = transvalues1[1];
	sumX2 = transvalues1[2];
	sumY = transvalues1[3];
	sumY2 = transvalues1[4];
	sumXY = transvalues1[5];

	transvalues2 = check_float8_array(transarray2, "float8_regr_combine", 6);

	N += transvalues2[0];
	sumX += transvalues2[1];
	CHECKFLOATVAL(sumX, isinf(transvalues1[1]) || isinf(transvalues2[1]),
				  true);
	sumX2 += transvalues2[2];
	CHECKFLOATVAL(sumX2, isinf(transvalues1[2]) || isinf(transvalues2[2]),
				  true);
	sumY += transvalues2[3];
	CHECKFLOATVAL(sumY, isinf(transvalues1[3]) || isinf(transvalues2[3]),
				  true);
	sumY2 += transvalues2[4];
	CHECKFLOATVAL(sumY2, isinf(transvalues1[4]) || isinf(transvalues2[4]),
				  true);
	sumXY += transvalues2[5];
	CHECKFLOATVAL(sumXY, isinf(transvalues1[5]) || isinf(transvalues2[5]),
				  true);

	transvalues1[0] = N;
	transvalues1[1] = sumX;
	transvalues1[2] = sumX2;
	transvalues1[3] = sumY;
	transvalues1[4] = sumY2;
	transvalues1[5] = sumXY;

	PG_RETURN_ARRAYTYPE_P(transarray1);
}


Datum
float8_regr_sxx(PG_FUNCTION_ARGS)
{
	ArrayType  *transarray = PG_GETARG_ARRAYTYPE_P(0);
	float8	   *transvalues;
	float8		N,
				sumX,
				sumX2,
				numerator;

	transvalues = check_float8_array(transarray, "float8_regr_sxx", 6);
	N = transvalues[0];
	sumX = transvalues[1];
	sumX2 = transvalues[2];

	/* if N is 0 we should return NULL */
	if (N < 1.0)
		PG_RETURN_NULL();

	numerator = N * sumX2 - sumX * sumX;
	CHECKFLOATVAL(numerator, isinf(sumX2) || isinf(sumX), true);

	/* Watch out for roundoff error producing a negative numerator */
	if (numerator <= 0.0)
		PG_RETURN_FLOAT8(0.0);

	PG_RETURN_FLOAT8(numerator / N);
}

Datum
float8_regr_syy(PG_FUNCTION_ARGS)
{
	ArrayType  *transarray = PG_GETARG_ARRAYTYPE_P(0);
	float8	   *transvalues;
	float8		N,
				sumY,
				sumY2,
				numerator;

	transvalues = check_float8_array(transarray, "float8_regr_syy", 6);
	N = transvalues[0];
	sumY = transvalues[3];
	sumY2 = transvalues[4];

	/* if N is 0 we should return NULL */
	if (N < 1.0)
		PG_RETURN_NULL();

	numerator = N * sumY2 - sumY * sumY;
	CHECKFLOATVAL(numerator, isinf(sumY2) || isinf(sumY), true);

	/* Watch out for roundoff error producing a negative numerator */
	if (numerator <= 0.0)
		PG_RETURN_FLOAT8(0.0);

	PG_RETURN_FLOAT8(numerator / N);
}

Datum
float8_regr_sxy(PG_FUNCTION_ARGS)
{
	ArrayType  *transarray = PG_GETARG_ARRAYTYPE_P(0);
	float8	   *transvalues;
	float8		N,
				sumX,
				sumY,
				sumXY,
				numerator;

	transvalues = check_float8_array(transarray, "float8_regr_sxy", 6);
	N = transvalues[0];
	sumX = transvalues[1];
	sumY = transvalues[3];
	sumXY = transvalues[5];

	/* if N is 0 we should return NULL */
	if (N < 1.0)
		PG_RETURN_NULL();

	numerator = N * sumXY - sumX * sumY;
	CHECKFLOATVAL(numerator, isinf(sumXY) || isinf(sumX) ||
				  isinf(sumY), true);

	/* A negative result is valid here */

	PG_RETURN_FLOAT8(numerator / N);
}

Datum
float8_regr_avgx(PG_FUNCTION_ARGS)
{
	ArrayType  *transarray = PG_GETARG_ARRAYTYPE_P(0);
	float8	   *transvalues;
	float8		N,
				sumX;

	transvalues = check_float8_array(transarray, "float8_regr_avgx", 6);
	N = transvalues[0];
	sumX = transvalues[1];

	/* if N is 0 we should return NULL */
	if (N < 1.0)
		PG_RETURN_NULL();

	PG_RETURN_FLOAT8(sumX / N);
}

Datum
float8_regr_avgy(PG_FUNCTION_ARGS)
{
	ArrayType  *transarray = PG_GETARG_ARRAYTYPE_P(0);
	float8	   *transvalues;
	float8		N,
				sumY;

	transvalues = check_float8_array(transarray, "float8_regr_avgy", 6);
	N = transvalues[0];
	sumY = transvalues[3];

	/* if N is 0 we should return NULL */
	if (N < 1.0)
		PG_RETURN_NULL();

	PG_RETURN_FLOAT8(sumY / N);
}

Datum
float8_covar_pop(PG_FUNCTION_ARGS)
{
	ArrayType  *transarray = PG_GETARG_ARRAYTYPE_P(0);
	float8	   *transvalues;
	float8		N,
				sumX,
				sumY,
				sumXY,
				numerator;

	transvalues = check_float8_array(transarray, "float8_covar_pop", 6);
	N = transvalues[0];
	sumX = transvalues[1];
	sumY = transvalues[3];
	sumXY = transvalues[5];

	/* if N is 0 we should return NULL */
	if (N < 1.0)
		PG_RETURN_NULL();

	numerator = N * sumXY - sumX * sumY;
	CHECKFLOATVAL(numerator, isinf(sumXY) || isinf(sumX) ||
				  isinf(sumY), true);

	PG_RETURN_FLOAT8(numerator / (N * N));
}

Datum
float8_covar_samp(PG_FUNCTION_ARGS)
{
	ArrayType  *transarray = PG_GETARG_ARRAYTYPE_P(0);
	float8	   *transvalues;
	float8		N,
				sumX,
				sumY,
				sumXY,
				numerator;

	transvalues = check_float8_array(transarray, "float8_covar_samp", 6);
	N = transvalues[0];
	sumX = transvalues[1];
	sumY = transvalues[3];
	sumXY = transvalues[5];

	/* if N is <= 1 we should return NULL */
	if (N < 2.0)
		PG_RETURN_NULL();

	numerator = N * sumXY - sumX * sumY;
	CHECKFLOATVAL(numerator, isinf(sumXY) || isinf(sumX) ||
				  isinf(sumY), true);

	PG_RETURN_FLOAT8(numerator / (N * (N - 1.0)));
}

Datum
float8_corr(PG_FUNCTION_ARGS)
{
	ArrayType  *transarray = PG_GETARG_ARRAYTYPE_P(0);
	float8	   *transvalues;
	float8		N,
				sumX,
				sumX2,
				sumY,
				sumY2,
				sumXY,
				numeratorX,
				numeratorY,
				numeratorXY;

	transvalues = check_float8_array(transarray, "float8_corr", 6);
	N = transvalues[0];
	sumX = transvalues[1];
	sumX2 = transvalues[2];
	sumY = transvalues[3];
	sumY2 = transvalues[4];
	sumXY = transvalues[5];

	/* if N is 0 we should return NULL */
	if (N < 1.0)
		PG_RETURN_NULL();

	numeratorX = N * sumX2 - sumX * sumX;
	CHECKFLOATVAL(numeratorX, isinf(sumX2) || isinf(sumX), true);
	numeratorY = N * sumY2 - sumY * sumY;
	CHECKFLOATVAL(numeratorY, isinf(sumY2) || isinf(sumY), true);
	numeratorXY = N * sumXY - sumX * sumY;
	CHECKFLOATVAL(numeratorXY, isinf(sumXY) || isinf(sumX) ||
				  isinf(sumY), true);
	if (numeratorX <= 0 || numeratorY <= 0)
		PG_RETURN_NULL();

	PG_RETURN_FLOAT8(numeratorXY / sqrt(numeratorX * numeratorY));
}

Datum
float8_regr_r2(PG_FUNCTION_ARGS)
{
	ArrayType  *transarray = PG_GETARG_ARRAYTYPE_P(0);
	float8	   *transvalues;
	float8		N,
				sumX,
				sumX2,
				sumY,
				sumY2,
				sumXY,
				numeratorX,
				numeratorY,
				numeratorXY;

	transvalues = check_float8_array(transarray, "float8_regr_r2", 6);
	N = transvalues[0];
	sumX = transvalues[1];
	sumX2 = transvalues[2];
	sumY = transvalues[3];
	sumY2 = transvalues[4];
	sumXY = transvalues[5];

	/* if N is 0 we should return NULL */
	if (N < 1.0)
		PG_RETURN_NULL();

	numeratorX = N * sumX2 - sumX * sumX;
	CHECKFLOATVAL(numeratorX, isinf(sumX2) || isinf(sumX), true);
	numeratorY = N * sumY2 - sumY * sumY;
	CHECKFLOATVAL(numeratorY, isinf(sumY2) || isinf(sumY), true);
	numeratorXY = N * sumXY - sumX * sumY;
	CHECKFLOATVAL(numeratorXY, isinf(sumXY) || isinf(sumX) ||
				  isinf(sumY), true);
	if (numeratorX <= 0)
		PG_RETURN_NULL();
	/* per spec, horizontal line produces 1.0 */
	if (numeratorY <= 0)
		PG_RETURN_FLOAT8(1.0);

	PG_RETURN_FLOAT8((numeratorXY * numeratorXY) /
					 (numeratorX * numeratorY));
}

Datum
float8_regr_slope(PG_FUNCTION_ARGS)
{
	ArrayType  *transarray = PG_GETARG_ARRAYTYPE_P(0);
	float8	   *transvalues;
	float8		N,
				sumX,
				sumX2,
				sumY,
				sumXY,
				numeratorX,
				numeratorXY;

	transvalues = check_float8_array(transarray, "float8_regr_slope", 6);
	N = transvalues[0];
	sumX = transvalues[1];
	sumX2 = transvalues[2];
	sumY = transvalues[3];
	sumXY = transvalues[5];

	/* if N is 0 we should return NULL */
	if (N < 1.0)
		PG_RETURN_NULL();

	numeratorX = N * sumX2 - sumX * sumX;
	CHECKFLOATVAL(numeratorX, isinf(sumX2) || isinf(sumX), true);
	numeratorXY = N * sumXY - sumX * sumY;
	CHECKFLOATVAL(numeratorXY, isinf(sumXY) || isinf(sumX) ||
				  isinf(sumY), true);
	if (numeratorX <= 0)
		PG_RETURN_NULL();

	PG_RETURN_FLOAT8(numeratorXY / numeratorX);
}

Datum
float8_regr_intercept(PG_FUNCTION_ARGS)
{
	ArrayType  *transarray = PG_GETARG_ARRAYTYPE_P(0);
	float8	   *transvalues;
	float8		N,
				sumX,
				sumX2,
				sumY,
				sumXY,
				numeratorX,
				numeratorXXY;

	transvalues = check_float8_array(transarray, "float8_regr_intercept", 6);
	N = transvalues[0];
	sumX = transvalues[1];
	sumX2 = transvalues[2];
	sumY = transvalues[3];
	sumXY = transvalues[5];

	/* if N is 0 we should return NULL */
	if (N < 1.0)
		PG_RETURN_NULL();

	numeratorX = N * sumX2 - sumX * sumX;
	CHECKFLOATVAL(numeratorX, isinf(sumX2) || isinf(sumX), true);
	numeratorXXY = sumY * sumX2 - sumX * sumXY;
	CHECKFLOATVAL(numeratorXXY, isinf(sumY) || isinf(sumX2) ||
				  isinf(sumX) || isinf(sumXY), true);
	if (numeratorX <= 0)
		PG_RETURN_NULL();

	PG_RETURN_FLOAT8(numeratorXXY / numeratorX);
}


/*
 *		====================================
 *		MIXED-PRECISION ARITHMETIC OPERATORS
 *		====================================
 */

/*
 *		float48pl		- returns arg1 + arg2
 *		float48mi		- returns arg1 - arg2
 *		float48mul		- returns arg1 * arg2
 *		float48div		- returns arg1 / arg2
 */
Datum
float48pl(PG_FUNCTION_ARGS)
{
	float4		arg1 = PG_GETARG_FLOAT4(0);
	float8		arg2 = PG_GETARG_FLOAT8(1);
	float8		result;

	result = arg1 + arg2;
	CHECKFLOATVAL(result, isinf(arg1) || isinf(arg2), true);
	PG_RETURN_FLOAT8(result);
}

Datum
float48mi(PG_FUNCTION_ARGS)
{
	float4		arg1 = PG_GETARG_FLOAT4(0);
	float8		arg2 = PG_GETARG_FLOAT8(1);
	float8		result;

	result = arg1 - arg2;
	CHECKFLOATVAL(result, isinf(arg1) || isinf(arg2), true);
	PG_RETURN_FLOAT8(result);
}

Datum
float48mul(PG_FUNCTION_ARGS)
{
	float4		arg1 = PG_GETARG_FLOAT4(0);
	float8		arg2 = PG_GETARG_FLOAT8(1);
	float8		result;

	result = arg1 * arg2;
	CHECKFLOATVAL(result, isinf(arg1) || isinf(arg2),
				  arg1 == 0 || arg2 == 0);
	PG_RETURN_FLOAT8(result);
}

Datum
float48div(PG_FUNCTION_ARGS)
{
	float4		arg1 = PG_GETARG_FLOAT4(0);
	float8		arg2 = PG_GETARG_FLOAT8(1);
	float8		result;

	if (arg2 == 0.0)
		ereport(ERROR,
				(errcode(ERRCODE_DIVISION_BY_ZERO),
				 errmsg("division by zero")));

	result = arg1 / arg2;
	CHECKFLOATVAL(result, isinf(arg1) || isinf(arg2), arg1 == 0);
	PG_RETURN_FLOAT8(result);
}

/*
 *		float84pl		- returns arg1 + arg2
 *		float84mi		- returns arg1 - arg2
 *		float84mul		- returns arg1 * arg2
 *		float84div		- returns arg1 / arg2
 */
Datum
float84pl(PG_FUNCTION_ARGS)
{
	float8		arg1 = PG_GETARG_FLOAT8(0);
	float4		arg2 = PG_GETARG_FLOAT4(1);
	float8		result;

	result = arg1 + arg2;

	CHECKFLOATVAL(result, isinf(arg1) || isinf(arg2), true);
	PG_RETURN_FLOAT8(result);
}

Datum
float84mi(PG_FUNCTION_ARGS)
{
	float8		arg1 = PG_GETARG_FLOAT8(0);
	float4		arg2 = PG_GETARG_FLOAT4(1);
	float8		result;

	result = arg1 - arg2;

	CHECKFLOATVAL(result, isinf(arg1) || isinf(arg2), true);
	PG_RETURN_FLOAT8(result);
}

Datum
float84mul(PG_FUNCTION_ARGS)
{
	float8		arg1 = PG_GETARG_FLOAT8(0);
	float4		arg2 = PG_GETARG_FLOAT4(1);
	float8		result;

	result = arg1 * arg2;

	CHECKFLOATVAL(result, isinf(arg1) || isinf(arg2),
				  arg1 == 0 || arg2 == 0);
	PG_RETURN_FLOAT8(result);
}

Datum
float84div(PG_FUNCTION_ARGS)
{
	float8		arg1 = PG_GETARG_FLOAT8(0);
	float4		arg2 = PG_GETARG_FLOAT4(1);
	float8		result;

	if (arg2 == 0.0)
		ereport(ERROR,
				(errcode(ERRCODE_DIVISION_BY_ZERO),
				 errmsg("division by zero")));

	result = arg1 / arg2;

	CHECKFLOATVAL(result, isinf(arg1) || isinf(arg2), arg1 == 0);
	PG_RETURN_FLOAT8(result);
}

/*
 *		====================
 *		COMPARISON OPERATORS
 *		====================
 */

/*
 *		float48{eq,ne,lt,le,gt,ge}		- float4/float8 comparison operations
 */
Datum
float48eq(PG_FUNCTION_ARGS)
{
	float4		arg1 = PG_GETARG_FLOAT4(0);
	float8		arg2 = PG_GETARG_FLOAT8(1);

	PG_RETURN_BOOL(float8_cmp_internal(arg1, arg2) == 0);
}

Datum
float48ne(PG_FUNCTION_ARGS)
{
	float4		arg1 = PG_GETARG_FLOAT4(0);
	float8		arg2 = PG_GETARG_FLOAT8(1);

	PG_RETURN_BOOL(float8_cmp_internal(arg1, arg2) != 0);
}

Datum
float48lt(PG_FUNCTION_ARGS)
{
	float4		arg1 = PG_GETARG_FLOAT4(0);
	float8		arg2 = PG_GETARG_FLOAT8(1);

	PG_RETURN_BOOL(float8_cmp_internal(arg1, arg2) < 0);
}

Datum
float48le(PG_FUNCTION_ARGS)
{
	float4		arg1 = PG_GETARG_FLOAT4(0);
	float8		arg2 = PG_GETARG_FLOAT8(1);

	PG_RETURN_BOOL(float8_cmp_internal(arg1, arg2) <= 0);
}

Datum
float48gt(PG_FUNCTION_ARGS)
{
	float4		arg1 = PG_GETARG_FLOAT4(0);
	float8		arg2 = PG_GETARG_FLOAT8(1);

	PG_RETURN_BOOL(float8_cmp_internal(arg1, arg2) > 0);
}

Datum
float48ge(PG_FUNCTION_ARGS)
{
	float4		arg1 = PG_GETARG_FLOAT4(0);
	float8		arg2 = PG_GETARG_FLOAT8(1);

	PG_RETURN_BOOL(float8_cmp_internal(arg1, arg2) >= 0);
}

/*
 *		float84{eq,ne,lt,le,gt,ge}		- float8/float4 comparison operations
 */
Datum
float84eq(PG_FUNCTION_ARGS)
{
	float8		arg1 = PG_GETARG_FLOAT8(0);
	float4		arg2 = PG_GETARG_FLOAT4(1);

	PG_RETURN_BOOL(float8_cmp_internal(arg1, arg2) == 0);
}

Datum
float84ne(PG_FUNCTION_ARGS)
{
	float8		arg1 = PG_GETARG_FLOAT8(0);
	float4		arg2 = PG_GETARG_FLOAT4(1);

	PG_RETURN_BOOL(float8_cmp_internal(arg1, arg2) != 0);
}

Datum
float84lt(PG_FUNCTION_ARGS)
{
	float8		arg1 = PG_GETARG_FLOAT8(0);
	float4		arg2 = PG_GETARG_FLOAT4(1);

	PG_RETURN_BOOL(float8_cmp_internal(arg1, arg2) < 0);
}

Datum
float84le(PG_FUNCTION_ARGS)
{
	float8		arg1 = PG_GETARG_FLOAT8(0);
	float4		arg2 = PG_GETARG_FLOAT4(1);

	PG_RETURN_BOOL(float8_cmp_internal(arg1, arg2) <= 0);
}

Datum
float84gt(PG_FUNCTION_ARGS)
{
	float8		arg1 = PG_GETARG_FLOAT8(0);
	float4		arg2 = PG_GETARG_FLOAT4(1);

	PG_RETURN_BOOL(float8_cmp_internal(arg1, arg2) > 0);
}

Datum
float84ge(PG_FUNCTION_ARGS)
{
	float8		arg1 = PG_GETARG_FLOAT8(0);
	float4		arg2 = PG_GETARG_FLOAT4(1);

	PG_RETURN_BOOL(float8_cmp_internal(arg1, arg2) >= 0);
}

/*
 * Implements the float8 version of the width_bucket() function
 * defined by SQL2003. See also width_bucket_numeric().
 *
 * 'bound1' and 'bound2' are the lower and upper bounds of the
 * histogram's range, respectively. 'count' is the number of buckets
 * in the histogram. width_bucket() returns an integer indicating the
 * bucket number that 'operand' belongs to in an equiwidth histogram
 * with the specified characteristics. An operand smaller than the
 * lower bound is assigned to bucket 0. An operand greater than the
 * upper bound is assigned to an additional bucket (with number
 * count+1). We don't allow "NaN" for any of the float8 inputs, and we
 * don't allow either of the histogram bounds to be +/- infinity.
 */
Datum
width_bucket_float8(PG_FUNCTION_ARGS)
{
	float8		operand = PG_GETARG_FLOAT8(0);
	float8		bound1 = PG_GETARG_FLOAT8(1);
	float8		bound2 = PG_GETARG_FLOAT8(2);
	int32		count = PG_GETARG_INT32(3);
	int32		result;

	if (count <= 0.0)
		ereport(ERROR,
				(errcode(ERRCODE_INVALID_ARGUMENT_FOR_WIDTH_BUCKET_FUNCTION),
				 errmsg("count must be greater than zero")));

	if (isnan(operand) || isnan(bound1) || isnan(bound2))
		ereport(ERROR,
				(errcode(ERRCODE_INVALID_ARGUMENT_FOR_WIDTH_BUCKET_FUNCTION),
			 errmsg("operand, lower bound, and upper bound cannot be NaN")));

	/* Note that we allow "operand" to be infinite */
	if (isinf(bound1) || isinf(bound2))
		ereport(ERROR,
				(errcode(ERRCODE_INVALID_ARGUMENT_FOR_WIDTH_BUCKET_FUNCTION),
				 errmsg("lower and upper bounds must be finite")));

	if (bound1 < bound2)
	{
		if (operand < bound1)
			result = 0;
		else if (operand >= bound2)
		{
			result = count + 1;
			/* check for overflow */
			if (result < count)
				ereport(ERROR,
						(errcode(ERRCODE_NUMERIC_VALUE_OUT_OF_RANGE),
						 errmsg("integer out of range")));
		}
		else
			result = ((float8) count * (operand - bound1) / (bound2 - bound1)) + 1;
	}
	else if (bound1 > bound2)
	{
		if (operand > bound1)
			result = 0;
		else if (operand <= bound2)
		{
			result = count + 1;
			/* check for overflow */
			if (result < count)
				ereport(ERROR,
						(errcode(ERRCODE_NUMERIC_VALUE_OUT_OF_RANGE),
						 errmsg("integer out of range")));
		}
		else
			result = ((float8) count * (bound1 - operand) / (bound1 - bound2)) + 1;
	}
	else
	{
		ereport(ERROR,
				(errcode(ERRCODE_INVALID_ARGUMENT_FOR_WIDTH_BUCKET_FUNCTION),
				 errmsg("lower bound cannot equal upper bound")));
		result = 0;				/* keep the compiler quiet */
	}

	PG_RETURN_INT32(result);
}

/* ========== PRIVATE ROUTINES ========== */

#ifndef HAVE_CBRT

static double
cbrt(double x)
{
	int			isneg = (x < 0.0);
	double		absx = fabs(x);
	double		tmpres = pow(absx, (double) 1.0 / (double) 3.0);

	/*
	 * The result is somewhat inaccurate --- not really pow()'s fault, as the
	 * exponent it's handed contains roundoff error.  We can improve the
	 * accuracy by doing one iteration of Newton's formula.  Beware of zero
	 * input however.
	 */
	if (tmpres > 0.0)
		tmpres -= (tmpres - absx / (tmpres * tmpres)) / (double) 3.0;

	return isneg ? -tmpres : tmpres;
}

#endif   /* !HAVE_CBRT */<|MERGE_RESOLUTION|>--- conflicted
+++ resolved
@@ -488,36 +488,6 @@
 	}
 #endif   /* HAVE_BUGGY_SOLARIS_STRTOD */
 
-<<<<<<< HEAD
-#ifdef HAVE_BUGGY_IRIX_STRTOD
-
-	/*
-	 * In some IRIX versions, strtod() recognizes only "inf", so if the input
-	 * is "infinity" we have to skip over "inity".	Also, it may return
-	 * positive infinity for "-inf".
-	 */
-	if (isinf(val))
-	{
-		if (pg_strncasecmp(num, "Infinity", 8) == 0 || pg_strncasecmp(num, "+Infinity", 9) == 0)
-		{
-			val = get_float8_infinity();
-			endptr = num + 8;
-		}
-		else if (pg_strncasecmp(num, "-Infinity", 9) == 0)
-		{
-			val = -get_float8_infinity();
-			endptr = num + 9;
-		}
-		else if (pg_strncasecmp(num, "-inf", 4) == 0)
-		{
-			val = -get_float8_infinity();
-			endptr = num + 4;
-		}
-	}
-#endif   /* HAVE_BUGGY_IRIX_STRTOD */
-
-=======
->>>>>>> ab76208e
 	/* skip trailing whitespace */
 	while (*endptr != '\0' && isspace((unsigned char) *endptr))
 		endptr++;

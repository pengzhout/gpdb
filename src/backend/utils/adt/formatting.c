--- conflicted
+++ resolved
@@ -518,13 +518,9 @@
  * Suffixes definition for DATE-TIME TO/FROM CHAR
  * ----------
  */
-<<<<<<< HEAD
 #define TM_SUFFIX_LEN	2
 
-static KeySuffix DCH_suff[] = {
-=======
 static const KeySuffix DCH_suff[] = {
->>>>>>> ab76208e
 	{"FM", 2, DCH_S_FM, SUFFTYPE_PREFIX},
 	{"fm", 2, DCH_S_FM, SUFFTYPE_PREFIX},
 	{"TM", TM_SUFFIX_LEN, DCH_S_TM, SUFFTYPE_PREFIX},
@@ -949,18 +945,11 @@
  */
 static const KeyWord *index_seq_search(char *str, const KeyWord *kw,
 				 const int *index);
-<<<<<<< HEAD
-static KeySuffix *suff_search(char *str, KeySuffix *suf, int type);
+static const KeySuffix *suff_search(char *str, const KeySuffix *suf, int type);
 static void NUMDesc_prepare(NUMDesc *num, FormatNode *n, char *func);
 static void parse_format(FormatNode *node, char *str, const KeyWord *kw,
-			 KeySuffix *suf, const int *index, int ver, NUMDesc *Num,
+			 const KeySuffix *suf, const int *index, int ver, NUMDesc *Num,
 			 char *func);
-=======
-static const KeySuffix *suff_search(char *str, const KeySuffix *suf, int type);
-static void NUMDesc_prepare(NUMDesc *num, FormatNode *n);
-static void parse_format(FormatNode *node, char *str, const KeyWord *kw,
-			 const KeySuffix *suf, const int *index, int ver, NUMDesc *Num);
->>>>>>> ab76208e
 
 static void DCH_to_char(FormatNode *node, bool is_interval,
 			TmToChar *in, char *out, Oid collid);
@@ -1244,12 +1233,8 @@
  */
 static void
 parse_format(FormatNode *node, char *str, const KeyWord *kw,
-<<<<<<< HEAD
-			 KeySuffix *suf, const int *index, int ver, NUMDesc *Num,
+			 const KeySuffix *suf, const int *index, int ver, NUMDesc *Num,
 			 char *func)
-=======
-			 const KeySuffix *suf, const int *index, int ver, NUMDesc *Num)
->>>>>>> ab76208e
 {
 	const KeySuffix *s;
 	FormatNode *n;

/*-------------------------------------------------------------------------
 *
 * genfile.c
 *		Functions for direct access to files
 *
 *
 * Copyright (c) 2004-2015, PostgreSQL Global Development Group
 *
 * Author: Andreas Pflug <pgadmin@pse-consulting.de>
 *
 * IDENTIFICATION
 *	  src/backend/utils/adt/genfile.c
 *
 *-------------------------------------------------------------------------
 */
#include "postgres.h"

#include <sys/file.h>
#include <sys/stat.h>
#include <unistd.h>
#include <dirent.h>

#include "access/htup_details.h"
#include "catalog/pg_type.h"
#include "funcapi.h"
#include "mb/pg_wchar.h"
#include "miscadmin.h"
#include "postmaster/syslogger.h"
#include "storage/fd.h"
#include "utils/builtins.h"
#include "utils/memutils.h"
#include "utils/timestamp.h"
#include "utils/datetime.h"


#ifdef WIN32

#ifdef rename
#undef rename
#endif

#ifdef unlink
#undef unlink
#endif
#endif

typedef struct
{
	char	   *location;
	DIR		   *dirdesc;
	bool		include_dot_dirs;
} directory_fctx;


/*
 * Convert a "text" filename argument to C string, and check it's allowable.
 *
 * Filename may be absolute or relative to the DataDir, but we only allow
 * absolute paths that match DataDir or Log_directory.
 */
static char *
convert_and_check_filename(text *arg)
{
	char	   *filename;

	filename = text_to_cstring(arg);
	canonicalize_path(filename);	/* filename can change length here */

	if (is_absolute_path(filename))
	{
		/* Disallow '/a/b/data/..' */
		if (path_contains_parent_reference(filename))
			ereport(ERROR,
					(errcode(ERRCODE_INSUFFICIENT_PRIVILEGE),
			(errmsg("reference to parent directory (\"..\") not allowed"))));

		/*
		 * Allow absolute paths if within DataDir or Log_directory, even
		 * though Log_directory might be outside DataDir.
		 */
		if (!path_is_prefix_of_path(DataDir, filename) &&
			(!is_absolute_path(Log_directory) ||
			 !path_is_prefix_of_path(Log_directory, filename)))
			ereport(ERROR,
					(errcode(ERRCODE_INSUFFICIENT_PRIVILEGE),
					 (errmsg("absolute path not allowed"))));
	}
	else if (!path_is_relative_and_below_cwd(filename))
		ereport(ERROR,
				(errcode(ERRCODE_INSUFFICIENT_PRIVILEGE),
				 (errmsg("path must be in or below the current directory"))));

	return filename;
}

/*
 * check for superuser, bark if not.
 */
static void
requireSuperuser(void)
{
	if (!superuser())
		ereport(ERROR,
				(errcode(ERRCODE_INSUFFICIENT_PRIVILEGE),
			  (errmsg("only superuser may access generic file functions"))));
}

/*
 * Read a section of a file, returning it as bytea
 *
 * Caller is responsible for all permissions checking.
 *
 * We read the whole of the file when bytes_to_read is negative.
 */
static bytea *
read_binary_file(const char *filename, int64 seek_offset, int64 bytes_to_read,
				 bool missing_ok)
{
	bytea	   *buf;
	size_t		nbytes;
	FILE	   *file;

	if (bytes_to_read < 0)
	{
		if (seek_offset < 0)
			bytes_to_read = -seek_offset;
		else
		{
			struct stat fst;

			if (stat(filename, &fst) < 0)
			{
				if (missing_ok && errno == ENOENT)
					return NULL;
				else
					ereport(ERROR,
							(errcode_for_file_access(),
						errmsg("could not stat file \"%s\": %m", filename)));
			}

			bytes_to_read = fst.st_size - seek_offset;
		}
	}

	/* not sure why anyone thought that int64 length was a good idea */
	if (bytes_to_read > (MaxAllocSize - VARHDRSZ))
		ereport(ERROR,
				(errcode(ERRCODE_INVALID_PARAMETER_VALUE),
				 errmsg("requested length too large")));

	if ((file = AllocateFile(filename, PG_BINARY_R)) == NULL)
	{
		if (missing_ok && errno == ENOENT)
			return NULL;
		else
			ereport(ERROR,
					(errcode_for_file_access(),
					 errmsg("could not open file \"%s\" for reading: %m",
							filename)));
	}

	if (fseeko(file, (off_t) seek_offset,
			   (seek_offset >= 0) ? SEEK_SET : SEEK_END) != 0)
		ereport(ERROR,
				(errcode_for_file_access(),
				 errmsg("could not seek in file \"%s\": %m", filename)));

	buf = (bytea *) palloc((Size) bytes_to_read + VARHDRSZ);

	nbytes = fread(VARDATA(buf), 1, (size_t) bytes_to_read, file);

	if (ferror(file))
		ereport(ERROR,
				(errcode_for_file_access(),
				 errmsg("could not read file \"%s\": %m", filename)));

	SET_VARSIZE(buf, nbytes + VARHDRSZ);

	FreeFile(file);

	return buf;
}

/*
 * Similar to read_binary_file, but we verify that the contents are valid
 * in the database encoding.
 */
static text *
read_text_file(const char *filename, int64 seek_offset, int64 bytes_to_read,
			   bool missing_ok)
{
	bytea	   *buf;

	buf = read_binary_file(filename, seek_offset, bytes_to_read, missing_ok);

	if (buf != NULL)
	{
		/* Make sure the input is valid */
		pg_verifymbstr(VARDATA(buf), VARSIZE(buf) - VARHDRSZ, false);

		/* OK, we can cast it to text safely */
		return (text *) buf;
	}
	else
		return NULL;
}

/*
 * Read a section of a file, returning it as text
 */
Datum
pg_read_file(PG_FUNCTION_ARGS)
{
	text	   *filename_t = PG_GETARG_TEXT_P(0);
	int64		seek_offset = 0;
	int64		bytes_to_read = -1;
	bool		missing_ok = false;
	char	   *filename;
	text	   *result;

	if (!superuser())
		ereport(ERROR,
				(errcode(ERRCODE_INSUFFICIENT_PRIVILEGE),
				 (errmsg("must be superuser to read files"))));

	/* handle optional arguments */
	if (PG_NARGS() >= 3)
	{
		seek_offset = PG_GETARG_INT64(1);
		bytes_to_read = PG_GETARG_INT64(2);

		if (bytes_to_read < 0)
			ereport(ERROR,
					(errcode(ERRCODE_INVALID_PARAMETER_VALUE),
					 errmsg("requested length cannot be negative")));
	}
	if (PG_NARGS() >= 4)
		missing_ok = PG_GETARG_BOOL(3);

	filename = convert_and_check_filename(filename_t);

	result = read_text_file(filename, seek_offset, bytes_to_read, missing_ok);
	if (result)
		PG_RETURN_TEXT_P(result);
	else
		PG_RETURN_NULL();
}

/*
 * Read a section of a file, returning it as bytea
 */
Datum
pg_read_binary_file(PG_FUNCTION_ARGS)
{
	text	   *filename_t = PG_GETARG_TEXT_P(0);
	int64		seek_offset = 0;
	int64		bytes_to_read = -1;
	bool		missing_ok = false;
	char	   *filename;
	bytea	   *result;

	if (!superuser())
		ereport(ERROR,
				(errcode(ERRCODE_INSUFFICIENT_PRIVILEGE),
				 (errmsg("must be superuser to read files"))));

	/* handle optional arguments */
	if (PG_NARGS() >= 3)
	{
		seek_offset = PG_GETARG_INT64(1);
		bytes_to_read = PG_GETARG_INT64(2);

		if (bytes_to_read < 0)
			ereport(ERROR,
					(errcode(ERRCODE_INVALID_PARAMETER_VALUE),
					 errmsg("requested length cannot be negative")));
	}
	if (PG_NARGS() >= 4)
		missing_ok = PG_GETARG_BOOL(3);
<<<<<<< HEAD

	filename = convert_and_check_filename(filename_t);

=======

	filename = convert_and_check_filename(filename_t);

>>>>>>> ab93f90c
	result = read_binary_file(filename, seek_offset,
							  bytes_to_read, missing_ok);
	if (result)
		PG_RETURN_BYTEA_P(result);
	else
		PG_RETURN_NULL();
}


/*
 * Wrapper functions for the 1 and 3 argument variants of pg_read_file()
 * and pg_binary_read_file().
 *
 * These are necessary to pass the sanity check in opr_sanity, which checks
 * that all built-in functions that share the implementing C function take
 * the same number of arguments.
 */
Datum
pg_read_file_off_len(PG_FUNCTION_ARGS)
{
	return pg_read_file(fcinfo);
}

Datum
pg_read_file_all(PG_FUNCTION_ARGS)
{
	return pg_read_file(fcinfo);
}

Datum
pg_read_binary_file_off_len(PG_FUNCTION_ARGS)
{
	return pg_read_binary_file(fcinfo);
}

Datum
pg_read_binary_file_all(PG_FUNCTION_ARGS)
{
	return pg_read_binary_file(fcinfo);
}

/*
 * stat a file
 */
Datum
pg_stat_file(PG_FUNCTION_ARGS)
{
	text	   *filename_t = PG_GETARG_TEXT_P(0);
	char	   *filename;
	struct stat fst;
	Datum		values[6];
	bool		isnull[6];
	HeapTuple	tuple;
	TupleDesc	tupdesc;
	bool		missing_ok = false;

	if (!superuser())
		ereport(ERROR,
				(errcode(ERRCODE_INSUFFICIENT_PRIVILEGE),
				 (errmsg("must be superuser to get file information"))));

	/* check the optional argument */
	if (PG_NARGS() == 2)
		missing_ok = PG_GETARG_BOOL(1);

	filename = convert_and_check_filename(filename_t);

	if (stat(filename, &fst) < 0)
	{
		if (missing_ok && errno == ENOENT)
			PG_RETURN_NULL();
		else
			ereport(ERROR,
					(errcode_for_file_access(),
					 errmsg("could not stat file \"%s\": %m", filename)));
	}

	/*
	 * This record type had better match the output parameters declared for me
	 * in pg_proc.h.
	 */
	tupdesc = CreateTemplateTupleDesc(6, false);
	TupleDescInitEntry(tupdesc, (AttrNumber) 1,
					   "size", INT8OID, -1, 0);
	TupleDescInitEntry(tupdesc, (AttrNumber) 2,
					   "access", TIMESTAMPTZOID, -1, 0);
	TupleDescInitEntry(tupdesc, (AttrNumber) 3,
					   "modification", TIMESTAMPTZOID, -1, 0);
	TupleDescInitEntry(tupdesc, (AttrNumber) 4,
					   "change", TIMESTAMPTZOID, -1, 0);
	TupleDescInitEntry(tupdesc, (AttrNumber) 5,
					   "creation", TIMESTAMPTZOID, -1, 0);
	TupleDescInitEntry(tupdesc, (AttrNumber) 6,
					   "isdir", BOOLOID, -1, 0);
	BlessTupleDesc(tupdesc);

	memset(isnull, false, sizeof(isnull));

	values[0] = Int64GetDatum((int64) fst.st_size);
	values[1] = TimestampTzGetDatum(time_t_to_timestamptz(fst.st_atime));
	values[2] = TimestampTzGetDatum(time_t_to_timestamptz(fst.st_mtime));
	/* Unix has file status change time, while Win32 has creation time */
#if !defined(WIN32) && !defined(__CYGWIN__)
	values[3] = TimestampTzGetDatum(time_t_to_timestamptz(fst.st_ctime));
	isnull[4] = true;
#else
	isnull[3] = true;
	values[4] = TimestampTzGetDatum(time_t_to_timestamptz(fst.st_ctime));
#endif
	values[5] = BoolGetDatum(S_ISDIR(fst.st_mode));

	tuple = heap_form_tuple(tupdesc, values, isnull);

	pfree(filename);

	PG_RETURN_DATUM(HeapTupleGetDatum(tuple));
}

/*
 * stat a file (1 argument version)
 *
 * note: this wrapper is necessary to pass the sanity check in opr_sanity,
 * which checks that all built-in functions that share the implementing C
 * function take the same number of arguments
 */
Datum
pg_stat_file_1arg(PG_FUNCTION_ARGS)
{
	return pg_stat_file(fcinfo);
}

/*
 * List a directory (returns the filenames only)
 */
Datum
pg_ls_dir(PG_FUNCTION_ARGS)
{
	FuncCallContext *funcctx;
	struct dirent *de;
	directory_fctx *fctx;
	MemoryContext oldcontext;

	if (!superuser())
		ereport(ERROR,
				(errcode(ERRCODE_INSUFFICIENT_PRIVILEGE),
				 (errmsg("must be superuser to get directory listings"))));

	if (SRF_IS_FIRSTCALL())
	{
		bool		missing_ok = false;
		bool		include_dot_dirs = false;

		/* check the optional arguments */
		if (PG_NARGS() == 3)
		{
			if (!PG_ARGISNULL(1))
				missing_ok = PG_GETARG_BOOL(1);
			if (!PG_ARGISNULL(2))
				include_dot_dirs = PG_GETARG_BOOL(2);
		}

		funcctx = SRF_FIRSTCALL_INIT();
		oldcontext = MemoryContextSwitchTo(funcctx->multi_call_memory_ctx);

		fctx = palloc(sizeof(directory_fctx));
		fctx->location = convert_and_check_filename(PG_GETARG_TEXT_P(0));

		fctx->include_dot_dirs = include_dot_dirs;
<<<<<<< HEAD
		fctx->dirdesc = AllocateDir(fctx->location);

		if (!fctx->dirdesc)
		{
			if (missing_ok && errno == ENOENT)
			{
				MemoryContextSwitchTo(oldcontext);
				SRF_RETURN_DONE(funcctx);
			}
			else
				ereport(ERROR,
						(errcode_for_file_access(),
						 errmsg("could not open directory \"%s\": %m",
								fctx->location)));
		}
		funcctx->user_fctx = fctx;
		MemoryContextSwitchTo(oldcontext);
	}

	funcctx = SRF_PERCALL_SETUP();
	fctx = (directory_fctx *) funcctx->user_fctx;

	while ((de = ReadDir(fctx->dirdesc, fctx->location)) != NULL)
	{
		if (!fctx->include_dot_dirs &&
			(strcmp(de->d_name, ".") == 0 ||
			 strcmp(de->d_name, "..") == 0))
			continue;

		SRF_RETURN_NEXT(funcctx, CStringGetTextDatum(de->d_name));
	}

	FreeDir(fctx->dirdesc);

	SRF_RETURN_DONE(funcctx);
}

/*
 * List a directory (1 argument version)
 *
 * note: this wrapper is necessary to pass the sanity check in opr_sanity,
 * which checks that all built-in functions that share the implementing C
 * function take the same number of arguments.
 */
Datum
pg_ls_dir_1arg(PG_FUNCTION_ARGS)
{
	return pg_ls_dir(fcinfo);
}

/* ------------------------------------
 * generic file handling functions
 */

Datum
pg_file_write(PG_FUNCTION_ARGS)
{
	FILE	   *f;
	char	   *filename;
	text	   *data;
	int64		count = 0;

	requireSuperuser();

	filename = convert_and_check_filename(PG_GETARG_TEXT_P(0));
	data = PG_GETARG_TEXT_P(1);

	if (!PG_GETARG_BOOL(2))
	{
		struct stat fst;

		if (stat(filename, &fst) >= 0)
			ereport(ERROR,
					(ERRCODE_DUPLICATE_FILE,
					 errmsg("file \"%s\" exists", filename)));

		f = fopen(filename, "wb");
	}
	else
		f = fopen(filename, "ab");

	if (!f)
		ereport(ERROR,
				(errcode_for_file_access(),
				 errmsg("could not open file \"%s\" for writing: %m",
						filename)));

	if (VARSIZE(data) != 0)
	{
		count = fwrite(VARDATA(data), 1, VARSIZE(data) - VARHDRSZ, f);

		if (count != VARSIZE(data) - VARHDRSZ)
			ereport(ERROR,
					(errcode_for_file_access(),
					 errmsg("could not write file \"%s\": %m", filename)));
	}
	fclose(f);

	PG_RETURN_INT64(count);
}


Datum
pg_file_rename(PG_FUNCTION_ARGS)
{
	char	   *fn1,
			   *fn2,
			   *fn3;
	int			rc;

	requireSuperuser();

	if (PG_ARGISNULL(0) || PG_ARGISNULL(1))
		PG_RETURN_NULL();

	fn1 = convert_and_check_filename(PG_GETARG_TEXT_P(0));
	fn2 = convert_and_check_filename(PG_GETARG_TEXT_P(1));
	if (PG_ARGISNULL(2))
		fn3 = 0;
	else
		fn3 = convert_and_check_filename(PG_GETARG_TEXT_P(2));

	if (access(fn1, W_OK) < 0)
	{
		ereport(WARNING,
				(errcode_for_file_access(),
				 errmsg("file \"%s\" is not accessible: %m", fn1)));

		PG_RETURN_BOOL(false);
	}

	if (fn3 && access(fn2, W_OK) < 0)
	{
		ereport(WARNING,
				(errcode_for_file_access(),
				 errmsg("file \"%s\" is not accessible: %m", fn2)));

		PG_RETURN_BOOL(false);
	}

	rc = access(fn3 ? fn3 : fn2, 2);
	if (rc >= 0 || errno != ENOENT)
	{
		ereport(ERROR,
				(ERRCODE_DUPLICATE_FILE,
				 errmsg("cannot rename to target file \"%s\"",
						fn3 ? fn3 : fn2)));
	}

	if (fn3)
	{
		if (rename(fn2, fn3) != 0)
		{
			ereport(ERROR,
					(errcode_for_file_access(),
					 errmsg("could not rename \"%s\" to \"%s\": %m",
							fn2, fn3)));
		}
		if (rename(fn1, fn2) != 0)
		{
			ereport(WARNING,
					(errcode_for_file_access(),
					 errmsg("could not rename \"%s\" to \"%s\": %m",
							fn1, fn2)));

			if (rename(fn3, fn2) != 0)
			{
				ereport(ERROR,
						(errcode_for_file_access(),
						 errmsg("could not rename \"%s\" back to \"%s\": %m",
								fn3, fn2)));
			}
			else
			{
				ereport(ERROR,
						(ERRCODE_UNDEFINED_FILE,
						 errmsg("renaming \"%s\" to \"%s\" was reverted",
								fn2, fn3)));
			}
		}
	}
	else if (rename(fn1, fn2) != 0)
	{
		ereport(ERROR,
				(errcode_for_file_access(),
				 errmsg("could not rename \"%s\" to \"%s\": %m", fn1, fn2)));
	}

	PG_RETURN_BOOL(true);
}


Datum
pg_file_unlink(PG_FUNCTION_ARGS)
{
	char	   *filename;

	requireSuperuser();

	filename = convert_and_check_filename(PG_GETARG_TEXT_P(0));

	if (access(filename, W_OK) < 0)
	{
		if (errno == ENOENT)
			PG_RETURN_BOOL(false);
		else
			ereport(ERROR,
					(errcode_for_file_access(),
					 errmsg("file \"%s\" is not accessible: %m", filename)));
	}

	if (unlink(filename) < 0)
	{
		ereport(WARNING,
				(errcode_for_file_access(),
				 errmsg("could not unlink file \"%s\": %m", filename)));

		PG_RETURN_BOOL(false);
	}
	PG_RETURN_BOOL(true);
}


Datum
pg_logdir_ls(PG_FUNCTION_ARGS)
{
	FuncCallContext *funcctx;
	struct dirent *de;
	directory_fctx *fctx;
    bool prefix_is_gpdb = true;

	if (!superuser())
		ereport(ERROR,
				(errcode(ERRCODE_INSUFFICIENT_PRIVILEGE),
				 (errmsg("only superuser can list the log directory"))));

	if (strcmp(Log_filename, "gpdb-%Y-%m-%d_%H%M%S.csv") != 0 &&
        strcmp(Log_filename, "gpdb-%Y-%m-%d_%H%M%S.log") != 0 &&
        strcmp(Log_filename, "postgresql-%Y-%m-%d_%H%M%S.log") != 0 )
		ereport(ERROR,
				(errcode(ERRCODE_INVALID_PARAMETER_VALUE),
				 (errmsg("the log_filename parameter must equal 'gpdb-%%Y-%%m-%%d_%%H%%M%%S.csv'"))));

	if (strncmp(Log_filename, "gpdb", 4) != 0)
		prefix_is_gpdb = false;

	if (SRF_IS_FIRSTCALL())
	{
		MemoryContext oldcontext;
		TupleDesc	tupdesc;

		funcctx = SRF_FIRSTCALL_INIT();
		oldcontext = MemoryContextSwitchTo(funcctx->multi_call_memory_ctx);

		fctx = palloc(sizeof(directory_fctx));

		tupdesc = CreateTemplateTupleDesc(2, false);
		TupleDescInitEntry(tupdesc, (AttrNumber) 1, "starttime",
						   TIMESTAMPOID, -1, 0);
		TupleDescInitEntry(tupdesc, (AttrNumber) 2, "filename",
						   TEXTOID, -1, 0);

		funcctx->attinmeta = TupleDescGetAttInMetadata(tupdesc);

		fctx->location = pstrdup(Log_directory);
		fctx->dirdesc = AllocateDir(fctx->location);

		if (!fctx->dirdesc)
			ereport(ERROR,
					(errcode_for_file_access(),
					 errmsg("could not read directory \"%s\": %m",
							fctx->location)));

=======
		fctx->dirdesc = AllocateDir(fctx->location);

		if (!fctx->dirdesc)
		{
			if (missing_ok && errno == ENOENT)
			{
				MemoryContextSwitchTo(oldcontext);
				SRF_RETURN_DONE(funcctx);
			}
			else
				ereport(ERROR,
						(errcode_for_file_access(),
						 errmsg("could not open directory \"%s\": %m",
								fctx->location)));
		}
>>>>>>> ab93f90c
		funcctx->user_fctx = fctx;
		MemoryContextSwitchTo(oldcontext);
	}

	funcctx = SRF_PERCALL_SETUP();
	fctx = (directory_fctx *) funcctx->user_fctx;

	while ((de = ReadDir(fctx->dirdesc, fctx->location)) != NULL)
	{
<<<<<<< HEAD
		char	   *values[2];
		HeapTuple	tuple;
		char		timestampbuf[32];
		char	   *field[MAXDATEFIELDS];
		char		lowstr[MAXDATELEN + 1];
		int			dtype;
		int			nf,
					ftype[MAXDATEFIELDS];
		fsec_t		fsec;
		int			tz = 0;
		struct pg_tm date;

        if (prefix_is_gpdb)
        {
            int end = 17;
            /*
		     * Default format: gpdb-YYYY-MM-DD_HHMMSS.log or gpdb-YYYY-MM-DD_HHMMSS.csv
		     */
		    if (strlen(de->d_name) != 26
			    || strncmp(de->d_name, "gpdb-", 5) != 0
			    || de->d_name[15] != '_'
			    || (strcmp(de->d_name + 22, ".log") != 0 && strcmp(de->d_name + 22, ".csv") != 0))
            {
			    
                /* 
                 * Not our normal format.  Maybe old format without TIME fields?
                 */
             
                if (strlen(de->d_name) != 26
			    || strncmp(de->d_name, "gpdb-", 5) != 0
			    || de->d_name[15] != '_'
			    || (strcmp(de->d_name + 22, ".log") != 0 && strcmp(de->d_name + 22, ".csv") != 0))
                    continue;

                end = 10;

            }
		    /* extract timestamp portion of filename */
		    snprintf(timestampbuf, sizeof(timestampbuf), "%s", de->d_name + 5);
		    timestampbuf[end] = '\0';
        }
        else
        {
		    /*
		     * Default format: postgresql-YYYY-MM-DD_HHMMSS.log
		     */
		    if (strlen(de->d_name) != 32
			    || strncmp(de->d_name, "postgresql-", 11) != 0
			    || de->d_name[21] != '_'
			    || strcmp(de->d_name + 28, ".log") != 0)
			    continue;

		    /* extract timestamp portion of filename */
			snprintf(timestampbuf, sizeof(timestampbuf), "%s", de->d_name + 11);
		    timestampbuf[17] = '\0';
        }

		/* parse and decode expected timestamp to verify it's OK format */
		if (ParseDateTime(timestampbuf, lowstr, MAXDATELEN, field, ftype, MAXDATEFIELDS, &nf))
=======
		if (!fctx->include_dot_dirs &&
			(strcmp(de->d_name, ".") == 0 ||
			 strcmp(de->d_name, "..") == 0))
>>>>>>> ab93f90c
			continue;

		if (DecodeDateTime(field, ftype, nf, &dtype, &date, &fsec, &tz))
			continue;

		/* Seems the timestamp is OK; prepare and return tuple */

		values[0] = timestampbuf;
		values[1] = palloc(strlen(fctx->location) + strlen(de->d_name) + 2);
		sprintf(values[1], "%s/%s", fctx->location, de->d_name);

		tuple = BuildTupleFromCStrings(funcctx->attinmeta, values);

		SRF_RETURN_NEXT(funcctx, HeapTupleGetDatum(tuple));
	}

	FreeDir(fctx->dirdesc);
	SRF_RETURN_DONE(funcctx);
}

<<<<<<< HEAD
Datum
pg_file_length(PG_FUNCTION_ARGS)
{
	text	   *filename_t = PG_GETARG_TEXT_P(0);
	char	   *filename;
	struct stat fst;

	requireSuperuser();

	filename = convert_and_check_filename(filename_t);

	if (stat(filename, &fst) < 0)
		ereport(ERROR,
				(errcode_for_file_access(),
				 errmsg("could not stat file \"%s\": %m", filename)));

	PG_RETURN_INT64((int64) fst.st_size);
=======
/*
 * List a directory (1 argument version)
 *
 * note: this wrapper is necessary to pass the sanity check in opr_sanity,
 * which checks that all built-in functions that share the implementing C
 * function take the same number of arguments.
 */
Datum
pg_ls_dir_1arg(PG_FUNCTION_ARGS)
{
	return pg_ls_dir(fcinfo);
>>>>>>> ab93f90c
}<|MERGE_RESOLUTION|>--- conflicted
+++ resolved
@@ -277,15 +277,9 @@
 	}
 	if (PG_NARGS() >= 4)
 		missing_ok = PG_GETARG_BOOL(3);
-<<<<<<< HEAD
 
 	filename = convert_and_check_filename(filename_t);
 
-=======
-
-	filename = convert_and_check_filename(filename_t);
-
->>>>>>> ab93f90c
 	result = read_binary_file(filename, seek_offset,
 							  bytes_to_read, missing_ok);
 	if (result)
@@ -454,7 +448,6 @@
 		fctx->location = convert_and_check_filename(PG_GETARG_TEXT_P(0));
 
 		fctx->include_dot_dirs = include_dot_dirs;
-<<<<<<< HEAD
 		fctx->dirdesc = AllocateDir(fctx->location);
 
 		if (!fctx->dirdesc)
@@ -728,23 +721,6 @@
 					 errmsg("could not read directory \"%s\": %m",
 							fctx->location)));
 
-=======
-		fctx->dirdesc = AllocateDir(fctx->location);
-
-		if (!fctx->dirdesc)
-		{
-			if (missing_ok && errno == ENOENT)
-			{
-				MemoryContextSwitchTo(oldcontext);
-				SRF_RETURN_DONE(funcctx);
-			}
-			else
-				ereport(ERROR,
-						(errcode_for_file_access(),
-						 errmsg("could not open directory \"%s\": %m",
-								fctx->location)));
-		}
->>>>>>> ab93f90c
 		funcctx->user_fctx = fctx;
 		MemoryContextSwitchTo(oldcontext);
 	}
@@ -754,7 +730,6 @@
 
 	while ((de = ReadDir(fctx->dirdesc, fctx->location)) != NULL)
 	{
-<<<<<<< HEAD
 		char	   *values[2];
 		HeapTuple	tuple;
 		char		timestampbuf[32];
@@ -814,11 +789,6 @@
 
 		/* parse and decode expected timestamp to verify it's OK format */
 		if (ParseDateTime(timestampbuf, lowstr, MAXDATELEN, field, ftype, MAXDATEFIELDS, &nf))
-=======
-		if (!fctx->include_dot_dirs &&
-			(strcmp(de->d_name, ".") == 0 ||
-			 strcmp(de->d_name, "..") == 0))
->>>>>>> ab93f90c
 			continue;
 
 		if (DecodeDateTime(field, ftype, nf, &dtype, &date, &fsec, &tz))
@@ -839,7 +809,6 @@
 	SRF_RETURN_DONE(funcctx);
 }
 
-<<<<<<< HEAD
 Datum
 pg_file_length(PG_FUNCTION_ARGS)
 {
@@ -857,17 +826,4 @@
 				 errmsg("could not stat file \"%s\": %m", filename)));
 
 	PG_RETURN_INT64((int64) fst.st_size);
-=======
-/*
- * List a directory (1 argument version)
- *
- * note: this wrapper is necessary to pass the sanity check in opr_sanity,
- * which checks that all built-in functions that share the implementing C
- * function take the same number of arguments.
- */
-Datum
-pg_ls_dir_1arg(PG_FUNCTION_ARGS)
-{
-	return pg_ls_dir(fcinfo);
->>>>>>> ab93f90c
 }
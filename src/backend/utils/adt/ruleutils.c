/*-------------------------------------------------------------------------
 *
 * ruleutils.c
 *	  Functions to convert stored expressions/querytrees back to
 *	  source text
 *
 * Portions Copyright (c) 1996-2019, PostgreSQL Global Development Group
 * Portions Copyright (c) 1994, Regents of the University of California
 *
 *
 * IDENTIFICATION
 *	  src/backend/utils/adt/ruleutils.c
 *
 *-------------------------------------------------------------------------
 */
#include "postgres.h"

#include <ctype.h>
#include <unistd.h>
#include <fcntl.h>

#include "access/amapi.h"
#include "access/htup_details.h"
#include "access/relation.h"
#include "access/sysattr.h"
#include "access/table.h"
#include "catalog/dependency.h"
#include "catalog/indexing.h"
#include "catalog/pg_aggregate.h"
#include "catalog/pg_am.h"
#include "catalog/pg_authid.h"
#include "catalog/pg_attribute_encoding.h"
#include "catalog/pg_collation.h"
#include "catalog/pg_constraint.h"
#include "catalog/pg_depend.h"
#include "catalog/pg_language.h"
#include "catalog/pg_opclass.h"
#include "catalog/pg_operator.h"
#include "catalog/pg_partitioned_table.h"
#include "catalog/pg_proc.h"
#include "catalog/pg_statistic_ext.h"
#include "catalog/pg_trigger.h"
#include "catalog/pg_type.h"
#include "commands/defrem.h"
#include "commands/tablecmds.h"
#include "commands/tablespace.h"
#include "common/keywords.h"
#include "executor/spi.h"
#include "funcapi.h"
#include "mb/pg_wchar.h"
#include "miscadmin.h"
#include "nodes/makefuncs.h"
#include "nodes/nodeFuncs.h"
#include "optimizer/optimizer.h"
#include "parser/parse_node.h"
#include "parser/parse_agg.h"
#include "parser/parse_func.h"
#include "parser/parse_oper.h"
#include "parser/parse_cte.h"
#include "parser/parser.h"
#include "parser/parsetree.h"
#include "rewrite/rewriteHandler.h"
#include "rewrite/rewriteManip.h"
#include "rewrite/rewriteSupport.h"
#include "utils/array.h"
#include "utils/builtins.h"
#include "utils/fmgroids.h"
#include "utils/guc.h"
#include "utils/hsearch.h"
#include "utils/lsyscache.h"
#include "utils/partcache.h"
#include "utils/rel.h"
#include "utils/ruleutils.h"
#include "utils/snapmgr.h"
#include "utils/syscache.h"
#include "utils/typcache.h"
#include "utils/varlena.h"
#include "utils/xml.h"

#include "cdb/cdbhash.h"
#include "cdb/cdbpartition.h"
#include "catalog/pg_partition.h"
#include "catalog/pg_partition_rule.h"

/* ----------
 * Pretty formatting constants
 * ----------
 */

/* Indent counts */
#define PRETTYINDENT_STD		8
#define PRETTYINDENT_JOIN		4
#define PRETTYINDENT_VAR		4

#define PRETTYINDENT_LIMIT		40	/* wrap limit */

/* Pretty flags */
#define PRETTYFLAG_PAREN		0x0001
#define PRETTYFLAG_INDENT		0x0002
#define PRETTYFLAG_SCHEMA		0x0004

/* Default line length for pretty-print wrapping: 0 means wrap always */
#define WRAP_COLUMN_DEFAULT		0

/* macros to test if pretty action needed */
#define PRETTY_PAREN(context)	((context)->prettyFlags & PRETTYFLAG_PAREN)
#define PRETTY_INDENT(context)	((context)->prettyFlags & PRETTYFLAG_INDENT)
#define PRETTY_SCHEMA(context)	((context)->prettyFlags & PRETTYFLAG_SCHEMA)


/* ----------
 * Local data types
 * ----------
 */

/* Context info needed for invoking a recursive querytree display routine */
typedef struct
{
	StringInfo	buf;			/* output buffer to append to */
	List	   *namespaces;		/* List of deparse_namespace nodes */
	List	   *windowClause;	/* Current query level's WINDOW clause */
	List	   *windowTList;	/* targetlist for resolving WINDOW clause */
	List	   *groupClause;	/* Current query level's GROUP BY clause */
	int			prettyFlags;	/* enabling of pretty-print functions */
	int			wrapColumn;		/* max line length, or -1 for no limit */
	int			indentLevel;	/* current indent level for prettyprint */
	bool		varprefix;		/* true to print prefixes on Vars */
	ParseExprKind special_exprkind; /* set only for exprkinds needing special
									 * handling */
} deparse_context;

/*
 * Each level of query context around a subtree needs a level of Var namespace.
 * A Var having varlevelsup=N refers to the N'th item (counting from 0) in
 * the current context's namespaces list.
 *
 * The rangetable is the list of actual RTEs from the query tree, and the
 * cte list is the list of actual CTEs.
 *
 * rtable_names holds the alias name to be used for each RTE (either a C
 * string, or NULL for nameless RTEs such as unnamed joins).
 * rtable_columns holds the column alias names to be used for each RTE.
 *
 * In some cases we need to make names of merged JOIN USING columns unique
 * across the whole query, not only per-RTE.  If so, unique_using is true
 * and using_names is a list of C strings representing names already assigned
 * to USING columns.
 *
 * When deparsing plan trees, there is always just a single item in the
 * deparse_namespace list (since a plan tree never contains Vars with
 * varlevelsup > 0).  We store the PlanState node that is the immediate
 * parent of the expression to be deparsed, as well as a list of that
 * PlanState's ancestors.  In addition, we store its outer and inner subplan
 * state nodes, as well as their plan nodes' targetlists, and the index tlist
 * if the current plan node might contain INDEX_VAR Vars.  (These fields could
 * be derived on-the-fly from the current PlanState, but it seems notationally
 * clearer to set them up as separate fields.)
 */
typedef struct
{
	List	   *rtable;			/* List of RangeTblEntry nodes */
	List	   *rtable_names;	/* Parallel list of names for RTEs */
	List	   *rtable_columns; /* Parallel list of deparse_columns structs */
	List	   *ctes;			/* List of CommonTableExpr nodes */
	/* Workspace for column alias assignment: */
	bool		unique_using;	/* Are we making USING names globally unique */
	List	   *using_names;	/* List of assigned names for USING columns */
	/* Remaining fields are used only when deparsing a Plan tree: */
	PlanState  *planstate;		/* immediate parent of current expression */
	List	   *ancestors;		/* ancestors of planstate */
	PlanState  *outer_planstate;	/* outer subplan state, or NULL if none */
	PlanState  *inner_planstate;	/* inner subplan state, or NULL if none */
	List	   *outer_tlist;	/* referent for OUTER_VAR Vars */
	List	   *inner_tlist;	/* referent for INNER_VAR Vars */
	List	   *index_tlist;	/* referent for INDEX_VAR Vars */
} deparse_namespace;

/*
 * Per-relation data about column alias names.
 *
 * Selecting aliases is unreasonably complicated because of the need to dump
 * rules/views whose underlying tables may have had columns added, deleted, or
 * renamed since the query was parsed.  We must nonetheless print the rule/view
 * in a form that can be reloaded and will produce the same results as before.
 *
 * For each RTE used in the query, we must assign column aliases that are
 * unique within that RTE.  SQL does not require this of the original query,
 * but due to factors such as *-expansion we need to be able to uniquely
 * reference every column in a decompiled query.  As long as we qualify all
 * column references, per-RTE uniqueness is sufficient for that.
 *
 * However, we can't ensure per-column name uniqueness for unnamed join RTEs,
 * since they just inherit column names from their input RTEs, and we can't
 * rename the columns at the join level.  Most of the time this isn't an issue
 * because we don't need to reference the join's output columns as such; we
 * can reference the input columns instead.  That approach can fail for merged
 * JOIN USING columns, however, so when we have one of those in an unnamed
 * join, we have to make that column's alias globally unique across the whole
 * query to ensure it can be referenced unambiguously.
 *
 * Another problem is that a JOIN USING clause requires the columns to be
 * merged to have the same aliases in both input RTEs, and that no other
 * columns in those RTEs or their children conflict with the USING names.
 * To handle that, we do USING-column alias assignment in a recursive
 * traversal of the query's jointree.  When descending through a JOIN with
 * USING, we preassign the USING column names to the child columns, overriding
 * other rules for column alias assignment.  We also mark each RTE with a list
 * of all USING column names selected for joins containing that RTE, so that
 * when we assign other columns' aliases later, we can avoid conflicts.
 *
 * Another problem is that if a JOIN's input tables have had columns added or
 * deleted since the query was parsed, we must generate a column alias list
 * for the join that matches the current set of input columns --- otherwise, a
 * change in the number of columns in the left input would throw off matching
 * of aliases to columns of the right input.  Thus, positions in the printable
 * column alias list are not necessarily one-for-one with varattnos of the
 * JOIN, so we need a separate new_colnames[] array for printing purposes.
 */
typedef struct
{
	/*
	 * colnames is an array containing column aliases to use for columns that
	 * existed when the query was parsed.  Dropped columns have NULL entries.
	 * This array can be directly indexed by varattno to get a Var's name.
	 *
	 * Non-NULL entries are guaranteed unique within the RTE, *except* when
	 * this is for an unnamed JOIN RTE.  In that case we merely copy up names
	 * from the two input RTEs.
	 *
	 * During the recursive descent in set_using_names(), forcible assignment
	 * of a child RTE's column name is represented by pre-setting that element
	 * of the child's colnames array.  So at that stage, NULL entries in this
	 * array just mean that no name has been preassigned, not necessarily that
	 * the column is dropped.
	 */
	int			num_cols;		/* length of colnames[] array */
	char	  **colnames;		/* array of C strings and NULLs */

	/*
	 * new_colnames is an array containing column aliases to use for columns
	 * that would exist if the query was re-parsed against the current
	 * definitions of its base tables.  This is what to print as the column
	 * alias list for the RTE.  This array does not include dropped columns,
	 * but it will include columns added since original parsing.  Indexes in
	 * it therefore have little to do with current varattno values.  As above,
	 * entries are unique unless this is for an unnamed JOIN RTE.  (In such an
	 * RTE, we never actually print this array, but we must compute it anyway
	 * for possible use in computing column names of upper joins.) The
	 * parallel array is_new_col marks which of these columns are new since
	 * original parsing.  Entries with is_new_col false must match the
	 * non-NULL colnames entries one-for-one.
	 */
	int			num_new_cols;	/* length of new_colnames[] array */
	char	  **new_colnames;	/* array of C strings */
	bool	   *is_new_col;		/* array of bool flags */

	/* This flag tells whether we should actually print a column alias list */
	bool		printaliases;

	/* This list has all names used as USING names in joins above this RTE */
	List	   *parentUsing;	/* names assigned to parent merged columns */

	/*
	 * If this struct is for a JOIN RTE, we fill these fields during the
	 * set_using_names() pass to describe its relationship to its child RTEs.
	 *
	 * leftattnos and rightattnos are arrays with one entry per existing
	 * output column of the join (hence, indexable by join varattno).  For a
	 * simple reference to a column of the left child, leftattnos[i] is the
	 * child RTE's attno and rightattnos[i] is zero; and conversely for a
	 * column of the right child.  But for merged columns produced by JOIN
	 * USING/NATURAL JOIN, both leftattnos[i] and rightattnos[i] are nonzero.
	 * Also, if the column has been dropped, both are zero.
	 *
	 * If it's a JOIN USING, usingNames holds the alias names selected for the
	 * merged columns (these might be different from the original USING list,
	 * if we had to modify names to achieve uniqueness).
	 */
	int			leftrti;		/* rangetable index of left child */
	int			rightrti;		/* rangetable index of right child */
	int		   *leftattnos;		/* left-child varattnos of join cols, or 0 */
	int		   *rightattnos;	/* right-child varattnos of join cols, or 0 */
	List	   *usingNames;		/* names assigned to merged columns */
} deparse_columns;

/* This macro is analogous to rt_fetch(), but for deparse_columns structs */
#define deparse_columns_fetch(rangetable_index, dpns) \
	((deparse_columns *) list_nth((dpns)->rtable_columns, (rangetable_index)-1))

/*
 * Entry in set_rtable_names' hash table
 */
typedef struct
{
	char		name[NAMEDATALEN];	/* Hash key --- must be first */
	int			counter;		/* Largest addition used so far for name */
} NameHashEntry;


/* ----------
 * Global data
 * ----------
 */
static SPIPlanPtr plan_getrulebyoid = NULL;
static const char *query_getrulebyoid = "SELECT * FROM pg_catalog.pg_rewrite WHERE oid = $1";
static SPIPlanPtr plan_getviewrule = NULL;
static const char *query_getviewrule = "SELECT * FROM pg_catalog.pg_rewrite WHERE ev_class = $1 AND rulename = $2";

/* GUC parameters */
bool		quote_all_identifiers = false;


/* ----------
 * Local functions
 *
 * Most of these functions used to use fixed-size buffers to build their
 * results.  Now, they take an (already initialized) StringInfo object
 * as a parameter, and append their text output to its contents.
 * ----------
 */
static char *deparse_expression_pretty(Node *expr, List *dpcontext,
									   bool forceprefix, bool showimplicit,
									   int prettyFlags, int startIndent);
static char *pg_get_viewdef_worker(Oid viewoid,
								   int prettyFlags, int wrapColumn);
static char *pg_get_triggerdef_worker(Oid trigid, bool pretty);
static int	decompile_column_index_array(Datum column_index_array, Oid relId,
										 StringInfo buf);
static char *pg_get_ruledef_worker(Oid ruleoid, int prettyFlags);
static char *pg_get_indexdef_worker(Oid indexrelid, int colno,
									const Oid *excludeOps,
									bool attrsOnly, bool keysOnly,
									bool showTblSpc, bool inherits,
									int prettyFlags, bool missing_ok);
static char *pg_get_statisticsobj_worker(Oid statextid, bool missing_ok);
static char *pg_get_partkeydef_worker(Oid relid, int prettyFlags,
									  bool attrsOnly, bool missing_ok);
static char *pg_get_constraintdef_worker(Oid constraintId, bool fullCommand,
<<<<<<< HEAD
							int prettyFlags, bool missing_ok);
static text *pg_get_expr_internal(text *expr, Oid relid, bool pretty, bool trylock);
=======
										 int prettyFlags, bool missing_ok);
>>>>>>> 9e1c9f95
static text *pg_get_expr_worker(text *expr, Oid relid, const char *relname,
								int prettyFlags);
static int	print_function_arguments(StringInfo buf, HeapTuple proctup,
									 bool print_table_args, bool print_defaults);
static void print_function_rettype(StringInfo buf, HeapTuple proctup);
static void print_function_trftypes(StringInfo buf, HeapTuple proctup);
static void set_rtable_names(deparse_namespace *dpns, List *parent_namespaces,
							 Bitmapset *rels_used);
static void set_deparse_for_query(deparse_namespace *dpns, Query *query,
								  List *parent_namespaces);
static void set_simple_column_names(deparse_namespace *dpns);
static bool has_dangerous_join_using(deparse_namespace *dpns, Node *jtnode);
static void set_using_names(deparse_namespace *dpns, Node *jtnode,
							List *parentUsing);
static void set_relation_column_names(deparse_namespace *dpns,
									  RangeTblEntry *rte,
									  deparse_columns *colinfo);
static void set_join_column_names(deparse_namespace *dpns, RangeTblEntry *rte,
								  deparse_columns *colinfo);
static bool colname_is_unique(const char *colname, deparse_namespace *dpns,
							  deparse_columns *colinfo);
static char *make_colname_unique(char *colname, deparse_namespace *dpns,
								 deparse_columns *colinfo);
static void expand_colnames_array_to(deparse_columns *colinfo, int n);
static void identify_join_columns(JoinExpr *j, RangeTblEntry *jrte,
								  deparse_columns *colinfo);
static void flatten_join_using_qual(Node *qual,
									List **leftvars, List **rightvars);
static char *get_rtable_name(int rtindex, deparse_context *context);
static void set_deparse_planstate(deparse_namespace *dpns, PlanState *ps);
static void push_child_plan(deparse_namespace *dpns, PlanState *ps,
							deparse_namespace *save_dpns);
static void pop_child_plan(deparse_namespace *dpns,
						   deparse_namespace *save_dpns);
static void push_ancestor_plan(deparse_namespace *dpns, ListCell *ancestor_cell,
							   deparse_namespace *save_dpns);
static void pop_ancestor_plan(deparse_namespace *dpns,
							  deparse_namespace *save_dpns);
static void make_ruledef(StringInfo buf, HeapTuple ruletup, TupleDesc rulettc,
						 int prettyFlags);
static void make_viewdef(StringInfo buf, HeapTuple ruletup, TupleDesc rulettc,
						 int prettyFlags, int wrapColumn);
static void get_query_def(Query *query, StringInfo buf, List *parentnamespace,
						  TupleDesc resultDesc,
						  int prettyFlags, int wrapColumn, int startIndent);
static void get_values_def(List *values_lists, deparse_context *context);
static void get_with_clause(Query *query, deparse_context *context);
static void get_select_query_def(Query *query, deparse_context *context,
								 TupleDesc resultDesc);
static void get_insert_query_def(Query *query, deparse_context *context);
static void get_update_query_def(Query *query, deparse_context *context);
static void get_update_query_targetlist_def(Query *query, List *targetList,
											deparse_context *context,
											RangeTblEntry *rte);
static void get_delete_query_def(Query *query, deparse_context *context);
static void get_utility_query_def(Query *query, deparse_context *context);
static void get_basic_select_query(Query *query, deparse_context *context,
								   TupleDesc resultDesc);
static void get_target_list(List *targetList, deparse_context *context,
							TupleDesc resultDesc);
static void get_setop_query(Node *setOp, Query *query,
							deparse_context *context,
							TupleDesc resultDesc);
static Node *get_rule_sortgroupclause(Index ref, List *tlist,
									  bool force_colno,
									  deparse_context *context);
static void get_rule_groupingset(GroupingSet *gset, List *targetlist,
								 bool omit_parens, deparse_context *context);
static void get_rule_orderby(List *orderList, List *targetList,
<<<<<<< HEAD
				 bool force_colno, deparse_context *context);
=======
							 bool force_colno, deparse_context *context);
static void get_rule_windowclause(Query *query, deparse_context *context);
>>>>>>> 9e1c9f95
static void get_rule_windowspec(WindowClause *wc, List *targetList,
								deparse_context *context);
static char *get_variable(Var *var, int levelsup, bool istoplevel,
						  deparse_context *context);
static void get_special_variable(Node *node, deparse_context *context,
								 void *private);
static void resolve_special_varno(Node *node, deparse_context *context,
								  void *private,
								  void (*callback) (Node *, deparse_context *, void *));
static Node *find_param_referent(Param *param, deparse_context *context,
								 deparse_namespace **dpns_p, ListCell **ancestor_cell_p);
static void get_parameter(Param *param, deparse_context *context);
static const char *get_simple_binary_op_name(OpExpr *expr);
static bool isSimpleNode(Node *node, Node *parentNode, int prettyFlags);
static void appendContextKeyword(deparse_context *context, const char *str,
								 int indentBefore, int indentAfter, int indentPlus);
static void removeStringInfoSpaces(StringInfo str);
static void get_rule_expr(Node *node, deparse_context *context,
						  bool showimplicit);
static void get_rule_expr_toplevel(Node *node, deparse_context *context,
<<<<<<< HEAD
					   bool showimplicit);
static void get_rule_expr_funccall(Node *node, deparse_context *context,
					   bool showimplicit);
static bool looks_like_function(Node *node);
static void get_oper_expr(OpExpr *expr, deparse_context *context);
static void get_func_expr(FuncExpr *expr, deparse_context *context,
			  bool showimplicit);
static void get_dqa_expr(DQAExpr *dqa_expr,deparse_context *context);
=======
								   bool showimplicit);
static void get_rule_expr_funccall(Node *node, deparse_context *context,
								   bool showimplicit);
static bool looks_like_function(Node *node);
static void get_oper_expr(OpExpr *expr, deparse_context *context);
static void get_func_expr(FuncExpr *expr, deparse_context *context,
						  bool showimplicit);
>>>>>>> 9e1c9f95
static void get_agg_expr(Aggref *aggref, deparse_context *context,
						 Aggref *original_aggref);
static void get_agg_combine_expr(Node *node, deparse_context *context,
								 void *private);
static void get_windowfunc_expr(WindowFunc *wfunc, deparse_context *context);
static void get_coercion_expr(Node *arg, deparse_context *context,
							  Oid resulttype, int32 resulttypmod,
							  Node *parentNode);
static void get_const_expr(Const *constval, deparse_context *context,
						   int showtype);
static void get_const_collation(Const *constval, deparse_context *context);
static void simple_quote_literal(StringInfo buf, const char *val);
static void get_sublink_expr(SubLink *sublink, deparse_context *context);
static void get_tablefunc(TableFunc *tf, deparse_context *context,
						  bool showimplicit);
static void get_from_clause(Query *query, const char *prefix,
							deparse_context *context);
static void get_from_clause_item(Node *jtnode, Query *query,
								 deparse_context *context);
static void get_column_alias_list(deparse_columns *colinfo,
								  deparse_context *context);
static void get_from_clause_coldeflist(RangeTblFunction *rtfunc,
									   deparse_columns *colinfo,
									   deparse_context *context);
static void get_tablesample_def(TableSampleClause *tablesample,
								deparse_context *context);
static void get_opclass_name(Oid opclass, Oid actual_datatype,
							 StringInfo buf);
static Node *processIndirection(Node *node, deparse_context *context);
static void printSubscripts(SubscriptingRef *sbsref, deparse_context *context);
static char *get_relation_name(Oid relid);
static char *generate_relation_name(Oid relid, List *namespaces);
static char *generate_qualified_relation_name(Oid relid);
static char *generate_function_name(Oid funcid, int nargs,
									List *argnames, Oid *argtypes,
									bool has_variadic, bool *use_variadic_p,
									ParseExprKind special_exprkind);
static char *generate_operator_name(Oid operid, Oid arg1, Oid arg2);
static void add_cast_to(StringInfo buf, Oid typid);
<<<<<<< HEAD
=======
static char *generate_qualified_type_name(Oid typid);
>>>>>>> 9e1c9f95
static text *string_to_text(char *str);
static char *flatten_reloptions(Oid relid);
static void get_partition_recursive(PartitionNode *pn,
									deparse_context *head,
									deparse_context *body,
									int16 *leveldone,
									int bLeafTablename);
#define only_marker(rte)  ((rte)->inh ? "" : "ONLY ")


/* ----------
 * get_ruledef			- Do it all and return a text
 *				  that could be used as a statement
 *				  to recreate the rule
 * ----------
 */
Datum
pg_get_ruledef(PG_FUNCTION_ARGS)
{
	Oid			ruleoid = PG_GETARG_OID(0);
	int			prettyFlags;
	char	   *res;

	prettyFlags = PRETTYFLAG_INDENT;

	res = pg_get_ruledef_worker(ruleoid, prettyFlags);

	if (res == NULL)
		PG_RETURN_NULL();

	PG_RETURN_TEXT_P(string_to_text(res));
}


Datum
pg_get_ruledef_ext(PG_FUNCTION_ARGS)
{
	Oid			ruleoid = PG_GETARG_OID(0);
	bool		pretty = PG_GETARG_BOOL(1);
	int			prettyFlags;
	char	   *res;

	prettyFlags = pretty ? (PRETTYFLAG_PAREN | PRETTYFLAG_INDENT | PRETTYFLAG_SCHEMA) : PRETTYFLAG_INDENT;

	res = pg_get_ruledef_worker(ruleoid, prettyFlags);

	if (res == NULL)
		PG_RETURN_NULL();

	PG_RETURN_TEXT_P(string_to_text(res));
}


static char *
pg_get_ruledef_worker(Oid ruleoid, int prettyFlags)
{
	Datum		args[1];
	char		nulls[1];
	int			spirc;
	HeapTuple	ruletup;
	TupleDesc	rulettc;
	StringInfoData buf;

	/*
	 * Do this first so that string is alloc'd in outer context not SPI's.
	 */
	initStringInfo(&buf);

	/*
	 * Connect to SPI manager
	 */
	if (SPI_connect() != SPI_OK_CONNECT)
		elog(ERROR, "SPI_connect failed");

	/*
	 * On the first call prepare the plan to lookup pg_rewrite. We read
	 * pg_rewrite over the SPI manager instead of using the syscache to be
	 * checked for read access on pg_rewrite.
	 */
	if (plan_getrulebyoid == NULL)
	{
		Oid			argtypes[1];
		SPIPlanPtr	plan;

		argtypes[0] = OIDOID;
		plan = SPI_prepare(query_getrulebyoid, 1, argtypes);
		if (plan == NULL)
			elog(ERROR, "SPI_prepare failed for \"%s\"", query_getrulebyoid);
		SPI_keepplan(plan);
		plan_getrulebyoid = plan;
	}

	/*
	 * Get the pg_rewrite tuple for this rule
	 */
	args[0] = ObjectIdGetDatum(ruleoid);
	nulls[0] = ' ';
	spirc = SPI_execute_plan(plan_getrulebyoid, args, nulls, true, 0);
	if (spirc != SPI_OK_SELECT)
		elog(ERROR, "failed to get pg_rewrite tuple for rule %u", ruleoid);
	if (SPI_processed != 1)
	{
		/*
		 * There is no tuple data available here, just keep the output buffer
		 * empty.
		 */
	}
	else
	{
		/*
		 * Get the rule's definition and put it into executor's memory
		 */
		ruletup = SPI_tuptable->vals[0];
		rulettc = SPI_tuptable->tupdesc;
		make_ruledef(&buf, ruletup, rulettc, prettyFlags);
	}

	/*
	 * Disconnect from SPI manager
	 */
	if (SPI_finish() != SPI_OK_FINISH)
		elog(ERROR, "SPI_finish failed");

	if (buf.len == 0)
		return NULL;

	return buf.data;
}


/* ----------
 * get_viewdef			- Mainly the same thing, but we
 *				  only return the SELECT part of a view
 * ----------
 */
Datum
pg_get_viewdef(PG_FUNCTION_ARGS)
{
	/* By OID */
	Oid			viewoid = PG_GETARG_OID(0);
	int			prettyFlags;
	char	   *res;

	prettyFlags = PRETTYFLAG_INDENT;

	res = pg_get_viewdef_worker(viewoid, prettyFlags, WRAP_COLUMN_DEFAULT);

	if (res == NULL)
		PG_RETURN_NULL();

	PG_RETURN_TEXT_P(string_to_text(res));
}


Datum
pg_get_viewdef_ext(PG_FUNCTION_ARGS)
{
	/* By OID */
	Oid			viewoid = PG_GETARG_OID(0);
	bool		pretty = PG_GETARG_BOOL(1);
	int			prettyFlags;
	char	   *res;

	prettyFlags = pretty ? (PRETTYFLAG_PAREN | PRETTYFLAG_INDENT | PRETTYFLAG_SCHEMA) : PRETTYFLAG_INDENT;

	res = pg_get_viewdef_worker(viewoid, prettyFlags, WRAP_COLUMN_DEFAULT);

	if (res == NULL)
		PG_RETURN_NULL();

	PG_RETURN_TEXT_P(string_to_text(res));
}

Datum
pg_get_viewdef_wrap(PG_FUNCTION_ARGS)
{
	/* By OID */
	Oid			viewoid = PG_GETARG_OID(0);
	int			wrap = PG_GETARG_INT32(1);
	int			prettyFlags;
	char	   *res;

	/* calling this implies we want pretty printing */
	prettyFlags = PRETTYFLAG_PAREN | PRETTYFLAG_INDENT | PRETTYFLAG_SCHEMA;

	res = pg_get_viewdef_worker(viewoid, prettyFlags, wrap);

	if (res == NULL)
		PG_RETURN_NULL();

	PG_RETURN_TEXT_P(string_to_text(res));
}

Datum
pg_get_viewdef_name(PG_FUNCTION_ARGS)
{
	/* By qualified name */
	text	   *viewname = PG_GETARG_TEXT_PP(0);
	int			prettyFlags;
	RangeVar   *viewrel;
	Oid			viewoid;
	char	   *res;

	prettyFlags = PRETTYFLAG_INDENT;

	/* Look up view name.  Can't lock it - we might not have privileges. */
	viewrel = makeRangeVarFromNameList(textToQualifiedNameList(viewname));
	viewoid = RangeVarGetRelid(viewrel, NoLock, false);

	res = pg_get_viewdef_worker(viewoid, prettyFlags, WRAP_COLUMN_DEFAULT);

	if (res == NULL)
		PG_RETURN_NULL();

	PG_RETURN_TEXT_P(string_to_text(res));
}


Datum
pg_get_viewdef_name_ext(PG_FUNCTION_ARGS)
{
	/* By qualified name */
	text	   *viewname = PG_GETARG_TEXT_PP(0);
	bool		pretty = PG_GETARG_BOOL(1);
	int			prettyFlags;
	RangeVar   *viewrel;
	Oid			viewoid;
	char	   *res;

	prettyFlags = pretty ? (PRETTYFLAG_PAREN | PRETTYFLAG_INDENT | PRETTYFLAG_SCHEMA) : PRETTYFLAG_INDENT;

	/* Look up view name.  Can't lock it - we might not have privileges. */
	viewrel = makeRangeVarFromNameList(textToQualifiedNameList(viewname));
	viewoid = RangeVarGetRelid(viewrel, NoLock, false);

	res = pg_get_viewdef_worker(viewoid, prettyFlags, WRAP_COLUMN_DEFAULT);

	if (res == NULL)
		PG_RETURN_NULL();

	PG_RETURN_TEXT_P(string_to_text(res));
}

/*
 * Common code for by-OID and by-name variants of pg_get_viewdef
 */
static char *
pg_get_viewdef_worker(Oid viewoid, int prettyFlags, int wrapColumn)
{
	Datum		args[2];
	char		nulls[2];
	int			spirc;
	HeapTuple	ruletup;
	TupleDesc	rulettc;
	StringInfoData buf;

	/*
	 * Do this first so that string is alloc'd in outer context not SPI's.
	 */
	initStringInfo(&buf);

	/*
	 * Connect to SPI manager
	 */
	if (SPI_connect() != SPI_OK_CONNECT)
		elog(ERROR, "SPI_connect failed");

	/*
	 * On the first call prepare the plan to lookup pg_rewrite. We read
	 * pg_rewrite over the SPI manager instead of using the syscache to be
	 * checked for read access on pg_rewrite.
	 */
	if (plan_getviewrule == NULL)
	{
		Oid			argtypes[2];
		SPIPlanPtr	plan;

		argtypes[0] = OIDOID;
		argtypes[1] = NAMEOID;
		plan = SPI_prepare(query_getviewrule, 2, argtypes);
		if (plan == NULL)
			elog(ERROR, "SPI_prepare failed for \"%s\"", query_getviewrule);
		SPI_keepplan(plan);
		plan_getviewrule = plan;
	}

	/*
	 * Get the pg_rewrite tuple for the view's SELECT rule
	 */
	args[0] = ObjectIdGetDatum(viewoid);
	args[1] = DirectFunctionCall1(namein, CStringGetDatum(ViewSelectRuleName));
	nulls[0] = ' ';
	nulls[1] = ' ';
	spirc = SPI_execute_plan(plan_getviewrule, args, nulls, true, 0);
	if (spirc != SPI_OK_SELECT)
		elog(ERROR, "failed to get pg_rewrite tuple for view %u", viewoid);
	if (SPI_processed != 1)
	{
		/*
		 * There is no tuple data available here, just keep the output buffer
		 * empty.
		 */
	}
	else
	{
		/*
		 * Get the rule's definition and put it into executor's memory
		 */
		ruletup = SPI_tuptable->vals[0];
		rulettc = SPI_tuptable->tupdesc;
		make_viewdef(&buf, ruletup, rulettc, prettyFlags, wrapColumn);
	}

	/*
	 * Disconnect from SPI manager
	 */
	if (SPI_finish() != SPI_OK_FINISH)
		elog(ERROR, "SPI_finish failed");

	if (buf.len == 0)
		return NULL;

	return buf.data;
}

/* ----------
 * get_triggerdef			- Get the definition of a trigger
 * ----------
 */
Datum
pg_get_triggerdef(PG_FUNCTION_ARGS)
{
	Oid			trigid = PG_GETARG_OID(0);
	char	   *res;

	res = pg_get_triggerdef_worker(trigid, false);

	if (res == NULL)
		PG_RETURN_NULL();

	PG_RETURN_TEXT_P(string_to_text(res));
}

Datum
pg_get_triggerdef_ext(PG_FUNCTION_ARGS)
{
	Oid			trigid = PG_GETARG_OID(0);
	bool		pretty = PG_GETARG_BOOL(1);
	char	   *res;

	res = pg_get_triggerdef_worker(trigid, pretty);

	if (res == NULL)
		PG_RETURN_NULL();

	PG_RETURN_TEXT_P(string_to_text(res));
}

static char *
pg_get_triggerdef_worker(Oid trigid, bool pretty)
{
	HeapTuple	ht_trig;
	Form_pg_trigger trigrec;
	StringInfoData buf;
	Relation	tgrel;
	ScanKeyData skey[1];
	SysScanDesc tgscan;
	int			findx = 0;
	char	   *tgname;
	char	   *tgoldtable;
	char	   *tgnewtable;
	Oid			argtypes[1];	/* dummy */
	Datum		value;
	bool		isnull;

	/*
	 * Fetch the pg_trigger tuple by the Oid of the trigger
	 */
	tgrel = table_open(TriggerRelationId, AccessShareLock);

	ScanKeyInit(&skey[0],
				Anum_pg_trigger_oid,
				BTEqualStrategyNumber, F_OIDEQ,
				ObjectIdGetDatum(trigid));

	tgscan = systable_beginscan(tgrel, TriggerOidIndexId, true,
								NULL, 1, skey);

	ht_trig = systable_getnext(tgscan);

	if (!HeapTupleIsValid(ht_trig))
	{
		systable_endscan(tgscan);
		table_close(tgrel, AccessShareLock);
		return NULL;
	}

	trigrec = (Form_pg_trigger) GETSTRUCT(ht_trig);

	/*
	 * Start the trigger definition. Note that the trigger's name should never
	 * be schema-qualified, but the trigger rel's name may be.
	 */
	initStringInfo(&buf);

	tgname = NameStr(trigrec->tgname);
	appendStringInfo(&buf, "CREATE %sTRIGGER %s ",
					 OidIsValid(trigrec->tgconstraint) ? "CONSTRAINT " : "",
					 quote_identifier(tgname));

	if (TRIGGER_FOR_BEFORE(trigrec->tgtype))
		appendStringInfoString(&buf, "BEFORE");
	else if (TRIGGER_FOR_AFTER(trigrec->tgtype))
		appendStringInfoString(&buf, "AFTER");
	else if (TRIGGER_FOR_INSTEAD(trigrec->tgtype))
		appendStringInfoString(&buf, "INSTEAD OF");
	else
		elog(ERROR, "unexpected tgtype value: %d", trigrec->tgtype);

	if (TRIGGER_FOR_INSERT(trigrec->tgtype))
	{
		appendStringInfoString(&buf, " INSERT");
		findx++;
	}
	if (TRIGGER_FOR_DELETE(trigrec->tgtype))
	{
		if (findx > 0)
			appendStringInfoString(&buf, " OR DELETE");
		else
			appendStringInfoString(&buf, " DELETE");
		findx++;
	}
	if (TRIGGER_FOR_UPDATE(trigrec->tgtype))
	{
		if (findx > 0)
			appendStringInfoString(&buf, " OR UPDATE");
		else
			appendStringInfoString(&buf, " UPDATE");
		findx++;
		/* tgattr is first var-width field, so OK to access directly */
		if (trigrec->tgattr.dim1 > 0)
		{
			int			i;

			appendStringInfoString(&buf, " OF ");
			for (i = 0; i < trigrec->tgattr.dim1; i++)
			{
				char	   *attname;

				if (i > 0)
					appendStringInfoString(&buf, ", ");
				attname = get_attname(trigrec->tgrelid,
									  trigrec->tgattr.values[i], false);
				appendStringInfoString(&buf, quote_identifier(attname));
			}
		}
	}
	if (TRIGGER_FOR_TRUNCATE(trigrec->tgtype))
	{
		if (findx > 0)
			appendStringInfoString(&buf, " OR TRUNCATE");
		else
			appendStringInfoString(&buf, " TRUNCATE");
		findx++;
	}

	/*
	 * In non-pretty mode, always schema-qualify the target table name for
	 * safety.  In pretty mode, schema-qualify only if not visible.
	 */
	appendStringInfo(&buf, " ON %s ",
					 pretty ?
					 generate_relation_name(trigrec->tgrelid, NIL) :
					 generate_qualified_relation_name(trigrec->tgrelid));

	if (OidIsValid(trigrec->tgconstraint))
	{
		if (OidIsValid(trigrec->tgconstrrelid))
			appendStringInfo(&buf, "FROM %s ",
							 generate_relation_name(trigrec->tgconstrrelid, NIL));
		if (!trigrec->tgdeferrable)
			appendStringInfoString(&buf, "NOT ");
		appendStringInfoString(&buf, "DEFERRABLE INITIALLY ");
		if (trigrec->tginitdeferred)
			appendStringInfoString(&buf, "DEFERRED ");
		else
			appendStringInfoString(&buf, "IMMEDIATE ");
	}

	value = fastgetattr(ht_trig, Anum_pg_trigger_tgoldtable,
						tgrel->rd_att, &isnull);
	if (!isnull)
		tgoldtable = NameStr(*DatumGetName(value));
	else
		tgoldtable = NULL;
	value = fastgetattr(ht_trig, Anum_pg_trigger_tgnewtable,
						tgrel->rd_att, &isnull);
	if (!isnull)
		tgnewtable = NameStr(*DatumGetName(value));
	else
		tgnewtable = NULL;
	if (tgoldtable != NULL || tgnewtable != NULL)
	{
		appendStringInfoString(&buf, "REFERENCING ");
		if (tgoldtable != NULL)
			appendStringInfo(&buf, "OLD TABLE AS %s ",
							 quote_identifier(tgoldtable));
		if (tgnewtable != NULL)
			appendStringInfo(&buf, "NEW TABLE AS %s ",
							 quote_identifier(tgnewtable));
	}

	if (TRIGGER_FOR_ROW(trigrec->tgtype))
		appendStringInfoString(&buf, "FOR EACH ROW ");
	else
		appendStringInfoString(&buf, "FOR EACH STATEMENT ");

	/* If the trigger has a WHEN qualification, add that */
	value = fastgetattr(ht_trig, Anum_pg_trigger_tgqual,
						tgrel->rd_att, &isnull);
	if (!isnull)
	{
		Node	   *qual;
		char		relkind;
		deparse_context context;
		deparse_namespace dpns;
		RangeTblEntry *oldrte;
		RangeTblEntry *newrte;

		appendStringInfoString(&buf, "WHEN (");

		qual = stringToNode(TextDatumGetCString(value));

		relkind = get_rel_relkind(trigrec->tgrelid);

		/* Build minimal OLD and NEW RTEs for the rel */
		oldrte = makeNode(RangeTblEntry);
		oldrte->rtekind = RTE_RELATION;
		oldrte->relid = trigrec->tgrelid;
		oldrte->relkind = relkind;
		oldrte->rellockmode = AccessShareLock;
		oldrte->alias = makeAlias("old", NIL);
		oldrte->eref = oldrte->alias;
		oldrte->lateral = false;
		oldrte->inh = false;
		oldrte->inFromCl = true;

		newrte = makeNode(RangeTblEntry);
		newrte->rtekind = RTE_RELATION;
		newrte->relid = trigrec->tgrelid;
		newrte->relkind = relkind;
		newrte->rellockmode = AccessShareLock;
		newrte->alias = makeAlias("new", NIL);
		newrte->eref = newrte->alias;
		newrte->lateral = false;
		newrte->inh = false;
		newrte->inFromCl = true;

		/* Build two-element rtable */
		memset(&dpns, 0, sizeof(dpns));
		dpns.rtable = list_make2(oldrte, newrte);
		dpns.ctes = NIL;
		set_rtable_names(&dpns, NIL, NULL);
		set_simple_column_names(&dpns);

		/* Set up context with one-deep namespace stack */
		context.buf = &buf;
		context.namespaces = list_make1(&dpns);
		context.windowClause = NIL;
		context.windowTList = NIL;
		context.varprefix = true;
		context.prettyFlags = pretty ? (PRETTYFLAG_PAREN | PRETTYFLAG_INDENT | PRETTYFLAG_SCHEMA) : PRETTYFLAG_INDENT;
		context.wrapColumn = WRAP_COLUMN_DEFAULT;
		context.indentLevel = PRETTYINDENT_STD;
		context.special_exprkind = EXPR_KIND_NONE;

		get_rule_expr(qual, &context, false);

		appendStringInfoString(&buf, ") ");
	}

	appendStringInfo(&buf, "EXECUTE FUNCTION %s(",
					 generate_function_name(trigrec->tgfoid, 0,
											NIL, argtypes,
											false, NULL, EXPR_KIND_NONE));

	if (trigrec->tgnargs > 0)
	{
		char	   *p;
		int			i;

		value = fastgetattr(ht_trig, Anum_pg_trigger_tgargs,
							tgrel->rd_att, &isnull);
		if (isnull)
			elog(ERROR, "tgargs is null for trigger %u", trigid);
		p = (char *) VARDATA_ANY(DatumGetByteaPP(value));
		for (i = 0; i < trigrec->tgnargs; i++)
		{
			if (i > 0)
				appendStringInfoString(&buf, ", ");
			simple_quote_literal(&buf, p);
			/* advance p to next string embedded in tgargs */
			while (*p)
				p++;
			p++;
		}
	}

	/* We deliberately do not put semi-colon at end */
	appendStringInfoChar(&buf, ')');

	/* Clean up */
	systable_endscan(tgscan);

	table_close(tgrel, AccessShareLock);

	return buf.data;
}

/* ----------
 * get_indexdef			- Get the definition of an index
 *
 * In the extended version, there is a colno argument as well as pretty bool.
 *	if colno == 0, we want a complete index definition.
 *	if colno > 0, we only want the Nth index key's variable or expression.
 *
 * Note that the SQL-function versions of this omit any info about the
 * index tablespace; this is intentional because pg_dump wants it that way.
 * However pg_get_indexdef_string() includes the index tablespace.
 * ----------
 */
Datum
pg_get_indexdef(PG_FUNCTION_ARGS)
{
	Oid			indexrelid = PG_GETARG_OID(0);
	int			prettyFlags;
	char	   *res;

	prettyFlags = PRETTYFLAG_INDENT;

	res = pg_get_indexdef_worker(indexrelid, 0, NULL,
								 false, false,
								 false, false,
								 prettyFlags, true);

	if (res == NULL)
		PG_RETURN_NULL();

	PG_RETURN_TEXT_P(string_to_text(res));
}

Datum
pg_get_indexdef_ext(PG_FUNCTION_ARGS)
{
	Oid			indexrelid = PG_GETARG_OID(0);
	int32		colno = PG_GETARG_INT32(1);
	bool		pretty = PG_GETARG_BOOL(2);
	int			prettyFlags;
	char	   *res;

	prettyFlags = pretty ? (PRETTYFLAG_PAREN | PRETTYFLAG_INDENT | PRETTYFLAG_SCHEMA) : PRETTYFLAG_INDENT;

	res = pg_get_indexdef_worker(indexrelid, colno, NULL,
								 colno != 0, false,
								 false, false,
								 prettyFlags, true);

	if (res == NULL)
		PG_RETURN_NULL();

	PG_RETURN_TEXT_P(string_to_text(res));
}

/*
 * Internal version for use by ALTER TABLE.
 * Includes a tablespace clause in the result.
 * Returns a palloc'd C string; no pretty-printing.
 */
char *
pg_get_indexdef_string(Oid indexrelid)
{
	return pg_get_indexdef_worker(indexrelid, 0, NULL,
								  false, false,
								  true, true,
								  0, false);
}

/* Internal version that just reports the key-column definitions */
char *
pg_get_indexdef_columns(Oid indexrelid, bool pretty)
{
	int			prettyFlags;

	prettyFlags = pretty ? (PRETTYFLAG_PAREN | PRETTYFLAG_INDENT | PRETTYFLAG_SCHEMA) : PRETTYFLAG_INDENT;

<<<<<<< HEAD
	return pg_get_indexdef_worker(indexrelid, 0, NULL, true, false,
=======
	return pg_get_indexdef_worker(indexrelid, 0, NULL,
								  true, true,
								  false, false,
>>>>>>> 9e1c9f95
								  prettyFlags, false);
}

/*
 * Internal workhorse to decompile an index definition.
 *
 * This is now used for exclusion constraints as well: if excludeOps is not
 * NULL then it points to an array of exclusion operator OIDs.
 */
static char *
pg_get_indexdef_worker(Oid indexrelid, int colno,
					   const Oid *excludeOps,
					   bool attrsOnly, bool keysOnly,
					   bool showTblSpc, bool inherits,
					   int prettyFlags, bool missing_ok)
{
	/* might want a separate isConstraint parameter later */
	bool		isConstraint = (excludeOps != NULL);
	HeapTuple	ht_idx;
	HeapTuple	ht_idxrel;
	HeapTuple	ht_am;
	Form_pg_index idxrec;
	Form_pg_class idxrelrec;
	Form_pg_am	amrec;
	IndexAmRoutine *amroutine;
	List	   *indexprs;
	ListCell   *indexpr_item;
	List	   *context;
	Oid			indrelid;
	int			keyno;
	Datum		indcollDatum;
	Datum		indclassDatum;
	Datum		indoptionDatum;
	bool		isnull;
	oidvector  *indcollation;
	oidvector  *indclass;
	int2vector *indoption;
	StringInfoData buf;
	char	   *str;
	char	   *sep;

	/*
	 * Fetch the pg_index tuple by the Oid of the index
	 */
	ht_idx = SearchSysCache1(INDEXRELID, ObjectIdGetDatum(indexrelid));
	if (!HeapTupleIsValid(ht_idx))
	{
		if (missing_ok)
			return NULL;
		elog(ERROR, "cache lookup failed for index %u", indexrelid);
	}
	idxrec = (Form_pg_index) GETSTRUCT(ht_idx);

	indrelid = idxrec->indrelid;
	Assert(indexrelid == idxrec->indexrelid);

	/* Must get indcollation, indclass, and indoption the hard way */
	indcollDatum = SysCacheGetAttr(INDEXRELID, ht_idx,
								   Anum_pg_index_indcollation, &isnull);
	Assert(!isnull);
	indcollation = (oidvector *) DatumGetPointer(indcollDatum);

	indclassDatum = SysCacheGetAttr(INDEXRELID, ht_idx,
									Anum_pg_index_indclass, &isnull);
	Assert(!isnull);
	indclass = (oidvector *) DatumGetPointer(indclassDatum);

	indoptionDatum = SysCacheGetAttr(INDEXRELID, ht_idx,
									 Anum_pg_index_indoption, &isnull);
	Assert(!isnull);
	indoption = (int2vector *) DatumGetPointer(indoptionDatum);

	/*
	 * Fetch the pg_class tuple of the index relation
	 */
	ht_idxrel = SearchSysCache1(RELOID, ObjectIdGetDatum(indexrelid));
	if (!HeapTupleIsValid(ht_idxrel))
		elog(ERROR, "cache lookup failed for relation %u", indexrelid);
	idxrelrec = (Form_pg_class) GETSTRUCT(ht_idxrel);

	/*
	 * Fetch the pg_am tuple of the index' access method
	 */
	ht_am = SearchSysCache1(AMOID, ObjectIdGetDatum(idxrelrec->relam));
	if (!HeapTupleIsValid(ht_am))
		elog(ERROR, "cache lookup failed for access method %u",
			 idxrelrec->relam);
	amrec = (Form_pg_am) GETSTRUCT(ht_am);

	/* Fetch the index AM's API struct */
	amroutine = GetIndexAmRoutine(amrec->amhandler);

	/*
	 * Get the index expressions, if any.  (NOTE: we do not use the relcache
	 * versions of the expressions and predicate, because we want to display
	 * non-const-folded expressions.)
	 */
	if (!heap_attisnull(ht_idx, Anum_pg_index_indexprs, NULL))
	{
		Datum		exprsDatum;
		bool		isnull;
		char	   *exprsString;

		exprsDatum = SysCacheGetAttr(INDEXRELID, ht_idx,
									 Anum_pg_index_indexprs, &isnull);
		Assert(!isnull);
		exprsString = TextDatumGetCString(exprsDatum);
		indexprs = (List *) stringToNode(exprsString);
		pfree(exprsString);
	}
	else
		indexprs = NIL;

	indexpr_item = list_head(indexprs);

	context = deparse_context_for(get_relation_name(indrelid), indrelid);

	/*
	 * Start the index definition.  Note that the index's name should never be
	 * schema-qualified, but the indexed rel's name may be.
	 */
	initStringInfo(&buf);

	if (!attrsOnly)
	{
		if (!isConstraint)
			appendStringInfo(&buf, "CREATE %sINDEX %s ON %s%s USING %s (",
							 idxrec->indisunique ? "UNIQUE " : "",
							 quote_identifier(NameStr(idxrelrec->relname)),
<<<<<<< HEAD
=======
							 idxrelrec->relkind == RELKIND_PARTITIONED_INDEX
							 && !inherits ? "ONLY " : "",
>>>>>>> 9e1c9f95
							 (prettyFlags & PRETTYFLAG_SCHEMA) ?
							 generate_relation_name(indrelid, NIL) :
							 generate_qualified_relation_name(indrelid),
							 quote_identifier(NameStr(amrec->amname)));
		else					/* currently, must be EXCLUDE constraint */
			appendStringInfo(&buf, "EXCLUDE USING %s (",
							 quote_identifier(NameStr(amrec->amname)));
	}

	/*
	 * Report the indexed attributes
	 */
	sep = "";
	for (keyno = 0; keyno < idxrec->indnatts; keyno++)
	{
		AttrNumber	attnum = idxrec->indkey.values[keyno];
		Oid			keycoltype;
		Oid			keycolcollation;

		/*
		 * Ignore non-key attributes if told to.
		 */
		if (keysOnly && keyno >= idxrec->indnkeyatts)
			break;

		/* Otherwise, print INCLUDE to divide key and non-key attrs. */
		if (!colno && keyno == idxrec->indnkeyatts)
		{
			appendStringInfoString(&buf, ") INCLUDE (");
			sep = "";
		}

		if (!colno)
			appendStringInfoString(&buf, sep);
		sep = ", ";

		if (attnum != 0)
		{
			/* Simple index column */
			char	   *attname;
			int32		keycoltypmod;

			attname = get_attname(indrelid, attnum, false);
			if (!colno || colno == keyno + 1)
				appendStringInfoString(&buf, quote_identifier(attname));
			get_atttypetypmodcoll(indrelid, attnum,
								  &keycoltype, &keycoltypmod,
								  &keycolcollation);
		}
		else
		{
			/* expressional index */
			Node	   *indexkey;

			if (indexpr_item == NULL)
				elog(ERROR, "too few entries in indexprs list");
			indexkey = (Node *) lfirst(indexpr_item);
			indexpr_item = lnext(indexpr_item);
			/* Deparse */
			str = deparse_expression_pretty(indexkey, context, false, false,
											prettyFlags, 0);
			if (!colno || colno == keyno + 1)
			{
				/* Need parens if it's not a bare function call */
				if (looks_like_function(indexkey))
					appendStringInfoString(&buf, str);
				else
					appendStringInfo(&buf, "(%s)", str);
			}
			keycoltype = exprType(indexkey);
			keycolcollation = exprCollation(indexkey);
		}

		/* Print additional decoration for (selected) key columns */
		if (!attrsOnly && keyno < idxrec->indnkeyatts &&
			(!colno || colno == keyno + 1))
		{
			int16		opt = indoption->values[keyno];
			Oid			indcoll = indcollation->values[keyno];

			/* Add collation, if not default for column */
			if (OidIsValid(indcoll) && indcoll != keycolcollation)
				appendStringInfo(&buf, " COLLATE %s",
								 generate_collation_name((indcoll)));

			/* Add the operator class name, if not default */
			get_opclass_name(indclass->values[keyno], keycoltype, &buf);

			/* Add options if relevant */
			if (amroutine->amcanorder)
			{
				/* if it supports sort ordering, report DESC and NULLS opts */
				if (opt & INDOPTION_DESC)
				{
					appendStringInfoString(&buf, " DESC");
					/* NULLS FIRST is the default in this case */
					if (!(opt & INDOPTION_NULLS_FIRST))
						appendStringInfoString(&buf, " NULLS LAST");
				}
				else
				{
					if (opt & INDOPTION_NULLS_FIRST)
						appendStringInfoString(&buf, " NULLS FIRST");
				}
			}

			/* Add the exclusion operator if relevant */
			if (excludeOps != NULL)
				appendStringInfo(&buf, " WITH %s",
								 generate_operator_name(excludeOps[keyno],
														keycoltype,
														keycoltype));
		}
	}

	if (!attrsOnly)
	{
		appendStringInfoChar(&buf, ')');

		/*
		 * If it has options, append "WITH (options)"
		 */
		str = flatten_reloptions(indexrelid);
		if (str)
		{
			appendStringInfo(&buf, " WITH (%s)", str);
			pfree(str);
		}

		/*
		 * Print tablespace, but only if requested
		 */
		if (showTblSpc)
		{
			Oid			tblspc;

			tblspc = get_rel_tablespace(indexrelid);
<<<<<<< HEAD
			if (!OidIsValid(tblspc))
				tblspc = MyDatabaseTableSpace;
			if (isConstraint)
				appendStringInfoString(&buf, " USING INDEX");
			appendStringInfo(&buf, " TABLESPACE %s",
							 quote_identifier(get_tablespace_name(tblspc)));
=======
			if (OidIsValid(tblspc))
			{
				if (isConstraint)
					appendStringInfoString(&buf, " USING INDEX");
				appendStringInfo(&buf, " TABLESPACE %s",
								 quote_identifier(get_tablespace_name(tblspc)));
			}
>>>>>>> 9e1c9f95
		}

		/*
		 * If it's a partial index, decompile and append the predicate
		 */
		if (!heap_attisnull(ht_idx, Anum_pg_index_indpred, NULL))
		{
			Node	   *node;
			Datum		predDatum;
			bool		isnull;
			char	   *predString;

			/* Convert text string to node tree */
			predDatum = SysCacheGetAttr(INDEXRELID, ht_idx,
										Anum_pg_index_indpred, &isnull);
			Assert(!isnull);
			predString = TextDatumGetCString(predDatum);
			node = (Node *) stringToNode(predString);
			pfree(predString);

			/* Deparse */
			str = deparse_expression_pretty(node, context, false, false,
											prettyFlags, 0);
			if (isConstraint)
				appendStringInfo(&buf, " WHERE (%s)", str);
			else
				appendStringInfo(&buf, " WHERE %s", str);
		}
	}

	/* Clean up */
	ReleaseSysCache(ht_idx);
	ReleaseSysCache(ht_idxrel);
	ReleaseSysCache(ht_am);

	return buf.data;
}

/*
 * pg_get_statisticsobjdef
 *		Get the definition of an extended statistics object
 */
Datum
pg_get_statisticsobjdef(PG_FUNCTION_ARGS)
{
	Oid			statextid = PG_GETARG_OID(0);
	char	   *res;

	res = pg_get_statisticsobj_worker(statextid, true);

	if (res == NULL)
		PG_RETURN_NULL();

	PG_RETURN_TEXT_P(string_to_text(res));
}

/*
 * Internal workhorse to decompile an extended statistics object.
 */
static char *
pg_get_statisticsobj_worker(Oid statextid, bool missing_ok)
{
	Form_pg_statistic_ext statextrec;
	HeapTuple	statexttup;
	StringInfoData buf;
	int			colno;
	char	   *nsp;
	ArrayType  *arr;
	char	   *enabled;
	Datum		datum;
	bool		isnull;
	bool		ndistinct_enabled;
	bool		dependencies_enabled;
	bool		mcv_enabled;
	int			i;

	statexttup = SearchSysCache1(STATEXTOID, ObjectIdGetDatum(statextid));

	if (!HeapTupleIsValid(statexttup))
	{
		if (missing_ok)
			return NULL;
		elog(ERROR, "cache lookup failed for statistics object %u", statextid);
	}

	statextrec = (Form_pg_statistic_ext) GETSTRUCT(statexttup);

	initStringInfo(&buf);

	nsp = get_namespace_name(statextrec->stxnamespace);
	appendStringInfo(&buf, "CREATE STATISTICS %s",
					 quote_qualified_identifier(nsp,
												NameStr(statextrec->stxname)));

	/*
	 * Decode the stxkind column so that we know which stats types to print.
	 */
	datum = SysCacheGetAttr(STATEXTOID, statexttup,
							Anum_pg_statistic_ext_stxkind, &isnull);
	Assert(!isnull);
	arr = DatumGetArrayTypeP(datum);
	if (ARR_NDIM(arr) != 1 ||
		ARR_HASNULL(arr) ||
		ARR_ELEMTYPE(arr) != CHAROID)
		elog(ERROR, "stxkind is not a 1-D char array");
	enabled = (char *) ARR_DATA_PTR(arr);

	ndistinct_enabled = false;
	dependencies_enabled = false;
	mcv_enabled = false;

	for (i = 0; i < ARR_DIMS(arr)[0]; i++)
	{
		if (enabled[i] == STATS_EXT_NDISTINCT)
			ndistinct_enabled = true;
		if (enabled[i] == STATS_EXT_DEPENDENCIES)
			dependencies_enabled = true;
		if (enabled[i] == STATS_EXT_MCV)
			mcv_enabled = true;
	}

	/*
	 * If any option is disabled, then we'll need to append the types clause
	 * to show which options are enabled.  We omit the types clause on purpose
	 * when all options are enabled, so a pg_dump/pg_restore will create all
	 * statistics types on a newer postgres version, if the statistics had all
	 * options enabled on the original version.
	 */
	if (!ndistinct_enabled || !dependencies_enabled || !mcv_enabled)
	{
		bool		gotone = false;

		appendStringInfoString(&buf, " (");

		if (ndistinct_enabled)
		{
			appendStringInfoString(&buf, "ndistinct");
			gotone = true;
		}

		if (dependencies_enabled)
		{
			appendStringInfo(&buf, "%sdependencies", gotone ? ", " : "");
			gotone = true;
		}

		if (mcv_enabled)
			appendStringInfo(&buf, "%smcv", gotone ? ", " : "");

		appendStringInfoChar(&buf, ')');
	}

	appendStringInfoString(&buf, " ON ");

	for (colno = 0; colno < statextrec->stxkeys.dim1; colno++)
	{
		AttrNumber	attnum = statextrec->stxkeys.values[colno];
		char	   *attname;

		if (colno > 0)
			appendStringInfoString(&buf, ", ");

		attname = get_attname(statextrec->stxrelid, attnum, false);

		appendStringInfoString(&buf, quote_identifier(attname));
	}

	appendStringInfo(&buf, " FROM %s",
					 generate_relation_name(statextrec->stxrelid, NIL));

	ReleaseSysCache(statexttup);

	return buf.data;
}

/*
 * pg_get_partkeydef
 *
 * Returns the partition key specification, ie, the following:
 *
 * PARTITION BY { RANGE | LIST | HASH } (column opt_collation opt_opclass [, ...])
 */
Datum
pg_get_partkeydef(PG_FUNCTION_ARGS)
{
	Oid			relid = PG_GETARG_OID(0);
	char	   *res;

	res = pg_get_partkeydef_worker(relid, PRETTYFLAG_INDENT, false, true);

	if (res == NULL)
		PG_RETURN_NULL();

	PG_RETURN_TEXT_P(string_to_text(res));
}

/* Internal version that just reports the column definitions */
char *
pg_get_partkeydef_columns(Oid relid, bool pretty)
{
	int			prettyFlags;

	prettyFlags = pretty ? (PRETTYFLAG_PAREN | PRETTYFLAG_INDENT | PRETTYFLAG_SCHEMA) : PRETTYFLAG_INDENT;

	return pg_get_partkeydef_worker(relid, prettyFlags, true, false);
}

/*
 * Internal workhorse to decompile a partition key definition.
 */
static char *
pg_get_partkeydef_worker(Oid relid, int prettyFlags,
						 bool attrsOnly, bool missing_ok)
{
	Form_pg_partitioned_table form;
	HeapTuple	tuple;
	oidvector  *partclass;
	oidvector  *partcollation;
	List	   *partexprs;
	ListCell   *partexpr_item;
	List	   *context;
	Datum		datum;
	bool		isnull;
	StringInfoData buf;
	int			keyno;
	char	   *str;
	char	   *sep;

	tuple = SearchSysCache1(PARTRELID, ObjectIdGetDatum(relid));
	if (!HeapTupleIsValid(tuple))
	{
		if (missing_ok)
			return NULL;
		elog(ERROR, "cache lookup failed for partition key of %u", relid);
	}

	form = (Form_pg_partitioned_table) GETSTRUCT(tuple);

	Assert(form->partrelid == relid);

	/* Must get partclass and partcollation the hard way */
	datum = SysCacheGetAttr(PARTRELID, tuple,
							Anum_pg_partitioned_table_partclass, &isnull);
	Assert(!isnull);
	partclass = (oidvector *) DatumGetPointer(datum);

	datum = SysCacheGetAttr(PARTRELID, tuple,
							Anum_pg_partitioned_table_partcollation, &isnull);
	Assert(!isnull);
	partcollation = (oidvector *) DatumGetPointer(datum);


	/*
	 * Get the expressions, if any.  (NOTE: we do not use the relcache
	 * versions of the expressions, because we want to display
	 * non-const-folded expressions.)
	 */
	if (!heap_attisnull(tuple, Anum_pg_partitioned_table_partexprs, NULL))
	{
		Datum		exprsDatum;
		bool		isnull;
		char	   *exprsString;

		exprsDatum = SysCacheGetAttr(PARTRELID, tuple,
									 Anum_pg_partitioned_table_partexprs, &isnull);
		Assert(!isnull);
		exprsString = TextDatumGetCString(exprsDatum);
		partexprs = (List *) stringToNode(exprsString);

		if (!IsA(partexprs, List))
			elog(ERROR, "unexpected node type found in partexprs: %d",
				 (int) nodeTag(partexprs));

		pfree(exprsString);
	}
	else
		partexprs = NIL;

	partexpr_item = list_head(partexprs);
	context = deparse_context_for(get_relation_name(relid), relid);

	initStringInfo(&buf);

	switch (form->partstrat)
	{
		case PARTITION_STRATEGY_HASH:
			if (!attrsOnly)
				appendStringInfo(&buf, "HASH");
			break;
		case PARTITION_STRATEGY_LIST:
			if (!attrsOnly)
				appendStringInfoString(&buf, "LIST");
			break;
		case PARTITION_STRATEGY_RANGE:
			if (!attrsOnly)
				appendStringInfoString(&buf, "RANGE");
			break;
		default:
			elog(ERROR, "unexpected partition strategy: %d",
				 (int) form->partstrat);
	}

	if (!attrsOnly)
		appendStringInfoString(&buf, " (");
	sep = "";
	for (keyno = 0; keyno < form->partnatts; keyno++)
	{
		AttrNumber	attnum = form->partattrs.values[keyno];
		Oid			keycoltype;
		Oid			keycolcollation;
		Oid			partcoll;

		appendStringInfoString(&buf, sep);
		sep = ", ";
		if (attnum != 0)
		{
			/* Simple attribute reference */
			char	   *attname;
			int32		keycoltypmod;

			attname = get_attname(relid, attnum, false);
			appendStringInfoString(&buf, quote_identifier(attname));
			get_atttypetypmodcoll(relid, attnum,
								  &keycoltype, &keycoltypmod,
								  &keycolcollation);
		}
		else
		{
			/* Expression */
			Node	   *partkey;

			if (partexpr_item == NULL)
				elog(ERROR, "too few entries in partexprs list");
			partkey = (Node *) lfirst(partexpr_item);
			partexpr_item = lnext(partexpr_item);

			/* Deparse */
			str = deparse_expression_pretty(partkey, context, false, false,
											prettyFlags, 0);
			/* Need parens if it's not a bare function call */
			if (looks_like_function(partkey))
				appendStringInfoString(&buf, str);
			else
				appendStringInfo(&buf, "(%s)", str);

			keycoltype = exprType(partkey);
			keycolcollation = exprCollation(partkey);
		}

		/* Add collation, if not default for column */
		partcoll = partcollation->values[keyno];
		if (!attrsOnly && OidIsValid(partcoll) && partcoll != keycolcollation)
			appendStringInfo(&buf, " COLLATE %s",
							 generate_collation_name((partcoll)));

		/* Add the operator class name, if not default */
		if (!attrsOnly)
			get_opclass_name(partclass->values[keyno], keycoltype, &buf);
	}

	if (!attrsOnly)
		appendStringInfoChar(&buf, ')');

	/* Clean up */
	ReleaseSysCache(tuple);

	return buf.data;
}

/*
 * pg_get_partition_constraintdef
 *
 * Returns partition constraint expression as a string for the input relation
 */
Datum
pg_get_partition_constraintdef(PG_FUNCTION_ARGS)
{
	Oid			relationId = PG_GETARG_OID(0);
	Expr	   *constr_expr;
	int			prettyFlags;
	List	   *context;
	char	   *consrc;

	constr_expr = get_partition_qual_relid(relationId);

	/* Quick exit if no partition constraint */
	if (constr_expr == NULL)
		PG_RETURN_NULL();

	/*
	 * Deparse and return the constraint expression.
	 */
	prettyFlags = PRETTYFLAG_INDENT;
	context = deparse_context_for(get_relation_name(relationId), relationId);
	consrc = deparse_expression_pretty((Node *) constr_expr, context, false,
									   false, prettyFlags, 0);

	PG_RETURN_TEXT_P(string_to_text(consrc));
}

/*
 * pg_get_partconstrdef_string
 *
 * Returns the partition constraint as a C-string for the input relation, with
 * the given alias.  No pretty-printing.
 */
char *
pg_get_partconstrdef_string(Oid partitionId, char *aliasname)
{
	Expr	   *constr_expr;
	List	   *context;

	constr_expr = get_partition_qual_relid(partitionId);
	context = deparse_context_for(aliasname, partitionId);

	return deparse_expression((Node *) constr_expr, context, true, false);
}

/*
 * pg_get_constraintdef
 *
 * Returns the definition for the constraint, ie, everything that needs to
 * appear after "ALTER TABLE ... ADD CONSTRAINT <constraintname>".
 */
Datum
pg_get_constraintdef(PG_FUNCTION_ARGS)
{
	Oid			constraintId = PG_GETARG_OID(0);
	int			prettyFlags;
	char	   *res;

	prettyFlags = PRETTYFLAG_INDENT;

	res = pg_get_constraintdef_worker(constraintId, false, prettyFlags, true);

	if (res == NULL)
		PG_RETURN_NULL();

	PG_RETURN_TEXT_P(string_to_text(res));
}

Datum
pg_get_constraintdef_ext(PG_FUNCTION_ARGS)
{
	Oid			constraintId = PG_GETARG_OID(0);
	bool		pretty = PG_GETARG_BOOL(1);
	int			prettyFlags;
	char	   *res;

	prettyFlags = pretty ? (PRETTYFLAG_PAREN | PRETTYFLAG_INDENT | PRETTYFLAG_SCHEMA) : PRETTYFLAG_INDENT;

	res = pg_get_constraintdef_worker(constraintId, false, prettyFlags, true);

	if (res == NULL)
		PG_RETURN_NULL();

	PG_RETURN_TEXT_P(string_to_text(res));
}

/*
 * Internal version that returns a full ALTER TABLE ... ADD CONSTRAINT command
 */
char *
pg_get_constraintdef_command(Oid constraintId)
{
	return pg_get_constraintdef_worker(constraintId, true, 0, false);
}

/* Internal version that returns a palloc'd C string */
char *
pg_get_constraintexpr_string(Oid constraintId)
{
	return pg_get_constraintdef_worker(constraintId, false, 0, false);
}

/*
 * As of 9.4, we now use an MVCC snapshot for this.
 */
static char *
pg_get_constraintdef_worker(Oid constraintId, bool fullCommand,
							int prettyFlags, bool missing_ok)
{
	HeapTuple	tup;
	Form_pg_constraint conForm;
	StringInfoData buf;
	SysScanDesc scandesc;
	ScanKeyData scankey[1];
	Snapshot	snapshot = RegisterSnapshot(GetTransactionSnapshot());
	Relation	relation = table_open(ConstraintRelationId, AccessShareLock);

	ScanKeyInit(&scankey[0],
				Anum_pg_constraint_oid,
				BTEqualStrategyNumber, F_OIDEQ,
				ObjectIdGetDatum(constraintId));

	scandesc = systable_beginscan(relation,
								  ConstraintOidIndexId,
								  true,
								  snapshot,
								  1,
								  scankey);

	/*
	 * We later use the tuple with SysCacheGetAttr() as if we had obtained it
	 * via SearchSysCache, which works fine.
	 */
	tup = systable_getnext(scandesc);

	UnregisterSnapshot(snapshot);

	if (!HeapTupleIsValid(tup))
	{
		if (missing_ok)
		{
			systable_endscan(scandesc);
			table_close(relation, AccessShareLock);
			return NULL;
		}
		elog(ERROR, "could not find tuple for constraint %u", constraintId);
	}

	conForm = (Form_pg_constraint) GETSTRUCT(tup);

	initStringInfo(&buf);

	if (fullCommand)
	{
		if (OidIsValid(conForm->conrelid))
		{
			/*
			 * Currently, callers want ALTER TABLE (without ONLY) for CHECK
			 * constraints, and other types of constraints don't inherit
			 * anyway so it doesn't matter whether we say ONLY or not. Someday
			 * we might need to let callers specify whether to put ONLY in the
			 * command.
			 */
			appendStringInfo(&buf, "ALTER TABLE %s ADD CONSTRAINT %s ",
							 generate_qualified_relation_name(conForm->conrelid),
							 quote_identifier(NameStr(conForm->conname)));
		}
		else
		{
			/* Must be a domain constraint */
			Assert(OidIsValid(conForm->contypid));
			appendStringInfo(&buf, "ALTER DOMAIN %s ADD CONSTRAINT %s ",
							 generate_qualified_type_name(conForm->contypid),
							 quote_identifier(NameStr(conForm->conname)));
		}
	}

	switch (conForm->contype)
	{
		case CONSTRAINT_FOREIGN:
			{
				Datum		val;
				bool		isnull;
				const char *string;

				/* Start off the constraint definition */
				appendStringInfoString(&buf, "FOREIGN KEY (");

				/* Fetch and build referencing-column list */
				val = SysCacheGetAttr(CONSTROID, tup,
									  Anum_pg_constraint_conkey, &isnull);
				if (isnull)
					elog(ERROR, "null conkey for constraint %u",
						 constraintId);

				decompile_column_index_array(val, conForm->conrelid, &buf);

				/* add foreign relation name */
				appendStringInfo(&buf, ") REFERENCES %s(",
								 generate_relation_name(conForm->confrelid,
														NIL));

				/* Fetch and build referenced-column list */
				val = SysCacheGetAttr(CONSTROID, tup,
									  Anum_pg_constraint_confkey, &isnull);
				if (isnull)
					elog(ERROR, "null confkey for constraint %u",
						 constraintId);

				decompile_column_index_array(val, conForm->confrelid, &buf);

				appendStringInfoChar(&buf, ')');

				/* Add match type */
				switch (conForm->confmatchtype)
				{
					case FKCONSTR_MATCH_FULL:
						string = " MATCH FULL";
						break;
					case FKCONSTR_MATCH_PARTIAL:
						string = " MATCH PARTIAL";
						break;
					case FKCONSTR_MATCH_SIMPLE:
						string = "";
						break;
					default:
						elog(ERROR, "unrecognized confmatchtype: %d",
							 conForm->confmatchtype);
						string = "";	/* keep compiler quiet */
						break;
				}
				appendStringInfoString(&buf, string);

				/* Add ON UPDATE and ON DELETE clauses, if needed */
				switch (conForm->confupdtype)
				{
					case FKCONSTR_ACTION_NOACTION:
						string = NULL;	/* suppress default */
						break;
					case FKCONSTR_ACTION_RESTRICT:
						string = "RESTRICT";
						break;
					case FKCONSTR_ACTION_CASCADE:
						string = "CASCADE";
						break;
					case FKCONSTR_ACTION_SETNULL:
						string = "SET NULL";
						break;
					case FKCONSTR_ACTION_SETDEFAULT:
						string = "SET DEFAULT";
						break;
					default:
						elog(ERROR, "unrecognized confupdtype: %d",
							 conForm->confupdtype);
						string = NULL;	/* keep compiler quiet */
						break;
				}
				if (string)
					appendStringInfo(&buf, " ON UPDATE %s", string);

				switch (conForm->confdeltype)
				{
					case FKCONSTR_ACTION_NOACTION:
						string = NULL;	/* suppress default */
						break;
					case FKCONSTR_ACTION_RESTRICT:
						string = "RESTRICT";
						break;
					case FKCONSTR_ACTION_CASCADE:
						string = "CASCADE";
						break;
					case FKCONSTR_ACTION_SETNULL:
						string = "SET NULL";
						break;
					case FKCONSTR_ACTION_SETDEFAULT:
						string = "SET DEFAULT";
						break;
					default:
						elog(ERROR, "unrecognized confdeltype: %d",
							 conForm->confdeltype);
						string = NULL;	/* keep compiler quiet */
						break;
				}
				if (string)
					appendStringInfo(&buf, " ON DELETE %s", string);

				break;
			}
		case CONSTRAINT_PRIMARY:
		case CONSTRAINT_UNIQUE:
			{
				Datum		val;
				bool		isnull;
				Oid			indexId;
				int			keyatts;
				HeapTuple	indtup;

				/* Start off the constraint definition */
				if (conForm->contype == CONSTRAINT_PRIMARY)
					appendStringInfoString(&buf, "PRIMARY KEY (");
				else
					appendStringInfoString(&buf, "UNIQUE (");

				/* Fetch and build target column list */
				val = SysCacheGetAttr(CONSTROID, tup,
									  Anum_pg_constraint_conkey, &isnull);
				if (isnull)
					elog(ERROR, "null conkey for constraint %u",
						 constraintId);

				keyatts = decompile_column_index_array(val, conForm->conrelid, &buf);

				appendStringInfoChar(&buf, ')');

				indexId = get_constraint_index(constraintId);

				/* Build including column list (from pg_index.indkeys) */
				indtup = SearchSysCache1(INDEXRELID, ObjectIdGetDatum(indexId));
				if (!HeapTupleIsValid(indtup))
					elog(ERROR, "cache lookup failed for index %u", indexId);
				val = SysCacheGetAttr(INDEXRELID, indtup,
									  Anum_pg_index_indnatts, &isnull);
				if (isnull)
					elog(ERROR, "null indnatts for index %u", indexId);
				if (DatumGetInt32(val) > keyatts)
				{
					Datum		cols;
					Datum	   *keys;
					int			nKeys;
					int			j;

					appendStringInfoString(&buf, " INCLUDE (");

					cols = SysCacheGetAttr(INDEXRELID, indtup,
										   Anum_pg_index_indkey, &isnull);
					if (isnull)
						elog(ERROR, "null indkey for index %u", indexId);

					deconstruct_array(DatumGetArrayTypeP(cols),
									  INT2OID, 2, true, 's',
									  &keys, NULL, &nKeys);

					for (j = keyatts; j < nKeys; j++)
					{
						char	   *colName;

						colName = get_attname(conForm->conrelid,
											  DatumGetInt16(keys[j]), false);
						if (j > keyatts)
							appendStringInfoString(&buf, ", ");
						appendStringInfoString(&buf, quote_identifier(colName));
					}

					appendStringInfoChar(&buf, ')');
				}
				ReleaseSysCache(indtup);

				/* XXX why do we only print these bits if fullCommand? */
				if (fullCommand && OidIsValid(indexId))
				{
					char	   *options = flatten_reloptions(indexId);
					Oid			tblspc;

					if (options)
					{
						appendStringInfo(&buf, " WITH (%s)", options);
						pfree(options);
					}

					/*
					 * Print the tablespace, unless it's the database default.
					 * This is to help ALTER TABLE usage of this facility,
					 * which needs this behavior to recreate exact catalog
					 * state.
					 */
					tblspc = get_rel_tablespace(indexId);
					if (OidIsValid(tblspc))
						appendStringInfo(&buf, " USING INDEX TABLESPACE %s",
										 quote_identifier(get_tablespace_name(tblspc)));
				}

				break;
			}
		case CONSTRAINT_CHECK:
			{
				Datum		val;
				bool		isnull;
				char	   *conbin;
				char	   *consrc;
				Node	   *expr;
				List	   *context;

				/* Fetch constraint expression in parsetree form */
				val = SysCacheGetAttr(CONSTROID, tup,
									  Anum_pg_constraint_conbin, &isnull);
				if (isnull)
					elog(ERROR, "null conbin for constraint %u",
						 constraintId);

				conbin = TextDatumGetCString(val);
				expr = stringToNode(conbin);

				/* Set up deparsing context for Var nodes in constraint */
				if (conForm->conrelid != InvalidOid)
				{
					/* relation constraint */
					context = deparse_context_for(get_relation_name(conForm->conrelid),
												  conForm->conrelid);
				}
				else
				{
					/* domain constraint --- can't have Vars */
					context = NIL;
				}

				consrc = deparse_expression_pretty(expr, context, false, false,
												   prettyFlags, 0);

				/*
				 * Now emit the constraint definition, adding NO INHERIT if
				 * necessary.
				 *
				 * There are cases where the constraint expression will be
				 * fully parenthesized and we don't need the outer parens ...
				 * but there are other cases where we do need 'em.  Be
				 * conservative for now.
				 *
				 * Note that simply checking for leading '(' and trailing ')'
				 * would NOT be good enough, consider "(x > 0) AND (y > 0)".
				 */
				appendStringInfo(&buf, "CHECK (%s)%s",
								 consrc,
								 conForm->connoinherit ? " NO INHERIT" : "");
				break;
			}
		case CONSTRAINT_TRIGGER:

			/*
			 * There isn't an ALTER TABLE syntax for creating a user-defined
			 * constraint trigger, but it seems better to print something than
			 * throw an error; if we throw error then this function couldn't
			 * safely be applied to all rows of pg_constraint.
			 */
			appendStringInfoString(&buf, "TRIGGER");
			break;
		case CONSTRAINT_EXCLUSION:
			{
				Oid			indexOid = conForm->conindid;
				Datum		val;
				bool		isnull;
				Datum	   *elems;
				int			nElems;
				int			i;
				Oid		   *operators;

				/* Extract operator OIDs from the pg_constraint tuple */
				val = SysCacheGetAttr(CONSTROID, tup,
									  Anum_pg_constraint_conexclop,
									  &isnull);
				if (isnull)
					elog(ERROR, "null conexclop for constraint %u",
						 constraintId);

				deconstruct_array(DatumGetArrayTypeP(val),
								  OIDOID, sizeof(Oid), true, 'i',
								  &elems, NULL, &nElems);

				operators = (Oid *) palloc(nElems * sizeof(Oid));
				for (i = 0; i < nElems; i++)
					operators[i] = DatumGetObjectId(elems[i]);

				/* pg_get_indexdef_worker does the rest */
				/* suppress tablespace because pg_dump wants it that way */
				appendStringInfoString(&buf,
									   pg_get_indexdef_worker(indexOid,
															  0,
															  operators,
															  false,
															  false,
															  false,
															  false,
															  prettyFlags,
															  false));
				break;
			}
		default:
			elog(ERROR, "invalid constraint type \"%c\"", conForm->contype);
			break;
	}

	if (conForm->condeferrable)
		appendStringInfoString(&buf, " DEFERRABLE");
	if (conForm->condeferred)
		appendStringInfoString(&buf, " INITIALLY DEFERRED");
	if (!conForm->convalidated)
		appendStringInfoString(&buf, " NOT VALID");

	/* Cleanup */
	systable_endscan(scandesc);
	table_close(relation, AccessShareLock);

	return buf.data;
}


/*
 * Convert an int16[] Datum into a comma-separated list of column names
 * for the indicated relation; append the list to buf.  Returns the number
 * of keys.
 */
static int
decompile_column_index_array(Datum column_index_array, Oid relId,
							 StringInfo buf)
{
	Datum	   *keys;
	int			nKeys;
	int			j;

	/* Extract data from array of int16 */
	deconstruct_array(DatumGetArrayTypeP(column_index_array),
					  INT2OID, 2, true, 's',
					  &keys, NULL, &nKeys);

	for (j = 0; j < nKeys; j++)
	{
		char	   *colName;

		colName = get_attname(relId, DatumGetInt16(keys[j]), false);

		if (j == 0)
			appendStringInfoString(buf, quote_identifier(colName));
		else
			appendStringInfo(buf, ", %s", quote_identifier(colName));
	}

	return nKeys;
}


/* ----------
 * get_expr			- Decompile an expression tree
 *
 * Input: an expression tree in nodeToString form, and a relation OID
 *
 * Output: reverse-listed expression
 *
 * Currently, the expression can only refer to a single relation, namely
 * the one specified by the second parameter.  This is sufficient for
 * partial indexes, column default expressions, etc.  We also support
 * Var-free expressions, for which the OID can be InvalidOid.
 * ----------
 */
Datum
pg_get_expr(PG_FUNCTION_ARGS)
{
<<<<<<< HEAD
	text	*expr = pg_get_expr_internal(PG_GETARG_TEXT_P(0),
										 PG_GETARG_INT32(1),
										 false, false);
	if (expr)
		PG_RETURN_TEXT_P(expr);
	else
		PG_RETURN_NULL();
}
=======
	text	   *expr = PG_GETARG_TEXT_PP(0);
	Oid			relid = PG_GETARG_OID(1);
	int			prettyFlags;
	char	   *relname;
>>>>>>> 9e1c9f95

Datum
pg_get_expr_ext(PG_FUNCTION_ARGS)
{
	text	*expr = pg_get_expr_internal(PG_GETARG_TEXT_P(0),
										 PG_GETARG_INT32(1),
										 PG_GETARG_BOOL(2),
										 false);
	if (expr)
		PG_RETURN_TEXT_P(expr);
	else
		PG_RETURN_NULL();
}

Datum
pg_get_expr_ext_lock(PG_FUNCTION_ARGS)
{
	text	*expr = pg_get_expr_internal(PG_GETARG_TEXT_P(0),
										 PG_GETARG_INT32(1),
										 PG_GETARG_BOOL(2),
										 PG_GETARG_BOOL(3));
	if (expr)
		PG_RETURN_TEXT_P(expr);
	else
		PG_RETURN_NULL();
}

static text *
pg_get_expr_internal(text *expr, Oid relid, bool pretty, bool trylock)
{
	char		*relname;
	Relation	rel = NULL;
	text		*result;
	int			prettyFlags = pretty ? (PRETTYFLAG_PAREN | PRETTYFLAG_INDENT | PRETTYFLAG_SCHEMA) : PRETTYFLAG_INDENT;

	if (OidIsValid(relid))
	{
		/* Get the name for the relation */
		relname = get_rel_name(relid);

		/*
		 * If the OID isn't actually valid, don't throw an error, just return
		 * NULL.  This is a bit questionable, but it's what we've done
		 * historically, and it can help avoid unwanted failures when
		 * examining catalog entries for just-deleted relations.
		 */
		if (relname == NULL)
			return NULL;
	}
	else
		relname = NULL;

	/*
	 * CDB: hold the AccessShareLock in case some transactions drop it concurrently.
	 *
	 * Since here, if the table that the relid tells is dropped, an error will raise
	 * later when opening the relation to get column names.
	 *
	 * pg_get_expr() is used by GPDB add-on view 'pg_partitions' which is widely
	 * used by regression tests for partition tables. Lots of parallel test cases
	 * issue view pg_partitions and drop partitions concurrently, so those cases
	 * are very flaky. Serialize test cases will cost more testing time and be
	 * fragile, so GPDB holds a AccessShareLock here to make tests stable.
	 */
	if (trylock)
	{
		rel = try_relation_open(relid, AccessShareLock, false);

<<<<<<< HEAD
		if (!rel)
			return NULL;
	}

	result = pg_get_expr_worker(expr, relid, relname, prettyFlags);
=======
Datum
pg_get_expr_ext(PG_FUNCTION_ARGS)
{
	text	   *expr = PG_GETARG_TEXT_PP(0);
	Oid			relid = PG_GETARG_OID(1);
	bool		pretty = PG_GETARG_BOOL(2);
	int			prettyFlags;
	char	   *relname;

	prettyFlags = pretty ? (PRETTYFLAG_PAREN | PRETTYFLAG_INDENT | PRETTYFLAG_SCHEMA) : PRETTYFLAG_INDENT;
>>>>>>> 9e1c9f95

	if (trylock)
		relation_close(rel, AccessShareLock);

	return result;
}

static text *
pg_get_expr_worker(text *expr, Oid relid, const char *relname, int prettyFlags)
{
	Node	   *node;
	List	   *context;
	char	   *exprstr;
	char	   *str;

	/* Convert input TEXT object to C string */
	exprstr = text_to_cstring(expr);

	/* Convert expression to node tree */
	node = (Node *) stringToNode(exprstr);

	pfree(exprstr);

	/* Prepare deparse context if needed */
	if (OidIsValid(relid))
		context = deparse_context_for(relname, relid);
	else
		context = NIL;

	/* Deparse */
	str = deparse_expression_pretty(node, context, false, false,
									prettyFlags, 0);

	return string_to_text(str);
}


/* ----------
 * get_userbyid			- Get a user name by roleid and
 *				  fallback to 'unknown (OID=n)'
 * ----------
 */
Datum
pg_get_userbyid(PG_FUNCTION_ARGS)
{
	Oid			roleid = PG_GETARG_OID(0);
	Name		result;
	HeapTuple	roletup;
	Form_pg_authid role_rec;

	/*
	 * Allocate space for the result
	 */
	result = (Name) palloc(NAMEDATALEN);
	memset(NameStr(*result), 0, NAMEDATALEN);

	/*
	 * Get the pg_authid entry and print the result
	 */
	roletup = SearchSysCache1(AUTHOID, ObjectIdGetDatum(roleid));
	if (HeapTupleIsValid(roletup))
	{
		role_rec = (Form_pg_authid) GETSTRUCT(roletup);
		StrNCpy(NameStr(*result), NameStr(role_rec->rolname), NAMEDATALEN);
		ReleaseSysCache(roletup);
	}
	else
		sprintf(NameStr(*result), "unknown (OID=%u)", roleid);

	PG_RETURN_NAME(result);
}


/*
 * pg_get_serial_sequence
 *		Get the name of the sequence used by an identity or serial column,
 *		formatted suitably for passing to setval, nextval or currval.
 *		First parameter is not treated as double-quoted, second parameter
 *		is --- see documentation for reason.
 */
Datum
pg_get_serial_sequence(PG_FUNCTION_ARGS)
{
	text	   *tablename = PG_GETARG_TEXT_PP(0);
	text	   *columnname = PG_GETARG_TEXT_PP(1);
	RangeVar   *tablerv;
	Oid			tableOid;
	char	   *column;
	AttrNumber	attnum;
	Oid			sequenceId = InvalidOid;
	Relation	depRel;
	ScanKeyData key[3];
	SysScanDesc scan;
	HeapTuple	tup;

	/* Look up table name.  Can't lock it - we might not have privileges. */
	tablerv = makeRangeVarFromNameList(textToQualifiedNameList(tablename));
	tableOid = RangeVarGetRelid(tablerv, NoLock, false);

	/* Get the number of the column */
	column = text_to_cstring(columnname);

	attnum = get_attnum(tableOid, column);
	if (attnum == InvalidAttrNumber)
		ereport(ERROR,
				(errcode(ERRCODE_UNDEFINED_COLUMN),
				 errmsg("column \"%s\" of relation \"%s\" does not exist",
						column, tablerv->relname)));

	/* Search the dependency table for the dependent sequence */
	depRel = table_open(DependRelationId, AccessShareLock);

	ScanKeyInit(&key[0],
				Anum_pg_depend_refclassid,
				BTEqualStrategyNumber, F_OIDEQ,
				ObjectIdGetDatum(RelationRelationId));
	ScanKeyInit(&key[1],
				Anum_pg_depend_refobjid,
				BTEqualStrategyNumber, F_OIDEQ,
				ObjectIdGetDatum(tableOid));
	ScanKeyInit(&key[2],
				Anum_pg_depend_refobjsubid,
				BTEqualStrategyNumber, F_INT4EQ,
				Int32GetDatum(attnum));

	scan = systable_beginscan(depRel, DependReferenceIndexId, true,
							  NULL, 3, key);

	while (HeapTupleIsValid(tup = systable_getnext(scan)))
	{
		Form_pg_depend deprec = (Form_pg_depend) GETSTRUCT(tup);

		/*
		 * Look for an auto dependency (serial column) or internal dependency
		 * (identity column) of a sequence on a column.  (We need the relkind
		 * test because indexes can also have auto dependencies on columns.)
		 */
		if (deprec->classid == RelationRelationId &&
			deprec->objsubid == 0 &&
			(deprec->deptype == DEPENDENCY_AUTO ||
			 deprec->deptype == DEPENDENCY_INTERNAL) &&
			get_rel_relkind(deprec->objid) == RELKIND_SEQUENCE)
		{
			sequenceId = deprec->objid;
			break;
		}
	}

	systable_endscan(scan);
	table_close(depRel, AccessShareLock);

	if (OidIsValid(sequenceId))
	{
		char	   *result;

		result = generate_qualified_relation_name(sequenceId);

		PG_RETURN_TEXT_P(string_to_text(result));
	}

	PG_RETURN_NULL();
}


/*
 * pg_get_functiondef
 *		Returns the complete "CREATE OR REPLACE FUNCTION ..." statement for
 *		the specified function.
 *
 * Note: if you change the output format of this function, be careful not
 * to break psql's rules (in \ef and \sf) for identifying the start of the
 * function body.  To wit: the function body starts on a line that begins
 * with "AS ", and no preceding line will look like that.
 */
Datum
pg_get_functiondef(PG_FUNCTION_ARGS)
{
	Oid			funcid = PG_GETARG_OID(0);
	StringInfoData buf;
	StringInfoData dq;
	HeapTuple	proctup;
	Form_pg_proc proc;
	bool		isfunction;
	Datum		tmp;
	bool		isnull;
	const char *prosrc;
	const char *name;
	const char *nsp;
	float4		procost;
	int			oldlen;

	initStringInfo(&buf);

	/* Look up the function */
	proctup = SearchSysCache1(PROCOID, ObjectIdGetDatum(funcid));
	if (!HeapTupleIsValid(proctup))
		PG_RETURN_NULL();

	proc = (Form_pg_proc) GETSTRUCT(proctup);
	name = NameStr(proc->proname);

	if (proc->prokind == PROKIND_AGGREGATE)
		ereport(ERROR,
				(errcode(ERRCODE_WRONG_OBJECT_TYPE),
				 errmsg("\"%s\" is an aggregate function", name)));

	isfunction = (proc->prokind != PROKIND_PROCEDURE);

	/*
	 * We always qualify the function name, to ensure the right function gets
	 * replaced.
	 */
	nsp = get_namespace_name(proc->pronamespace);
	appendStringInfo(&buf, "CREATE OR REPLACE %s %s(",
					 isfunction ? "FUNCTION" : "PROCEDURE",
					 quote_qualified_identifier(nsp, name));
	(void) print_function_arguments(&buf, proctup, false, true);
	appendStringInfoString(&buf, ")\n");
	if (isfunction)
	{
		appendStringInfoString(&buf, " RETURNS ");
		print_function_rettype(&buf, proctup);
		appendStringInfoChar(&buf, '\n');
	}

	print_function_trftypes(&buf, proctup);

	appendStringInfo(&buf, " LANGUAGE %s\n",
					 quote_identifier(get_language_name(proc->prolang, false)));

	/* Emit some miscellaneous options on one line */
	oldlen = buf.len;

	if (proc->prokind == PROKIND_WINDOW)
		appendStringInfoString(&buf, " WINDOW");
	switch (proc->provolatile)
	{
		case PROVOLATILE_IMMUTABLE:
			appendStringInfoString(&buf, " IMMUTABLE");
			break;
		case PROVOLATILE_STABLE:
			appendStringInfoString(&buf, " STABLE");
			break;
		case PROVOLATILE_VOLATILE:
			break;
	}

	switch (proc->proparallel)
	{
		case PROPARALLEL_SAFE:
			appendStringInfoString(&buf, " PARALLEL SAFE");
			break;
		case PROPARALLEL_RESTRICTED:
			appendStringInfoString(&buf, " PARALLEL RESTRICTED");
			break;
		case PROPARALLEL_UNSAFE:
			break;
	}

	if (proc->proisstrict)
		appendStringInfoString(&buf, " STRICT");
	if (proc->prosecdef)
		appendStringInfoString(&buf, " SECURITY DEFINER");
	if (proc->proleakproof)
		appendStringInfoString(&buf, " LEAKPROOF");

	/* This code for the default cost and rows should match functioncmds.c */
	if (proc->prolang == INTERNALlanguageId ||
		proc->prolang == ClanguageId)
		procost = 1;
	else
		procost = 100;
	if (proc->procost != procost)
		appendStringInfo(&buf, " COST %g", proc->procost);

	if (proc->prorows > 0 && proc->prorows != 1000)
		appendStringInfo(&buf, " ROWS %g", proc->prorows);

	if (proc->prosupport)
	{
		Oid			argtypes[1];

		/*
		 * We should qualify the support function's name if it wouldn't be
		 * resolved by lookup in the current search path.
		 */
		argtypes[0] = INTERNALOID;
		appendStringInfo(&buf, " SUPPORT %s",
						 generate_function_name(proc->prosupport, 1,
												NIL, argtypes,
												false, NULL, EXPR_KIND_NONE));
	}

	if (oldlen != buf.len)
		appendStringInfoChar(&buf, '\n');

	/* Emit any proconfig options, one per line */
	tmp = SysCacheGetAttr(PROCOID, proctup, Anum_pg_proc_proconfig, &isnull);
	if (!isnull)
	{
		ArrayType  *a = DatumGetArrayTypeP(tmp);
		int			i;

		Assert(ARR_ELEMTYPE(a) == TEXTOID);
		Assert(ARR_NDIM(a) == 1);
		Assert(ARR_LBOUND(a)[0] == 1);

		for (i = 1; i <= ARR_DIMS(a)[0]; i++)
		{
			Datum		d;

			d = array_ref(a, 1, &i,
						  -1 /* varlenarray */ ,
						  -1 /* TEXT's typlen */ ,
						  false /* TEXT's typbyval */ ,
						  'i' /* TEXT's typalign */ ,
						  &isnull);
			if (!isnull)
			{
				char	   *configitem = TextDatumGetCString(d);
				char	   *pos;

				pos = strchr(configitem, '=');
				if (pos == NULL)
					continue;
				*pos++ = '\0';

				appendStringInfo(&buf, " SET %s TO ",
								 quote_identifier(configitem));

				/*
				 * Variables that are marked GUC_LIST_QUOTE were already fully
				 * quoted by flatten_set_variable_args() before they were put
				 * into the proconfig array.  However, because the quoting
				 * rules used there aren't exactly like SQL's, we have to
				 * break the list value apart and then quote the elements as
				 * string literals.  (The elements may be double-quoted as-is,
				 * but we can't just feed them to the SQL parser; it would do
				 * the wrong thing with elements that are zero-length or
				 * longer than NAMEDATALEN.)
				 *
				 * Variables that are not so marked should just be emitted as
				 * simple string literals.  If the variable is not known to
				 * guc.c, we'll do that; this makes it unsafe to use
				 * GUC_LIST_QUOTE for extension variables.
				 */
				if (GetConfigOptionFlags(configitem, true) & GUC_LIST_QUOTE)
				{
					List	   *namelist;
					ListCell   *lc;

					/* Parse string into list of identifiers */
					if (!SplitGUCList(pos, ',', &namelist))
					{
						/* this shouldn't fail really */
						elog(ERROR, "invalid list syntax in proconfig item");
					}
					foreach(lc, namelist)
					{
						char	   *curname = (char *) lfirst(lc);

						simple_quote_literal(&buf, curname);
						if (lnext(lc))
							appendStringInfoString(&buf, ", ");
					}
				}
				else
					simple_quote_literal(&buf, pos);
				appendStringInfoChar(&buf, '\n');
			}
		}
	}

	/* And finally the function definition ... */
	appendStringInfoString(&buf, "AS ");

	tmp = SysCacheGetAttr(PROCOID, proctup, Anum_pg_proc_probin, &isnull);
	if (!isnull)
	{
		simple_quote_literal(&buf, TextDatumGetCString(tmp));
		appendStringInfoString(&buf, ", "); /* assume prosrc isn't null */
	}

	tmp = SysCacheGetAttr(PROCOID, proctup, Anum_pg_proc_prosrc, &isnull);
	if (isnull)
		elog(ERROR, "null prosrc");
	prosrc = TextDatumGetCString(tmp);

	/*
	 * We always use dollar quoting.  Figure out a suitable delimiter.
	 *
	 * Since the user is likely to be editing the function body string, we
	 * shouldn't use a short delimiter that he might easily create a conflict
	 * with.  Hence prefer "$function$"/"$procedure$", but extend if needed.
	 */
	initStringInfo(&dq);
	appendStringInfoChar(&dq, '$');
	appendStringInfoString(&dq, (isfunction ? "function" : "procedure"));
	while (strstr(prosrc, dq.data) != NULL)
		appendStringInfoChar(&dq, 'x');
	appendStringInfoChar(&dq, '$');

	appendStringInfoString(&buf, dq.data);
	appendStringInfoString(&buf, prosrc);
	appendStringInfoString(&buf, dq.data);

	appendStringInfoChar(&buf, '\n');

	ReleaseSysCache(proctup);

	PG_RETURN_TEXT_P(string_to_text(buf.data));
}

/*
 * pg_get_function_arguments
 *		Get a nicely-formatted list of arguments for a function.
 *		This is everything that would go between the parentheses in
 *		CREATE FUNCTION.
 */
Datum
pg_get_function_arguments(PG_FUNCTION_ARGS)
{
	Oid			funcid = PG_GETARG_OID(0);
	StringInfoData buf;
	HeapTuple	proctup;

	proctup = SearchSysCache1(PROCOID, ObjectIdGetDatum(funcid));
	if (!HeapTupleIsValid(proctup))
		PG_RETURN_NULL();

	initStringInfo(&buf);

	(void) print_function_arguments(&buf, proctup, false, true);

	ReleaseSysCache(proctup);

	PG_RETURN_TEXT_P(string_to_text(buf.data));
}

/*
 * pg_get_function_identity_arguments
 *		Get a formatted list of arguments for a function.
 *		This is everything that would go between the parentheses in
 *		ALTER FUNCTION, etc.  In particular, don't print defaults.
 */
Datum
pg_get_function_identity_arguments(PG_FUNCTION_ARGS)
{
	Oid			funcid = PG_GETARG_OID(0);
	StringInfoData buf;
	HeapTuple	proctup;

	proctup = SearchSysCache1(PROCOID, ObjectIdGetDatum(funcid));
	if (!HeapTupleIsValid(proctup))
		PG_RETURN_NULL();

	initStringInfo(&buf);

	(void) print_function_arguments(&buf, proctup, false, false);

	ReleaseSysCache(proctup);

	PG_RETURN_TEXT_P(string_to_text(buf.data));
}

/*
 * pg_get_function_result
 *		Get a nicely-formatted version of the result type of a function.
 *		This is what would appear after RETURNS in CREATE FUNCTION.
 */
Datum
pg_get_function_result(PG_FUNCTION_ARGS)
{
	Oid			funcid = PG_GETARG_OID(0);
	StringInfoData buf;
	HeapTuple	proctup;

	proctup = SearchSysCache1(PROCOID, ObjectIdGetDatum(funcid));
	if (!HeapTupleIsValid(proctup))
		PG_RETURN_NULL();

	if (((Form_pg_proc) GETSTRUCT(proctup))->prokind == PROKIND_PROCEDURE)
	{
		ReleaseSysCache(proctup);
		PG_RETURN_NULL();
	}

	initStringInfo(&buf);

	print_function_rettype(&buf, proctup);

	ReleaseSysCache(proctup);

	PG_RETURN_TEXT_P(string_to_text(buf.data));
}

/*
 * Guts of pg_get_function_result: append the function's return type
 * to the specified buffer.
 */
static void
print_function_rettype(StringInfo buf, HeapTuple proctup)
{
	Form_pg_proc proc = (Form_pg_proc) GETSTRUCT(proctup);
	int			ntabargs = 0;
	StringInfoData rbuf;

	initStringInfo(&rbuf);

	if (proc->proretset)
	{
		/* It might be a table function; try to print the arguments */
		appendStringInfoString(&rbuf, "TABLE(");
		ntabargs = print_function_arguments(&rbuf, proctup, true, false);
		if (ntabargs > 0)
			appendStringInfoChar(&rbuf, ')');
		else
			resetStringInfo(&rbuf);
	}

	if (ntabargs == 0)
	{
		/* Not a table function, so do the normal thing */
		if (proc->proretset)
			appendStringInfoString(&rbuf, "SETOF ");
		appendStringInfoString(&rbuf, format_type_be(proc->prorettype));
	}

	appendStringInfoString(buf, rbuf.data);
}

/*
 * Common code for pg_get_function_arguments and pg_get_function_result:
 * append the desired subset of arguments to buf.  We print only TABLE
 * arguments when print_table_args is true, and all the others when it's false.
 * We print argument defaults only if print_defaults is true.
 * Function return value is the number of arguments printed.
 */
static int
print_function_arguments(StringInfo buf, HeapTuple proctup,
						 bool print_table_args, bool print_defaults)
{
	Form_pg_proc proc = (Form_pg_proc) GETSTRUCT(proctup);
	int			numargs;
	Oid		   *argtypes;
	char	  **argnames;
	char	   *argmodes;
	int			insertorderbyat = -1;
	int			argsprinted;
	int			inputargno;
	int			nlackdefaults;
	ListCell   *nextargdefault = NULL;
	int			i;

	numargs = get_func_arg_info(proctup,
								&argtypes, &argnames, &argmodes);

	nlackdefaults = numargs;
	if (print_defaults && proc->pronargdefaults > 0)
	{
		Datum		proargdefaults;
		bool		isnull;

		proargdefaults = SysCacheGetAttr(PROCOID, proctup,
										 Anum_pg_proc_proargdefaults,
										 &isnull);
		if (!isnull)
		{
			char	   *str;
			List	   *argdefaults;

			str = TextDatumGetCString(proargdefaults);
			argdefaults = castNode(List, stringToNode(str));
			pfree(str);
			nextargdefault = list_head(argdefaults);
			/* nlackdefaults counts only *input* arguments lacking defaults */
			nlackdefaults = proc->pronargs - list_length(argdefaults);
		}
	}

	/* Check for special treatment of ordered-set aggregates */
	if (proc->prokind == PROKIND_AGGREGATE)
	{
		HeapTuple	aggtup;
		Form_pg_aggregate agg;

		aggtup = SearchSysCache1(AGGFNOID, proc->oid);
		if (!HeapTupleIsValid(aggtup))
			elog(ERROR, "cache lookup failed for aggregate %u",
				 proc->oid);
		agg = (Form_pg_aggregate) GETSTRUCT(aggtup);
		if (AGGKIND_IS_ORDERED_SET(agg->aggkind))
			insertorderbyat = agg->aggnumdirectargs;
		ReleaseSysCache(aggtup);
	}

	argsprinted = 0;
	inputargno = 0;
	for (i = 0; i < numargs; i++)
	{
		Oid			argtype = argtypes[i];
		char	   *argname = argnames ? argnames[i] : NULL;
		char		argmode = argmodes ? argmodes[i] : PROARGMODE_IN;
		const char *modename;
		bool		isinput;

		switch (argmode)
		{
			case PROARGMODE_IN:
				modename = "";
				isinput = true;
				break;
			case PROARGMODE_INOUT:
				modename = "INOUT ";
				isinput = true;
				break;
			case PROARGMODE_OUT:
				modename = "OUT ";
				isinput = false;
				break;
			case PROARGMODE_VARIADIC:
				modename = "VARIADIC ";
				isinput = true;
				break;
			case PROARGMODE_TABLE:
				modename = "";
				isinput = false;
				break;
			default:
				elog(ERROR, "invalid parameter mode '%c'", argmode);
				modename = NULL;	/* keep compiler quiet */
				isinput = false;
				break;
		}
		if (isinput)
			inputargno++;		/* this is a 1-based counter */

		if (print_table_args != (argmode == PROARGMODE_TABLE))
			continue;

		if (argsprinted == insertorderbyat)
		{
			if (argsprinted)
				appendStringInfoChar(buf, ' ');
			appendStringInfoString(buf, "ORDER BY ");
		}
		else if (argsprinted)
			appendStringInfoString(buf, ", ");

		appendStringInfoString(buf, modename);
		if (argname && argname[0])
			appendStringInfo(buf, "%s ", quote_identifier(argname));
		appendStringInfoString(buf, format_type_be(argtype));
		if (print_defaults && isinput && inputargno > nlackdefaults)
		{
			Node	   *expr;

			Assert(nextargdefault != NULL);
			expr = (Node *) lfirst(nextargdefault);
			nextargdefault = lnext(nextargdefault);

			appendStringInfo(buf, " DEFAULT %s",
							 deparse_expression(expr, NIL, false, false));
		}
		argsprinted++;

		/* nasty hack: print the last arg twice for variadic ordered-set agg */
		if (argsprinted == insertorderbyat && i == numargs - 1)
		{
			i--;
			/* aggs shouldn't have defaults anyway, but just to be sure ... */
			print_defaults = false;
		}
	}

	return argsprinted;
}

static bool
is_input_argument(int nth, const char *argmodes)
{
	return (!argmodes
			|| argmodes[nth] == PROARGMODE_IN
			|| argmodes[nth] == PROARGMODE_INOUT
			|| argmodes[nth] == PROARGMODE_VARIADIC);
}

/*
 * Append used transformed types to specified buffer
 */
static void
print_function_trftypes(StringInfo buf, HeapTuple proctup)
{
	Oid		   *trftypes;
	int			ntypes;

	ntypes = get_func_trftypes(proctup, &trftypes);
	if (ntypes > 0)
	{
		int			i;

		appendStringInfoString(buf, "\n TRANSFORM ");
		for (i = 0; i < ntypes; i++)
		{
			if (i != 0)
				appendStringInfoString(buf, ", ");
			appendStringInfo(buf, "FOR TYPE %s", format_type_be(trftypes[i]));
		}
	}
}

/*
 * Get textual representation of a function argument's default value.  The
 * second argument of this function is the argument number among all arguments
 * (i.e. proallargtypes, *not* proargtypes), starting with 1, because that's
 * how information_schema.sql uses it.
 */
Datum
pg_get_function_arg_default(PG_FUNCTION_ARGS)
{
	Oid			funcid = PG_GETARG_OID(0);
	int32		nth_arg = PG_GETARG_INT32(1);
	HeapTuple	proctup;
	Form_pg_proc proc;
	int			numargs;
	Oid		   *argtypes;
	char	  **argnames;
	char	   *argmodes;
	int			i;
	List	   *argdefaults;
	Node	   *node;
	char	   *str;
	int			nth_inputarg;
	Datum		proargdefaults;
	bool		isnull;
	int			nth_default;

	proctup = SearchSysCache1(PROCOID, ObjectIdGetDatum(funcid));
	if (!HeapTupleIsValid(proctup))
		PG_RETURN_NULL();

	numargs = get_func_arg_info(proctup, &argtypes, &argnames, &argmodes);
	if (nth_arg < 1 || nth_arg > numargs || !is_input_argument(nth_arg - 1, argmodes))
	{
		ReleaseSysCache(proctup);
		PG_RETURN_NULL();
	}

	nth_inputarg = 0;
	for (i = 0; i < nth_arg; i++)
		if (is_input_argument(i, argmodes))
			nth_inputarg++;

	proargdefaults = SysCacheGetAttr(PROCOID, proctup,
									 Anum_pg_proc_proargdefaults,
									 &isnull);
	if (isnull)
	{
		ReleaseSysCache(proctup);
		PG_RETURN_NULL();
	}

	str = TextDatumGetCString(proargdefaults);
	argdefaults = castNode(List, stringToNode(str));
	pfree(str);

	proc = (Form_pg_proc) GETSTRUCT(proctup);

	/*
	 * Calculate index into proargdefaults: proargdefaults corresponds to the
	 * last N input arguments, where N = pronargdefaults.
	 */
	nth_default = nth_inputarg - 1 - (proc->pronargs - proc->pronargdefaults);

	if (nth_default < 0 || nth_default >= list_length(argdefaults))
	{
		ReleaseSysCache(proctup);
		PG_RETURN_NULL();
	}
	node = list_nth(argdefaults, nth_default);
	str = deparse_expression(node, NIL, false, false);

	ReleaseSysCache(proctup);

	PG_RETURN_TEXT_P(string_to_text(str));
}


/*
 * deparse_expression			- General utility for deparsing expressions
 *
 * calls deparse_expression_pretty with all prettyPrinting disabled
 */
char *
deparse_expression(Node *expr, List *dpcontext,
				   bool forceprefix, bool showimplicit)
{
	return deparse_expression_pretty(expr, dpcontext, forceprefix,
									 showimplicit, 0, 0);
}

/* ----------
 * deparse_expression_pretty	- General utility for deparsing expressions
 *
 * expr is the node tree to be deparsed.  It must be a transformed expression
 * tree (ie, not the raw output of gram.y).
 *
 * dpcontext is a list of deparse_namespace nodes representing the context
 * for interpreting Vars in the node tree.  It can be NIL if no Vars are
 * expected.
 *
 * forceprefix is true to force all Vars to be prefixed with their table names.
 *
 * showimplicit is true to force all implicit casts to be shown explicitly.
 *
 * Tries to pretty up the output according to prettyFlags and startIndent.
 *
 * The result is a palloc'd string.
 * ----------
 */
static char *
deparse_expression_pretty(Node *expr, List *dpcontext,
						  bool forceprefix, bool showimplicit,
						  int prettyFlags, int startIndent)
{
	StringInfoData buf;
	deparse_context context;

	initStringInfo(&buf);
	context.buf = &buf;
	context.namespaces = dpcontext;
	context.groupClause = NIL;
	context.windowClause = NIL;
	context.windowTList = NIL;
	context.varprefix = forceprefix;
	context.prettyFlags = prettyFlags;
	context.wrapColumn = WRAP_COLUMN_DEFAULT;
	context.indentLevel = startIndent;
	context.special_exprkind = EXPR_KIND_NONE;

	get_rule_expr(expr, &context, showimplicit);

	return buf.data;
}

/* ----------
 * deparse_context_for			- Build deparse context for a single relation
 *
 * Given the reference name (alias) and OID of a relation, build deparsing
 * context for an expression referencing only that relation (as varno 1,
 * varlevelsup 0).  This is sufficient for many uses of deparse_expression.
 * ----------
 */
List *
deparse_context_for(const char *aliasname, Oid relid)
{
	deparse_namespace *dpns;
	RangeTblEntry *rte;

	dpns = (deparse_namespace *) palloc0(sizeof(deparse_namespace));

	/* Build a minimal RTE for the rel */
	rte = makeNode(RangeTblEntry);
	rte->rtekind = RTE_RELATION;
	rte->relid = relid;
	rte->relkind = RELKIND_RELATION;	/* no need for exactness here */
	rte->rellockmode = AccessShareLock;
	rte->alias = makeAlias(aliasname, NIL);
	rte->eref = rte->alias;
	rte->lateral = false;
	rte->inh = false;
	rte->inFromCl = true;

	/* Build one-element rtable */
	dpns->rtable = list_make1(rte);
	dpns->ctes = NIL;
	set_rtable_names(dpns, NIL, NULL);
	set_simple_column_names(dpns);

	/* Return a one-deep namespace stack */
	return list_make1(dpns);
}

/*
 * deparse_context_for_plan_rtable - Build deparse context for a plan's rtable
 *
 * When deparsing an expression in a Plan tree, we use the plan's rangetable
 * to resolve names of simple Vars.  The initialization of column names for
 * this is rather expensive if the rangetable is large, and it'll be the same
 * for every expression in the Plan tree; so we do it just once and re-use
 * the result of this function for each expression.  (Note that the result
 * is not usable until set_deparse_context_planstate() is applied to it.)
 *
 * In addition to the plan's rangetable list, pass the per-RTE alias names
 * assigned by a previous call to select_rtable_names_for_explain.
 */
List *
deparse_context_for_plan_rtable(List *rtable, List *rtable_names)
{
	deparse_namespace *dpns;

	dpns = (deparse_namespace *) palloc0(sizeof(deparse_namespace));

	/* Initialize fields that stay the same across the whole plan tree */
	dpns->rtable = rtable;
	dpns->rtable_names = rtable_names;
	dpns->ctes = NIL;

	/*
	 * Set up column name aliases.  We will get rather bogus results for join
	 * RTEs, but that doesn't matter because plan trees don't contain any join
	 * alias Vars.
	 */
	set_simple_column_names(dpns);

	/* Return a one-deep namespace stack */
	return list_make1(dpns);
}

/*
 * set_deparse_context_planstate	- Specify Plan node containing expression
 *
 * When deparsing an expression in a Plan tree, we might have to resolve
 * OUTER_VAR, INNER_VAR, or INDEX_VAR references.  To do this, the caller must
 * provide the parent PlanState node.  Then OUTER_VAR and INNER_VAR references
 * can be resolved by drilling down into the left and right child plans.
 * Similarly, INDEX_VAR references can be resolved by reference to the
 * indextlist given in a parent IndexOnlyScan node, or to the scan tlist in
 * ForeignScan and CustomScan nodes.  (Note that we don't currently support
 * deparsing of indexquals in regular IndexScan or BitmapIndexScan nodes;
 * for those, we can only deparse the indexqualorig fields, which won't
 * contain INDEX_VAR Vars.)
 *
 * Note: planstate really ought to be declared as "PlanState *", but we use
 * "Node *" to avoid having to include execnodes.h in ruleutils.h.
 *
 * The ancestors list is a list of the PlanState's parent PlanStates, the
 * most-closely-nested first.  This is needed to resolve PARAM_EXEC Params.
 * Note we assume that all the PlanStates share the same rtable.
 *
 * Once this function has been called, deparse_expression() can be called on
 * subsidiary expression(s) of the specified PlanState node.  To deparse
 * expressions of a different Plan node in the same Plan tree, re-call this
 * function to identify the new parent Plan node.
 *
 * The result is the same List passed in; this is a notational convenience.
 */
List *
set_deparse_context_planstate(List *dpcontext,
							  Node *planstate, List *ancestors)
{
	deparse_namespace *dpns;

	/* Should always have one-entry namespace list for Plan deparsing */
	Assert(list_length(dpcontext) == 1);
	dpns = (deparse_namespace *) linitial(dpcontext);

	/* Set our attention on the specific plan node passed in */
	set_deparse_planstate(dpns, (PlanState *) planstate);
	dpns->ancestors = ancestors;

	return dpcontext;
}

/*
 * select_rtable_names_for_explain	- Select RTE aliases for EXPLAIN
 *
 * Determine the relation aliases we'll use during an EXPLAIN operation.
 * This is just a frontend to set_rtable_names.  We have to expose the aliases
 * to EXPLAIN because EXPLAIN needs to know the right alias names to print.
 */
List *
select_rtable_names_for_explain(List *rtable, Bitmapset *rels_used)
{
	deparse_namespace dpns;

	memset(&dpns, 0, sizeof(dpns));
	dpns.rtable = rtable;
	dpns.ctes = NIL;
	set_rtable_names(&dpns, NIL, rels_used);
	/* We needn't bother computing column aliases yet */

	return dpns.rtable_names;
}

/*
 * set_rtable_names: select RTE aliases to be used in printing a query
 *
 * We fill in dpns->rtable_names with a list of names that is one-for-one with
 * the already-filled dpns->rtable list.  Each RTE name is unique among those
 * in the new namespace plus any ancestor namespaces listed in
 * parent_namespaces.
 *
 * If rels_used isn't NULL, only RTE indexes listed in it are given aliases.
 *
 * Note that this function is only concerned with relation names, not column
 * names.
 */
static void
set_rtable_names(deparse_namespace *dpns, List *parent_namespaces,
				 Bitmapset *rels_used)
{
	HASHCTL		hash_ctl;
	HTAB	   *names_hash;
	NameHashEntry *hentry;
	bool		found;
	int			rtindex;
	ListCell   *lc;

	dpns->rtable_names = NIL;
	/* nothing more to do if empty rtable */
	if (dpns->rtable == NIL)
		return;

	/*
	 * We use a hash table to hold known names, so that this process is O(N)
	 * not O(N^2) for N names.
	 */
	MemSet(&hash_ctl, 0, sizeof(hash_ctl));
	hash_ctl.keysize = NAMEDATALEN;
	hash_ctl.entrysize = sizeof(NameHashEntry);
	hash_ctl.hcxt = CurrentMemoryContext;
	names_hash = hash_create("set_rtable_names names",
							 list_length(dpns->rtable),
							 &hash_ctl,
							 HASH_ELEM | HASH_CONTEXT);
	/* Preload the hash table with names appearing in parent_namespaces */
	foreach(lc, parent_namespaces)
	{
		deparse_namespace *olddpns = (deparse_namespace *) lfirst(lc);
		ListCell   *lc2;

		foreach(lc2, olddpns->rtable_names)
		{
			char	   *oldname = (char *) lfirst(lc2);

			if (oldname == NULL)
				continue;
			hentry = (NameHashEntry *) hash_search(names_hash,
												   oldname,
												   HASH_ENTER,
												   &found);
			/* we do not complain about duplicate names in parent namespaces */
			hentry->counter = 0;
		}
	}

	/* Now we can scan the rtable */
	rtindex = 1;
	foreach(lc, dpns->rtable)
	{
		RangeTblEntry *rte = (RangeTblEntry *) lfirst(lc);
		char	   *refname;

		/* Just in case this takes an unreasonable amount of time ... */
		CHECK_FOR_INTERRUPTS();

		if (rels_used && !bms_is_member(rtindex, rels_used))
		{
			/* Ignore unreferenced RTE */
			refname = NULL;
		}
		else if (rte->alias)
		{
			/* If RTE has a user-defined alias, prefer that */
			refname = rte->alias->aliasname;
		}
		else if (rte->rtekind == RTE_RELATION)
		{
			/* Use the current actual name of the relation */
			refname = get_rel_name(rte->relid);
		}
		else if (rte->rtekind == RTE_JOIN)
		{
			/* Unnamed join has no refname */
			refname = NULL;
		}
		else
		{
			/* Otherwise use whatever the parser assigned */
			refname = rte->eref->aliasname;
		}

		/*
		 * If the selected name isn't unique, append digits to make it so, and
		 * make a new hash entry for it once we've got a unique name.  For a
		 * very long input name, we might have to truncate to stay within
		 * NAMEDATALEN.
		 */
		if (refname)
		{
			hentry = (NameHashEntry *) hash_search(names_hash,
												   refname,
												   HASH_ENTER,
												   &found);
			if (found)
			{
				/* Name already in use, must choose a new one */
				int			refnamelen = strlen(refname);
				char	   *modname = (char *) palloc(refnamelen + 16);
				NameHashEntry *hentry2;

				do
				{
					hentry->counter++;
					for (;;)
					{
						/*
						 * We avoid using %.*s here because it can misbehave
						 * if the data is not valid in what libc thinks is the
						 * prevailing encoding.
						 */
						memcpy(modname, refname, refnamelen);
						sprintf(modname + refnamelen, "_%d", hentry->counter);
						if (strlen(modname) < NAMEDATALEN)
							break;
						/* drop chars from refname to keep all the digits */
						refnamelen = pg_mbcliplen(refname, refnamelen,
												  refnamelen - 1);
					}
					hentry2 = (NameHashEntry *) hash_search(names_hash,
															modname,
															HASH_ENTER,
															&found);
				} while (found);
				hentry2->counter = 0;	/* init new hash entry */
				refname = modname;
			}
			else
			{
				/* Name not previously used, need only initialize hentry */
				hentry->counter = 0;
			}
		}

		dpns->rtable_names = lappend(dpns->rtable_names, refname);
		rtindex++;
	}

	hash_destroy(names_hash);
}

/*
 * set_deparse_for_query: set up deparse_namespace for deparsing a Query tree
 *
 * For convenience, this is defined to initialize the deparse_namespace struct
 * from scratch.
 */
static void
set_deparse_for_query(deparse_namespace *dpns, Query *query,
					  List *parent_namespaces)
{
	ListCell   *lc;
	ListCell   *lc2;

	/* Initialize *dpns and fill rtable/ctes links */
	memset(dpns, 0, sizeof(deparse_namespace));
	dpns->rtable = query->rtable;
	dpns->ctes = query->cteList;

	/* Assign a unique relation alias to each RTE */
	set_rtable_names(dpns, parent_namespaces, NULL);

	/* Initialize dpns->rtable_columns to contain zeroed structs */
	dpns->rtable_columns = NIL;
	while (list_length(dpns->rtable_columns) < list_length(dpns->rtable))
		dpns->rtable_columns = lappend(dpns->rtable_columns,
									   palloc0(sizeof(deparse_columns)));

	/* If it's a utility query, it won't have a jointree */
	if (query->jointree)
	{
		/* Detect whether global uniqueness of USING names is needed */
		dpns->unique_using =
			has_dangerous_join_using(dpns, (Node *) query->jointree);

		/*
		 * Select names for columns merged by USING, via a recursive pass over
		 * the query jointree.
		 */
		set_using_names(dpns, (Node *) query->jointree, NIL);
	}

	/*
	 * Now assign remaining column aliases for each RTE.  We do this in a
	 * linear scan of the rtable, so as to process RTEs whether or not they
	 * are in the jointree (we mustn't miss NEW.*, INSERT target relations,
	 * etc).  JOIN RTEs must be processed after their children, but this is
	 * okay because they appear later in the rtable list than their children
	 * (cf Asserts in identify_join_columns()).
	 */
	forboth(lc, dpns->rtable, lc2, dpns->rtable_columns)
	{
		RangeTblEntry *rte = (RangeTblEntry *) lfirst(lc);
		deparse_columns *colinfo = (deparse_columns *) lfirst(lc2);

		if (rte->rtekind == RTE_JOIN)
			set_join_column_names(dpns, rte, colinfo);
		else
			set_relation_column_names(dpns, rte, colinfo);
	}
}

/*
 * set_simple_column_names: fill in column aliases for non-query situations
 *
 * This handles EXPLAIN and cases where we only have relation RTEs.  Without
 * a join tree, we can't do anything smart about join RTEs, but we don't
 * need to (note that EXPLAIN should never see join alias Vars anyway).
 * If we do hit a join RTE we'll just process it like a non-table base RTE.
 */
static void
set_simple_column_names(deparse_namespace *dpns)
{
	ListCell   *lc;
	ListCell   *lc2;

	/* Initialize dpns->rtable_columns to contain zeroed structs */
	dpns->rtable_columns = NIL;
	while (list_length(dpns->rtable_columns) < list_length(dpns->rtable))
		dpns->rtable_columns = lappend(dpns->rtable_columns,
									   palloc0(sizeof(deparse_columns)));

	/* Assign unique column aliases within each RTE */
	forboth(lc, dpns->rtable, lc2, dpns->rtable_columns)
	{
		RangeTblEntry *rte = (RangeTblEntry *) lfirst(lc);
		deparse_columns *colinfo = (deparse_columns *) lfirst(lc2);

		set_relation_column_names(dpns, rte, colinfo);
	}
}

/*
 * has_dangerous_join_using: search jointree for unnamed JOIN USING
 *
 * Merged columns of a JOIN USING may act differently from either of the input
 * columns, either because they are merged with COALESCE (in a FULL JOIN) or
 * because an implicit coercion of the underlying input column is required.
 * In such a case the column must be referenced as a column of the JOIN not as
 * a column of either input.  And this is problematic if the join is unnamed
 * (alias-less): we cannot qualify the column's name with an RTE name, since
 * there is none.  (Forcibly assigning an alias to the join is not a solution,
 * since that will prevent legal references to tables below the join.)
 * To ensure that every column in the query is unambiguously referenceable,
 * we must assign such merged columns names that are globally unique across
 * the whole query, aliasing other columns out of the way as necessary.
 *
 * Because the ensuing re-aliasing is fairly damaging to the readability of
 * the query, we don't do this unless we have to.  So, we must pre-scan
 * the join tree to see if we have to, before starting set_using_names().
 */
static bool
has_dangerous_join_using(deparse_namespace *dpns, Node *jtnode)
{
	if (IsA(jtnode, RangeTblRef))
	{
		/* nothing to do here */
	}
	else if (IsA(jtnode, FromExpr))
	{
		FromExpr   *f = (FromExpr *) jtnode;
		ListCell   *lc;

		foreach(lc, f->fromlist)
		{
			if (has_dangerous_join_using(dpns, (Node *) lfirst(lc)))
				return true;
		}
	}
	else if (IsA(jtnode, JoinExpr))
	{
		JoinExpr   *j = (JoinExpr *) jtnode;

		/* Is it an unnamed JOIN with USING? */
		if (j->alias == NULL && j->usingClause)
		{
			/*
			 * Yes, so check each join alias var to see if any of them are not
			 * simple references to underlying columns.  If so, we have a
			 * dangerous situation and must pick unique aliases.
			 */
			RangeTblEntry *jrte = rt_fetch(j->rtindex, dpns->rtable);
			ListCell   *lc;

			foreach(lc, jrte->joinaliasvars)
			{
				Var		   *aliasvar = (Var *) lfirst(lc);

				if (aliasvar != NULL && !IsA(aliasvar, Var))
					return true;
			}
		}

		/* Nope, but inspect children */
		if (has_dangerous_join_using(dpns, j->larg))
			return true;
		if (has_dangerous_join_using(dpns, j->rarg))
			return true;
	}
	else
		elog(ERROR, "unrecognized node type: %d",
			 (int) nodeTag(jtnode));
	return false;
}

/*
 * set_using_names: select column aliases to be used for merged USING columns
 *
 * We do this during a recursive descent of the query jointree.
 * dpns->unique_using must already be set to determine the global strategy.
 *
 * Column alias info is saved in the dpns->rtable_columns list, which is
 * assumed to be filled with pre-zeroed deparse_columns structs.
 *
 * parentUsing is a list of all USING aliases assigned in parent joins of
 * the current jointree node.  (The passed-in list must not be modified.)
 */
static void
set_using_names(deparse_namespace *dpns, Node *jtnode, List *parentUsing)
{
	if (IsA(jtnode, RangeTblRef))
	{
		/* nothing to do now */
	}
	else if (IsA(jtnode, FromExpr))
	{
		FromExpr   *f = (FromExpr *) jtnode;
		ListCell   *lc;

		foreach(lc, f->fromlist)
			set_using_names(dpns, (Node *) lfirst(lc), parentUsing);
	}
	else if (IsA(jtnode, JoinExpr))
	{
		JoinExpr   *j = (JoinExpr *) jtnode;
		RangeTblEntry *rte = rt_fetch(j->rtindex, dpns->rtable);
		deparse_columns *colinfo = deparse_columns_fetch(j->rtindex, dpns);
		int		   *leftattnos;
		int		   *rightattnos;
		deparse_columns *leftcolinfo;
		deparse_columns *rightcolinfo;
		int			i;
		ListCell   *lc;

		/* Get info about the shape of the join */
		identify_join_columns(j, rte, colinfo);
		leftattnos = colinfo->leftattnos;
		rightattnos = colinfo->rightattnos;

		/* Look up the not-yet-filled-in child deparse_columns structs */
		leftcolinfo = deparse_columns_fetch(colinfo->leftrti, dpns);
		rightcolinfo = deparse_columns_fetch(colinfo->rightrti, dpns);

		/*
		 * If this join is unnamed, then we cannot substitute new aliases at
		 * this level, so any name requirements pushed down to here must be
		 * pushed down again to the children.
		 */
		if (rte->alias == NULL)
		{
			for (i = 0; i < colinfo->num_cols; i++)
			{
				char	   *colname = colinfo->colnames[i];

				if (colname == NULL)
					continue;

				/* Push down to left column, unless it's a system column */
				if (leftattnos[i] > 0)
				{
					expand_colnames_array_to(leftcolinfo, leftattnos[i]);
					leftcolinfo->colnames[leftattnos[i] - 1] = colname;
				}

				/* Same on the righthand side */
				if (rightattnos[i] > 0)
				{
					expand_colnames_array_to(rightcolinfo, rightattnos[i]);
					rightcolinfo->colnames[rightattnos[i] - 1] = colname;
				}
			}
		}

		/*
		 * If there's a USING clause, select the USING column names and push
		 * those names down to the children.  We have two strategies:
		 *
		 * If dpns->unique_using is true, we force all USING names to be
		 * unique across the whole query level.  In principle we'd only need
		 * the names of dangerous USING columns to be globally unique, but to
		 * safely assign all USING names in a single pass, we have to enforce
		 * the same uniqueness rule for all of them.  However, if a USING
		 * column's name has been pushed down from the parent, we should use
		 * it as-is rather than making a uniqueness adjustment.  This is
		 * necessary when we're at an unnamed join, and it creates no risk of
		 * ambiguity.  Also, if there's a user-written output alias for a
		 * merged column, we prefer to use that rather than the input name;
		 * this simplifies the logic and seems likely to lead to less aliasing
		 * overall.
		 *
		 * If dpns->unique_using is false, we only need USING names to be
		 * unique within their own join RTE.  We still need to honor
		 * pushed-down names, though.
		 *
		 * Though significantly different in results, these two strategies are
		 * implemented by the same code, with only the difference of whether
		 * to put assigned names into dpns->using_names.
		 */
		if (j->usingClause)
		{
			/* Copy the input parentUsing list so we don't modify it */
			parentUsing = list_copy(parentUsing);

			/* USING names must correspond to the first join output columns */
			expand_colnames_array_to(colinfo, list_length(j->usingClause));
			i = 0;
			foreach(lc, j->usingClause)
			{
				char	   *colname = strVal(lfirst(lc));

				/* Assert it's a merged column */
				Assert(leftattnos[i] != 0 && rightattnos[i] != 0);

				/* Adopt passed-down name if any, else select unique name */
				if (colinfo->colnames[i] != NULL)
					colname = colinfo->colnames[i];
				else
				{
					/* Prefer user-written output alias if any */
					if (rte->alias && i < list_length(rte->alias->colnames))
						colname = strVal(list_nth(rte->alias->colnames, i));
					/* Make it appropriately unique */
					colname = make_colname_unique(colname, dpns, colinfo);
					if (dpns->unique_using)
						dpns->using_names = lappend(dpns->using_names,
													colname);
					/* Save it as output column name, too */
					colinfo->colnames[i] = colname;
				}

				/* Remember selected names for use later */
				colinfo->usingNames = lappend(colinfo->usingNames, colname);
				parentUsing = lappend(parentUsing, colname);

				/* Push down to left column, unless it's a system column */
				if (leftattnos[i] > 0)
				{
					expand_colnames_array_to(leftcolinfo, leftattnos[i]);
					leftcolinfo->colnames[leftattnos[i] - 1] = colname;
				}

				/* Same on the righthand side */
				if (rightattnos[i] > 0)
				{
					expand_colnames_array_to(rightcolinfo, rightattnos[i]);
					rightcolinfo->colnames[rightattnos[i] - 1] = colname;
				}

				i++;
			}
		}

		/* Mark child deparse_columns structs with correct parentUsing info */
		leftcolinfo->parentUsing = parentUsing;
		rightcolinfo->parentUsing = parentUsing;

		/* Now recursively assign USING column names in children */
		set_using_names(dpns, j->larg, parentUsing);
		set_using_names(dpns, j->rarg, parentUsing);
	}
	else
		elog(ERROR, "unrecognized node type: %d",
			 (int) nodeTag(jtnode));
}

/*
 * set_relation_column_names: select column aliases for a non-join RTE
 *
 * Column alias info is saved in *colinfo, which is assumed to be pre-zeroed.
 * If any colnames entries are already filled in, those override local
 * choices.
 */
static void
set_relation_column_names(deparse_namespace *dpns, RangeTblEntry *rte,
						  deparse_columns *colinfo)
{
	int			ncolumns;
	char	  **real_colnames;
	bool		changed_any;
	int			noldcolumns;
	int			i;
	int			j;

	/*
	 * Extract the RTE's "real" column names.  This is comparable to
	 * get_rte_attribute_name, except that it's important to disregard dropped
	 * columns.  We put NULL into the array for a dropped column.
	 */
	if (rte->rtekind == RTE_RELATION)
	{
		/* Relation --- look to the system catalogs for up-to-date info */
		Relation	rel;
		TupleDesc	tupdesc;

		rel = relation_open(rte->relid, AccessShareLock);
		tupdesc = RelationGetDescr(rel);

		ncolumns = tupdesc->natts;
		real_colnames = (char **) palloc(ncolumns * sizeof(char *));

		for (i = 0; i < ncolumns; i++)
		{
			Form_pg_attribute attr = TupleDescAttr(tupdesc, i);

			if (attr->attisdropped)
				real_colnames[i] = NULL;
			else
				real_colnames[i] = pstrdup(NameStr(attr->attname));
		}
		relation_close(rel, AccessShareLock);
	}
	else
	{
		/* Otherwise use the column names from eref */
		ListCell   *lc;

		ncolumns = list_length(rte->eref->colnames);
		real_colnames = (char **) palloc(ncolumns * sizeof(char *));

		i = 0;
		foreach(lc, rte->eref->colnames)
		{
			/*
			 * If the column name shown in eref is an empty string, then it's
			 * a column that was dropped at the time of parsing the query, so
			 * treat it as dropped.
			 */
			char	   *cname = strVal(lfirst(lc));

			if (cname[0] == '\0')
				cname = NULL;
			real_colnames[i] = cname;
			i++;
		}
	}

	/*
	 * Ensure colinfo->colnames has a slot for each column.  (It could be long
	 * enough already, if we pushed down a name for the last column.)  Note:
	 * it's possible that there are now more columns than there were when the
	 * query was parsed, ie colnames could be longer than rte->eref->colnames.
	 * We must assign unique aliases to the new columns too, else there could
	 * be unresolved conflicts when the view/rule is reloaded.
	 */
	expand_colnames_array_to(colinfo, ncolumns);
	Assert(colinfo->num_cols == ncolumns);

	/*
	 * Make sufficiently large new_colnames and is_new_col arrays, too.
	 *
	 * Note: because we leave colinfo->num_new_cols zero until after the loop,
	 * colname_is_unique will not consult that array, which is fine because it
	 * would only be duplicate effort.
	 */
	colinfo->new_colnames = (char **) palloc(ncolumns * sizeof(char *));
	colinfo->is_new_col = (bool *) palloc(ncolumns * sizeof(bool));

	/*
	 * Scan the columns, select a unique alias for each one, and store it in
	 * colinfo->colnames and colinfo->new_colnames.  The former array has NULL
	 * entries for dropped columns, the latter omits them.  Also mark
	 * new_colnames entries as to whether they are new since parse time; this
	 * is the case for entries beyond the length of rte->eref->colnames.
	 */
	noldcolumns = list_length(rte->eref->colnames);
	changed_any = false;
	j = 0;
	for (i = 0; i < ncolumns; i++)
	{
		char	   *real_colname = real_colnames[i];
		char	   *colname = colinfo->colnames[i];

		/* Skip dropped columns */
		if (real_colname == NULL)
		{
			Assert(colname == NULL);	/* colnames[i] is already NULL */
			continue;
		}

		/* If alias already assigned, that's what to use */
		if (colname == NULL)
		{
			/* If user wrote an alias, prefer that over real column name */
			if (rte->alias && i < list_length(rte->alias->colnames))
				colname = strVal(list_nth(rte->alias->colnames, i));
			else
				colname = real_colname;

			/* Unique-ify and insert into colinfo */
			colname = make_colname_unique(colname, dpns, colinfo);

			colinfo->colnames[i] = colname;
		}

		/* Put names of non-dropped columns in new_colnames[] too */
		colinfo->new_colnames[j] = colname;
		/* And mark them as new or not */
		colinfo->is_new_col[j] = (i >= noldcolumns);
		j++;

		/* Remember if any assigned aliases differ from "real" name */
		if (!changed_any && strcmp(colname, real_colname) != 0)
			changed_any = true;
	}

	/*
	 * Set correct length for new_colnames[] array.  (Note: if columns have
	 * been added, colinfo->num_cols includes them, which is not really quite
	 * right but is harmless, since any new columns must be at the end where
	 * they won't affect varattnos of pre-existing columns.)
	 */
	colinfo->num_new_cols = j;

	/*
	 * For a relation RTE, we need only print the alias column names if any
	 * are different from the underlying "real" names.  For a function RTE,
	 * always emit a complete column alias list; this is to protect against
	 * possible instability of the default column names (eg, from altering
	 * parameter names).  For tablefunc RTEs, we never print aliases, because
	 * the column names are part of the clause itself.  For other RTE types,
	 * print if we changed anything OR if there were user-written column
	 * aliases (since the latter would be part of the underlying "reality").
	 */
	if (rte->rtekind == RTE_RELATION)
		colinfo->printaliases = changed_any;
	else if (rte->rtekind == RTE_FUNCTION)
		colinfo->printaliases = true;
	else if (rte->rtekind == RTE_TABLEFUNC)
		colinfo->printaliases = false;
	else if (rte->alias && rte->alias->colnames != NIL)
		colinfo->printaliases = true;
	else
		colinfo->printaliases = changed_any;
}

/*
 * set_join_column_names: select column aliases for a join RTE
 *
 * Column alias info is saved in *colinfo, which is assumed to be pre-zeroed.
 * If any colnames entries are already filled in, those override local
 * choices.  Also, names for USING columns were already chosen by
 * set_using_names().  We further expect that column alias selection has been
 * completed for both input RTEs.
 */
static void
set_join_column_names(deparse_namespace *dpns, RangeTblEntry *rte,
					  deparse_columns *colinfo)
{
	deparse_columns *leftcolinfo;
	deparse_columns *rightcolinfo;
	bool		changed_any;
	int			noldcolumns;
	int			nnewcolumns;
	Bitmapset  *leftmerged = NULL;
	Bitmapset  *rightmerged = NULL;
	int			i;
	int			j;
	int			ic;
	int			jc;

	/* Look up the previously-filled-in child deparse_columns structs */
	leftcolinfo = deparse_columns_fetch(colinfo->leftrti, dpns);
	rightcolinfo = deparse_columns_fetch(colinfo->rightrti, dpns);

	/*
	 * Ensure colinfo->colnames has a slot for each column.  (It could be long
	 * enough already, if we pushed down a name for the last column.)  Note:
	 * it's possible that one or both inputs now have more columns than there
	 * were when the query was parsed, but we'll deal with that below.  We
	 * only need entries in colnames for pre-existing columns.
	 */
	noldcolumns = list_length(rte->eref->colnames);
	expand_colnames_array_to(colinfo, noldcolumns);
	Assert(colinfo->num_cols == noldcolumns);

	/*
	 * Scan the join output columns, select an alias for each one, and store
	 * it in colinfo->colnames.  If there are USING columns, set_using_names()
	 * already selected their names, so we can start the loop at the first
	 * non-merged column.
	 */
	changed_any = false;
	for (i = list_length(colinfo->usingNames); i < noldcolumns; i++)
	{
		char	   *colname = colinfo->colnames[i];
		char	   *real_colname;

		/* Ignore dropped column (only possible for non-merged column) */
		if (colinfo->leftattnos[i] == 0 && colinfo->rightattnos[i] == 0)
		{
			Assert(colname == NULL);
			continue;
		}

		/* Get the child column name */
		if (colinfo->leftattnos[i] > 0)
			real_colname = leftcolinfo->colnames[colinfo->leftattnos[i] - 1];
		else if (colinfo->rightattnos[i] > 0)
			real_colname = rightcolinfo->colnames[colinfo->rightattnos[i] - 1];
		else
		{
			/* We're joining system columns --- use eref name */
			real_colname = strVal(list_nth(rte->eref->colnames, i));
		}
		Assert(real_colname != NULL);

		/* In an unnamed join, just report child column names as-is */
		if (rte->alias == NULL)
		{
			colinfo->colnames[i] = real_colname;
			continue;
		}

		/* If alias already assigned, that's what to use */
		if (colname == NULL)
		{
			/* If user wrote an alias, prefer that over real column name */
			if (rte->alias && i < list_length(rte->alias->colnames))
				colname = strVal(list_nth(rte->alias->colnames, i));
			else
				colname = real_colname;

			/* Unique-ify and insert into colinfo */
			colname = make_colname_unique(colname, dpns, colinfo);

			colinfo->colnames[i] = colname;
		}

		/* Remember if any assigned aliases differ from "real" name */
		if (!changed_any && strcmp(colname, real_colname) != 0)
			changed_any = true;
	}

	/*
	 * Calculate number of columns the join would have if it were re-parsed
	 * now, and create storage for the new_colnames and is_new_col arrays.
	 *
	 * Note: colname_is_unique will be consulting new_colnames[] during the
	 * loops below, so its not-yet-filled entries must be zeroes.
	 */
	nnewcolumns = leftcolinfo->num_new_cols + rightcolinfo->num_new_cols -
		list_length(colinfo->usingNames);
	colinfo->num_new_cols = nnewcolumns;
	colinfo->new_colnames = (char **) palloc0(nnewcolumns * sizeof(char *));
	colinfo->is_new_col = (bool *) palloc0(nnewcolumns * sizeof(bool));

	/*
	 * Generating the new_colnames array is a bit tricky since any new columns
	 * added since parse time must be inserted in the right places.  This code
	 * must match the parser, which will order a join's columns as merged
	 * columns first (in USING-clause order), then non-merged columns from the
	 * left input (in attnum order), then non-merged columns from the right
	 * input (ditto).  If one of the inputs is itself a join, its columns will
	 * be ordered according to the same rule, which means newly-added columns
	 * might not be at the end.  We can figure out what's what by consulting
	 * the leftattnos and rightattnos arrays plus the input is_new_col arrays.
	 *
	 * In these loops, i indexes leftattnos/rightattnos (so it's join varattno
	 * less one), j indexes new_colnames/is_new_col, and ic/jc have similar
	 * meanings for the current child RTE.
	 */

	/* Handle merged columns; they are first and can't be new */
	i = j = 0;
	while (i < noldcolumns &&
		   colinfo->leftattnos[i] != 0 &&
		   colinfo->rightattnos[i] != 0)
	{
		/* column name is already determined and known unique */
		colinfo->new_colnames[j] = colinfo->colnames[i];
		colinfo->is_new_col[j] = false;

		/* build bitmapsets of child attnums of merged columns */
		if (colinfo->leftattnos[i] > 0)
			leftmerged = bms_add_member(leftmerged, colinfo->leftattnos[i]);
		if (colinfo->rightattnos[i] > 0)
			rightmerged = bms_add_member(rightmerged, colinfo->rightattnos[i]);

		i++, j++;
	}

	/* Handle non-merged left-child columns */
	ic = 0;
	for (jc = 0; jc < leftcolinfo->num_new_cols; jc++)
	{
		char	   *child_colname = leftcolinfo->new_colnames[jc];

		if (!leftcolinfo->is_new_col[jc])
		{
			/* Advance ic to next non-dropped old column of left child */
			while (ic < leftcolinfo->num_cols &&
				   leftcolinfo->colnames[ic] == NULL)
				ic++;
			Assert(ic < leftcolinfo->num_cols);
			ic++;
			/* If it is a merged column, we already processed it */
			if (bms_is_member(ic, leftmerged))
				continue;
			/* Else, advance i to the corresponding existing join column */
			while (i < colinfo->num_cols &&
				   colinfo->colnames[i] == NULL)
				i++;
			Assert(i < colinfo->num_cols);
			Assert(ic == colinfo->leftattnos[i]);
			/* Use the already-assigned name of this column */
			colinfo->new_colnames[j] = colinfo->colnames[i];
			i++;
		}
		else
		{
			/*
			 * Unique-ify the new child column name and assign, unless we're
			 * in an unnamed join, in which case just copy
			 */
			if (rte->alias != NULL)
			{
				colinfo->new_colnames[j] =
					make_colname_unique(child_colname, dpns, colinfo);
				if (!changed_any &&
					strcmp(colinfo->new_colnames[j], child_colname) != 0)
					changed_any = true;
			}
			else
				colinfo->new_colnames[j] = child_colname;
		}

		colinfo->is_new_col[j] = leftcolinfo->is_new_col[jc];
		j++;
	}

	/* Handle non-merged right-child columns in exactly the same way */
	ic = 0;
	for (jc = 0; jc < rightcolinfo->num_new_cols; jc++)
	{
		char	   *child_colname = rightcolinfo->new_colnames[jc];

		if (!rightcolinfo->is_new_col[jc])
		{
			/* Advance ic to next non-dropped old column of right child */
			while (ic < rightcolinfo->num_cols &&
				   rightcolinfo->colnames[ic] == NULL)
				ic++;
			Assert(ic < rightcolinfo->num_cols);
			ic++;
			/* If it is a merged column, we already processed it */
			if (bms_is_member(ic, rightmerged))
				continue;
			/* Else, advance i to the corresponding existing join column */
			while (i < colinfo->num_cols &&
				   colinfo->colnames[i] == NULL)
				i++;
			Assert(i < colinfo->num_cols);
			Assert(ic == colinfo->rightattnos[i]);
			/* Use the already-assigned name of this column */
			colinfo->new_colnames[j] = colinfo->colnames[i];
			i++;
		}
		else
		{
			/*
			 * Unique-ify the new child column name and assign, unless we're
			 * in an unnamed join, in which case just copy
			 */
			if (rte->alias != NULL)
			{
				colinfo->new_colnames[j] =
					make_colname_unique(child_colname, dpns, colinfo);
				if (!changed_any &&
					strcmp(colinfo->new_colnames[j], child_colname) != 0)
					changed_any = true;
			}
			else
				colinfo->new_colnames[j] = child_colname;
		}

		colinfo->is_new_col[j] = rightcolinfo->is_new_col[jc];
		j++;
	}

	/* Assert we processed the right number of columns */
#ifdef USE_ASSERT_CHECKING
	while (i < colinfo->num_cols && colinfo->colnames[i] == NULL)
		i++;
	Assert(i == colinfo->num_cols);
	Assert(j == nnewcolumns);
#endif

	/*
	 * For a named join, print column aliases if we changed any from the child
	 * names.  Unnamed joins cannot print aliases.
	 */
	if (rte->alias != NULL)
		colinfo->printaliases = changed_any;
	else
		colinfo->printaliases = false;
}

/*
 * colname_is_unique: is colname distinct from already-chosen column names?
 *
 * dpns is query-wide info, colinfo is for the column's RTE
 */
static bool
colname_is_unique(const char *colname, deparse_namespace *dpns,
				  deparse_columns *colinfo)
{
	int			i;
	ListCell   *lc;

	/* Check against already-assigned column aliases within RTE */
	for (i = 0; i < colinfo->num_cols; i++)
	{
		char	   *oldname = colinfo->colnames[i];

		if (oldname && strcmp(oldname, colname) == 0)
			return false;
	}

	/*
	 * If we're building a new_colnames array, check that too (this will be
	 * partially but not completely redundant with the previous checks)
	 */
	for (i = 0; i < colinfo->num_new_cols; i++)
	{
		char	   *oldname = colinfo->new_colnames[i];

		if (oldname && strcmp(oldname, colname) == 0)
			return false;
	}

	/* Also check against USING-column names that must be globally unique */
	foreach(lc, dpns->using_names)
	{
		char	   *oldname = (char *) lfirst(lc);

		if (strcmp(oldname, colname) == 0)
			return false;
	}

	/* Also check against names already assigned for parent-join USING cols */
	foreach(lc, colinfo->parentUsing)
	{
		char	   *oldname = (char *) lfirst(lc);

		if (strcmp(oldname, colname) == 0)
			return false;
	}

	return true;
}

/*
 * make_colname_unique: modify colname if necessary to make it unique
 *
 * dpns is query-wide info, colinfo is for the column's RTE
 */
static char *
make_colname_unique(char *colname, deparse_namespace *dpns,
					deparse_columns *colinfo)
{
	/*
	 * If the selected name isn't unique, append digits to make it so.  For a
	 * very long input name, we might have to truncate to stay within
	 * NAMEDATALEN.
	 */
	if (!colname_is_unique(colname, dpns, colinfo))
	{
		int			colnamelen = strlen(colname);
		char	   *modname = (char *) palloc(colnamelen + 16);
		int			i = 0;

		do
		{
			i++;
			for (;;)
			{
				/*
				 * We avoid using %.*s here because it can misbehave if the
				 * data is not valid in what libc thinks is the prevailing
				 * encoding.
				 */
				memcpy(modname, colname, colnamelen);
				sprintf(modname + colnamelen, "_%d", i);
				if (strlen(modname) < NAMEDATALEN)
					break;
				/* drop chars from colname to keep all the digits */
				colnamelen = pg_mbcliplen(colname, colnamelen,
										  colnamelen - 1);
			}
		} while (!colname_is_unique(modname, dpns, colinfo));
		colname = modname;
	}
	return colname;
}

/*
 * expand_colnames_array_to: make colinfo->colnames at least n items long
 *
 * Any added array entries are initialized to zero.
 */
static void
expand_colnames_array_to(deparse_columns *colinfo, int n)
{
	if (n > colinfo->num_cols)
	{
		if (colinfo->colnames == NULL)
			colinfo->colnames = (char **) palloc0(n * sizeof(char *));
		else
		{
			colinfo->colnames = (char **) repalloc(colinfo->colnames,
												   n * sizeof(char *));
			memset(colinfo->colnames + colinfo->num_cols, 0,
				   (n - colinfo->num_cols) * sizeof(char *));
		}
		colinfo->num_cols = n;
	}
}

/*
 * identify_join_columns: figure out where columns of a join come from
 *
 * Fills the join-specific fields of the colinfo struct, except for
 * usingNames which is filled later.
 */
static void
identify_join_columns(JoinExpr *j, RangeTblEntry *jrte,
					  deparse_columns *colinfo)
{
	int			numjoincols;
	int			i;
	ListCell   *lc;

	/* Extract left/right child RT indexes */
	if (IsA(j->larg, RangeTblRef))
		colinfo->leftrti = ((RangeTblRef *) j->larg)->rtindex;
	else if (IsA(j->larg, JoinExpr))
		colinfo->leftrti = ((JoinExpr *) j->larg)->rtindex;
	else
		elog(ERROR, "unrecognized node type in jointree: %d",
			 (int) nodeTag(j->larg));
	if (IsA(j->rarg, RangeTblRef))
		colinfo->rightrti = ((RangeTblRef *) j->rarg)->rtindex;
	else if (IsA(j->rarg, JoinExpr))
		colinfo->rightrti = ((JoinExpr *) j->rarg)->rtindex;
	else
		elog(ERROR, "unrecognized node type in jointree: %d",
			 (int) nodeTag(j->rarg));

	/* Assert children will be processed earlier than join in second pass */
	Assert(colinfo->leftrti < j->rtindex);
	Assert(colinfo->rightrti < j->rtindex);

	/* Initialize result arrays with zeroes */
	numjoincols = list_length(jrte->joinaliasvars);
	Assert(numjoincols == list_length(jrte->eref->colnames));
	colinfo->leftattnos = (int *) palloc0(numjoincols * sizeof(int));
	colinfo->rightattnos = (int *) palloc0(numjoincols * sizeof(int));

	/* Scan the joinaliasvars list to identify simple column references */
	i = 0;
	foreach(lc, jrte->joinaliasvars)
	{
		Var		   *aliasvar = (Var *) lfirst(lc);

		/* get rid of any implicit coercion above the Var */
		aliasvar = (Var *) strip_implicit_coercions((Node *) aliasvar);

		if (aliasvar == NULL)
		{
			/* It's a dropped column; nothing to do here */
		}
		else if (IsA(aliasvar, Var))
		{
			Assert(aliasvar->varlevelsup == 0);
			Assert(aliasvar->varattno != 0);
			if (aliasvar->varno == colinfo->leftrti)
				colinfo->leftattnos[i] = aliasvar->varattno;
			else if (aliasvar->varno == colinfo->rightrti)
				colinfo->rightattnos[i] = aliasvar->varattno;
			else
				elog(ERROR, "unexpected varno %d in JOIN RTE",
					 aliasvar->varno);
		}
		else if (IsA(aliasvar, CoalesceExpr))
		{
			/*
			 * It's a merged column in FULL JOIN USING.  Ignore it for now and
			 * let the code below identify the merged columns.
			 */
		}
		else
			elog(ERROR, "unrecognized node type in join alias vars: %d",
				 (int) nodeTag(aliasvar));

		i++;
	}

	/*
	 * If there's a USING clause, deconstruct the join quals to identify the
	 * merged columns.  This is a tad painful but if we cannot rely on the
	 * column names, there is no other representation of which columns were
	 * joined by USING.  (Unless the join type is FULL, we can't tell from the
	 * joinaliasvars list which columns are merged.)  Note: we assume that the
	 * merged columns are the first output column(s) of the join.
	 */
	if (j->usingClause)
	{
		List	   *leftvars = NIL;
		List	   *rightvars = NIL;
		ListCell   *lc2;

		/* Extract left- and right-side Vars from the qual expression */
		flatten_join_using_qual(j->quals, &leftvars, &rightvars);
		Assert(list_length(leftvars) == list_length(j->usingClause));
		Assert(list_length(rightvars) == list_length(j->usingClause));

		/* Mark the output columns accordingly */
		i = 0;
		forboth(lc, leftvars, lc2, rightvars)
		{
			Var		   *leftvar = (Var *) lfirst(lc);
			Var		   *rightvar = (Var *) lfirst(lc2);

			Assert(leftvar->varlevelsup == 0);
			Assert(leftvar->varattno != 0);
			if (leftvar->varno != colinfo->leftrti)
				elog(ERROR, "unexpected varno %d in JOIN USING qual",
					 leftvar->varno);
			colinfo->leftattnos[i] = leftvar->varattno;

			Assert(rightvar->varlevelsup == 0);
			Assert(rightvar->varattno != 0);
			if (rightvar->varno != colinfo->rightrti)
				elog(ERROR, "unexpected varno %d in JOIN USING qual",
					 rightvar->varno);
			colinfo->rightattnos[i] = rightvar->varattno;

			i++;
		}
	}
}

/*
 * flatten_join_using_qual: extract Vars being joined from a JOIN/USING qual
 *
 * We assume that transformJoinUsingClause won't have produced anything except
 * AND nodes, equality operator nodes, and possibly implicit coercions, and
 * that the AND node inputs match left-to-right with the original USING list.
 *
 * Caller must initialize the result lists to NIL.
 */
static void
flatten_join_using_qual(Node *qual, List **leftvars, List **rightvars)
{
	if (IsA(qual, BoolExpr))
	{
		/* Handle AND nodes by recursion */
		BoolExpr   *b = (BoolExpr *) qual;
		ListCell   *lc;

		Assert(b->boolop == AND_EXPR);
		foreach(lc, b->args)
		{
			flatten_join_using_qual((Node *) lfirst(lc),
									leftvars, rightvars);
		}
	}
	else if (IsA(qual, OpExpr))
	{
		/* Otherwise we should have an equality operator */
		OpExpr	   *op = (OpExpr *) qual;
		Var		   *var;

		if (list_length(op->args) != 2)
			elog(ERROR, "unexpected unary operator in JOIN/USING qual");
		/* Arguments should be Vars with perhaps implicit coercions */
		var = (Var *) strip_implicit_coercions((Node *) linitial(op->args));
		if (!IsA(var, Var))
			elog(ERROR, "unexpected node type in JOIN/USING qual: %d",
				 (int) nodeTag(var));
		*leftvars = lappend(*leftvars, var);
		var = (Var *) strip_implicit_coercions((Node *) lsecond(op->args));
		if (!IsA(var, Var))
			elog(ERROR, "unexpected node type in JOIN/USING qual: %d",
				 (int) nodeTag(var));
		*rightvars = lappend(*rightvars, var);
	}
	else
	{
		/* Perhaps we have an implicit coercion to boolean? */
		Node	   *q = strip_implicit_coercions(qual);

		if (q != qual)
			flatten_join_using_qual(q, leftvars, rightvars);
		else
			elog(ERROR, "unexpected node type in JOIN/USING qual: %d",
				 (int) nodeTag(qual));
	}
}

/*
 * get_rtable_name: convenience function to get a previously assigned RTE alias
 *
 * The RTE must belong to the topmost namespace level in "context".
 */
static char *
get_rtable_name(int rtindex, deparse_context *context)
{
	deparse_namespace *dpns = (deparse_namespace *) linitial(context->namespaces);

	Assert(rtindex > 0 && rtindex <= list_length(dpns->rtable_names));
	return (char *) list_nth(dpns->rtable_names, rtindex - 1);
}

/*
 * set_deparse_planstate: set up deparse_namespace to parse subexpressions
 * of a given PlanState node
 *
 * This sets the planstate, outer_planstate, inner_planstate, outer_tlist,
 * inner_tlist, and index_tlist fields.  Caller is responsible for adjusting
 * the ancestors list if necessary.  Note that the rtable and ctes fields do
 * not need to change when shifting attention to different plan nodes in a
 * single plan tree.
 */
static void
set_deparse_planstate(deparse_namespace *dpns, PlanState *ps)
{
	dpns->planstate = ps;

	/*
	 * We special-case Append and MergeAppend to pretend that the first child
	 * plan is the OUTER referent; we have to interpret OUTER Vars in their
	 * tlists according to one of the children, and the first one is the most
	 * natural choice.  Likewise special-case ModifyTable to pretend that the
	 * first child plan is the OUTER referent; this is to support RETURNING
	 * lists containing references to non-target relations.
	 */
	if (IsA(ps, AppendState))
		dpns->outer_planstate = ((AppendState *) ps)->appendplans[0];
	else if (IsA(ps, SequenceState))
		/*
		 * A Sequence node returns tuples from the *last* child node only.
		 * The other subplans can even have a different, incompatible tuple
		 * descriptor. A typical case is to have a PartitionSelector node
		 * as the first subplan, and the Dynamic Table Scan as the second
		 * subplan.
		 */
		dpns->outer_planstate = ((SequenceState *) ps)->subplans[1];
	else if (IsA(ps, MergeAppendState))
		dpns->outer_planstate = ((MergeAppendState *) ps)->mergeplans[0];
	else if (IsA(ps, ModifyTableState))
		dpns->outer_planstate = ((ModifyTableState *) ps)->mt_plans[0];
	else
		dpns->outer_planstate = outerPlanState(ps);

	if (dpns->outer_planstate)
		dpns->outer_tlist = dpns->outer_planstate->plan->targetlist;
	else
		dpns->outer_tlist = NIL;

	/*
	 * For a SubqueryScan, pretend the subplan is INNER referent.  (We don't
	 * use OUTER because that could someday conflict with the normal meaning.)
	 * Likewise, for a CteScan, pretend the subquery's plan is INNER referent.
	 * For ON CONFLICT .. UPDATE we just need the inner tlist to point to the
	 * excluded expression's tlist. (Similar to the SubqueryScan we don't want
	 * to reuse OUTER, it's used for RETURNING in some modify table cases,
	 * although not INSERT .. CONFLICT).
	 */
	if (IsA(ps, SubqueryScanState))
		dpns->inner_planstate = ((SubqueryScanState *) ps)->subplan;
	else if (IsA(ps, CteScanState))
		dpns->inner_planstate = ((CteScanState *) ps)->cteplanstate;
	else if (IsA(ps, SequenceState))
		/*
		 * Set the inner_plan to a sequences first child only if it is a
		 * partition selector. This is a specific fix to enable Explain’s of
		 * query plans that have a Partition Selector
		 */
		dpns->inner_planstate = ((SequenceState *) ps)->subplans[0];
	else if (IsA(ps, ModifyTableState))
		dpns->inner_planstate = ps;
	else
		dpns->inner_planstate = innerPlanState(ps);

	if (IsA(ps, ModifyTableState))
		dpns->inner_tlist = ((ModifyTableState *) ps)->mt_excludedtlist;
	else if (dpns->inner_planstate)
		dpns->inner_tlist = dpns->inner_planstate->plan->targetlist;
	else
		dpns->inner_tlist = NIL;

	/* Set up referent for INDEX_VAR Vars, if needed */
	if (IsA(ps->plan, IndexOnlyScan))
		dpns->index_tlist = ((IndexOnlyScan *) ps->plan)->indextlist;
	else if (IsA(ps->plan, ForeignScan))
		dpns->index_tlist = ((ForeignScan *) ps->plan)->fdw_scan_tlist;
	else if (IsA(ps->plan, CustomScan))
		dpns->index_tlist = ((CustomScan *) ps->plan)->custom_scan_tlist;
	else
		dpns->index_tlist = NIL;
}

/*
 * push_child_plan: temporarily transfer deparsing attention to a child plan
 *
 * When expanding an OUTER_VAR or INNER_VAR reference, we must adjust the
 * deparse context in case the referenced expression itself uses
 * OUTER_VAR/INNER_VAR.  We modify the top stack entry in-place to avoid
 * affecting levelsup issues (although in a Plan tree there really shouldn't
 * be any).
 *
 * Caller must provide a local deparse_namespace variable to save the
 * previous state for pop_child_plan.
 */
static void
push_child_plan(deparse_namespace *dpns, PlanState *ps,
				deparse_namespace *save_dpns)
{
	/* Save state for restoration later */
	*save_dpns = *dpns;

	/* Link current plan node into ancestors list */
	dpns->ancestors = lcons(dpns->planstate, dpns->ancestors);

	/* Set attention on selected child */
	set_deparse_planstate(dpns, ps);
}

/*
 * pop_child_plan: undo the effects of push_child_plan
 */
static void
pop_child_plan(deparse_namespace *dpns, deparse_namespace *save_dpns)
{
	List	   *ancestors;

	/* Get rid of ancestors list cell added by push_child_plan */
	ancestors = list_delete_first(dpns->ancestors);

	/* Restore fields changed by push_child_plan */
	*dpns = *save_dpns;

	/* Make sure dpns->ancestors is right (may be unnecessary) */
	dpns->ancestors = ancestors;
}

/*
 * push_ancestor_plan: temporarily transfer deparsing attention to an
 * ancestor plan
 *
 * When expanding a Param reference, we must adjust the deparse context
 * to match the plan node that contains the expression being printed;
 * otherwise we'd fail if that expression itself contains a Param or
 * OUTER_VAR/INNER_VAR/INDEX_VAR variable.
 *
 * The target ancestor is conveniently identified by the ListCell holding it
 * in dpns->ancestors.
 *
 * Caller must provide a local deparse_namespace variable to save the
 * previous state for pop_ancestor_plan.
 */
static void
push_ancestor_plan(deparse_namespace *dpns, ListCell *ancestor_cell,
				   deparse_namespace *save_dpns)
{
	PlanState  *ps = (PlanState *) lfirst(ancestor_cell);
	List	   *ancestors;

	/* Save state for restoration later */
	*save_dpns = *dpns;

	/* Build a new ancestor list with just this node's ancestors */
	ancestors = NIL;
	while ((ancestor_cell = lnext(ancestor_cell)) != NULL)
		ancestors = lappend(ancestors, lfirst(ancestor_cell));
	dpns->ancestors = ancestors;

	/* Set attention on selected ancestor */
	set_deparse_planstate(dpns, ps);
}

/*
 * pop_ancestor_plan: undo the effects of push_ancestor_plan
 */
static void
pop_ancestor_plan(deparse_namespace *dpns, deparse_namespace *save_dpns)
{
	/* Free the ancestor list made in push_ancestor_plan */
	list_free(dpns->ancestors);

	/* Restore fields changed by push_ancestor_plan */
	*dpns = *save_dpns;
}


/* ----------
 * make_ruledef			- reconstruct the CREATE RULE command
 *				  for a given pg_rewrite tuple
 * ----------
 */
static void
make_ruledef(StringInfo buf, HeapTuple ruletup, TupleDesc rulettc,
			 int prettyFlags)
{
	char	   *rulename;
	char		ev_type;
	Oid			ev_class;
	bool		is_instead;
	char	   *ev_qual;
	char	   *ev_action;
	List	   *actions = NIL;
	Relation	ev_relation;
	TupleDesc	viewResultDesc = NULL;
	int			fno;
	Datum		dat;
	bool		isnull;

	/*
	 * Get the attribute values from the rules tuple
	 */
	fno = SPI_fnumber(rulettc, "rulename");
	dat = SPI_getbinval(ruletup, rulettc, fno, &isnull);
	Assert(!isnull);
	rulename = NameStr(*(DatumGetName(dat)));

	fno = SPI_fnumber(rulettc, "ev_type");
	dat = SPI_getbinval(ruletup, rulettc, fno, &isnull);
	Assert(!isnull);
	ev_type = DatumGetChar(dat);

	fno = SPI_fnumber(rulettc, "ev_class");
	dat = SPI_getbinval(ruletup, rulettc, fno, &isnull);
	Assert(!isnull);
	ev_class = DatumGetObjectId(dat);

	fno = SPI_fnumber(rulettc, "is_instead");
	dat = SPI_getbinval(ruletup, rulettc, fno, &isnull);
	Assert(!isnull);
	is_instead = DatumGetBool(dat);

	/* these could be nulls */
	fno = SPI_fnumber(rulettc, "ev_qual");
	ev_qual = SPI_getvalue(ruletup, rulettc, fno);

	fno = SPI_fnumber(rulettc, "ev_action");
	ev_action = SPI_getvalue(ruletup, rulettc, fno);
	if (ev_action != NULL)
		actions = (List *) stringToNode(ev_action);

<<<<<<< HEAD
	ev_relation = heap_open(ev_class, AccessShareLock);
=======
	ev_relation = table_open(ev_class, AccessShareLock);
>>>>>>> 9e1c9f95

	/*
	 * Build the rules definition text
	 */
	appendStringInfo(buf, "CREATE RULE %s AS",
					 quote_identifier(rulename));

	if (prettyFlags & PRETTYFLAG_INDENT)
		appendStringInfoString(buf, "\n    ON ");
	else
		appendStringInfoString(buf, " ON ");

	/* The event the rule is fired for */
	switch (ev_type)
	{
		case '1':
			appendStringInfoString(buf, "SELECT");
			viewResultDesc = RelationGetDescr(ev_relation);
			break;

		case '2':
			appendStringInfoString(buf, "UPDATE");
			break;

		case '3':
			appendStringInfoString(buf, "INSERT");
			break;

		case '4':
			appendStringInfoString(buf, "DELETE");
			break;

		default:
			ereport(ERROR,
					(errcode(ERRCODE_FEATURE_NOT_SUPPORTED),
					 errmsg("rule \"%s\" has unsupported event type %d",
							rulename, ev_type)));
			break;
	}

	/* The relation the rule is fired on */
	appendStringInfo(buf, " TO %s",
					 (prettyFlags & PRETTYFLAG_SCHEMA) ?
					 generate_relation_name(ev_class, NIL) :
					 generate_qualified_relation_name(ev_class));

	/* If the rule has an event qualification, add it */
	if (ev_qual == NULL)
		ev_qual = "";
	if (strlen(ev_qual) > 0 && strcmp(ev_qual, "<>") != 0)
	{
		Node	   *qual;
		Query	   *query;
		deparse_context context;
		deparse_namespace dpns;

		if (prettyFlags & PRETTYFLAG_INDENT)
			appendStringInfoString(buf, "\n  ");
		appendStringInfoString(buf, " WHERE ");

		qual = stringToNode(ev_qual);

		/*
		 * We need to make a context for recognizing any Vars in the qual
		 * (which can only be references to OLD and NEW).  Use the rtable of
		 * the first query in the action list for this purpose.
		 */
		query = (Query *) linitial(actions);

		/*
		 * If the action is INSERT...SELECT, OLD/NEW have been pushed down
		 * into the SELECT, and that's what we need to look at. (Ugly kluge
		 * ... try to fix this when we redesign querytrees.)
		 */
		query = getInsertSelectQuery(query, NULL);

		/* Must acquire locks right away; see notes in get_query_def() */
		AcquireRewriteLocks(query, false, false);

		context.buf = buf;
		context.namespaces = list_make1(&dpns);
		context.groupClause = NIL;
		context.windowClause = NIL;
		context.windowTList = NIL;
		context.varprefix = (list_length(query->rtable) != 1);
		context.prettyFlags = prettyFlags;
		context.wrapColumn = WRAP_COLUMN_DEFAULT;
		context.indentLevel = PRETTYINDENT_STD;
		context.special_exprkind = EXPR_KIND_NONE;

		set_deparse_for_query(&dpns, query, NIL);

		get_rule_expr(qual, &context, false);
	}

	appendStringInfoString(buf, " DO ");

	/* The INSTEAD keyword (if so) */
	if (is_instead)
		appendStringInfoString(buf, "INSTEAD ");

	/* Finally the rules actions */
	if (list_length(actions) > 1)
	{
		ListCell   *action;
		Query	   *query;

		appendStringInfoChar(buf, '(');
		foreach(action, actions)
		{
			query = (Query *) lfirst(action);
			get_query_def(query, buf, NIL, viewResultDesc,
						  prettyFlags, WRAP_COLUMN_DEFAULT, 0);
			if (prettyFlags)
				appendStringInfoString(buf, ";\n");
			else
				appendStringInfoString(buf, "; ");
		}
		appendStringInfoString(buf, ");");
	}
	else if (list_length(actions) == 0)
	{
		appendStringInfoString(buf, "NOTHING;");
	}
	else
	{
		Query	   *query;

		query = (Query *) linitial(actions);
		get_query_def(query, buf, NIL, viewResultDesc,
					  prettyFlags, WRAP_COLUMN_DEFAULT, 0);
		appendStringInfoChar(buf, ';');
	}

<<<<<<< HEAD
	heap_close(ev_relation, AccessShareLock);
=======
	table_close(ev_relation, AccessShareLock);
>>>>>>> 9e1c9f95
}


/* ----------
 * make_viewdef			- reconstruct the SELECT part of a
 *				  view rewrite rule
 * ----------
 */
static void
make_viewdef(StringInfo buf, HeapTuple ruletup, TupleDesc rulettc,
			 int prettyFlags, int wrapColumn)
{
	Query	   *query;
	char		ev_type;
	Oid			ev_class;
	bool		is_instead;
	char	   *ev_qual;
	char	   *ev_action;
	List	   *actions = NIL;
	Relation	ev_relation;
	int			fno;
	Datum		dat;
	bool		isnull;

	/*
	 * Get the attribute values from the rules tuple
	 */
	fno = SPI_fnumber(rulettc, "ev_type");
	dat = SPI_getbinval(ruletup, rulettc, fno, &isnull);
	Assert(!isnull);
	ev_type = DatumGetChar(dat);

	fno = SPI_fnumber(rulettc, "ev_class");
	dat = SPI_getbinval(ruletup, rulettc, fno, &isnull);
	Assert(!isnull);
	ev_class = DatumGetObjectId(dat);

	fno = SPI_fnumber(rulettc, "is_instead");
	dat = SPI_getbinval(ruletup, rulettc, fno, &isnull);
	Assert(!isnull);
	is_instead = DatumGetBool(dat);

	/* these could be nulls */
	fno = SPI_fnumber(rulettc, "ev_qual");
	ev_qual = SPI_getvalue(ruletup, rulettc, fno);

	fno = SPI_fnumber(rulettc, "ev_action");
	ev_action = SPI_getvalue(ruletup, rulettc, fno);
	if (ev_action != NULL)
		actions = (List *) stringToNode(ev_action);

	if (list_length(actions) != 1)
	{
		/* keep output buffer empty and leave */
		return;
	}

	query = (Query *) linitial(actions);

	if (ev_type != '1' || !is_instead ||
		strcmp(ev_qual, "<>") != 0 || query->commandType != CMD_SELECT)
	{
		/* keep output buffer empty and leave */
		return;
	}

<<<<<<< HEAD
	/*
	 * MPP-25160: pg_rewrite was scanned using MVCC snapshot, someone
 	 * else might drop a view that was visible then. We return nothing
 	 * in buf in this case.
	 */
	ev_relation = try_relation_open(ev_class, AccessShareLock, false);
	if (ev_relation == NULL)
	{
		return;
	}
=======
	ev_relation = table_open(ev_class, AccessShareLock);

>>>>>>> 9e1c9f95
	get_query_def(query, buf, NIL, RelationGetDescr(ev_relation),
				  prettyFlags, wrapColumn, 0);
	appendStringInfoChar(buf, ';');

	table_close(ev_relation, AccessShareLock);
}


/* ----------
 * get_query_def			- Parse back one query parsetree
 *
 * If resultDesc is not NULL, then it is the output tuple descriptor for
 * the view represented by a SELECT query.
 * ----------
 */
static void
get_query_def(Query *query, StringInfo buf, List *parentnamespace,
			  TupleDesc resultDesc,
			  int prettyFlags, int wrapColumn, int startIndent)
{
	deparse_context context;
	deparse_namespace dpns;

	/* Guard against excessively long or deeply-nested queries */
	CHECK_FOR_INTERRUPTS();
	check_stack_depth();

	/*
	 * Before we begin to examine the query, acquire locks on referenced
	 * relations, and fix up deleted columns in JOIN RTEs.  This ensures
	 * consistent results.  Note we assume it's OK to scribble on the passed
	 * querytree!
	 *
	 * We are only deparsing the query (we are not about to execute it), so we
	 * only need AccessShareLock on the relations it mentions.
	 */
	AcquireRewriteLocks(query, false, false);

	context.buf = buf;
	context.namespaces = lcons(&dpns, list_copy(parentnamespace));
	context.groupClause = NIL;
	context.windowClause = NIL;
	context.windowTList = NIL;
	context.varprefix = (parentnamespace != NIL ||
						 list_length(query->rtable) != 1);
	context.prettyFlags = prettyFlags;
	context.wrapColumn = wrapColumn;
	context.indentLevel = startIndent;
	context.special_exprkind = EXPR_KIND_NONE;

	set_deparse_for_query(&dpns, query, parentnamespace);

	switch (query->commandType)
	{
		case CMD_SELECT:
			get_select_query_def(query, &context, resultDesc);
			break;

		case CMD_UPDATE:
			get_update_query_def(query, &context);
			break;

		case CMD_INSERT:
			get_insert_query_def(query, &context);
			break;

		case CMD_DELETE:
			get_delete_query_def(query, &context);
			break;

		case CMD_NOTHING:
			appendStringInfoString(buf, "NOTHING");
			break;

		case CMD_UTILITY:
			get_utility_query_def(query, &context);
			break;

		default:
			elog(ERROR, "unrecognized query command type: %d",
				 query->commandType);
			break;
	}
}

/* ----------
 * get_values_def			- Parse back a VALUES list
 * ----------
 */
static void
get_values_def(List *values_lists, deparse_context *context)
{
	StringInfo	buf = context->buf;
	bool		first_list = true;
	ListCell   *vtl;

	appendStringInfoString(buf, "VALUES ");

	foreach(vtl, values_lists)
	{
		List	   *sublist = (List *) lfirst(vtl);
		bool		first_col = true;
		ListCell   *lc;

		if (first_list)
			first_list = false;
		else
			appendStringInfoString(buf, ", ");

		appendStringInfoChar(buf, '(');
		foreach(lc, sublist)
		{
			Node	   *col = (Node *) lfirst(lc);

			if (first_col)
				first_col = false;
			else
				appendStringInfoChar(buf, ',');

			/*
			 * Print the value.  Whole-row Vars need special treatment.
			 */
			get_rule_expr_toplevel(col, context, false);
		}
		appendStringInfoChar(buf, ')');
	}
}

/* ----------
 * get_with_clause			- Parse back a WITH clause
 * ----------
 */
static void
get_with_clause(Query *query, deparse_context *context)
{
	StringInfo	buf = context->buf;
	const char *sep;
	ListCell   *l;

	if (query->cteList == NIL)
		return;

	if (PRETTY_INDENT(context))
	{
		context->indentLevel += PRETTYINDENT_STD;
		appendStringInfoChar(buf, ' ');
	}

	if (query->hasRecursive)
		sep = "WITH RECURSIVE ";
	else
		sep = "WITH ";
	foreach(l, query->cteList)
	{
		CommonTableExpr *cte = (CommonTableExpr *) lfirst(l);

		appendStringInfoString(buf, sep);
		appendStringInfoString(buf, quote_identifier(cte->ctename));
		if (cte->aliascolnames)
		{
			bool		first = true;
			ListCell   *col;

			appendStringInfoChar(buf, '(');
			foreach(col, cte->aliascolnames)
			{
				if (first)
					first = false;
				else
					appendStringInfoString(buf, ", ");
				appendStringInfoString(buf,
									   quote_identifier(strVal(lfirst(col))));
			}
			appendStringInfoChar(buf, ')');
		}
		appendStringInfoString(buf, " AS ");
		switch (cte->ctematerialized)
		{
			case CTEMaterializeDefault:
				break;
			case CTEMaterializeAlways:
				appendStringInfoString(buf, "MATERIALIZED ");
				break;
			case CTEMaterializeNever:
				appendStringInfoString(buf, "NOT MATERIALIZED ");
				break;
		}
		appendStringInfoChar(buf, '(');
		if (PRETTY_INDENT(context))
			appendContextKeyword(context, "", 0, 0, 0);
		get_query_def((Query *) cte->ctequery, buf, context->namespaces, NULL,
					  context->prettyFlags, context->wrapColumn,
					  context->indentLevel);
		if (PRETTY_INDENT(context))
			appendContextKeyword(context, "", 0, 0, 0);
		appendStringInfoChar(buf, ')');
		sep = ", ";
	}

	if (PRETTY_INDENT(context))
	{
		context->indentLevel -= PRETTYINDENT_STD;
		appendContextKeyword(context, "", 0, 0, 0);
	}
	else
		appendStringInfoChar(buf, ' ');
}

/* ----------
 * get_select_query_def			- Parse back a SELECT parsetree
 * ----------
 */
static void
get_select_query_def(Query *query, deparse_context *context,
					 TupleDesc resultDesc)
{
	StringInfo	buf = context->buf;
	List	   *save_windowclause;
	List	   *save_windowtlist;
	List	   *save_groupclause;
	bool		force_colno;
	ListCell   *l;

	/* Insert the WITH clause if given */
	get_with_clause(query, context);

	/* Set up context for possible window functions */
	save_windowclause = context->windowClause;
	context->windowClause = query->windowClause;
	save_windowtlist = context->windowTList;
	context->windowTList = query->targetList;
	save_groupclause = context->groupClause;
	context->groupClause = query->groupClause;

	/*
	 * If the Query node has a setOperations tree, then it's the top level of
	 * a UNION/INTERSECT/EXCEPT query; only the WITH, ORDER BY and LIMIT
	 * fields are interesting in the top query itself.
	 */
	if (query->setOperations)
	{
		get_setop_query(query->setOperations, query, context, resultDesc);
		/* ORDER BY clauses must be simple in this case */
		force_colno = true;
	}
	else
	{
		get_basic_select_query(query, context, resultDesc);
		force_colno = false;
	}

	/* Add the ORDER BY clause if given */
	if (query->sortClause != NIL)
	{
		appendContextKeyword(context, " ORDER BY ",
							 -PRETTYINDENT_STD, PRETTYINDENT_STD, 1);
		get_rule_orderby(query->sortClause, query->targetList,
						 force_colno, context);
	}

	/* Add the LIMIT clause if given */
	if (query->limitOffset != NULL)
	{
		appendContextKeyword(context, " OFFSET ",
							 -PRETTYINDENT_STD, PRETTYINDENT_STD, 0);
		get_rule_expr(query->limitOffset, context, false);
	}
	if (query->limitCount != NULL)
	{
		appendContextKeyword(context, " LIMIT ",
							 -PRETTYINDENT_STD, PRETTYINDENT_STD, 0);
		if (IsA(query->limitCount, Const) &&
			((Const *) query->limitCount)->constisnull)
			appendStringInfoString(buf, "ALL");
		else
			get_rule_expr(query->limitCount, context, false);
	}

	/* Add the SCATTER BY clause, if given */
	if (query->scatterClause)
	{
		appendContextKeyword(context, " SCATTER ",
							 -PRETTYINDENT_STD, PRETTYINDENT_STD, 1);

		/* Distinguish between RANDOMLY and BY <expr-list> */
		if (list_length(query->scatterClause) == 1 &&
			linitial(query->scatterClause) == NULL)
		{
			appendStringInfo(buf, "RANDOMLY");
		}
		else
		{
			ListCell	*lc;

			appendStringInfo(buf, "BY ");
			foreach(lc, query->scatterClause)
			{
				Node *expr = (Node *) lfirst(lc);

				get_rule_expr(expr, context, false);
				if (lc->next)
					appendStringInfo(buf, ", ");
			}
		}
	}

	/* Add FOR [KEY] UPDATE/SHARE clauses if present */
	if (query->hasForUpdate)
	{
		foreach(l, query->rowMarks)
		{
			RowMarkClause *rc = (RowMarkClause *) lfirst(l);

			/* don't print implicit clauses */
			if (rc->pushedDown)
				continue;

			switch (rc->strength)
			{
				case LCS_NONE:
					/* we intentionally throw an error for LCS_NONE */
					elog(ERROR, "unrecognized LockClauseStrength %d",
						 (int) rc->strength);
					break;
				case LCS_FORKEYSHARE:
					appendContextKeyword(context, " FOR KEY SHARE",
										 -PRETTYINDENT_STD, PRETTYINDENT_STD, 0);
					break;
				case LCS_FORSHARE:
					appendContextKeyword(context, " FOR SHARE",
										 -PRETTYINDENT_STD, PRETTYINDENT_STD, 0);
					break;
				case LCS_FORNOKEYUPDATE:
					appendContextKeyword(context, " FOR NO KEY UPDATE",
										 -PRETTYINDENT_STD, PRETTYINDENT_STD, 0);
					break;
				case LCS_FORUPDATE:
					appendContextKeyword(context, " FOR UPDATE",
										 -PRETTYINDENT_STD, PRETTYINDENT_STD, 0);
					break;
			}

			appendStringInfo(buf, " OF %s",
							 quote_identifier(get_rtable_name(rc->rti,
															  context)));
			if (rc->waitPolicy == LockWaitError)
				appendStringInfoString(buf, " NOWAIT");
			else if (rc->waitPolicy == LockWaitSkip)
				appendStringInfoString(buf, " SKIP LOCKED");
		}
	}

	context->windowClause = save_windowclause;
	context->windowTList = save_windowtlist;
	context->groupClause = save_groupclause;
}

/*
 * Detect whether query looks like SELECT ... FROM VALUES();
 * if so, return the VALUES RTE.  Otherwise return NULL.
 */
static RangeTblEntry *
get_simple_values_rte(Query *query)
{
	RangeTblEntry *result = NULL;
	ListCell   *lc;

	/*
	 * We want to return true even if the Query also contains OLD or NEW rule
	 * RTEs.  So the idea is to scan the rtable and see if there is only one
	 * inFromCl RTE that is a VALUES RTE.
	 */
	foreach(lc, query->rtable)
	{
		RangeTblEntry *rte = (RangeTblEntry *) lfirst(lc);

		if (rte->rtekind == RTE_VALUES && rte->inFromCl)
		{
			if (result)
				return NULL;	/* multiple VALUES (probably not possible) */
			result = rte;
		}
		else if (rte->rtekind == RTE_RELATION && !rte->inFromCl)
			continue;			/* ignore rule entries */
		else
			return NULL;		/* something else -> not simple VALUES */
	}

	/*
	 * We don't need to check the targetlist in any great detail, because
	 * parser/analyze.c will never generate a "bare" VALUES RTE --- they only
	 * appear inside auto-generated sub-queries with very restricted
	 * structure.  However, DefineView might have modified the tlist by
	 * injecting new column aliases; so compare tlist resnames against the
	 * RTE's names to detect that.
	 */
	if (result)
	{
		ListCell   *lcn;

		if (list_length(query->targetList) != list_length(result->eref->colnames))
			return NULL;		/* this probably cannot happen */
		forboth(lc, query->targetList, lcn, result->eref->colnames)
		{
			TargetEntry *tle = (TargetEntry *) lfirst(lc);
			char	   *cname = strVal(lfirst(lcn));

			if (tle->resjunk)
				return NULL;	/* this probably cannot happen */
			if (tle->resname == NULL || strcmp(tle->resname, cname) != 0)
				return NULL;	/* column name has been changed */
		}
	}

	return result;
}

static void
get_basic_select_query(Query *query, deparse_context *context,
					   TupleDesc resultDesc)
{
	StringInfo	buf = context->buf;
	RangeTblEntry *values_rte;
	char	   *sep;
	ListCell   *l;

	if (PRETTY_INDENT(context))
	{
		context->indentLevel += PRETTYINDENT_STD;
		appendStringInfoChar(buf, ' ');
	}

	/*
	 * If the query looks like SELECT * FROM (VALUES ...), then print just the
	 * VALUES part.  This reverses what transformValuesClause() did at parse
	 * time.
	 */
	values_rte = get_simple_values_rte(query);
	if (values_rte)
	{
		get_values_def(values_rte->values_lists, context);
		return;
	}

	/*
	 * Build up the query string - first we say SELECT
	 */
	appendStringInfoString(buf, "SELECT");

	/* Add the DISTINCT clause if given */
	if (query->distinctClause != NIL)
	{
		if (query->hasDistinctOn)
		{
			appendStringInfoString(buf, " DISTINCT ON (");
			sep = "";
			foreach(l, query->distinctClause)
			{
				SortGroupClause *srt = (SortGroupClause *) lfirst(l);

				appendStringInfoString(buf, sep);
				get_rule_sortgroupclause(srt->tleSortGroupRef, query->targetList,
										 false, context);
				sep = ", ";
			}
			appendStringInfoChar(buf, ')');
		}
		else
			appendStringInfoString(buf, " DISTINCT");
	}

	/* Then we tell what to select (the targetlist) */
	get_target_list(query->targetList, context, resultDesc);

	/* Add the FROM clause if needed */
	get_from_clause(query, " FROM ", context);

	/* Add the WHERE clause if given */
	if (query->jointree->quals != NULL)
	{
		appendContextKeyword(context, " WHERE ",
							 -PRETTYINDENT_STD, PRETTYINDENT_STD, 1);
		get_rule_expr(query->jointree->quals, context, false);
	}

	/* Add the GROUP BY clause if given */
	if (query->groupClause != NULL || query->groupingSets != NULL)
	{
		ParseExprKind save_exprkind;

		appendContextKeyword(context, " GROUP BY ",
							 -PRETTYINDENT_STD, PRETTYINDENT_STD, 1);

		save_exprkind = context->special_exprkind;
		context->special_exprkind = EXPR_KIND_GROUP_BY;

		if (query->groupingSets == NIL)
		{
			sep = "";
			foreach(l, query->groupClause)
			{
				SortGroupClause *grp = (SortGroupClause *) lfirst(l);

				appendStringInfoString(buf, sep);
				get_rule_sortgroupclause(grp->tleSortGroupRef, query->targetList,
										 false, context);
				sep = ", ";
			}
		}
		else
		{
			sep = "";
			foreach(l, query->groupingSets)
			{
				GroupingSet *grp = lfirst(l);

				appendStringInfoString(buf, sep);
				get_rule_groupingset(grp, query->targetList, true, context);
				sep = ", ";
			}
		}

		context->special_exprkind = save_exprkind;
	}

	/* Add the HAVING clause if given */
	if (query->havingQual != NULL)
	{
		appendContextKeyword(context, " HAVING ",
							 -PRETTYINDENT_STD, PRETTYINDENT_STD, 0);
		get_rule_expr(query->havingQual, context, false);
	}

	/* The WINDOW clause must be last */
	if (query->windowClause)
	{
		bool first = true;
		foreach(l, query->windowClause)
		{
			WindowClause *wc = (WindowClause *) lfirst(l);

			/* unnamed windows will be displayed in the target list */
			if (!wc->name)
				continue;

			if (first)
			{
				appendContextKeyword(context, " WINDOW",
									 -PRETTYINDENT_STD, PRETTYINDENT_STD, 1);
				first = false;
			}
			else
				appendStringInfoString(buf, ",");

			appendStringInfo(buf, " %s AS ", quote_identifier(wc->name));
			get_rule_windowspec(wc, context->windowTList, context);
		}
	}
}

/* ----------
 * get_target_list			- Parse back a SELECT target list
 *
 * This is also used for RETURNING lists in INSERT/UPDATE/DELETE.
 * ----------
 */
static void
get_target_list(List *targetList, deparse_context *context,
				TupleDesc resultDesc)
{
	StringInfo	buf = context->buf;
	StringInfoData targetbuf;
	bool		last_was_multiline = false;
	char	   *sep;
	int			colno;
	ListCell   *l;

	/* we use targetbuf to hold each TLE's text temporarily */
	initStringInfo(&targetbuf);

	sep = " ";
	colno = 0;
	foreach(l, targetList)
	{
		TargetEntry *tle = (TargetEntry *) lfirst(l);
		char	   *colname;
		char	   *attname;

		if (tle->resjunk)
			continue;			/* ignore junk entries */

		appendStringInfoString(buf, sep);
		sep = ", ";
		colno++;

		/*
		 * Put the new field text into targetbuf so we can decide after we've
		 * got it whether or not it needs to go on a new line.
		 */
		resetStringInfo(&targetbuf);
		context->buf = &targetbuf;

		/*
		 * We special-case Var nodes rather than using get_rule_expr. This is
		 * needed because get_rule_expr will display a whole-row Var as
		 * "foo.*", which is the preferred notation in most contexts, but at
		 * the top level of a SELECT list it's not right (the parser will
		 * expand that notation into multiple columns, yielding behavior
		 * different from a whole-row Var).  We need to call get_variable
		 * directly so that we can tell it to do the right thing, and so that
		 * we can get the attribute name which is the default AS label.
		 */
		if (tle->expr && (IsA(tle->expr, Var)))
		{
			attname = get_variable((Var *) tle->expr, 0, true, context);
		}
		else
		{
			get_rule_expr((Node *) tle->expr, context, true);
			/* We'll show the AS name unless it's this: */
			attname = "?column?";
		}

		/*
		 * Figure out what the result column should be called.  In the context
		 * of a view, use the view's tuple descriptor (so as to pick up the
		 * effects of any column RENAME that's been done on the view).
		 * Otherwise, just use what we can find in the TLE.
		 */
		if (resultDesc && colno <= resultDesc->natts)
			colname = NameStr(TupleDescAttr(resultDesc, colno - 1)->attname);
		else
			colname = tle->resname;

		/* Show AS unless the column's name is correct as-is */
		if (colname)			/* resname could be NULL */
		{
			if (attname == NULL || strcmp(attname, colname) != 0)
				appendStringInfo(&targetbuf, " AS %s", quote_identifier(colname));
		}

		/* Restore context's output buffer */
		context->buf = buf;

		/* Consider line-wrapping if enabled */
		if (PRETTY_INDENT(context) && context->wrapColumn >= 0)
		{
			int			leading_nl_pos;

			/* Does the new field start with a new line? */
			if (targetbuf.len > 0 && targetbuf.data[0] == '\n')
				leading_nl_pos = 0;
			else
				leading_nl_pos = -1;

			/* If so, we shouldn't add anything */
			if (leading_nl_pos >= 0)
			{
				/* instead, remove any trailing spaces currently in buf */
				removeStringInfoSpaces(buf);
			}
			else
			{
				char	   *trailing_nl;

				/* Locate the start of the current line in the output buffer */
				trailing_nl = strrchr(buf->data, '\n');
				if (trailing_nl == NULL)
					trailing_nl = buf->data;
				else
					trailing_nl++;

				/*
				 * Add a newline, plus some indentation, if the new field is
				 * not the first and either the new field would cause an
				 * overflow or the last field used more than one line.
				 */
				if (colno > 1 &&
					((strlen(trailing_nl) + targetbuf.len > context->wrapColumn) ||
					 last_was_multiline))
					appendContextKeyword(context, "", -PRETTYINDENT_STD,
										 PRETTYINDENT_STD, PRETTYINDENT_VAR);
			}

			/* Remember this field's multiline status for next iteration */
			last_was_multiline =
				(strchr(targetbuf.data + leading_nl_pos + 1, '\n') != NULL);
		}

		/* Add the new field */
		appendStringInfoString(buf, targetbuf.data);
	}

	/* clean up */
	pfree(targetbuf.data);
}

static void
get_setop_query(Node *setOp, Query *query, deparse_context *context,
				TupleDesc resultDesc)
{
	StringInfo	buf = context->buf;
	bool		need_paren;

	/* Guard against excessively long or deeply-nested queries */
	CHECK_FOR_INTERRUPTS();
	check_stack_depth();

	if (IsA(setOp, RangeTblRef))
	{
		RangeTblRef *rtr = (RangeTblRef *) setOp;
		RangeTblEntry *rte = rt_fetch(rtr->rtindex, query->rtable);
		Query	   *subquery = rte->subquery;

		Assert(subquery != NULL);
		Assert(subquery->setOperations == NULL);
		/* Need parens if WITH, ORDER BY, FOR UPDATE, or LIMIT; see gram.y */
		need_paren = (subquery->cteList ||
					  subquery->sortClause ||
					  subquery->rowMarks ||
					  subquery->limitOffset ||
					  subquery->limitCount);
		if (need_paren)
			appendStringInfoChar(buf, '(');
		get_query_def(subquery, buf, context->namespaces, resultDesc,
					  context->prettyFlags, context->wrapColumn,
					  context->indentLevel);
		if (need_paren)
			appendStringInfoChar(buf, ')');
	}
	else if (IsA(setOp, SetOperationStmt))
	{
		SetOperationStmt *op = (SetOperationStmt *) setOp;
		int			subindent;

		/*
		 * We force parens when nesting two SetOperationStmts, except when the
		 * lefthand input is another setop of the same kind.  Syntactically,
		 * we could omit parens in rather more cases, but it seems best to use
		 * parens to flag cases where the setop operator changes.  If we use
		 * parens, we also increase the indentation level for the child query.
		 *
		 * There are some cases in which parens are needed around a leaf query
		 * too, but those are more easily handled at the next level down (see
		 * code above).
		 */
		if (IsA(op->larg, SetOperationStmt))
		{
			SetOperationStmt *lop = (SetOperationStmt *) op->larg;

			if (op->op == lop->op && op->all == lop->all)
				need_paren = false;
			else
				need_paren = true;
		}
		else
			need_paren = false;

		if (need_paren)
		{
			appendStringInfoChar(buf, '(');
			subindent = PRETTYINDENT_STD;
			appendContextKeyword(context, "", subindent, 0, 0);
		}
		else
			subindent = 0;

		get_setop_query(op->larg, query, context, resultDesc);

		if (need_paren)
			appendContextKeyword(context, ") ", -subindent, 0, 0);
		else if (PRETTY_INDENT(context))
			appendContextKeyword(context, "", -subindent, 0, 0);
		else
			appendStringInfoChar(buf, ' ');

		switch (op->op)
		{
			case SETOP_UNION:
				appendStringInfoString(buf, "UNION ");
				break;
			case SETOP_INTERSECT:
				appendStringInfoString(buf, "INTERSECT ");
				break;
			case SETOP_EXCEPT:
				appendStringInfoString(buf, "EXCEPT ");
				break;
			default:
				elog(ERROR, "unrecognized set op: %d",
					 (int) op->op);
		}
		if (op->all)
			appendStringInfoString(buf, "ALL ");

		/* Always parenthesize if RHS is another setop */
		need_paren = IsA(op->rarg, SetOperationStmt);

		/*
		 * The indentation code here is deliberately a bit different from that
		 * for the lefthand input, because we want the line breaks in
		 * different places.
		 */
		if (need_paren)
		{
			appendStringInfoChar(buf, '(');
			subindent = PRETTYINDENT_STD;
		}
		else
			subindent = 0;
		appendContextKeyword(context, "", subindent, 0, 0);

		get_setop_query(op->rarg, query, context, resultDesc);

		if (PRETTY_INDENT(context))
			context->indentLevel -= subindent;
		if (need_paren)
			appendContextKeyword(context, ")", 0, 0, 0);
	}
	else
	{
		elog(ERROR, "unrecognized node type: %d",
			 (int) nodeTag(setOp));
	}
}

/*
 * Display a sort/group clause.
 *
 * Also returns the expression tree, so caller need not find it again.
 */
static Node *
get_rule_sortgroupclause(Index ref, List *tlist, bool force_colno,
						 deparse_context *context)
{
	StringInfo	buf = context->buf;
	TargetEntry *tle;
	Node	   *expr;

	tle = get_sortgroupref_tle(ref, tlist);
	expr = (Node *) tle->expr;

	/*
	 * Use column-number form if requested by caller.  Otherwise, if
	 * expression is a constant, force it to be dumped with an explicit cast
	 * as decoration --- this is because a simple integer constant is
	 * ambiguous (and will be misinterpreted by findTargetlistEntry()) if we
	 * dump it without any decoration.  If it's anything more complex than a
	 * simple Var, then force extra parens around it, to ensure it can't be
	 * misinterpreted as a cube() or rollup() construct.
	 */
	if (force_colno)
	{
		Assert(!tle->resjunk);
		appendStringInfo(buf, "%d", tle->resno);
	}
	else if (expr && IsA(expr, Const))
		get_const_expr((Const *) expr, context, 1);
	else if (!expr || IsA(expr, Var))
		get_rule_expr(expr, context, true);
	else
	{
		/*
		 * We must force parens for function-like expressions even if
		 * PRETTY_PAREN is off, since those are the ones in danger of
		 * misparsing. For other expressions we need to force them only if
		 * PRETTY_PAREN is on, since otherwise the expression will output them
		 * itself. (We can't skip the parens.)
		 */
		bool		need_paren = (PRETTY_PAREN(context)
								  || IsA(expr, FuncExpr)
								  ||IsA(expr, Aggref)
								  ||IsA(expr, WindowFunc));

		if (need_paren)
			appendStringInfoChar(context->buf, '(');
		get_rule_expr(expr, context, true);
		if (need_paren)
			appendStringInfoChar(context->buf, ')');
	}

	return expr;
}

/*
 * Display a GroupingSet
 */
static void
get_rule_groupingset(GroupingSet *gset, List *targetlist,
					 bool omit_parens, deparse_context *context)
{
	ListCell   *l;
	StringInfo	buf = context->buf;
	bool		omit_child_parens = true;
	char	   *sep = "";

	switch (gset->kind)
	{
		case GROUPING_SET_EMPTY:
			appendStringInfoString(buf, "()");
			return;

		case GROUPING_SET_SIMPLE:
			{
				if (!omit_parens || list_length(gset->content) != 1)
					appendStringInfoChar(buf, '(');

				foreach(l, gset->content)
				{
					Index		ref = lfirst_int(l);

					appendStringInfoString(buf, sep);
					get_rule_sortgroupclause(ref, targetlist,
											 false, context);
					sep = ", ";
				}

				if (!omit_parens || list_length(gset->content) != 1)
					appendStringInfoChar(buf, ')');
			}
			return;

		case GROUPING_SET_ROLLUP:
			appendStringInfoString(buf, "ROLLUP(");
			break;
		case GROUPING_SET_CUBE:
			appendStringInfoString(buf, "CUBE(");
			break;
		case GROUPING_SET_SETS:
			appendStringInfoString(buf, "GROUPING SETS (");
			omit_child_parens = false;
			break;
	}

	foreach(l, gset->content)
	{
		appendStringInfoString(buf, sep);
		get_rule_groupingset(lfirst(l), targetlist, omit_child_parens, context);
		sep = ", ";
	}

	appendStringInfoChar(buf, ')');
}

/*
 * Display an ORDER BY list.
 */
static void
get_rule_orderby(List *orderList, List *targetList,
				 bool force_colno, deparse_context *context)
{
	StringInfo	buf = context->buf;
	const char *sep;
	ListCell   *l;

	sep = "";
	foreach(l, orderList)
	{
		SortGroupClause *srt = (SortGroupClause *) lfirst(l);
		Node	   *sortexpr;
		Oid			sortcoltype;
		TypeCacheEntry *typentry;

		appendStringInfoString(buf, sep);
		sortexpr = get_rule_sortgroupclause(srt->tleSortGroupRef, targetList,
											force_colno, context);
		sortcoltype = exprType(sortexpr);
		/* See whether operator is default < or > for datatype */
		typentry = lookup_type_cache(sortcoltype,
									 TYPECACHE_LT_OPR | TYPECACHE_GT_OPR);
		if (srt->sortop == typentry->lt_opr)
		{
			/* ASC is default, so emit nothing for it */
			if (srt->nulls_first)
				appendStringInfoString(buf, " NULLS FIRST");
		}
		else if (srt->sortop == typentry->gt_opr)
		{
			appendStringInfoString(buf, " DESC");
			/* DESC defaults to NULLS FIRST */
			if (!srt->nulls_first)
				appendStringInfoString(buf, " NULLS LAST");
		}
		else
		{
			appendStringInfo(buf, " USING %s",
							 generate_operator_name(srt->sortop,
													sortcoltype,
													sortcoltype));
			/* be specific to eliminate ambiguity */
			if (srt->nulls_first)
				appendStringInfoString(buf, " NULLS FIRST");
			else
				appendStringInfoString(buf, " NULLS LAST");
		}
		sep = ", ";
	}
}

/*
 * Display a window definition
 */
static void
get_rule_windowspec(WindowClause *wc, List *targetList,
					deparse_context *context)
{
	StringInfo	buf = context->buf;
	bool		needspace = false;
	const char *sep;
	ListCell   *l;

	appendStringInfoChar(buf, '(');
	if (wc->refname)
	{
		appendStringInfoString(buf, quote_identifier(wc->refname));
		needspace = true;
	}
	/* partition clauses are always inherited, so only print if no refname */
	if (wc->partitionClause && !wc->refname)
	{
		if (needspace)
			appendStringInfoChar(buf, ' ');
		appendStringInfoString(buf, "PARTITION BY ");
		sep = "";
		foreach(l, wc->partitionClause)
		{
			SortGroupClause *grp = (SortGroupClause *) lfirst(l);

			appendStringInfoString(buf, sep);
			get_rule_sortgroupclause(grp->tleSortGroupRef, targetList,
									 false, context);
			sep = ", ";
		}
		needspace = true;
	}
	/* print ordering clause only if not inherited */
	if (wc->orderClause && !wc->copiedOrder)
	{
		if (needspace)
			appendStringInfoChar(buf, ' ');
		appendStringInfoString(buf, "ORDER BY ");
		get_rule_orderby(wc->orderClause, targetList, false, context);
		needspace = true;
	}
	/* framing clause is never inherited, so print unless it's default */
	if (wc->frameOptions & FRAMEOPTION_NONDEFAULT)
	{
		if (needspace)
			appendStringInfoChar(buf, ' ');
		if (wc->frameOptions & FRAMEOPTION_RANGE)
			appendStringInfoString(buf, "RANGE ");
		else if (wc->frameOptions & FRAMEOPTION_ROWS)
			appendStringInfoString(buf, "ROWS ");
		else if (wc->frameOptions & FRAMEOPTION_GROUPS)
			appendStringInfoString(buf, "GROUPS ");
		else
			Assert(false);
		if (wc->frameOptions & FRAMEOPTION_BETWEEN)
			appendStringInfoString(buf, "BETWEEN ");
		if (wc->frameOptions & FRAMEOPTION_START_UNBOUNDED_PRECEDING)
			appendStringInfoString(buf, "UNBOUNDED PRECEDING ");
		else if (wc->frameOptions & FRAMEOPTION_START_CURRENT_ROW)
			appendStringInfoString(buf, "CURRENT ROW ");
		else if (wc->frameOptions & FRAMEOPTION_START_OFFSET)
		{
			get_rule_expr(wc->startOffset, context, false);
			if (wc->frameOptions & FRAMEOPTION_START_OFFSET_PRECEDING)
				appendStringInfoString(buf, " PRECEDING ");
			else if (wc->frameOptions & FRAMEOPTION_START_OFFSET_FOLLOWING)
				appendStringInfoString(buf, " FOLLOWING ");
			else
				Assert(false);
		}
		else
			Assert(false);
		if (wc->frameOptions & FRAMEOPTION_BETWEEN)
		{
			appendStringInfoString(buf, "AND ");
			if (wc->frameOptions & FRAMEOPTION_END_UNBOUNDED_FOLLOWING)
				appendStringInfoString(buf, "UNBOUNDED FOLLOWING ");
			else if (wc->frameOptions & FRAMEOPTION_END_CURRENT_ROW)
				appendStringInfoString(buf, "CURRENT ROW ");
			else if (wc->frameOptions & FRAMEOPTION_END_OFFSET)
			{
				get_rule_expr(wc->endOffset, context, false);
				if (wc->frameOptions & FRAMEOPTION_END_OFFSET_PRECEDING)
					appendStringInfoString(buf, " PRECEDING ");
				else if (wc->frameOptions & FRAMEOPTION_END_OFFSET_FOLLOWING)
					appendStringInfoString(buf, " FOLLOWING ");
				else
					Assert(false);
			}
			else
				Assert(false);
		}
		if (wc->frameOptions & FRAMEOPTION_EXCLUDE_CURRENT_ROW)
			appendStringInfoString(buf, "EXCLUDE CURRENT ROW ");
		else if (wc->frameOptions & FRAMEOPTION_EXCLUDE_GROUP)
			appendStringInfoString(buf, "EXCLUDE GROUP ");
		else if (wc->frameOptions & FRAMEOPTION_EXCLUDE_TIES)
			appendStringInfoString(buf, "EXCLUDE TIES ");
		/* we will now have a trailing space; remove it */
		buf->len--;
	}
	appendStringInfoChar(buf, ')');
}

/* ----------
 * get_insert_query_def			- Parse back an INSERT parsetree
 * ----------
 */
static void
get_insert_query_def(Query *query, deparse_context *context)
{
	StringInfo	buf = context->buf;
	RangeTblEntry *select_rte = NULL;
	RangeTblEntry *values_rte = NULL;
	RangeTblEntry *rte;
	char	   *sep;
	ListCell   *l;
	List	   *strippedexprs;

	/* Insert the WITH clause if given */
	get_with_clause(query, context);

	/*
	 * If it's an INSERT ... SELECT or multi-row VALUES, there will be a
	 * single RTE for the SELECT or VALUES.  Plain VALUES has neither.
	 */
	foreach(l, query->rtable)
	{
		rte = (RangeTblEntry *) lfirst(l);

		if (rte->rtekind == RTE_SUBQUERY)
		{
			if (select_rte)
				elog(ERROR, "too many subquery RTEs in INSERT");
			select_rte = rte;
		}

		if (rte->rtekind == RTE_VALUES)
		{
			if (values_rte)
				elog(ERROR, "too many values RTEs in INSERT");
			values_rte = rte;
		}
	}
	if (select_rte && values_rte)
		elog(ERROR, "both subquery and values RTEs in INSERT");

	/*
	 * Start the query with INSERT INTO relname
	 */
	rte = rt_fetch(query->resultRelation, query->rtable);
	Assert(rte->rtekind == RTE_RELATION);

	if (PRETTY_INDENT(context))
	{
		context->indentLevel += PRETTYINDENT_STD;
		appendStringInfoChar(buf, ' ');
	}
	appendStringInfo(buf, "INSERT INTO %s ",
					 generate_relation_name(rte->relid, NIL));
	/* INSERT requires AS keyword for target alias */
	if (rte->alias != NULL)
		appendStringInfo(buf, "AS %s ",
						 quote_identifier(rte->alias->aliasname));

	/*
	 * Add the insert-column-names list.  Any indirection decoration needed on
	 * the column names can be inferred from the top targetlist.
	 */
	strippedexprs = NIL;
	sep = "";
	if (query->targetList)
		appendStringInfoChar(buf, '(');
	foreach(l, query->targetList)
	{
		TargetEntry *tle = (TargetEntry *) lfirst(l);

		if (tle->resjunk)
			continue;			/* ignore junk entries */

		appendStringInfoString(buf, sep);
		sep = ", ";

		/*
		 * Put out name of target column; look in the catalogs, not at
		 * tle->resname, since resname will fail to track RENAME.
		 */
		appendStringInfoString(buf,
							   quote_identifier(get_attname(rte->relid,
															tle->resno,
															false)));

		/*
		 * Print any indirection needed (subfields or subscripts), and strip
		 * off the top-level nodes representing the indirection assignments.
		 * Add the stripped expressions to strippedexprs.  (If it's a
		 * single-VALUES statement, the stripped expressions are the VALUES to
		 * print below.  Otherwise they're just Vars and not really
		 * interesting.)
		 */
		strippedexprs = lappend(strippedexprs,
								processIndirection((Node *) tle->expr,
												   context));
	}
	if (query->targetList)
		appendStringInfoString(buf, ") ");

	if (query->override)
	{
		if (query->override == OVERRIDING_SYSTEM_VALUE)
			appendStringInfoString(buf, "OVERRIDING SYSTEM VALUE ");
		else if (query->override == OVERRIDING_USER_VALUE)
			appendStringInfoString(buf, "OVERRIDING USER VALUE ");
	}

	if (select_rte)
	{
		/* Add the SELECT */
		get_query_def(select_rte->subquery, buf, NIL, NULL,
					  context->prettyFlags, context->wrapColumn,
					  context->indentLevel);
	}
	else if (values_rte)
	{
		/* Add the multi-VALUES expression lists */
		get_values_def(values_rte->values_lists, context);
	}
	else if (strippedexprs)
	{
		/* Add the single-VALUES expression list */
		appendContextKeyword(context, "VALUES (",
							 -PRETTYINDENT_STD, PRETTYINDENT_STD, 2);
		get_rule_expr((Node *) strippedexprs, context, false);
		appendStringInfoChar(buf, ')');
	}
	else
	{
		/* No expressions, so it must be DEFAULT VALUES */
		appendStringInfoString(buf, "DEFAULT VALUES");
	}

	/* Add ON CONFLICT if present */
	if (query->onConflict)
	{
		OnConflictExpr *confl = query->onConflict;

		appendStringInfoString(buf, " ON CONFLICT");

		if (confl->arbiterElems)
		{
			/* Add the single-VALUES expression list */
			appendStringInfoChar(buf, '(');
			get_rule_expr((Node *) confl->arbiterElems, context, false);
			appendStringInfoChar(buf, ')');

			/* Add a WHERE clause (for partial indexes) if given */
			if (confl->arbiterWhere != NULL)
			{
				bool		save_varprefix;

				/*
				 * Force non-prefixing of Vars, since parser assumes that they
				 * belong to target relation.  WHERE clause does not use
				 * InferenceElem, so this is separately required.
				 */
				save_varprefix = context->varprefix;
				context->varprefix = false;

				appendContextKeyword(context, " WHERE ",
									 -PRETTYINDENT_STD, PRETTYINDENT_STD, 1);
				get_rule_expr(confl->arbiterWhere, context, false);

				context->varprefix = save_varprefix;
			}
		}
		else if (OidIsValid(confl->constraint))
		{
			char	   *constraint = get_constraint_name(confl->constraint);

			if (!constraint)
				elog(ERROR, "cache lookup failed for constraint %u",
					 confl->constraint);
			appendStringInfo(buf, " ON CONSTRAINT %s",
							 quote_identifier(constraint));
		}

		if (confl->action == ONCONFLICT_NOTHING)
		{
			appendStringInfoString(buf, " DO NOTHING");
		}
		else
		{
			appendStringInfoString(buf, " DO UPDATE SET ");
			/* Deparse targetlist */
			get_update_query_targetlist_def(query, confl->onConflictSet,
											context, rte);

			/* Add a WHERE clause if given */
			if (confl->onConflictWhere != NULL)
			{
				appendContextKeyword(context, " WHERE ",
									 -PRETTYINDENT_STD, PRETTYINDENT_STD, 1);
				get_rule_expr(confl->onConflictWhere, context, false);
			}
		}
	}

	/* Add RETURNING if present */
	if (query->returningList)
	{
		appendContextKeyword(context, " RETURNING",
							 -PRETTYINDENT_STD, PRETTYINDENT_STD, 1);
		get_target_list(query->returningList, context, NULL);
	}
}


/* ----------
 * get_update_query_def			- Parse back an UPDATE parsetree
 * ----------
 */
static void
get_update_query_def(Query *query, deparse_context *context)
{
	StringInfo	buf = context->buf;
	RangeTblEntry *rte;

	/* Insert the WITH clause if given */
	get_with_clause(query, context);

	/*
	 * Start the query with UPDATE relname SET
	 */
	rte = rt_fetch(query->resultRelation, query->rtable);
	Assert(rte->rtekind == RTE_RELATION);
	if (PRETTY_INDENT(context))
	{
		appendStringInfoChar(buf, ' ');
		context->indentLevel += PRETTYINDENT_STD;
	}
	appendStringInfo(buf, "UPDATE %s%s",
					 only_marker(rte),
					 generate_relation_name(rte->relid, NIL));
	if (rte->alias != NULL)
		appendStringInfo(buf, " %s",
						 quote_identifier(rte->alias->aliasname));
	appendStringInfoString(buf, " SET ");

	/* Deparse targetlist */
	get_update_query_targetlist_def(query, query->targetList, context, rte);

	/* Add the FROM clause if needed */
	get_from_clause(query, " FROM ", context);

	/* Add a WHERE clause if given */
	if (query->jointree->quals != NULL)
	{
		appendContextKeyword(context, " WHERE ",
							 -PRETTYINDENT_STD, PRETTYINDENT_STD, 1);
		get_rule_expr(query->jointree->quals, context, false);
	}

	/* Add RETURNING if present */
	if (query->returningList)
	{
		appendContextKeyword(context, " RETURNING",
							 -PRETTYINDENT_STD, PRETTYINDENT_STD, 1);
		get_target_list(query->returningList, context, NULL);
	}
}


/* ----------
 * get_update_query_targetlist_def			- Parse back an UPDATE targetlist
 * ----------
 */
static void
get_update_query_targetlist_def(Query *query, List *targetList,
								deparse_context *context, RangeTblEntry *rte)
{
	StringInfo	buf = context->buf;
	ListCell   *l;
	ListCell   *next_ma_cell;
	int			remaining_ma_columns;
	const char *sep;
	SubLink    *cur_ma_sublink;
	List	   *ma_sublinks;

	/*
	 * Prepare to deal with MULTIEXPR assignments: collect the source SubLinks
	 * into a list.  We expect them to appear, in ID order, in resjunk tlist
	 * entries.
	 */
	ma_sublinks = NIL;
	if (query->hasSubLinks)		/* else there can't be any */
	{
		foreach(l, targetList)
		{
			TargetEntry *tle = (TargetEntry *) lfirst(l);

			if (tle->resjunk && IsA(tle->expr, SubLink))
			{
				SubLink    *sl = (SubLink *) tle->expr;

				if (sl->subLinkType == MULTIEXPR_SUBLINK)
				{
					ma_sublinks = lappend(ma_sublinks, sl);
					Assert(sl->subLinkId == list_length(ma_sublinks));
				}
			}
		}
	}
	next_ma_cell = list_head(ma_sublinks);
	cur_ma_sublink = NULL;
	remaining_ma_columns = 0;

	/* Add the comma separated list of 'attname = value' */
	sep = "";
	foreach(l, targetList)
	{
		TargetEntry *tle = (TargetEntry *) lfirst(l);
		Node	   *expr;

		if (tle->resjunk)
			continue;			/* ignore junk entries */

		/* Emit separator (OK whether we're in multiassignment or not) */
		appendStringInfoString(buf, sep);
		sep = ", ";

		/*
		 * Check to see if we're starting a multiassignment group: if so,
		 * output a left paren.
		 */
		if (next_ma_cell != NULL && cur_ma_sublink == NULL)
		{
			/*
			 * We must dig down into the expr to see if it's a PARAM_MULTIEXPR
			 * Param.  That could be buried under FieldStores and
			 * SubscriptingRefs and CoerceToDomains (cf processIndirection()),
			 * and underneath those there could be an implicit type coercion.
			 * Because we would ignore implicit type coercions anyway, we
			 * don't need to be as careful as processIndirection() is about
			 * descending past implicit CoerceToDomains.
			 */
			expr = (Node *) tle->expr;
			while (expr)
			{
				if (IsA(expr, FieldStore))
				{
					FieldStore *fstore = (FieldStore *) expr;

					expr = (Node *) linitial(fstore->newvals);
				}
				else if (IsA(expr, SubscriptingRef))
				{
					SubscriptingRef *sbsref = (SubscriptingRef *) expr;

					if (sbsref->refassgnexpr == NULL)
						break;

					expr = (Node *) sbsref->refassgnexpr;
				}
				else if (IsA(expr, CoerceToDomain))
				{
					CoerceToDomain *cdomain = (CoerceToDomain *) expr;

					if (cdomain->coercionformat != COERCE_IMPLICIT_CAST)
						break;
					expr = (Node *) cdomain->arg;
				}
				else
					break;
			}
			expr = strip_implicit_coercions(expr);

			if (expr && IsA(expr, Param) &&
				((Param *) expr)->paramkind == PARAM_MULTIEXPR)
			{
				cur_ma_sublink = (SubLink *) lfirst(next_ma_cell);
				next_ma_cell = lnext(next_ma_cell);
				remaining_ma_columns = count_nonjunk_tlist_entries(
																   ((Query *) cur_ma_sublink->subselect)->targetList);
				Assert(((Param *) expr)->paramid ==
					   ((cur_ma_sublink->subLinkId << 16) | 1));
				appendStringInfoChar(buf, '(');
			}
		}

		/*
		 * Put out name of target column; look in the catalogs, not at
		 * tle->resname, since resname will fail to track RENAME.
		 */
		appendStringInfoString(buf,
							   quote_identifier(get_attname(rte->relid,
															tle->resno,
															false)));

		/*
		 * Print any indirection needed (subfields or subscripts), and strip
		 * off the top-level nodes representing the indirection assignments.
		 */
		expr = processIndirection((Node *) tle->expr, context);

		/*
		 * If we're in a multiassignment, skip printing anything more, unless
		 * this is the last column; in which case, what we print should be the
		 * sublink, not the Param.
		 */
		if (cur_ma_sublink != NULL)
		{
			if (--remaining_ma_columns > 0)
				continue;		/* not the last column of multiassignment */
			appendStringInfoChar(buf, ')');
			expr = (Node *) cur_ma_sublink;
			cur_ma_sublink = NULL;
		}

		appendStringInfoString(buf, " = ");

		get_rule_expr(expr, context, false);
	}
}


/* ----------
 * get_delete_query_def			- Parse back a DELETE parsetree
 * ----------
 */
static void
get_delete_query_def(Query *query, deparse_context *context)
{
	StringInfo	buf = context->buf;
	RangeTblEntry *rte;

	/* Insert the WITH clause if given */
	get_with_clause(query, context);

	/*
	 * Start the query with DELETE FROM relname
	 */
	rte = rt_fetch(query->resultRelation, query->rtable);
	Assert(rte->rtekind == RTE_RELATION);
	if (PRETTY_INDENT(context))
	{
		appendStringInfoChar(buf, ' ');
		context->indentLevel += PRETTYINDENT_STD;
	}
	appendStringInfo(buf, "DELETE FROM %s%s",
					 only_marker(rte),
					 generate_relation_name(rte->relid, NIL));
	if (rte->alias != NULL)
		appendStringInfo(buf, " %s",
						 quote_identifier(rte->alias->aliasname));

	/* Add the USING clause if given */
	get_from_clause(query, " USING ", context);

	/* Add a WHERE clause if given */
	if (query->jointree->quals != NULL)
	{
		appendContextKeyword(context, " WHERE ",
							 -PRETTYINDENT_STD, PRETTYINDENT_STD, 1);
		get_rule_expr(query->jointree->quals, context, false);
	}

	/* Add RETURNING if present */
	if (query->returningList)
	{
		appendContextKeyword(context, " RETURNING",
							 -PRETTYINDENT_STD, PRETTYINDENT_STD, 1);
		get_target_list(query->returningList, context, NULL);
	}
}


/* ----------
 * get_utility_query_def			- Parse back a UTILITY parsetree
 * ----------
 */
static void
get_utility_query_def(Query *query, deparse_context *context)
{
	StringInfo	buf = context->buf;

	if (query->utilityStmt && IsA(query->utilityStmt, NotifyStmt))
	{
		NotifyStmt *stmt = (NotifyStmt *) query->utilityStmt;

		appendContextKeyword(context, "",
							 0, PRETTYINDENT_STD, 1);
		appendStringInfo(buf, "NOTIFY %s",
						 quote_identifier(stmt->conditionname));
		if (stmt->payload)
		{
			appendStringInfoString(buf, ", ");
			simple_quote_literal(buf, stmt->payload);
		}
	}
	else
	{
		/* Currently only NOTIFY utility commands can appear in rules */
		elog(ERROR, "unexpected utility statement type");
	}
}

/*
 * Display a Var appropriately.
 *
 * In some cases (currently only when recursing into an unnamed join)
 * the Var's varlevelsup has to be interpreted with respect to a context
 * above the current one; levelsup indicates the offset.
 *
 * If istoplevel is true, the Var is at the top level of a SELECT's
 * targetlist, which means we need special treatment of whole-row Vars.
 * Instead of the normal "tab.*", we'll print "tab.*::typename", which is a
 * dirty hack to prevent "tab.*" from being expanded into multiple columns.
 * (The parser will strip the useless coercion, so no inefficiency is added in
 * dump and reload.)  We used to print just "tab" in such cases, but that is
 * ambiguous and will yield the wrong result if "tab" is also a plain column
 * name in the query.
 *
 * Returns the attname of the Var, or NULL if the Var has no attname (because
 * it is a whole-row Var or a subplan output reference).
 */
static char *
get_variable(Var *var, int levelsup, bool istoplevel, deparse_context *context)
{
	StringInfo	buf = context->buf;
	RangeTblEntry *rte;
	AttrNumber	attnum;
	int			netlevelsup;
	deparse_namespace *dpns;
	deparse_columns *colinfo;
	char	   *refname;
	char	   *attname;

	/* Find appropriate nesting depth */
	netlevelsup = var->varlevelsup + levelsup;
	if (netlevelsup >= list_length(context->namespaces))
		elog(ERROR, "bogus varlevelsup: %d offset %d",
			 var->varlevelsup, levelsup);
	dpns = (deparse_namespace *) list_nth(context->namespaces,
										  netlevelsup);

	/*
	 * Try to find the relevant RTE in this rtable.  In a plan tree, it's
	 * likely that varno is OUTER_VAR or INNER_VAR, in which case we must dig
	 * down into the subplans, or INDEX_VAR, which is resolved similarly. Also
	 * find the aliases previously assigned for this RTE.
	 */
	if (var->varno >= 1 && var->varno <= list_length(dpns->rtable))
	{
		rte = rt_fetch(var->varno, dpns->rtable);
		refname = (char *) list_nth(dpns->rtable_names, var->varno - 1);
		colinfo = deparse_columns_fetch(var->varno, dpns);
		attnum = var->varattno;
	}
	else
	{
		resolve_special_varno((Node *) var, context, NULL,
							  get_special_variable);
		return NULL;
	}

	/*
	 * The planner will sometimes emit Vars referencing resjunk elements of a
	 * subquery's target list (this is currently only possible if it chooses
	 * to generate a "physical tlist" for a SubqueryScan or CteScan node).
	 * Although we prefer to print subquery-referencing Vars using the
	 * subquery's alias, that's not possible for resjunk items since they have
	 * no alias.  So in that case, drill down to the subplan and print the
	 * contents of the referenced tlist item.  This works because in a plan
	 * tree, such Vars can only occur in a SubqueryScan or CteScan node, and
	 * we'll have set dpns->inner_planstate to reference the child plan node.
	 */
	if ((rte->rtekind == RTE_SUBQUERY || rte->rtekind == RTE_CTE) &&
		attnum > list_length(rte->eref->colnames) &&
		dpns->inner_planstate)
	{
		TargetEntry *tle;
		deparse_namespace save_dpns;

		tle = get_tle_by_resno(dpns->inner_tlist, var->varattno);
		if (!tle)
			elog(ERROR, "invalid attnum %d for relation \"%s\"",
				 var->varattno, rte->eref->aliasname);

		Assert(netlevelsup == 0);
		push_child_plan(dpns, dpns->inner_planstate, &save_dpns);

		/*
		 * Force parentheses because our caller probably assumed a Var is a
		 * simple expression.
		 */
		if (!IsA(tle->expr, Var))
			appendStringInfoChar(buf, '(');
		get_rule_expr((Node *) tle->expr, context, true);
		if (!IsA(tle->expr, Var))
			appendStringInfoChar(buf, ')');

		pop_child_plan(dpns, &save_dpns);
		return NULL;
	}

	/*
	 * If it's an unnamed join, look at the expansion of the alias variable.
	 * If it's a simple reference to one of the input vars, then recursively
	 * print the name of that var instead.  When it's not a simple reference,
	 * we have to just print the unqualified join column name.  (This can only
	 * happen with "dangerous" merged columns in a JOIN USING; we took pains
	 * previously to make the unqualified column name unique in such cases.)
	 *
	 * This wouldn't work in decompiling plan trees, because we don't store
	 * joinaliasvars lists after planning; but a plan tree should never
	 * contain a join alias variable.
	 */
	if (rte->rtekind == RTE_JOIN && rte->alias == NULL)
	{
		if (rte->joinaliasvars == NIL)
			elog(ERROR, "cannot decompile join alias var in plan tree");
		if (attnum > 0)
		{
			Var		   *aliasvar;

			aliasvar = (Var *) list_nth(rte->joinaliasvars, attnum - 1);
			/* we intentionally don't strip implicit coercions here */
			if (aliasvar && IsA(aliasvar, Var))
			{
				return get_variable(aliasvar, var->varlevelsup + levelsup,
									istoplevel, context);
			}
		}

		/*
		 * Unnamed join has no refname.  (Note: since it's unnamed, there is
		 * no way the user could have referenced it to create a whole-row Var
		 * for it.  So we don't have to cover that case below.)
		 */
		Assert(refname == NULL);
	}

	if (attnum == InvalidAttrNumber)
		attname = NULL;
	else if (attnum > 0)
	{
		/* Get column name to use from the colinfo struct */
		if (attnum > colinfo->num_cols)
			elog(ERROR, "invalid attnum %d for relation \"%s\"",
				 attnum, rte->eref->aliasname);
		attname = colinfo->colnames[attnum - 1];
		if (attname == NULL)	/* dropped column? */
			elog(ERROR, "invalid attnum %d for relation \"%s\"",
				 attnum, rte->eref->aliasname);
	}
	else
	{
		/* System column - name is fixed, get it from the catalog */
		attname = get_rte_attribute_name(rte, attnum);
	}

	if (refname && (context->varprefix || attname == NULL))
	{
		appendStringInfoString(buf, quote_identifier(refname));
		appendStringInfoChar(buf, '.');
	}
	if (attname)
		appendStringInfoString(buf, quote_identifier(attname));
	else
	{
		appendStringInfoChar(buf, '*');
		if (istoplevel)
			appendStringInfo(buf, "::%s",
							 format_type_with_typemod(var->vartype,
													  var->vartypmod));
	}

	return attname;
}

/*
 * Deparse a Var which references OUTER_VAR, INNER_VAR, or INDEX_VAR.  This
 * routine is actually a callback for get_special_varno, which handles finding
 * the correct TargetEntry.  We get the expression contained in that
 * TargetEntry and just need to deparse it, a job we can throw back on
 * get_rule_expr.
 */
static void
get_special_variable(Node *node, deparse_context *context, void *private)
{
	StringInfo	buf = context->buf;

	/*
	 * Force parentheses because our caller probably assumed a Var is a simple
	 * expression.
	 */
	if (!IsA(node, Var))
		appendStringInfoChar(buf, '(');
	get_rule_expr(node, context, true);
	if (!IsA(node, Var))
		appendStringInfoChar(buf, ')');
}

/*
 * Chase through plan references to special varnos (OUTER_VAR, INNER_VAR,
 * INDEX_VAR) until we find a real Var or some kind of non-Var node; then,
 * invoke the callback provided.
 */
static void
resolve_special_varno(Node *node, deparse_context *context, void *private,
					  void (*callback) (Node *, deparse_context *, void *))
{
	Var		   *var;
	deparse_namespace *dpns;

	/* If it's not a Var, invoke the callback. */
	if (!IsA(node, Var))
	{
		callback(node, context, private);
		return;
	}

	/* Find appropriate nesting depth */
	var = (Var *) node;
	dpns = (deparse_namespace *) list_nth(context->namespaces,
										  var->varlevelsup);

	/*
	 * It's a special RTE, so recurse.
	 */
	if (var->varno == OUTER_VAR && dpns->outer_tlist)
	{
		TargetEntry *tle;
		deparse_namespace save_dpns;

		tle = get_tle_by_resno(dpns->outer_tlist, var->varattno);
		if (!tle)
			elog(ERROR, "bogus varattno for OUTER_VAR var: %d", var->varattno);

		push_child_plan(dpns, dpns->outer_planstate, &save_dpns);
		resolve_special_varno((Node *) tle->expr, context, private, callback);
		pop_child_plan(dpns, &save_dpns);
		return;
	}
	else if (var->varno == INNER_VAR && dpns->inner_tlist)
	{
		TargetEntry *tle;
		deparse_namespace save_dpns;

		tle = get_tle_by_resno(dpns->inner_tlist, var->varattno);
		if (!tle)
			elog(ERROR, "bogus varattno for INNER_VAR var: %d", var->varattno);

		push_child_plan(dpns, dpns->inner_planstate, &save_dpns);
		resolve_special_varno((Node *) tle->expr, context, private, callback);
		pop_child_plan(dpns, &save_dpns);
		return;
	}
	else if (var->varno == INDEX_VAR && dpns->index_tlist)
	{
		TargetEntry *tle;

		tle = get_tle_by_resno(dpns->index_tlist, var->varattno);
		if (!tle)
			elog(ERROR, "bogus varattno for INDEX_VAR var: %d", var->varattno);

		resolve_special_varno((Node *) tle->expr, context, private, callback);
		return;
	}
	else if (var->varno < 1 || var->varno > list_length(dpns->rtable))
		elog(ERROR, "bogus varno: %d", var->varno);

	/* Not special.  Just invoke the callback. */
	callback(node, context, private);
}

/*
 * Get the name of a field of an expression of composite type.  The
 * expression is usually a Var, but we handle other cases too.
 *
 * levelsup is an extra offset to interpret the Var's varlevelsup correctly.
 *
 * This is fairly straightforward when the expression has a named composite
 * type; we need only look up the type in the catalogs.  However, the type
 * could also be RECORD.  Since no actual table or view column is allowed to
 * have type RECORD, a Var of type RECORD must refer to a JOIN or FUNCTION RTE
 * or to a subquery output.  We drill down to find the ultimate defining
 * expression and attempt to infer the field name from it.  We ereport if we
 * can't determine the name.
 *
 * Similarly, a PARAM of type RECORD has to refer to some expression of
 * a determinable composite type.
 */
static const char *
get_name_for_var_field(Var *var, int fieldno,
					   int levelsup, deparse_context *context)
{
	RangeTblEntry *rte;
	AttrNumber	attnum;
	int			netlevelsup;
	deparse_namespace *dpns;
	TupleDesc	tupleDesc;
	Node	   *expr;

	/*
	 * If it's a RowExpr that was expanded from a whole-row Var, use the
	 * column names attached to it.
	 */
	if (IsA(var, RowExpr))
	{
		RowExpr    *r = (RowExpr *) var;

		if (fieldno > 0 && fieldno <= list_length(r->colnames))
			return strVal(list_nth(r->colnames, fieldno - 1));
	}

	/*
	 * If it's a Param of type RECORD, try to find what the Param refers to.
	 */
	if (IsA(var, Param))
	{
		Param	   *param = (Param *) var;
		ListCell   *ancestor_cell;

		expr = find_param_referent(param, context, &dpns, &ancestor_cell);
		if (expr)
		{
			/* Found a match, so recurse to decipher the field name */
			deparse_namespace save_dpns;
			const char *result;

			push_ancestor_plan(dpns, ancestor_cell, &save_dpns);
			result = get_name_for_var_field((Var *) expr, fieldno,
											0, context);
			pop_ancestor_plan(dpns, &save_dpns);
			return result;
		}
	}

	/*
	 * If it's a Var of type RECORD, we have to find what the Var refers to;
	 * if not, we can use get_expr_result_tupdesc().
	 */
	if (!IsA(var, Var) ||
		var->vartype != RECORDOID)
	{
		tupleDesc = get_expr_result_tupdesc((Node *) var, false);
		/* Got the tupdesc, so we can extract the field name */
		Assert(fieldno >= 1 && fieldno <= tupleDesc->natts);
		return NameStr(TupleDescAttr(tupleDesc, fieldno - 1)->attname);
	}

	/* Find appropriate nesting depth */
	netlevelsup = var->varlevelsup + levelsup;
	if (netlevelsup >= list_length(context->namespaces))
		elog(ERROR, "bogus varlevelsup: %d offset %d",
			 var->varlevelsup, levelsup);
	dpns = (deparse_namespace *) list_nth(context->namespaces,
										  netlevelsup);

	/*
	 * Try to find the relevant RTE in this rtable.  In a plan tree, it's
	 * likely that varno is OUTER_VAR or INNER_VAR, in which case we must dig
	 * down into the subplans, or INDEX_VAR, which is resolved similarly.
	 */
	if (var->varno >= 1 && var->varno <= list_length(dpns->rtable))
	{
		rte = rt_fetch(var->varno, dpns->rtable);
		attnum = var->varattno;
	}
	else if (var->varno == OUTER_VAR && dpns->outer_tlist)
	{
		TargetEntry *tle;
		deparse_namespace save_dpns;
		const char *result;

		tle = get_tle_by_resno(dpns->outer_tlist, var->varattno);
		if (!tle)
		{
			elog(ERROR, "bogus varattno for OUTER_VAR var: %d", var->varattno);
			return NULL;
		}

		Assert(netlevelsup == 0);
		push_child_plan(dpns, dpns->outer_planstate, &save_dpns);

		result = get_name_for_var_field((Var *) tle->expr, fieldno,
										levelsup, context);

		pop_child_plan(dpns, &save_dpns);
		return result;
	}
	else if (var->varno == INNER_VAR && dpns->inner_tlist)
	{
		TargetEntry *tle;
		deparse_namespace save_dpns;
		const char *result;

		tle = get_tle_by_resno(dpns->inner_tlist, var->varattno);
		if (!tle)
			elog(ERROR, "bogus varattno for INNER_VAR var: %d", var->varattno);

		Assert(netlevelsup == 0);
		push_child_plan(dpns, dpns->inner_planstate, &save_dpns);

		result = get_name_for_var_field((Var *) tle->expr, fieldno,
										levelsup, context);

		pop_child_plan(dpns, &save_dpns);
		return result;
	}
	else if (var->varno == INDEX_VAR && dpns->index_tlist)
	{
		TargetEntry *tle;
		const char *result;

		tle = get_tle_by_resno(dpns->index_tlist, var->varattno);
		if (!tle)
			elog(ERROR, "bogus varattno for INDEX_VAR var: %d", var->varattno);

		Assert(netlevelsup == 0);

		result = get_name_for_var_field((Var *) tle->expr, fieldno,
										levelsup, context);

		return result;
	}
	else
	{
		elog(WARNING, "bogus varno: %d", var->varno);
		return psprintf("<BOGUS %d>", var->varattno);
		return NULL;			/* keep compiler quiet */
	}

    if (rte == NULL)
    {
        ereport(WARNING, (errcode(ERRCODE_INTERNAL_ERROR),
                          errmsg_internal("bogus var: varno=%d varattno=%d",
                                          var->varno, var->varattno) ));
        return "*BOGUS*";
    }

	if (attnum == InvalidAttrNumber)
	{
		/* Var is whole-row reference to RTE, so select the right field */
		return get_rte_attribute_name(rte, fieldno);
	}

	/*
	 * This part has essentially the same logic as the parser's
	 * expandRecordVariable() function, but we are dealing with a different
	 * representation of the input context, and we only need one field name
	 * not a TupleDesc.  Also, we need special cases for finding subquery and
	 * CTE subplans when deparsing Plan trees.
	 */
	expr = (Node *) var;		/* default if we can't drill down */

	switch (rte->rtekind)
	{
		case RTE_RELATION:
		case RTE_VALUES:
		case RTE_NAMEDTUPLESTORE:
		case RTE_RESULT:

			/*
			 * This case should not occur: a column of a table, values list,
			 * or ENR shouldn't have type RECORD.  Fall through and fail (most
			 * likely) at the bottom.
			 */
			break;
		case RTE_SUBQUERY:
			/* Subselect-in-FROM: examine sub-select's output expr */
			{
				if (rte->subquery)
				{
					TargetEntry *ste = get_tle_by_resno(rte->subquery->targetList,
														attnum);

					if (ste == NULL || ste->resjunk)
						elog(ERROR, "subquery %s does not have attribute %d",
							 rte->eref->aliasname, attnum);
					expr = (Node *) ste->expr;
					if (IsA(expr, Var))
					{
						/*
						 * Recurse into the sub-select to see what its Var
						 * refers to. We have to build an additional level of
						 * namespace to keep in step with varlevelsup in the
						 * subselect.
						 */
						deparse_namespace mydpns;
						const char *result;

						set_deparse_for_query(&mydpns, rte->subquery,
											  context->namespaces);

						context->namespaces = lcons(&mydpns,
													context->namespaces);

						result = get_name_for_var_field((Var *) expr, fieldno,
														0, context);

						context->namespaces =
							list_delete_first(context->namespaces);

						return result;
					}
					/* else fall through to inspect the expression */
				}
				else
				{
					/*
					 * We're deparsing a Plan tree so we don't have complete
					 * RTE entries (in particular, rte->subquery is NULL). But
					 * the only place we'd see a Var directly referencing a
					 * SUBQUERY RTE is in a SubqueryScan plan node, and we can
					 * look into the child plan's tlist instead.
					 */
					TargetEntry *tle;
					deparse_namespace save_dpns;
					const char *result;

					if (!dpns->inner_planstate)
						elog(ERROR, "failed to find plan for subquery %s",
							 rte->eref->aliasname);
					tle = get_tle_by_resno(dpns->inner_tlist, attnum);
					if (!tle)
						elog(ERROR, "bogus varattno for subquery var: %d",
							 attnum);
					Assert(netlevelsup == 0);
					push_child_plan(dpns, dpns->inner_planstate, &save_dpns);

					result = get_name_for_var_field((Var *) tle->expr, fieldno,
													levelsup, context);

					pop_child_plan(dpns, &save_dpns);
					return result;
				}
			}
			break;
		case RTE_JOIN:
			/* Join RTE --- recursively inspect the alias variable */
			if (rte->joinaliasvars == NIL)
				elog(ERROR, "cannot decompile join alias var in plan tree");
			Assert(attnum > 0 && attnum <= list_length(rte->joinaliasvars));
			expr = (Node *) list_nth(rte->joinaliasvars, attnum - 1);
			Assert(expr != NULL);
			/* we intentionally don't strip implicit coercions here */
			if (IsA(expr, Var))
				return get_name_for_var_field((Var *) expr, fieldno,
											  var->varlevelsup + levelsup,
											  context);
			/* else fall through to inspect the expression */
			break;
		case RTE_TABLEFUNCTION:
		case RTE_FUNCTION:
		case RTE_TABLEFUNC:

			/*
			 * We couldn't get here unless a function is declared with one of
			 * its result columns as RECORD, which is not allowed.
			 */
			break;
		case RTE_CTE:
			/* CTE reference: examine subquery's output expr */
			{
				CommonTableExpr *cte = NULL;
				Index		ctelevelsup;
				ListCell   *lc;

				/*
				 * Try to find the referenced CTE using the namespace stack.
				 */
				ctelevelsup = rte->ctelevelsup + netlevelsup;
				if (ctelevelsup >= list_length(context->namespaces))
					lc = NULL;
				else
				{
					deparse_namespace *ctedpns;

					ctedpns = (deparse_namespace *)
						list_nth(context->namespaces, ctelevelsup);
					foreach(lc, ctedpns->ctes)
					{
						cte = (CommonTableExpr *) lfirst(lc);
						if (strcmp(cte->ctename, rte->ctename) == 0)
							break;
					}
				}
				if (lc != NULL)
				{
					Query	   *ctequery = (Query *) cte->ctequery;
					TargetEntry *ste = get_tle_by_resno(GetCTETargetList(cte),
														attnum);

					if (ste == NULL || ste->resjunk)
						elog(ERROR, "subquery %s does not have attribute %d",
							 rte->eref->aliasname, attnum);
					expr = (Node *) ste->expr;
					if (IsA(expr, Var))
					{
						/*
						 * Recurse into the CTE to see what its Var refers to.
						 * We have to build an additional level of namespace
						 * to keep in step with varlevelsup in the CTE.
						 * Furthermore it could be an outer CTE, so we may
						 * have to delete some levels of namespace.
						 */
						List	   *save_nslist = context->namespaces;
						List	   *new_nslist;
						deparse_namespace mydpns;
						const char *result;

						set_deparse_for_query(&mydpns, ctequery,
											  context->namespaces);

						new_nslist = list_copy_tail(context->namespaces,
													ctelevelsup);
						context->namespaces = lcons(&mydpns, new_nslist);

						result = get_name_for_var_field((Var *) expr, fieldno,
														0, context);

						context->namespaces = save_nslist;

						return result;
					}
					/* else fall through to inspect the expression */
				}
				else
				{
					/*
					 * We're deparsing a Plan tree so we don't have a CTE
					 * list.  But the only place we'd see a Var directly
					 * referencing a CTE RTE is in a CteScan plan node, and we
					 * can look into the subplan's tlist instead.
					 */
					TargetEntry *tle;
					deparse_namespace save_dpns;
					const char *result;

					if (!dpns->inner_planstate)
						elog(ERROR, "failed to find plan for CTE %s",
							 rte->eref->aliasname);
					tle = get_tle_by_resno(dpns->inner_tlist, attnum);
					if (!tle)
						elog(ERROR, "bogus varattno for subquery var: %d",
							 attnum);
					Assert(netlevelsup == 0);
					push_child_plan(dpns, dpns->inner_planstate, &save_dpns);

					result = get_name_for_var_field((Var *) tle->expr, fieldno,
													levelsup, context);

					pop_child_plan(dpns, &save_dpns);
					return result;
				}
			}
			break;
		case RTE_VOID:
            /* No references should exist to a deleted RTE. */
			break;
	}

	/*
	 * We now have an expression we can't expand any more, so see if
	 * get_expr_result_tupdesc() can do anything with it.
	 */
	tupleDesc = get_expr_result_tupdesc(expr, false);
	/* Got the tupdesc, so we can extract the field name */
	Assert(fieldno >= 1 && fieldno <= tupleDesc->natts);
	return NameStr(TupleDescAttr(tupleDesc, fieldno - 1)->attname);
}

/*
 * Try to find the referenced expression for a PARAM_EXEC Param that might
 * reference a parameter supplied by an upper NestLoop or SubPlan plan node.
 *
 * If successful, return the expression and set *dpns_p and *ancestor_cell_p
 * appropriately for calling push_ancestor_plan().  If no referent can be
 * found, return NULL.
 */
static Node *
find_param_referent(Param *param, deparse_context *context,
					deparse_namespace **dpns_p, ListCell **ancestor_cell_p)
{
	/* Initialize output parameters to prevent compiler warnings */
	*dpns_p = NULL;
	*ancestor_cell_p = NULL;

	/*
	 * If it's a PARAM_EXEC parameter, look for a matching NestLoopParam or
	 * SubPlan argument.  This will necessarily be in some ancestor of the
	 * current expression's PlanState.
	 */
	if (param->paramkind == PARAM_EXEC)
	{
		deparse_namespace *dpns;
		PlanState  *child_ps;
		bool		in_same_plan_level;
		ListCell   *lc;

		dpns = (deparse_namespace *) linitial(context->namespaces);
		child_ps = dpns->planstate;
		in_same_plan_level = true;

		foreach(lc, dpns->ancestors)
		{
			PlanState  *ps = (PlanState *) lfirst(lc);
			ListCell   *lc2;

			/*
			 * NestLoops transmit params to their inner child only; also, once
			 * we've crawled up out of a subplan, this couldn't possibly be
			 * the right match.
			 */
			if (IsA(ps, NestLoopState) &&
				child_ps == innerPlanState(ps) &&
				in_same_plan_level)
			{
				NestLoop   *nl = (NestLoop *) ps->plan;

				foreach(lc2, nl->nestParams)
				{
					NestLoopParam *nlp = (NestLoopParam *) lfirst(lc2);

					if (nlp->paramno == param->paramid)
					{
						/* Found a match, so return it */
						*dpns_p = dpns;
						*ancestor_cell_p = lc;
						return (Node *) nlp->paramval;
					}
				}
			}

			/*
			 * Check to see if we're crawling up from a subplan.
			 */
			foreach(lc2, ps->subPlan)
			{
				SubPlanState *sstate = (SubPlanState *) lfirst(lc2);
				SubPlan    *subplan = sstate->subplan;
				ListCell   *lc3;
				ListCell   *lc4;

				if (child_ps != sstate->planstate)
					continue;

				/* Matched subplan, so check its arguments */
				forboth(lc3, subplan->parParam, lc4, subplan->args)
				{
					int			paramid = lfirst_int(lc3);
					Node	   *arg = (Node *) lfirst(lc4);

					if (paramid == param->paramid)
					{
						/* Found a match, so return it */
						*dpns_p = dpns;
						*ancestor_cell_p = lc;
						return arg;
					}
				}

				/* Keep looking, but we are emerging from a subplan. */
				in_same_plan_level = false;
				break;
			}

			/*
			 * Likewise check to see if we're emerging from an initplan.
			 * Initplans never have any parParams, so no need to search that
			 * list, but we need to know if we should reset
			 * in_same_plan_level.
			 */
			foreach(lc2, ps->initPlan)
			{
				SubPlanState *sstate = (SubPlanState *) lfirst(lc2);

				if (child_ps != sstate->planstate)
					continue;

				/* No parameters to be had here. */
				Assert(sstate->subplan->parParam == NIL);

				/* Keep looking, but we are emerging from an initplan. */
				in_same_plan_level = false;
				break;
			}

			/* No luck, crawl up to next ancestor */
			child_ps = ps;
		}
	}

	/* No referent found */
	return NULL;
}

/*
 * Display a Param appropriately.
 */
static void
get_parameter(Param *param, deparse_context *context)
{
	Node	   *expr;
	deparse_namespace *dpns;
	ListCell   *ancestor_cell;

	/*
	 * If it's a PARAM_EXEC parameter, try to locate the expression from which
	 * the parameter was computed.  Note that failing to find a referent isn't
	 * an error, since the Param might well be a subplan output rather than an
	 * input.
	 */
	expr = find_param_referent(param, context, &dpns, &ancestor_cell);
	if (expr)
	{
		/* Found a match, so print it */
		deparse_namespace save_dpns;
		bool		save_varprefix;
		bool		need_paren;

		/* Switch attention to the ancestor plan node */
		push_ancestor_plan(dpns, ancestor_cell, &save_dpns);

		/*
		 * Force prefixing of Vars, since they won't belong to the relation
		 * being scanned in the original plan node.
		 */
		save_varprefix = context->varprefix;
		context->varprefix = true;

		/*
		 * A Param's expansion is typically a Var, Aggref, or upper-level
		 * Param, which wouldn't need extra parentheses.  Otherwise, insert
		 * parens to ensure the expression looks atomic.
		 */
		need_paren = !(IsA(expr, Var) ||
					   IsA(expr, Aggref) ||
					   IsA(expr, Param));
		if (need_paren)
			appendStringInfoChar(context->buf, '(');

		get_rule_expr(expr, context, false);

		if (need_paren)
			appendStringInfoChar(context->buf, ')');

		context->varprefix = save_varprefix;

		pop_ancestor_plan(dpns, &save_dpns);

		return;
	}

	/*
	 * Not PARAM_EXEC, or couldn't find referent: just print $N.
	 */
	appendStringInfo(context->buf, "$%d", param->paramid);
}

/*
 * get_simple_binary_op_name
 *
 * helper function for isSimpleNode
 * will return single char binary operator name, or NULL if it's not
 */
static const char *
get_simple_binary_op_name(OpExpr *expr)
{
	List	   *args = expr->args;

	if (list_length(args) == 2)
	{
		/* binary operator */
		Node	   *arg1 = (Node *) linitial(args);
		Node	   *arg2 = (Node *) lsecond(args);
		const char *op;

		op = generate_operator_name(expr->opno, exprType(arg1), exprType(arg2));
		if (strlen(op) == 1)
			return op;
	}
	return NULL;
}


/*
 * isSimpleNode - check if given node is simple (doesn't need parenthesizing)
 *
 *	true   : simple in the context of parent node's type
 *	false  : not simple
 */
static bool
isSimpleNode(Node *node, Node *parentNode, int prettyFlags)
{
	if (!node)
		return false;

	switch (nodeTag(node))
	{
		case T_Var:
		case T_Const:
		case T_Param:
		case T_CoerceToDomainValue:
		case T_SetToDefault:
		case T_CurrentOfExpr:
			/* single words: always simple */
			return true;

		case T_SubscriptingRef:
		case T_ArrayExpr:
		case T_RowExpr:
		case T_CoalesceExpr:
		case T_MinMaxExpr:
		case T_SQLValueFunction:
		case T_XmlExpr:
		case T_NextValueExpr:
		case T_NullIfExpr:
		case T_Aggref:
		case T_FuncExpr:
			/* function-like: name(..) or name[..] */
			return true;

			/* CASE keywords act as parentheses */
		case T_CaseExpr:
			return true;

		case T_FieldSelect:

			/*
			 * appears simple since . has top precedence, unless parent is
			 * T_FieldSelect itself!
			 */
			return (IsA(parentNode, FieldSelect) ? false : true);

		case T_FieldStore:

			/*
			 * treat like FieldSelect (probably doesn't matter)
			 */
			return (IsA(parentNode, FieldStore) ? false : true);

		case T_CoerceToDomain:
			/* maybe simple, check args */
			return isSimpleNode((Node *) ((CoerceToDomain *) node)->arg,
								node, prettyFlags);
		case T_RelabelType:
			return isSimpleNode((Node *) ((RelabelType *) node)->arg,
								node, prettyFlags);
		case T_CoerceViaIO:
			return isSimpleNode((Node *) ((CoerceViaIO *) node)->arg,
								node, prettyFlags);
		case T_ArrayCoerceExpr:
			return isSimpleNode((Node *) ((ArrayCoerceExpr *) node)->arg,
								node, prettyFlags);
		case T_ConvertRowtypeExpr:
			return isSimpleNode((Node *) ((ConvertRowtypeExpr *) node)->arg,
								node, prettyFlags);

		case T_OpExpr:
			{
				/* depends on parent node type; needs further checking */
				if (prettyFlags & PRETTYFLAG_PAREN && IsA(parentNode, OpExpr))
				{
					const char *op;
					const char *parentOp;
					bool		is_lopriop;
					bool		is_hipriop;
					bool		is_lopriparent;
					bool		is_hipriparent;

					op = get_simple_binary_op_name((OpExpr *) node);
					if (!op)
						return false;

					/* We know only the basic operators + - and * / % */
					is_lopriop = (strchr("+-", *op) != NULL);
					is_hipriop = (strchr("*/%", *op) != NULL);
					if (!(is_lopriop || is_hipriop))
						return false;

					parentOp = get_simple_binary_op_name((OpExpr *) parentNode);
					if (!parentOp)
						return false;

					is_lopriparent = (strchr("+-", *parentOp) != NULL);
					is_hipriparent = (strchr("*/%", *parentOp) != NULL);
					if (!(is_lopriparent || is_hipriparent))
						return false;

					if (is_hipriop && is_lopriparent)
						return true;	/* op binds tighter than parent */

					if (is_lopriop && is_hipriparent)
						return false;

					/*
					 * Operators are same priority --- can skip parens only if
					 * we have (a - b) - c, not a - (b - c).
					 */
					if (node == (Node *) linitial(((OpExpr *) parentNode)->args))
						return true;

					return false;
				}
				/* else do the same stuff as for T_SubLink et al. */
			}
<<<<<<< HEAD
			/* fallthrough */
=======
			/* FALLTHROUGH */
>>>>>>> 9e1c9f95

		case T_SubLink:
		case T_NullTest:
		case T_BooleanTest:
		case T_DistinctExpr:
			switch (nodeTag(parentNode))
			{
				case T_FuncExpr:
					{
						/* special handling for casts */
						CoercionForm type = ((FuncExpr *) parentNode)->funcformat;

						if (type == COERCE_EXPLICIT_CAST ||
							type == COERCE_IMPLICIT_CAST)
							return false;
						return true;	/* own parentheses */
					}
				case T_BoolExpr:	/* lower precedence */
				case T_SubscriptingRef: /* other separators */
				case T_ArrayExpr:	/* other separators */
				case T_RowExpr: /* other separators */
				case T_CoalesceExpr:	/* own parentheses */
				case T_MinMaxExpr:	/* own parentheses */
				case T_XmlExpr: /* own parentheses */
				case T_NullIfExpr:	/* other separators */
				case T_Aggref:	/* own parentheses */
<<<<<<< HEAD
				case T_CaseExpr:		/* other separators */
=======
				case T_WindowFunc:	/* own parentheses */
				case T_CaseExpr:	/* other separators */
>>>>>>> 9e1c9f95
					return true;
				default:
					return false;
			}

		case T_BoolExpr:
			switch (nodeTag(parentNode))
			{
				case T_BoolExpr:
					if (prettyFlags & PRETTYFLAG_PAREN)
					{
						BoolExprType type;
						BoolExprType parentType;

						type = ((BoolExpr *) node)->boolop;
						parentType = ((BoolExpr *) parentNode)->boolop;
						switch (type)
						{
							case NOT_EXPR:
							case AND_EXPR:
								if (parentType == AND_EXPR)
									return true;
								break;
							case OR_EXPR:
								if (parentType == OR_EXPR)
									return true;
								break;
						}
					}
					return false;
				case T_FuncExpr:
					{
						/* special handling for casts */
						CoercionForm type = ((FuncExpr *) parentNode)->funcformat;

						if (type == COERCE_EXPLICIT_CAST ||
							type == COERCE_IMPLICIT_CAST)
							return false;
						return true;	/* own parentheses */
					}
				case T_SubscriptingRef: /* other separators */
				case T_ArrayExpr:	/* other separators */
				case T_RowExpr: /* other separators */
				case T_CoalesceExpr:	/* own parentheses */
				case T_MinMaxExpr:	/* own parentheses */
				case T_XmlExpr: /* own parentheses */
				case T_NullIfExpr:	/* other separators */
				case T_Aggref:	/* own parentheses */
<<<<<<< HEAD
				case T_CaseExpr:		/* other separators */
=======
				case T_WindowFunc:	/* own parentheses */
				case T_CaseExpr:	/* other separators */
>>>>>>> 9e1c9f95
					return true;
				default:
					return false;
			}

		default:
			break;
	}
	/* those we don't know: in dubio complexo */
	return false;
}


/*
 * appendContextKeyword - append a keyword to buffer
 *
 * If prettyPrint is enabled, perform a line break, and adjust indentation.
 * Otherwise, just append the keyword.
 */
static void
appendContextKeyword(deparse_context *context, const char *str,
					 int indentBefore, int indentAfter, int indentPlus)
{
	StringInfo	buf = context->buf;

	if (PRETTY_INDENT(context))
	{
		int			indentAmount;

		context->indentLevel += indentBefore;

		/* remove any trailing spaces currently in the buffer ... */
		removeStringInfoSpaces(buf);
		/* ... then add a newline and some spaces */
		appendStringInfoChar(buf, '\n');

		if (context->indentLevel < PRETTYINDENT_LIMIT)
			indentAmount = Max(context->indentLevel, 0) + indentPlus;
		else
		{
			/*
			 * If we're indented more than PRETTYINDENT_LIMIT characters, try
			 * to conserve horizontal space by reducing the per-level
			 * indentation.  For best results the scale factor here should
			 * divide all the indent amounts that get added to indentLevel
			 * (PRETTYINDENT_STD, etc).  It's important that the indentation
			 * not grow unboundedly, else deeply-nested trees use O(N^2)
			 * whitespace; so we also wrap modulo PRETTYINDENT_LIMIT.
			 */
			indentAmount = PRETTYINDENT_LIMIT +
				(context->indentLevel - PRETTYINDENT_LIMIT) /
				(PRETTYINDENT_STD / 2);
			indentAmount %= PRETTYINDENT_LIMIT;
			/* scale/wrap logic affects indentLevel, but not indentPlus */
			indentAmount += indentPlus;
		}
		appendStringInfoSpaces(buf, indentAmount);

		appendStringInfoString(buf, str);

		context->indentLevel += indentAfter;
		if (context->indentLevel < 0)
			context->indentLevel = 0;
	}
	else
		appendStringInfoString(buf, str);
}

/*
 * removeStringInfoSpaces - delete trailing spaces from a buffer.
 *
 * Possibly this should move to stringinfo.c at some point.
 */
static void
removeStringInfoSpaces(StringInfo str)
{
	while (str->len > 0 && str->data[str->len - 1] == ' ')
		str->data[--(str->len)] = '\0';
}


/*
 * get_rule_expr_paren	- deparse expr using get_rule_expr,
 * embracing the string with parentheses if necessary for prettyPrint.
 *
 * Never embrace if prettyFlags=0, because it's done in the calling node.
 *
 * Any node that does *not* embrace its argument node by sql syntax (with
 * parentheses, non-operator keywords like CASE/WHEN/ON, or comma etc) should
 * use get_rule_expr_paren instead of get_rule_expr so parentheses can be
 * added.
 */
static void
get_rule_expr_paren(Node *node, deparse_context *context,
					bool showimplicit, Node *parentNode)
{
	bool		need_paren;

	need_paren = PRETTY_PAREN(context) &&
		!isSimpleNode(node, parentNode, context->prettyFlags);

	if (need_paren)
		appendStringInfoChar(context->buf, '(');

	get_rule_expr(node, context, showimplicit);

	if (need_paren)
		appendStringInfoChar(context->buf, ')');
}


/* ----------
 * get_rule_expr			- Parse back an expression
 *
 * Note: showimplicit determines whether we display any implicit cast that
 * is present at the top of the expression tree.  It is a passed argument,
 * not a field of the context struct, because we change the value as we
 * recurse down into the expression.  In general we suppress implicit casts
 * when the result type is known with certainty (eg, the arguments of an
 * OR must be boolean).  We display implicit casts for arguments of functions
 * and operators, since this is needed to be certain that the same function
 * or operator will be chosen when the expression is re-parsed.
 * ----------
 */
static void
get_rule_expr(Node *node, deparse_context *context,
			  bool showimplicit)
{
	StringInfo	buf = context->buf;

	if (node == NULL)
		return;

	/* Guard against excessively long or deeply-nested queries */
	CHECK_FOR_INTERRUPTS();
	check_stack_depth();

	/*
	 * Each level of get_rule_expr must emit an indivisible term
	 * (parenthesized if necessary) to ensure result is reparsed into the same
	 * expression tree.  The only exception is that when the input is a List,
	 * we emit the component items comma-separated with no surrounding
	 * decoration; this is convenient for most callers.
	 */
	switch (nodeTag(node))
	{
		case T_Var:
			(void) get_variable((Var *) node, 0, false, context);
			break;

		case T_Const:
			get_const_expr((Const *) node, context, 0);
			break;

		case T_Param:
			get_parameter((Param *) node, context);
			break;

		case T_Aggref:
			get_agg_expr((Aggref *) node, context, (Aggref *) node);
			break;
		case T_DQAExpr:
			get_dqa_expr((DQAExpr *) node, context);
			break;

		case T_GroupingFunc:
			{
				GroupingFunc *gexpr = (GroupingFunc *) node;

				appendStringInfoString(buf, "GROUPING(");
				get_rule_expr((Node *) gexpr->args, context, true);
				appendStringInfoChar(buf, ')');
			}
			break;
		case T_GroupId:
			appendStringInfo(buf, "GROUP_ID()");
			break;

		case T_GroupingSetId:
			appendStringInfo(buf, "GROUPINGSET_ID()");
			break;

		case T_WindowFunc:
			get_windowfunc_expr((WindowFunc *) node, context);
			break;

		case T_SubscriptingRef:
			{
				SubscriptingRef *sbsref = (SubscriptingRef *) node;
				bool		need_parens;

				/*
				 * If the argument is a CaseTestExpr, we must be inside a
				 * FieldStore, ie, we are assigning to an element of an array
				 * within a composite column.  Since we already punted on
				 * displaying the FieldStore's target information, just punt
				 * here too, and display only the assignment source
				 * expression.
				 */
				if (IsA(sbsref->refexpr, CaseTestExpr))
				{
					Assert(sbsref->refassgnexpr);
					get_rule_expr((Node *) sbsref->refassgnexpr,
								  context, showimplicit);
					break;
				}

				/*
				 * Parenthesize the argument unless it's a simple Var or a
				 * FieldSelect.  (In particular, if it's another
				 * SubscriptingRef, we *must* parenthesize to avoid
				 * confusion.)
				 */
				need_parens = !IsA(sbsref->refexpr, Var) &&
					!IsA(sbsref->refexpr, FieldSelect);
				if (need_parens)
					appendStringInfoChar(buf, '(');
				get_rule_expr((Node *) sbsref->refexpr, context, showimplicit);
				if (need_parens)
					appendStringInfoChar(buf, ')');

				/*
				 * If there's a refassgnexpr, we want to print the node in the
				 * format "container[subscripts] := refassgnexpr".  This is
				 * not legal SQL, so decompilation of INSERT or UPDATE
				 * statements should always use processIndirection as part of
				 * the statement-level syntax.  We should only see this when
				 * EXPLAIN tries to print the targetlist of a plan resulting
				 * from such a statement.
				 */
				if (sbsref->refassgnexpr)
				{
					Node	   *refassgnexpr;

					/*
					 * Use processIndirection to print this node's subscripts
					 * as well as any additional field selections or
					 * subscripting in immediate descendants.  It returns the
					 * RHS expr that is actually being "assigned".
					 */
					refassgnexpr = processIndirection(node, context);
					appendStringInfoString(buf, " := ");
					get_rule_expr(refassgnexpr, context, showimplicit);
				}
				else
				{
					/* Just an ordinary container fetch, so print subscripts */
					printSubscripts(sbsref, context);
				}
			}
			break;

		case T_FuncExpr:
			get_func_expr((FuncExpr *) node, context, showimplicit);
			break;

		case T_NamedArgExpr:
			{
				NamedArgExpr *na = (NamedArgExpr *) node;

				appendStringInfo(buf, "%s => ", quote_identifier(na->name));
				get_rule_expr((Node *) na->arg, context, showimplicit);
			}
			break;

		case T_OpExpr:
			get_oper_expr((OpExpr *) node, context);
			break;

		case T_DistinctExpr:
			{
				DistinctExpr *expr = (DistinctExpr *) node;
				List	   *args = expr->args;
				Node	   *arg1 = (Node *) linitial(args);
				Node	   *arg2 = (Node *) lsecond(args);

				if (!PRETTY_PAREN(context))
					appendStringInfoChar(buf, '(');
				get_rule_expr_paren(arg1, context, true, node);
				appendStringInfoString(buf, " IS DISTINCT FROM ");
				get_rule_expr_paren(arg2, context, true, node);
				if (!PRETTY_PAREN(context))
					appendStringInfoChar(buf, ')');
			}
			break;

		case T_NullIfExpr:
			{
				NullIfExpr *nullifexpr = (NullIfExpr *) node;

				appendStringInfoString(buf, "NULLIF(");
				get_rule_expr((Node *) nullifexpr->args, context, true);
				appendStringInfoChar(buf, ')');
			}
			break;

		case T_ScalarArrayOpExpr:
			{
				ScalarArrayOpExpr *expr = (ScalarArrayOpExpr *) node;
				List	   *args = expr->args;
				Node	   *arg1 = (Node *) linitial(args);
				Node	   *arg2 = (Node *) lsecond(args);

				if (!PRETTY_PAREN(context))
					appendStringInfoChar(buf, '(');
				get_rule_expr_paren(arg1, context, true, node);
				appendStringInfo(buf, " %s %s (",
								 generate_operator_name(expr->opno,
														exprType(arg1),
														get_base_element_type(exprType(arg2))),
								 expr->useOr ? "ANY" : "ALL");
				get_rule_expr_paren(arg2, context, true, node);

				/*
				 * There's inherent ambiguity in "x op ANY/ALL (y)" when y is
				 * a bare sub-SELECT.  Since we're here, the sub-SELECT must
				 * be meant as a scalar sub-SELECT yielding an array value to
				 * be used in ScalarArrayOpExpr; but the grammar will
				 * preferentially interpret such a construct as an ANY/ALL
				 * SubLink.  To prevent misparsing the output that way, insert
				 * a dummy coercion (which will be stripped by parse analysis,
				 * so no inefficiency is added in dump and reload).  This is
				 * indeed most likely what the user wrote to get the construct
				 * accepted in the first place.
				 */
				if (IsA(arg2, SubLink) &&
					((SubLink *) arg2)->subLinkType == EXPR_SUBLINK)
					appendStringInfo(buf, "::%s",
									 format_type_with_typemod(exprType(arg2),
															  exprTypmod(arg2)));
				appendStringInfoChar(buf, ')');
				if (!PRETTY_PAREN(context))
					appendStringInfoChar(buf, ')');
			}
			break;

		case T_BoolExpr:
			{
				BoolExpr   *expr = (BoolExpr *) node;
				Node	   *first_arg = linitial(expr->args);
				ListCell   *arg = lnext(list_head(expr->args));

				switch (expr->boolop)
				{
					case AND_EXPR:
						if (!PRETTY_PAREN(context))
							appendStringInfoChar(buf, '(');
						get_rule_expr_paren(first_arg, context,
											false, node);
						while (arg)
						{
							appendStringInfoString(buf, " AND ");
							get_rule_expr_paren((Node *) lfirst(arg), context,
												false, node);
							arg = lnext(arg);
						}
						if (!PRETTY_PAREN(context))
							appendStringInfoChar(buf, ')');
						break;

					case OR_EXPR:
						if (!PRETTY_PAREN(context))
							appendStringInfoChar(buf, '(');
						get_rule_expr_paren(first_arg, context,
											false, node);
						while (arg)
						{
							appendStringInfoString(buf, " OR ");
							get_rule_expr_paren((Node *) lfirst(arg), context,
												false, node);
							arg = lnext(arg);
						}
						if (!PRETTY_PAREN(context))
							appendStringInfoChar(buf, ')');
						break;

					case NOT_EXPR:
						if (!PRETTY_PAREN(context))
							appendStringInfoChar(buf, '(');
						appendStringInfoString(buf, "NOT ");
						get_rule_expr_paren(first_arg, context,
											false, node);
						if (!PRETTY_PAREN(context))
							appendStringInfoChar(buf, ')');
						break;

					default:
						elog(ERROR, "unrecognized boolop: %d",
							 (int) expr->boolop);
				}
			}
			break;

		case T_SubLink:
			get_sublink_expr((SubLink *) node, context);
			break;

		case T_SubPlan:
			{
				SubPlan    *subplan = (SubPlan *) node;

				/*
				 * We cannot see an already-planned subplan in rule deparsing,
				 * only while EXPLAINing a query plan.  We don't try to
				 * reconstruct the original SQL, just reference the subplan
				 * that appears elsewhere in EXPLAIN's result.
				 */
				if (subplan->useHashTable)
					appendStringInfo(buf, "(hashed %s)", subplan->plan_name);
				else
					appendStringInfo(buf, "(%s)", subplan->plan_name);
			}
			break;

		case T_AlternativeSubPlan:
			{
				AlternativeSubPlan *asplan = (AlternativeSubPlan *) node;
				ListCell   *lc;

				/* As above, this can only happen during EXPLAIN */
				appendStringInfoString(buf, "(alternatives: ");
				foreach(lc, asplan->subplans)
				{
					SubPlan    *splan = lfirst_node(SubPlan, lc);

					if (splan->useHashTable)
						appendStringInfo(buf, "hashed %s", splan->plan_name);
					else
						appendStringInfoString(buf, splan->plan_name);
					if (lnext(lc))
						appendStringInfoString(buf, " or ");
				}
				appendStringInfoChar(buf, ')');
			}
			break;

		case T_FieldSelect:
			{
				FieldSelect *fselect = (FieldSelect *) node;
				Node	   *arg = (Node *) fselect->arg;
				int			fno = fselect->fieldnum;
				const char *fieldname;
				bool		need_parens;

				/*
				 * Parenthesize the argument unless it's an SubscriptingRef or
				 * another FieldSelect.  Note in particular that it would be
				 * WRONG to not parenthesize a Var argument; simplicity is not
				 * the issue here, having the right number of names is.
				 */
				need_parens = !IsA(arg, SubscriptingRef) &&
					!IsA(arg, FieldSelect);
				if (need_parens)
					appendStringInfoChar(buf, '(');
				get_rule_expr(arg, context, true);
				if (need_parens)
					appendStringInfoChar(buf, ')');

				/*
				 * Get and print the field name.
				 */
				fieldname = get_name_for_var_field((Var *) arg, fno,
												   0, context);
				appendStringInfo(buf, ".%s", quote_identifier(fieldname));
			}
			break;

		case T_FieldStore:
			{
				FieldStore *fstore = (FieldStore *) node;
				bool		need_parens;

				/*
				 * There is no good way to represent a FieldStore as real SQL,
				 * so decompilation of INSERT or UPDATE statements should
				 * always use processIndirection as part of the
				 * statement-level syntax.  We should only get here when
				 * EXPLAIN tries to print the targetlist of a plan resulting
				 * from such a statement.  The plan case is even harder than
				 * ordinary rules would be, because the planner tries to
				 * collapse multiple assignments to the same field or subfield
				 * into one FieldStore; so we can see a list of target fields
				 * not just one, and the arguments could be FieldStores
				 * themselves.  We don't bother to try to print the target
				 * field names; we just print the source arguments, with a
				 * ROW() around them if there's more than one.  This isn't
				 * terribly complete, but it's probably good enough for
				 * EXPLAIN's purposes; especially since anything more would be
				 * either hopelessly confusing or an even poorer
				 * representation of what the plan is actually doing.
				 */
				need_parens = (list_length(fstore->newvals) != 1);
				if (need_parens)
					appendStringInfoString(buf, "ROW(");
				get_rule_expr((Node *) fstore->newvals, context, showimplicit);
				if (need_parens)
					appendStringInfoChar(buf, ')');
			}
			break;

		case T_RelabelType:
			{
				RelabelType *relabel = (RelabelType *) node;
				Node	   *arg = (Node *) relabel->arg;

				if (relabel->relabelformat == COERCE_IMPLICIT_CAST &&
					!showimplicit)
				{
					/* don't show the implicit cast */
					get_rule_expr_paren(arg, context, false, node);
				}
				else
				{
					get_coercion_expr(arg, context,
									  relabel->resulttype,
									  relabel->resulttypmod,
									  node);
				}
			}
			break;

		case T_CoerceViaIO:
			{
				CoerceViaIO *iocoerce = (CoerceViaIO *) node;
				Node	   *arg = (Node *) iocoerce->arg;

				if (iocoerce->coerceformat == COERCE_IMPLICIT_CAST &&
					!showimplicit)
				{
					/* don't show the implicit cast */
					get_rule_expr_paren(arg, context, false, node);
				}
				else
				{
					get_coercion_expr(arg, context,
									  iocoerce->resulttype,
									  -1,
									  node);
				}
			}
			break;

		case T_ArrayCoerceExpr:
			{
				ArrayCoerceExpr *acoerce = (ArrayCoerceExpr *) node;
				Node	   *arg = (Node *) acoerce->arg;

				if (acoerce->coerceformat == COERCE_IMPLICIT_CAST &&
					!showimplicit)
				{
					/* don't show the implicit cast */
					get_rule_expr_paren(arg, context, false, node);
				}
				else
				{
					get_coercion_expr(arg, context,
									  acoerce->resulttype,
									  acoerce->resulttypmod,
									  node);
				}
			}
			break;

		case T_ConvertRowtypeExpr:
			{
				ConvertRowtypeExpr *convert = (ConvertRowtypeExpr *) node;
				Node	   *arg = (Node *) convert->arg;

				if (convert->convertformat == COERCE_IMPLICIT_CAST &&
					!showimplicit)
				{
					/* don't show the implicit cast */
					get_rule_expr_paren(arg, context, false, node);
				}
				else
				{
					get_coercion_expr(arg, context,
									  convert->resulttype, -1,
									  node);
				}
			}
			break;

		case T_CollateExpr:
			{
				CollateExpr *collate = (CollateExpr *) node;
				Node	   *arg = (Node *) collate->arg;

				if (!PRETTY_PAREN(context))
					appendStringInfoChar(buf, '(');
				get_rule_expr_paren(arg, context, showimplicit, node);
				appendStringInfo(buf, " COLLATE %s",
								 generate_collation_name(collate->collOid));
				if (!PRETTY_PAREN(context))
					appendStringInfoChar(buf, ')');
			}
			break;

		case T_CaseExpr:
			{
				CaseExpr   *caseexpr = (CaseExpr *) node;
				ListCell   *temp;

				appendContextKeyword(context, "CASE",
									 0, PRETTYINDENT_VAR, 0);
				if (caseexpr->arg)
				{
					appendStringInfoChar(buf, ' ');
					get_rule_expr((Node *) caseexpr->arg, context, true);
				}
				foreach(temp, caseexpr->args)
				{
					CaseWhen   *when = (CaseWhen *) lfirst(temp);
					Node	   *w = (Node *) when->expr;

					if (caseexpr->arg)
					{
						/*
						 * The parser should have produced WHEN clauses of
						 * the form "CaseTestExpr = RHS", possibly with an
						 * implicit coercion inserted above the CaseTestExpr.
						 * For accurate decompilation of rules it's essential
						 * that we show just the RHS.  However in an
						 * expression that's been through the optimizer, the
						 * WHEN clause could be almost anything (since the
						 * equality operator could have been expanded into an
						 * inline function).  If we don't recognize the form
						 * of the WHEN clause, just punt and display it as-is.
						 */
						if (IsA(w, OpExpr))
						{
							List	   *args = ((OpExpr *) w)->args;

							if (list_length(args) == 2 &&
								IsA(strip_implicit_coercions(linitial(args)),
									CaseTestExpr))
								w = (Node *) lsecond(args);
						}
					}

					if (!PRETTY_INDENT(context))
						appendStringInfoChar(buf, ' ');
					appendContextKeyword(context, "WHEN ",
										 0, 0, 0);

					/* WHEN IS NOT DISTINCT FROM */
					if (not_clause(w))
					{
						Expr *arg = get_notclausearg((Expr *) w);

						if (IsA(arg, DistinctExpr))
						{
							DistinctExpr 	*dexpr = (DistinctExpr *) arg;
							Node			*lhs = (Node *) linitial(dexpr->args);
							Node			*rhs = (Node *) lsecond(dexpr->args);

							/*
							 * If lhs contains CaseTestExpr node as placeholder, we should
							 * omit the lhs for dump
							 */
							if (!IsA(strip_implicit_coercions(lhs), CaseTestExpr))
							{
								get_rule_expr(lhs, context, false);
								appendStringInfoChar(buf, ' ');
							}
							appendStringInfoString(buf, "IS NOT DISTINCT FROM ");
							get_rule_expr(rhs, context, false);
						}
						else
							get_rule_expr(w, context, false);
					}
					else
						get_rule_expr(w, context, false);
					appendStringInfoString(buf, " THEN ");
					get_rule_expr((Node *) when->result, context, true);
				}
				if (!PRETTY_INDENT(context))
					appendStringInfoChar(buf, ' ');
				appendContextKeyword(context, "ELSE ",
									 0, 0, 0);
				get_rule_expr((Node *) caseexpr->defresult, context, true);
				if (!PRETTY_INDENT(context))
					appendStringInfoChar(buf, ' ');
				appendContextKeyword(context, "END",
									 -PRETTYINDENT_VAR, 0, 0);
			}
			break;

		case T_CaseTestExpr:
			{
				/*
				 * Normally we should never get here, since for expressions
				 * that can contain this node type we attempt to avoid
				 * recursing to it.  But in an optimized expression we might
				 * be unable to avoid that (see comments for CaseExpr).  If we
				 * do see one, print it as CASE_TEST_EXPR.
				 */
				appendStringInfoString(buf, "CASE_TEST_EXPR");
			}
			break;

		case T_ArrayExpr:
			{
				ArrayExpr  *arrayexpr = (ArrayExpr *) node;

				appendStringInfoString(buf, "ARRAY[");
				get_rule_expr((Node *) arrayexpr->elements, context, true);
				appendStringInfoChar(buf, ']');

				/*
				 * If the array isn't empty, we assume its elements are
				 * coerced to the desired type.  If it's empty, though, we
				 * need an explicit coercion to the array type.
				 */
				if (arrayexpr->elements == NIL)
					appendStringInfo(buf, "::%s",
									 format_type_with_typemod(arrayexpr->array_typeid, -1));
			}
			break;

		case T_TableValueExpr:
			{
				TableValueExpr	*tabexpr  = (TableValueExpr *) node;
				Query			*subquery = (Query*) tabexpr->subquery;

				appendStringInfo(buf, "TABLE(");
				get_query_def(subquery, buf, context->namespaces, NULL,
							  context->prettyFlags, context->wrapColumn,
							  context->indentLevel);
				appendStringInfoChar(buf, ')');
			}
			break;

		case T_RowExpr:
			{
				RowExpr    *rowexpr = (RowExpr *) node;
				TupleDesc	tupdesc = NULL;
				ListCell   *arg;
				int			i;
				char	   *sep;

				/*
				 * If it's a named type and not RECORD, we may have to skip
				 * dropped columns and/or claim there are NULLs for added
				 * columns.
				 */
				if (rowexpr->row_typeid != RECORDOID)
				{
					tupdesc = lookup_rowtype_tupdesc(rowexpr->row_typeid, -1);
					Assert(list_length(rowexpr->args) <= tupdesc->natts);
				}

				/*
				 * SQL99 allows "ROW" to be omitted when there is more than
				 * one column, but for simplicity we always print it.
				 */
				appendStringInfoString(buf, "ROW(");
				sep = "";
				i = 0;
				foreach(arg, rowexpr->args)
				{
					Node	   *e = (Node *) lfirst(arg);

					if (tupdesc == NULL ||
						!TupleDescAttr(tupdesc, i)->attisdropped)
					{
						appendStringInfoString(buf, sep);
						/* Whole-row Vars need special treatment here */
						get_rule_expr_toplevel(e, context, true);
						sep = ", ";
					}
					i++;
				}
				if (tupdesc != NULL)
				{
					while (i < tupdesc->natts)
					{
						if (!TupleDescAttr(tupdesc, i)->attisdropped)
						{
							appendStringInfoString(buf, sep);
							appendStringInfoString(buf, "NULL");
							sep = ", ";
						}
						i++;
					}

					ReleaseTupleDesc(tupdesc);
				}
				appendStringInfoChar(buf, ')');
				if (rowexpr->row_format == COERCE_EXPLICIT_CAST)
					appendStringInfo(buf, "::%s",
									 format_type_with_typemod(rowexpr->row_typeid, -1));
			}
			break;

		case T_RowCompareExpr:
			{
				RowCompareExpr *rcexpr = (RowCompareExpr *) node;
				ListCell   *arg;
				char	   *sep;

				/*
				 * SQL99 allows "ROW" to be omitted when there is more than
				 * one column, but for simplicity we always print it.
				 */
				appendStringInfoString(buf, "(ROW(");
				sep = "";
				foreach(arg, rcexpr->largs)
				{
					Node	   *e = (Node *) lfirst(arg);

					appendStringInfoString(buf, sep);
					get_rule_expr(e, context, true);
					sep = ", ";
				}

				/*
				 * We assume that the name of the first-column operator will
				 * do for all the rest too.  This is definitely open to
				 * failure, eg if some but not all operators were renamed
				 * since the construct was parsed, but there seems no way to
				 * be perfect.
				 */
				appendStringInfo(buf, ") %s ROW(",
								 generate_operator_name(linitial_oid(rcexpr->opnos),
														exprType(linitial(rcexpr->largs)),
														exprType(linitial(rcexpr->rargs))));
				sep = "";
				foreach(arg, rcexpr->rargs)
				{
					Node	   *e = (Node *) lfirst(arg);

					appendStringInfoString(buf, sep);
					get_rule_expr(e, context, true);
					sep = ", ";
				}
				appendStringInfoString(buf, "))");
			}
			break;

		case T_CoalesceExpr:
			{
				CoalesceExpr *coalesceexpr = (CoalesceExpr *) node;

				appendStringInfoString(buf, "COALESCE(");
				get_rule_expr((Node *) coalesceexpr->args, context, true);
				appendStringInfoChar(buf, ')');
			}
			break;

		case T_MinMaxExpr:
			{
				MinMaxExpr *minmaxexpr = (MinMaxExpr *) node;

				switch (minmaxexpr->op)
				{
					case IS_GREATEST:
						appendStringInfoString(buf, "GREATEST(");
						break;
					case IS_LEAST:
						appendStringInfoString(buf, "LEAST(");
						break;
				}
				get_rule_expr((Node *) minmaxexpr->args, context, true);
				appendStringInfoChar(buf, ')');
			}
			break;

		case T_SQLValueFunction:
			{
				SQLValueFunction *svf = (SQLValueFunction *) node;

				/*
				 * Note: this code knows that typmod for time, timestamp, and
				 * timestamptz just prints as integer.
				 */
				switch (svf->op)
				{
					case SVFOP_CURRENT_DATE:
						appendStringInfoString(buf, "CURRENT_DATE");
						break;
					case SVFOP_CURRENT_TIME:
						appendStringInfoString(buf, "CURRENT_TIME");
						break;
					case SVFOP_CURRENT_TIME_N:
						appendStringInfo(buf, "CURRENT_TIME(%d)", svf->typmod);
						break;
					case SVFOP_CURRENT_TIMESTAMP:
						appendStringInfoString(buf, "CURRENT_TIMESTAMP");
						break;
					case SVFOP_CURRENT_TIMESTAMP_N:
						appendStringInfo(buf, "CURRENT_TIMESTAMP(%d)",
										 svf->typmod);
						break;
					case SVFOP_LOCALTIME:
						appendStringInfoString(buf, "LOCALTIME");
						break;
					case SVFOP_LOCALTIME_N:
						appendStringInfo(buf, "LOCALTIME(%d)", svf->typmod);
						break;
					case SVFOP_LOCALTIMESTAMP:
						appendStringInfoString(buf, "LOCALTIMESTAMP");
						break;
					case SVFOP_LOCALTIMESTAMP_N:
						appendStringInfo(buf, "LOCALTIMESTAMP(%d)",
										 svf->typmod);
						break;
					case SVFOP_CURRENT_ROLE:
						appendStringInfoString(buf, "CURRENT_ROLE");
						break;
					case SVFOP_CURRENT_USER:
						appendStringInfoString(buf, "CURRENT_USER");
						break;
					case SVFOP_USER:
						appendStringInfoString(buf, "USER");
						break;
					case SVFOP_SESSION_USER:
						appendStringInfoString(buf, "SESSION_USER");
						break;
					case SVFOP_CURRENT_CATALOG:
						appendStringInfoString(buf, "CURRENT_CATALOG");
						break;
					case SVFOP_CURRENT_SCHEMA:
						appendStringInfoString(buf, "CURRENT_SCHEMA");
						break;
				}
			}
			break;

		case T_XmlExpr:
			{
				XmlExpr    *xexpr = (XmlExpr *) node;
				bool		needcomma = false;
				ListCell   *arg;
				ListCell   *narg;
				Const	   *con;

				switch (xexpr->op)
				{
					case IS_XMLCONCAT:
						appendStringInfoString(buf, "XMLCONCAT(");
						break;
					case IS_XMLELEMENT:
						appendStringInfoString(buf, "XMLELEMENT(");
						break;
					case IS_XMLFOREST:
						appendStringInfoString(buf, "XMLFOREST(");
						break;
					case IS_XMLPARSE:
						appendStringInfoString(buf, "XMLPARSE(");
						break;
					case IS_XMLPI:
						appendStringInfoString(buf, "XMLPI(");
						break;
					case IS_XMLROOT:
						appendStringInfoString(buf, "XMLROOT(");
						break;
					case IS_XMLSERIALIZE:
						appendStringInfoString(buf, "XMLSERIALIZE(");
						break;
					case IS_DOCUMENT:
						break;
				}
				if (xexpr->op == IS_XMLPARSE || xexpr->op == IS_XMLSERIALIZE)
				{
					if (xexpr->xmloption == XMLOPTION_DOCUMENT)
						appendStringInfoString(buf, "DOCUMENT ");
					else
						appendStringInfoString(buf, "CONTENT ");
				}
				if (xexpr->name)
				{
					appendStringInfo(buf, "NAME %s",
									 quote_identifier(map_xml_name_to_sql_identifier(xexpr->name)));
					needcomma = true;
				}
				if (xexpr->named_args)
				{
					if (xexpr->op != IS_XMLFOREST)
					{
						if (needcomma)
							appendStringInfoString(buf, ", ");
						appendStringInfoString(buf, "XMLATTRIBUTES(");
						needcomma = false;
					}
					forboth(arg, xexpr->named_args, narg, xexpr->arg_names)
					{
						Node	   *e = (Node *) lfirst(arg);
						char	   *argname = strVal(lfirst(narg));

						if (needcomma)
							appendStringInfoString(buf, ", ");
						get_rule_expr((Node *) e, context, true);
						appendStringInfo(buf, " AS %s",
										 quote_identifier(map_xml_name_to_sql_identifier(argname)));
						needcomma = true;
					}
					if (xexpr->op != IS_XMLFOREST)
						appendStringInfoChar(buf, ')');
				}
				if (xexpr->args)
				{
					if (needcomma)
						appendStringInfoString(buf, ", ");
					switch (xexpr->op)
					{
						case IS_XMLCONCAT:
						case IS_XMLELEMENT:
						case IS_XMLFOREST:
						case IS_XMLPI:
						case IS_XMLSERIALIZE:
							/* no extra decoration needed */
							get_rule_expr((Node *) xexpr->args, context, true);
							break;
						case IS_XMLPARSE:
							Assert(list_length(xexpr->args) == 2);

							get_rule_expr((Node *) linitial(xexpr->args),
										  context, true);

							con = lsecond_node(Const, xexpr->args);
							Assert(!con->constisnull);
							if (DatumGetBool(con->constvalue))
								appendStringInfoString(buf,
													   " PRESERVE WHITESPACE");
							else
								appendStringInfoString(buf,
													   " STRIP WHITESPACE");
							break;
						case IS_XMLROOT:
							Assert(list_length(xexpr->args) == 3);

							get_rule_expr((Node *) linitial(xexpr->args),
										  context, true);

							appendStringInfoString(buf, ", VERSION ");
							con = (Const *) lsecond(xexpr->args);
							if (IsA(con, Const) &&
								con->constisnull)
								appendStringInfoString(buf, "NO VALUE");
							else
								get_rule_expr((Node *) con, context, false);

							con = lthird_node(Const, xexpr->args);
							if (con->constisnull)
								 /* suppress STANDALONE NO VALUE */ ;
							else
							{
								switch (DatumGetInt32(con->constvalue))
								{
									case XML_STANDALONE_YES:
										appendStringInfoString(buf,
															   ", STANDALONE YES");
										break;
									case XML_STANDALONE_NO:
										appendStringInfoString(buf,
															   ", STANDALONE NO");
										break;
									case XML_STANDALONE_NO_VALUE:
										appendStringInfoString(buf,
															   ", STANDALONE NO VALUE");
										break;
									default:
										break;
								}
							}
							break;
						case IS_DOCUMENT:
							get_rule_expr_paren((Node *) xexpr->args, context, false, node);
							break;
					}

				}
				if (xexpr->op == IS_XMLSERIALIZE)
					appendStringInfo(buf, " AS %s",
									 format_type_with_typemod(xexpr->type,
															  xexpr->typmod));
				if (xexpr->op == IS_DOCUMENT)
					appendStringInfoString(buf, " IS DOCUMENT");
				else
					appendStringInfoChar(buf, ')');
			}
			break;

		case T_NullTest:
			{
				NullTest   *ntest = (NullTest *) node;

				if (!PRETTY_PAREN(context))
					appendStringInfoChar(buf, '(');
				get_rule_expr_paren((Node *) ntest->arg, context, true, node);

				/*
				 * For scalar inputs, we prefer to print as IS [NOT] NULL,
				 * which is shorter and traditional.  If it's a rowtype input
				 * but we're applying a scalar test, must print IS [NOT]
				 * DISTINCT FROM NULL to be semantically correct.
				 */
				if (ntest->argisrow ||
					!type_is_rowtype(exprType((Node *) ntest->arg)))
				{
					switch (ntest->nulltesttype)
					{
						case IS_NULL:
							appendStringInfoString(buf, " IS NULL");
							break;
						case IS_NOT_NULL:
							appendStringInfoString(buf, " IS NOT NULL");
							break;
						default:
							elog(ERROR, "unrecognized nulltesttype: %d",
								 (int) ntest->nulltesttype);
					}
				}
				else
				{
					switch (ntest->nulltesttype)
					{
						case IS_NULL:
							appendStringInfoString(buf, " IS NOT DISTINCT FROM NULL");
							break;
						case IS_NOT_NULL:
							appendStringInfoString(buf, " IS DISTINCT FROM NULL");
							break;
						default:
							elog(ERROR, "unrecognized nulltesttype: %d",
								 (int) ntest->nulltesttype);
					}
				}
				if (!PRETTY_PAREN(context))
					appendStringInfoChar(buf, ')');
			}
			break;

		case T_BooleanTest:
			{
				BooleanTest *btest = (BooleanTest *) node;

				if (!PRETTY_PAREN(context))
					appendStringInfoChar(buf, '(');
				get_rule_expr_paren((Node *) btest->arg, context, false, node);
				switch (btest->booltesttype)
				{
					case IS_TRUE:
						appendStringInfoString(buf, " IS TRUE");
						break;
					case IS_NOT_TRUE:
						appendStringInfoString(buf, " IS NOT TRUE");
						break;
					case IS_FALSE:
						appendStringInfoString(buf, " IS FALSE");
						break;
					case IS_NOT_FALSE:
						appendStringInfoString(buf, " IS NOT FALSE");
						break;
					case IS_UNKNOWN:
						appendStringInfoString(buf, " IS UNKNOWN");
						break;
					case IS_NOT_UNKNOWN:
						appendStringInfoString(buf, " IS NOT UNKNOWN");
						break;
					default:
						elog(ERROR, "unrecognized booltesttype: %d",
							 (int) btest->booltesttype);
				}
				if (!PRETTY_PAREN(context))
					appendStringInfoChar(buf, ')');
			}
			break;

		case T_CoerceToDomain:
			{
				CoerceToDomain *ctest = (CoerceToDomain *) node;
				Node	   *arg = (Node *) ctest->arg;

				if (ctest->coercionformat == COERCE_IMPLICIT_CAST &&
					!showimplicit)
				{
					/* don't show the implicit cast */
					get_rule_expr(arg, context, false);
				}
				else
				{
					get_coercion_expr(arg, context,
									  ctest->resulttype,
									  ctest->resulttypmod,
									  node);
				}
			}
			break;

		case T_CoerceToDomainValue:
			appendStringInfoString(buf, "VALUE");
			break;

		case T_SetToDefault:
			appendStringInfoString(buf, "DEFAULT");
			break;

		case T_CurrentOfExpr:
			{
				CurrentOfExpr *cexpr = (CurrentOfExpr *) node;

				if (cexpr->cursor_name)
					appendStringInfo(buf, "CURRENT OF %s",
									 quote_identifier(cexpr->cursor_name));
				else
					appendStringInfo(buf, "CURRENT OF $%d",
									 cexpr->cursor_param);
			}
			break;

		case T_NextValueExpr:
			{
				NextValueExpr *nvexpr = (NextValueExpr *) node;

				/*
				 * This isn't exactly nextval(), but that seems close enough
				 * for EXPLAIN's purposes.
				 */
				appendStringInfoString(buf, "nextval(");
				simple_quote_literal(buf,
									 generate_relation_name(nvexpr->seqid,
															NIL));
				appendStringInfoChar(buf, ')');
			}
			break;

		case T_InferenceElem:
			{
				InferenceElem *iexpr = (InferenceElem *) node;
				bool		save_varprefix;
				bool		need_parens;

				/*
				 * InferenceElem can only refer to target relation, so a
				 * prefix is not useful, and indeed would cause parse errors.
				 */
				save_varprefix = context->varprefix;
				context->varprefix = false;

				/*
				 * Parenthesize the element unless it's a simple Var or a bare
				 * function call.  Follows pg_get_indexdef_worker().
				 */
				need_parens = !IsA(iexpr->expr, Var);
				if (IsA(iexpr->expr, FuncExpr) &&
					((FuncExpr *) iexpr->expr)->funcformat ==
					COERCE_EXPLICIT_CALL)
					need_parens = false;

				if (need_parens)
					appendStringInfoChar(buf, '(');
				get_rule_expr((Node *) iexpr->expr,
							  context, false);
				if (need_parens)
					appendStringInfoChar(buf, ')');

				context->varprefix = save_varprefix;

				if (iexpr->infercollid)
					appendStringInfo(buf, " COLLATE %s",
									 generate_collation_name(iexpr->infercollid));

				/* Add the operator class name, if not default */
				if (iexpr->inferopclass)
				{
					Oid			inferopclass = iexpr->inferopclass;
					Oid			inferopcinputtype = get_opclass_input_type(iexpr->inferopclass);

					get_opclass_name(inferopclass, inferopcinputtype, buf);
				}
			}
			break;

		case T_PartitionBoundSpec:
			{
				PartitionBoundSpec *spec = (PartitionBoundSpec *) node;
				ListCell   *cell;
				char	   *sep;

				if (spec->is_default)
				{
					appendStringInfoString(buf, "DEFAULT");
					break;
				}

				switch (spec->strategy)
				{
					case PARTITION_STRATEGY_HASH:
						Assert(spec->modulus > 0 && spec->remainder >= 0);
						Assert(spec->modulus > spec->remainder);

						appendStringInfoString(buf, "FOR VALUES");
						appendStringInfo(buf, " WITH (modulus %d, remainder %d)",
										 spec->modulus, spec->remainder);
						break;

					case PARTITION_STRATEGY_LIST:
						Assert(spec->listdatums != NIL);

						appendStringInfoString(buf, "FOR VALUES IN (");
						sep = "";
						foreach(cell, spec->listdatums)
						{
							Const	   *val = castNode(Const, lfirst(cell));

							appendStringInfoString(buf, sep);
							get_const_expr(val, context, -1);
							sep = ", ";
						}

						appendStringInfoChar(buf, ')');
						break;

					case PARTITION_STRATEGY_RANGE:
						Assert(spec->lowerdatums != NIL &&
							   spec->upperdatums != NIL &&
							   list_length(spec->lowerdatums) ==
							   list_length(spec->upperdatums));

						appendStringInfo(buf, "FOR VALUES FROM %s TO %s",
										 get_range_partbound_string(spec->lowerdatums),
										 get_range_partbound_string(spec->upperdatums));
						break;

					default:
						elog(ERROR, "unrecognized partition strategy: %d",
							 (int) spec->strategy);
						break;
				}
			}
			break;

		case T_List:
			{
				char	   *sep;
				ListCell   *l;

				sep = "";
				foreach(l, (List *) node)
				{
					appendStringInfoString(buf, sep);
					get_rule_expr((Node *) lfirst(l), context, showimplicit);
					sep = ", ";
				}
			}
			break;

<<<<<<< HEAD
		case T_PartSelectedExpr:
			{
				appendStringInfo(buf, "PartSelected");
			}
			break;

		case T_DMLActionExpr:
			{
				appendStringInfo(buf, "DMLAction");
			}
			break;

		case T_AggExprId:
			{
				appendStringInfo(buf, "AggExprId");
			}
			break;

		case T_RowIdExpr:
			{
				appendStringInfo(buf, "RowIdExpr");
			}
=======
		case T_TableFunc:
			get_tablefunc((TableFunc *) node, context, showimplicit);
>>>>>>> 9e1c9f95
			break;

		default:
			elog(ERROR, "unrecognized node type: %d", (int) nodeTag(node));
			break;
	}
}

/*
 * get_rule_expr_toplevel		- Parse back a toplevel expression
 *
 * Same as get_rule_expr(), except that if the expr is just a Var, we pass
 * istoplevel = true not false to get_variable().  This causes whole-row Vars
 * to get printed with decoration that will prevent expansion of "*".
 * We need to use this in contexts such as ROW() and VALUES(), where the
 * parser would expand "foo.*" appearing at top level.  (In principle we'd
 * use this in get_target_list() too, but that has additional worries about
 * whether to print AS, so it needs to invoke get_variable() directly anyway.)
 */
static void
get_rule_expr_toplevel(Node *node, deparse_context *context,
					   bool showimplicit)
{
	if (node && IsA(node, Var))
		(void) get_variable((Var *) node, 0, true, context);
	else
		get_rule_expr(node, context, showimplicit);
}

/*
 * get_rule_expr_funccall		- Parse back a function-call expression
 *
 * Same as get_rule_expr(), except that we guarantee that the output will
 * look like a function call, or like one of the things the grammar treats as
 * equivalent to a function call (see the func_expr_windowless production).
 * This is needed in places where the grammar uses func_expr_windowless and
 * you can't substitute a parenthesized a_expr.  If what we have isn't going
 * to look like a function call, wrap it in a dummy CAST() expression, which
 * will satisfy the grammar --- and, indeed, is likely what the user wrote to
 * produce such a thing.
 */
static void
get_rule_expr_funccall(Node *node, deparse_context *context,
					   bool showimplicit)
{
	if (looks_like_function(node))
		get_rule_expr(node, context, showimplicit);
	else
	{
		StringInfo	buf = context->buf;

		appendStringInfoString(buf, "CAST(");
		/* no point in showing any top-level implicit cast */
		get_rule_expr(node, context, false);
		appendStringInfo(buf, " AS %s)",
						 format_type_with_typemod(exprType(node),
												  exprTypmod(node)));
	}
}

/*
 * Helper function to identify node types that satisfy func_expr_windowless.
 * If in doubt, "false" is always a safe answer.
 */
static bool
looks_like_function(Node *node)
{
	if (node == NULL)
		return false;			/* probably shouldn't happen */
	switch (nodeTag(node))
	{
		case T_FuncExpr:
			/* OK, unless it's going to deparse as a cast */
			return (((FuncExpr *) node)->funcformat == COERCE_EXPLICIT_CALL);
		case T_NullIfExpr:
		case T_CoalesceExpr:
		case T_MinMaxExpr:
<<<<<<< HEAD
=======
		case T_SQLValueFunction:
>>>>>>> 9e1c9f95
		case T_XmlExpr:
			/* these are all accepted by func_expr_common_subexpr */
			return true;
		default:
			break;
	}
	return false;
}
<<<<<<< HEAD
=======

>>>>>>> 9e1c9f95

/*
 * get_oper_expr			- Parse back an OpExpr node
 */
static void
get_oper_expr(OpExpr *expr, deparse_context *context)
{
	StringInfo	buf = context->buf;
	Oid			opno = expr->opno;
	List	   *args = expr->args;

	if (!PRETTY_PAREN(context))
		appendStringInfoChar(buf, '(');
	if (list_length(args) == 2)
	{
		/* binary operator */
		Node	   *arg1 = (Node *) linitial(args);
		Node	   *arg2 = (Node *) lsecond(args);

		get_rule_expr_paren(arg1, context, true, (Node *) expr);
		appendStringInfo(buf, " %s ",
						 generate_operator_name(opno,
												exprType(arg1),
												exprType(arg2)));
		get_rule_expr_paren(arg2, context, true, (Node *) expr);
	}
	else
	{
		/* unary operator --- but which side? */
		Node	   *arg = (Node *) linitial(args);
		HeapTuple	tp;
		Form_pg_operator optup;

		tp = SearchSysCache1(OPEROID, ObjectIdGetDatum(opno));
		if (!HeapTupleIsValid(tp))
			elog(ERROR, "cache lookup failed for operator %u", opno);
		optup = (Form_pg_operator) GETSTRUCT(tp);
		switch (optup->oprkind)
		{
			case 'l':
				appendStringInfo(buf, "%s ",
								 generate_operator_name(opno,
														InvalidOid,
														exprType(arg)));
				get_rule_expr_paren(arg, context, true, (Node *) expr);
				break;
			case 'r':
				get_rule_expr_paren(arg, context, true, (Node *) expr);
				appendStringInfo(buf, " %s",
								 generate_operator_name(opno,
														exprType(arg),
														InvalidOid));
				break;
			default:
				elog(ERROR, "bogus oprkind: %d", optup->oprkind);
		}
		ReleaseSysCache(tp);
	}
	if (!PRETTY_PAREN(context))
		appendStringInfoChar(buf, ')');
}

/*
 * get_func_expr			- Parse back a FuncExpr node
 */
static void
get_func_expr(FuncExpr *expr, deparse_context *context,
			  bool showimplicit)
{
	StringInfo	buf = context->buf;
	Oid			funcoid = expr->funcid;
	Oid			argtypes[FUNC_MAX_ARGS];
	int			nargs;
	List	   *argnames;
	bool		use_variadic;
	ListCell   *l;

	/*
	 * If the function call came from an implicit coercion, then just show the
	 * first argument --- unless caller wants to see implicit coercions.
	 */
	if (expr->funcformat == COERCE_IMPLICIT_CAST && !showimplicit)
	{
		get_rule_expr_paren((Node *) linitial(expr->args), context,
							false, (Node *) expr);
		return;
	}

	/*
	 * If the function call came from a cast, then show the first argument
	 * plus an explicit cast operation.
	 */
	if (expr->funcformat == COERCE_EXPLICIT_CAST ||
		expr->funcformat == COERCE_IMPLICIT_CAST)
	{
		Node	   *arg = linitial(expr->args);
		Oid			rettype = expr->funcresulttype;
		int32		coercedTypmod;

		/* Get the typmod if this is a length-coercion function */
		(void) exprIsLengthCoercion((Node *) expr, &coercedTypmod);

		get_coercion_expr(arg, context,
						  rettype, coercedTypmod,
						  (Node *) expr);

		return;
	}

	/*
	 * Normal function: display as proname(args).  First we need to extract
	 * the argument datatypes.
	 */
	if (list_length(expr->args) > FUNC_MAX_ARGS)
		ereport(ERROR,
				(errcode(ERRCODE_TOO_MANY_ARGUMENTS),
				 errmsg("too many arguments")));
	nargs = 0;
	argnames = NIL;
	foreach(l, expr->args)
	{
		Node	   *arg = (Node *) lfirst(l);

		if (IsA(arg, NamedArgExpr))
			argnames = lappend(argnames, ((NamedArgExpr *) arg)->name);
		argtypes[nargs] = exprType(arg);
		nargs++;
	}

	appendStringInfo(buf, "%s(",
					 generate_function_name(funcoid, nargs,
											argnames, argtypes,
											expr->funcvariadic,
											&use_variadic,
											context->special_exprkind));
	nargs = 0;
	foreach(l, expr->args)
	{
		if (nargs++ > 0)
			appendStringInfoString(buf, ", ");
		if (use_variadic && lnext(l) == NULL)
			appendStringInfoString(buf, "VARIADIC ");
		get_rule_expr((Node *) lfirst(l), context, true);
	}
	appendStringInfoChar(buf, ')');
}

/*
 * Deparse an Aggref as a special MEDIAN() construct, if it looks like
 * one.
 *
 * Returns true if the reference was handled as MEDIAN, false otherwise.
 */
static bool
get_median_expr(Aggref *aggref, deparse_context *context)
{
	StringInfo	buf = context->buf;
	TargetEntry *tle;

	if (!IS_MEDIAN_OID(aggref->aggfnoid))
		return false;
	if (list_length(aggref->aggdirectargs) != 1)
		return false;
	if (list_length(aggref->args) != 1)
		return false;

	tle = (TargetEntry *) linitial(aggref->args);
	if (tle->resjunk)
		return false;

	/* Ok, it looks like a MEDIAN */
	appendStringInfoString(buf, "MEDIAN(");

	get_rule_expr((Node *) tle->expr, context, false);

	/*
	 * MEDIAN (...) FILTER (...) isn't currently allowed by the grammar,
	 * but it's easy enough to handle here, so let's be prepared.
	 */
	if (aggref->aggfilter != NULL)
	{
<<<<<<< HEAD
		appendStringInfoString(buf, ") FILTER (WHERE ");
		get_rule_expr((Node *) aggref->aggfilter, context, false);
	}
	appendStringInfoChar(buf, ')');

	return true;
}

static void
get_dqa_expr(DQAExpr *dqa_expr,deparse_context *context)
{
	int id = -1;
	StringInfo	buf = context->buf;
	Bitmapset *bm = dqa_expr->agg_args_id_bms;
	deparse_namespace *dnps = (deparse_namespace *) linitial(context->namespaces);
	struct PlanState *planstate = dnps->planstate;

	resetStringInfo(buf);
	appendStringInfoChar(buf, '(');
	while ((id = bms_next_member(bm, id)) >= 0)
	{
		TargetEntry *te = get_sortgroupref_tle((Index)id, planstate->plan->targetlist);
		char	   *exprstr;

		if (!te)
			elog(ERROR, "no tlist entry for sort key: %d", id);
		/* Deparse the expression, showing any top-level cast */
		exprstr = deparse_expression((Node *) te->expr, context->namespaces,
		                             context->varprefix, true);

		appendStringInfoString(buf, exprstr);
		appendStringInfoChar(buf, ',');
	}
	buf->data[buf->len - 1] = ')';

	if (dqa_expr->agg_filter != NULL)
	{
		appendStringInfoString(buf, " FILTER (WHERE ");
		get_rule_expr((Node *) dqa_expr->agg_filter, context, false);
		appendStringInfoChar(buf, ')');
	}

}

/*
 * get_agg_expr			- Parse back an Aggref node
 */
static void
get_agg_expr(Aggref *aggref, deparse_context *context,
			 Aggref *original_aggref)
{
	StringInfo	buf = context->buf;
	Oid			argtypes[FUNC_MAX_ARGS];
	int			nargs;
	bool		use_variadic;

	/* Special handling of MEDIAN */
	if (get_median_expr(aggref, context))
		return;

	/*
	 * For a combining aggregate, we look up and deparse the corresponding
	 * partial aggregate instead.  This is necessary because our input
	 * argument list has been replaced; the new argument list always has just
	 * one element, which will point to a partial Aggref that supplies us with
	 * transition states to combine.
	 */
	if (DO_AGGSPLIT_COMBINE(aggref->aggsplit))
	{
		TargetEntry *tle = linitial(aggref->args);
=======
		TargetEntry *tle = linitial_node(TargetEntry, aggref->args);
>>>>>>> 9e1c9f95

		Assert(list_length(aggref->args) == 1);
		resolve_special_varno((Node *) tle->expr, context, original_aggref,
							  get_agg_combine_expr);
		return;
	}

	/*
	 * Mark as PARTIAL, if appropriate.  We look to the original aggref so as
	 * to avoid printing this when recursing from the code just above.
	 */
	if (DO_AGGSPLIT_SKIPFINAL(original_aggref->aggsplit))
		appendStringInfoString(buf, "PARTIAL ");

	/* Extract the argument types as seen by the parser */
	nargs = get_aggregate_argtypes(aggref, argtypes);

	/* Print the aggregate name, schema-qualified if needed */
	appendStringInfo(buf, "%s(%s",
					 generate_function_name(aggref->aggfnoid, nargs,
											NIL, argtypes,
											aggref->aggvariadic,
											&use_variadic,
											context->special_exprkind),
					 (aggref->aggdistinct != NIL) ? "DISTINCT " : "");

	if (AGGKIND_IS_ORDERED_SET(aggref->aggkind))
	{
		/*
		 * Ordered-set aggregates do not use "*" syntax.  Also, we needn't
		 * worry about inserting VARIADIC.  So we can just dump the direct
		 * args as-is.
		 */
		Assert(!aggref->aggvariadic);
		get_rule_expr((Node *) aggref->aggdirectargs, context, true);
		Assert(aggref->aggorder != NIL);
		appendStringInfoString(buf, ") WITHIN GROUP (ORDER BY ");
		get_rule_orderby(aggref->aggorder, aggref->args, false, context);
	}
	else
	{
		/* aggstar can be set only in zero-argument aggregates */
		if (aggref->aggstar)
			appendStringInfoChar(buf, '*');
		else
		{
			ListCell   *l;
			int			i;

			i = 0;
			foreach(l, aggref->args)
			{
				TargetEntry *tle = (TargetEntry *) lfirst(l);
				Node	   *arg = (Node *) tle->expr;

				Assert(!IsA(arg, NamedArgExpr));
				if (tle->resjunk)
					continue;
				if (i++ > 0)
					appendStringInfoString(buf, ", ");
				if (use_variadic && i == nargs)
					appendStringInfoString(buf, "VARIADIC ");
				get_rule_expr(arg, context, true);
			}
		}

		if (aggref->aggorder != NIL)
		{
			appendStringInfoString(buf, " ORDER BY ");
			get_rule_orderby(aggref->aggorder, aggref->args, false, context);
		}
	}

	if (aggref->aggfilter != NULL)
	{
		appendStringInfoString(buf, ") FILTER (WHERE ");
		get_rule_expr((Node *) aggref->aggfilter, context, false);
	}

	appendStringInfoChar(buf, ')');
}

/*
 * This is a helper function for get_agg_expr().  It's used when we deparse
 * a combining Aggref; resolve_special_varno locates the corresponding partial
 * Aggref and then calls this.
 */
static void
get_agg_combine_expr(Node *node, deparse_context *context, void *private)
{
	Aggref	   *aggref;
	Aggref	   *original_aggref = private;

	if (!IsA(node, Aggref))
		elog(ERROR, "combining Aggref does not point to an Aggref");

	aggref = (Aggref *) node;
	get_agg_expr(aggref, context, original_aggref);
}

/*
 * get_windowfunc_expr	- Parse back a WindowFunc node
 */
static void
get_windowfunc_expr(WindowFunc *wfunc, deparse_context *context)
{
	StringInfo	buf = context->buf;
	Oid			argtypes[FUNC_MAX_ARGS];
	int			nargs;
	List	   *argnames;
	ListCell   *l;

	if (list_length(wfunc->args) >= FUNC_MAX_ARGS)
		ereport(ERROR,
				(errcode(ERRCODE_TOO_MANY_ARGUMENTS),
				 errmsg("too many arguments")));
	nargs = 0;
	argnames = NIL;
	foreach(l, wfunc->args)
	{
		Node	   *arg = (Node *) lfirst(l);

		if (IsA(arg, NamedArgExpr))
			argnames = lappend(argnames, ((NamedArgExpr *) arg)->name);
		argtypes[nargs] = exprType(arg);
		nargs++;
	}

	appendStringInfo(buf, "%s(%s",
					 generate_function_name(wfunc->winfnoid, nargs,
											argnames, argtypes,
											false, NULL,
											context->special_exprkind),
					 wfunc->windistinct ? "DISTINCT " : "");
	/* winstar can be set only in zero-argument aggregates */
	if (wfunc->winstar)
		appendStringInfoChar(buf, '*');
	else
		get_rule_expr((Node *) wfunc->args, context, true);

	if (wfunc->aggfilter != NULL)
	{
		appendStringInfoString(buf, ") FILTER (WHERE ");
		get_rule_expr((Node *) wfunc->aggfilter, context, false);
	}

	appendStringInfoString(buf, ") OVER ");

	foreach(l, context->windowClause)
	{
		WindowClause *wc = (WindowClause *) lfirst(l);

		if (wc->winref == wfunc->winref)
		{
			if (wc->name)
				appendStringInfoString(buf, quote_identifier(wc->name));
			else
				get_rule_windowspec(wc, context->windowTList, context);
			break;
		}
	}
	if (l == NULL)
	{
		if (context->windowClause)
			elog(ERROR, "could not find window clause for winref %u",
				 wfunc->winref);

		/*
		 * In EXPLAIN, we don't have window context information available, so
		 * we have to settle for this:
		 */
		appendStringInfoString(buf, "(?)");
	}
}

/* ----------
 * get_coercion_expr
 *
 *	Make a string representation of a value coerced to a specific type
 * ----------
 */
static void
get_coercion_expr(Node *arg, deparse_context *context,
				  Oid resulttype, int32 resulttypmod,
				  Node *parentNode)
{
	StringInfo	buf = context->buf;

	/*
	 * Since parse_coerce.c doesn't immediately collapse application of
	 * length-coercion functions to constants, what we'll typically see in
	 * such cases is a Const with typmod -1 and a length-coercion function
	 * right above it.  Avoid generating redundant output. However, beware of
	 * suppressing casts when the user actually wrote something like
	 * 'foo'::text::char(3).
	 *
	 * Note: it might seem that we are missing the possibility of needing to
	 * print a COLLATE clause for such a Const.  However, a Const could only
	 * have nondefault collation in a post-constant-folding tree, in which the
	 * length coercion would have been folded too.  See also the special
	 * handling of CollateExpr in coerce_to_target_type(): any collation
	 * marking will be above the coercion node, not below it.
	 */
	if (arg && IsA(arg, Const) &&
		((Const *) arg)->consttype == resulttype &&
		((Const *) arg)->consttypmod == -1)
	{
		/* Show the constant without normal ::typename decoration */
		get_const_expr((Const *) arg, context, -1);
	}
	else
	{
		if (!PRETTY_PAREN(context))
			appendStringInfoChar(buf, '(');
		get_rule_expr_paren(arg, context, false, parentNode);
		if (!PRETTY_PAREN(context))
			appendStringInfoChar(buf, ')');
	}
	appendStringInfo(buf, "::%s",
					 format_type_with_typemod(resulttype, resulttypmod));
}

/* ----------
 * get_const_expr
 *
 *	Make a string representation of a Const
 *
 * showtype can be -1 to never show "::typename" decoration, or +1 to always
 * show it, or 0 to show it only if the constant wouldn't be assumed to be
 * the right type by default.
 *
 * If the Const's collation isn't default for its type, show that too.
 * We mustn't do this when showtype is -1 (since that means the caller will
 * print "::typename", and we can't put a COLLATE clause in between).  It's
 * caller's responsibility that collation isn't missed in such cases.
 * ----------
 */
static void
get_const_expr(Const *constval, deparse_context *context, int showtype)
{
	StringInfo	buf = context->buf;
	Oid			typoutput;
	bool		typIsVarlena;
	char	   *extval;
	bool		needlabel = false;

	if (constval->constisnull)
	{
		/*
		 * Always label the type of a NULL constant to prevent misdecisions
		 * about type when reparsing.
		 */
		appendStringInfoString(buf, "NULL");
		if (showtype >= 0)
		{
			appendStringInfo(buf, "::%s",
							 format_type_with_typemod(constval->consttype,
													  constval->consttypmod));
			get_const_collation(constval, context);
		}
		return;
	}

	getTypeOutputInfo(constval->consttype,
					  &typoutput, &typIsVarlena);

	extval = OidOutputFunctionCall(typoutput, constval->constvalue);

	switch (constval->consttype)
	{
		case INT4OID:

			/*
			 * INT4 can be printed without any decoration, unless it is
			 * negative; in that case print it as '-nnn'::integer to ensure
			 * that the output will re-parse as a constant, not as a constant
			 * plus operator.  In most cases we could get away with printing
			 * (-nnn) instead, because of the way that gram.y handles negative
			 * literals; but that doesn't work for INT_MIN, and it doesn't
			 * seem that much prettier anyway.
			 */
			if (extval[0] != '-')
				appendStringInfoString(buf, extval);
			else
			{
				appendStringInfo(buf, "'%s'", extval);
				needlabel = true;	/* we must attach a cast */
			}
			break;

		case NUMERICOID:

			/*
			 * NUMERIC can be printed without quotes if it looks like a float
			 * constant (not an integer, and not Infinity or NaN) and doesn't
			 * have a leading sign (for the same reason as for INT4).
			 */
			if (isdigit((unsigned char) extval[0]) &&
				strcspn(extval, "eE.") != strlen(extval))
			{
				appendStringInfoString(buf, extval);
			}
			else
			{
				appendStringInfo(buf, "'%s'", extval);
				needlabel = true;	/* we must attach a cast */
			}
			break;

<<<<<<< HEAD
		case BITOID:
		case VARBITOID:
			appendStringInfo(buf, "'%s'", extval);
			break;

=======
>>>>>>> 9e1c9f95
		case BOOLOID:
			if (strcmp(extval, "t") == 0)
				appendStringInfoString(buf, "true");
			else
				appendStringInfoString(buf, "false");
			break;

		default:
			simple_quote_literal(buf, extval);
			break;
	}

	pfree(extval);

	if (showtype < 0)
		return;

	/*
	 * For showtype == 0, append ::typename unless the constant will be
	 * implicitly typed as the right type when it is read in.
	 *
	 * XXX this code has to be kept in sync with the behavior of the parser,
	 * especially make_const.
	 */
	switch (constval->consttype)
	{
		case BOOLOID:
		case UNKNOWNOID:
			/* These types can be left unlabeled */
			needlabel = false;
			break;
		case INT4OID:
			/* We determined above whether a label is needed */
			break;
		case NUMERICOID:

			/*
			 * Float-looking constants will be typed as numeric, which we
			 * checked above; but if there's a nondefault typmod we need to
			 * show it.
			 */
			needlabel |= (constval->consttypmod >= 0);
			break;
		default:
			needlabel = true;
			break;
	}
	if (needlabel || showtype > 0)
		appendStringInfo(buf, "::%s",
						 format_type_with_typemod(constval->consttype,
												  constval->consttypmod));

	get_const_collation(constval, context);
}

/*
 * helper for get_const_expr: append COLLATE if needed
 */
static void
get_const_collation(Const *constval, deparse_context *context)
{
	StringInfo	buf = context->buf;

	if (OidIsValid(constval->constcollid))
	{
		Oid			typcollation = get_typcollation(constval->consttype);

		if (constval->constcollid != typcollation)
		{
			appendStringInfo(buf, " COLLATE %s",
							 generate_collation_name(constval->constcollid));
		}
	}
}

/*
 * simple_quote_literal - Format a string as a SQL literal, append to buf
 */
static void
simple_quote_literal(StringInfo buf, const char *val)
{
	const char *valptr;

	/*
	 * We form the string literal according to the prevailing setting of
	 * standard_conforming_strings; we never use E''. User is responsible for
	 * making sure result is used correctly.
	 */
	appendStringInfoChar(buf, '\'');
	for (valptr = val; *valptr; valptr++)
	{
		char		ch = *valptr;

		if (SQL_STR_DOUBLE(ch, !standard_conforming_strings))
			appendStringInfoChar(buf, ch);
		appendStringInfoChar(buf, ch);
	}
	appendStringInfoChar(buf, '\'');
}


/* ----------
 * get_sublink_expr			- Parse back a sublink
 * ----------
 */
static void
get_sublink_expr(SubLink *sublink, deparse_context *context)
{
	StringInfo	buf = context->buf;
	Query	   *query = (Query *) (sublink->subselect);
	char	   *opname = NULL;
	bool		need_paren;

	if (sublink->subLinkType == ARRAY_SUBLINK)
		appendStringInfoString(buf, "ARRAY(");
	else
		appendStringInfoChar(buf, '(');

	/*
	 * Note that we print the name of only the first operator, when there are
	 * multiple combining operators.  This is an approximation that could go
	 * wrong in various scenarios (operators in different schemas, renamed
	 * operators, etc) but there is not a whole lot we can do about it, since
	 * the syntax allows only one operator to be shown.
	 */
	if (sublink->testexpr)
	{
		if (IsA(sublink->testexpr, OpExpr))
		{
			/* single combining operator */
			OpExpr	   *opexpr = (OpExpr *) sublink->testexpr;

			get_rule_expr(linitial(opexpr->args), context, true);
			opname = generate_operator_name(opexpr->opno,
											exprType(linitial(opexpr->args)),
											exprType(lsecond(opexpr->args)));
		}
		else if (IsA(sublink->testexpr, BoolExpr))
		{
			/* multiple combining operators, = or <> cases */
			char	   *sep;
			ListCell   *l;

			appendStringInfoChar(buf, '(');
			sep = "";
			foreach(l, ((BoolExpr *) sublink->testexpr)->args)
			{
				OpExpr	   *opexpr = lfirst_node(OpExpr, l);

				appendStringInfoString(buf, sep);
				get_rule_expr(linitial(opexpr->args), context, true);
				if (!opname)
					opname = generate_operator_name(opexpr->opno,
													exprType(linitial(opexpr->args)),
													exprType(lsecond(opexpr->args)));
				sep = ", ";
			}
			appendStringInfoChar(buf, ')');
		}
		else if (IsA(sublink->testexpr, RowCompareExpr))
		{
			/* multiple combining operators, < <= > >= cases */
			RowCompareExpr *rcexpr = (RowCompareExpr *) sublink->testexpr;

			appendStringInfoChar(buf, '(');
			get_rule_expr((Node *) rcexpr->largs, context, true);
			opname = generate_operator_name(linitial_oid(rcexpr->opnos),
											exprType(linitial(rcexpr->largs)),
											exprType(linitial(rcexpr->rargs)));
			appendStringInfoChar(buf, ')');
		}
		else
			elog(ERROR, "unrecognized testexpr type: %d",
				 (int) nodeTag(sublink->testexpr));
	}

	need_paren = true;

	switch (sublink->subLinkType)
	{
		case EXISTS_SUBLINK:
			appendStringInfoString(buf, "EXISTS ");
			break;

		case ANY_SUBLINK:
			if (strcmp(opname, "=") == 0)	/* Represent = ANY as IN */
				appendStringInfoString(buf, " IN ");
			else
				appendStringInfo(buf, " %s ANY ", opname);
			break;

		case ALL_SUBLINK:
			appendStringInfo(buf, " %s ALL ", opname);
			break;

		case ROWCOMPARE_SUBLINK:
			appendStringInfo(buf, " %s ", opname);
			break;

		case EXPR_SUBLINK:
		case MULTIEXPR_SUBLINK:
		case ARRAY_SUBLINK:
			need_paren = false;
			break;

		case CTE_SUBLINK:		/* shouldn't occur in a SubLink */
		default:
			elog(ERROR, "unrecognized sublink type: %d",
				 (int) sublink->subLinkType);
			break;
	}

	if (need_paren)
		appendStringInfoChar(buf, '(');

	get_query_def(query, buf, context->namespaces, NULL,
				  context->prettyFlags, context->wrapColumn,
				  context->indentLevel);

	if (need_paren)
		appendStringInfoString(buf, "))");
	else
		appendStringInfoChar(buf, ')');
}


/* ----------
 * get_tablefunc			- Parse back a table function
 * ----------
 */
static void
get_tablefunc(TableFunc *tf, deparse_context *context, bool showimplicit)
{
	StringInfo	buf = context->buf;

	/* XMLTABLE is the only existing implementation.  */

	appendStringInfoString(buf, "XMLTABLE(");

	if (tf->ns_uris != NIL)
	{
		ListCell   *lc1,
				   *lc2;
		bool		first = true;

		appendStringInfoString(buf, "XMLNAMESPACES (");
		forboth(lc1, tf->ns_uris, lc2, tf->ns_names)
		{
			Node	   *expr = (Node *) lfirst(lc1);
			Value	   *ns_node = (Value *) lfirst(lc2);

			if (!first)
				appendStringInfoString(buf, ", ");
			else
				first = false;

			if (ns_node != NULL)
			{
				get_rule_expr(expr, context, showimplicit);
				appendStringInfo(buf, " AS %s", strVal(ns_node));
			}
			else
			{
				appendStringInfoString(buf, "DEFAULT ");
				get_rule_expr(expr, context, showimplicit);
			}
		}
		appendStringInfoString(buf, "), ");
	}

	appendStringInfoChar(buf, '(');
	get_rule_expr((Node *) tf->rowexpr, context, showimplicit);
	appendStringInfoString(buf, ") PASSING (");
	get_rule_expr((Node *) tf->docexpr, context, showimplicit);
	appendStringInfoChar(buf, ')');

	if (tf->colexprs != NIL)
	{
		ListCell   *l1;
		ListCell   *l2;
		ListCell   *l3;
		ListCell   *l4;
		ListCell   *l5;
		int			colnum = 0;

		appendStringInfoString(buf, " COLUMNS ");
		forfive(l1, tf->colnames, l2, tf->coltypes, l3, tf->coltypmods,
				l4, tf->colexprs, l5, tf->coldefexprs)
		{
			char	   *colname = strVal(lfirst(l1));
			Oid			typid = lfirst_oid(l2);
			int32		typmod = lfirst_int(l3);
			Node	   *colexpr = (Node *) lfirst(l4);
			Node	   *coldefexpr = (Node *) lfirst(l5);
			bool		ordinality = (tf->ordinalitycol == colnum);
			bool		notnull = bms_is_member(colnum, tf->notnulls);

			if (colnum > 0)
				appendStringInfoString(buf, ", ");
			colnum++;

			appendStringInfo(buf, "%s %s", quote_identifier(colname),
							 ordinality ? "FOR ORDINALITY" :
							 format_type_with_typemod(typid, typmod));
			if (ordinality)
				continue;

			if (coldefexpr != NULL)
			{
				appendStringInfoString(buf, " DEFAULT (");
				get_rule_expr((Node *) coldefexpr, context, showimplicit);
				appendStringInfoChar(buf, ')');
			}
			if (colexpr != NULL)
			{
				appendStringInfoString(buf, " PATH (");
				get_rule_expr((Node *) colexpr, context, showimplicit);
				appendStringInfoChar(buf, ')');
			}
			if (notnull)
				appendStringInfoString(buf, " NOT NULL");
		}
	}

	appendStringInfoChar(buf, ')');
}

/* ----------
 * get_from_clause			- Parse back a FROM clause
 *
 * "prefix" is the keyword that denotes the start of the list of FROM
 * elements. It is FROM when used to parse back SELECT and UPDATE, but
 * is USING when parsing back DELETE.
 * ----------
 */
static void
get_from_clause(Query *query, const char *prefix, deparse_context *context)
{
	StringInfo	buf = context->buf;
	bool		first = true;
	ListCell   *l;

	/*
	 * We use the query's jointree as a guide to what to print.  However, we
	 * must ignore auto-added RTEs that are marked not inFromCl. (These can
	 * only appear at the top level of the jointree, so it's sufficient to
	 * check here.)  This check also ensures we ignore the rule pseudo-RTEs
	 * for NEW and OLD.
	 */
	foreach(l, query->jointree->fromlist)
	{
		Node	   *jtnode = (Node *) lfirst(l);

		if (IsA(jtnode, RangeTblRef))
		{
			int			varno = ((RangeTblRef *) jtnode)->rtindex;
			RangeTblEntry *rte = rt_fetch(varno, query->rtable);

			if (!rte->inFromCl)
				continue;
		}

		if (first)
		{
			appendContextKeyword(context, prefix,
								 -PRETTYINDENT_STD, PRETTYINDENT_STD, 2);
			first = false;

			get_from_clause_item(jtnode, query, context);
		}
		else
		{
			StringInfoData itembuf;

			appendStringInfoString(buf, ", ");

			/*
			 * Put the new FROM item's text into itembuf so we can decide
			 * after we've got it whether or not it needs to go on a new line.
			 */
			initStringInfo(&itembuf);
			context->buf = &itembuf;

			get_from_clause_item(jtnode, query, context);

			/* Restore context's output buffer */
			context->buf = buf;

			/* Consider line-wrapping if enabled */
			if (PRETTY_INDENT(context) && context->wrapColumn >= 0)
			{
				/* Does the new item start with a new line? */
				if (itembuf.len > 0 && itembuf.data[0] == '\n')
				{
					/* If so, we shouldn't add anything */
					/* instead, remove any trailing spaces currently in buf */
					removeStringInfoSpaces(buf);
				}
				else
				{
					char	   *trailing_nl;

					/* Locate the start of the current line in the buffer */
					trailing_nl = strrchr(buf->data, '\n');
					if (trailing_nl == NULL)
						trailing_nl = buf->data;
					else
						trailing_nl++;

					/*
					 * Add a newline, plus some indentation, if the new item
					 * would cause an overflow.
					 */
					if (strlen(trailing_nl) + itembuf.len > context->wrapColumn)
						appendContextKeyword(context, "", -PRETTYINDENT_STD,
											 PRETTYINDENT_STD,
											 PRETTYINDENT_VAR);
				}
			}

			/* Add the new item */
			appendStringInfoString(buf, itembuf.data);

			/* clean up */
			pfree(itembuf.data);
		}
	}
}

static void
get_from_clause_item(Node *jtnode, Query *query, deparse_context *context)
{
	StringInfo	buf = context->buf;
	deparse_namespace *dpns = (deparse_namespace *) linitial(context->namespaces);

	if (IsA(jtnode, RangeTblRef))
	{
		int			varno = ((RangeTblRef *) jtnode)->rtindex;
		RangeTblEntry *rte = rt_fetch(varno, query->rtable);
		char	   *refname = get_rtable_name(varno, context);
		deparse_columns *colinfo = deparse_columns_fetch(varno, dpns);
		RangeTblFunction *rtfunc1 = NULL;
		bool		printalias;

		if (rte->lateral)
			appendStringInfoString(buf, "LATERAL ");

		/* Print the FROM item proper */
		switch (rte->rtekind)
		{
			case RTE_RELATION:
				/* Normal relation RTE */
				if (rte->forceDistRandom)
				{
					char * relname = generate_relation_name(rte->relid,
															context->namespaces);
					appendStringInfo(buf, "gp_dist_random(%s)",
									 quote_literal_cstr(relname));
				}
				else
					appendStringInfo(buf, "%s%s",
									 only_marker(rte),
									 generate_relation_name(rte->relid,
															context->namespaces));
				break;
			case RTE_SUBQUERY:
				/* Subquery RTE */
				appendStringInfoChar(buf, '(');
				get_query_def(rte->subquery, buf, context->namespaces, NULL,
							  context->prettyFlags, context->wrapColumn,
							  context->indentLevel);
				appendStringInfoChar(buf, ')');
				break;
			case RTE_TABLEFUNCTION:
				/* Table Function RTE */
				/* fallthrough */
			case RTE_FUNCTION:
				/* Function RTE */
				rtfunc1 = (RangeTblFunction *) linitial(rte->functions);

				/*
				 * Omit ROWS FROM() syntax for just one function, unless it
				 * has both a coldeflist and WITH ORDINALITY. If it has both,
				 * we must use ROWS FROM() syntax to avoid ambiguity about
				 * whether the coldeflist includes the ordinality column.
				 */
				if (list_length(rte->functions) == 1 &&
					(rtfunc1->funccolnames == NIL || !rte->funcordinality))
				{
					get_rule_expr_funccall(rtfunc1->funcexpr, context, true);
					/* we'll print the coldeflist below, if it has one */
				}
				else
				{
					bool		all_unnest;
					ListCell   *lc;

					/*
					 * If all the function calls in the list are to unnest,
					 * and none need a coldeflist, then collapse the list back
					 * down to UNNEST(args).  (If we had more than one
					 * built-in unnest function, this would get more
					 * difficult.)
					 *
					 * XXX This is pretty ugly, since it makes not-terribly-
					 * future-proof assumptions about what the parser would do
					 * with the output; but the alternative is to emit our
					 * nonstandard ROWS FROM() notation for what might have
					 * been a perfectly spec-compliant multi-argument
					 * UNNEST().
					 */
					all_unnest = true;
					foreach(lc, rte->functions)
					{
						RangeTblFunction *rtfunc = (RangeTblFunction *) lfirst(lc);

						if (!IsA(rtfunc->funcexpr, FuncExpr) ||
							((FuncExpr *) rtfunc->funcexpr)->funcid != F_ARRAY_UNNEST ||
							rtfunc->funccolnames != NIL)
						{
							all_unnest = false;
							break;
						}
					}

					if (all_unnest)
					{
						List	   *allargs = NIL;

						foreach(lc, rte->functions)
						{
							RangeTblFunction *rtfunc = (RangeTblFunction *) lfirst(lc);
							List	   *args = ((FuncExpr *) rtfunc->funcexpr)->args;

							allargs = list_concat(allargs, list_copy(args));
						}

						appendStringInfoString(buf, "UNNEST(");
						get_rule_expr((Node *) allargs, context, true);
						appendStringInfoChar(buf, ')');
					}
					else
					{
						int			funcno = 0;

						appendStringInfoString(buf, "ROWS FROM(");
						foreach(lc, rte->functions)
						{
							RangeTblFunction *rtfunc = (RangeTblFunction *) lfirst(lc);

							if (funcno > 0)
								appendStringInfoString(buf, ", ");
							get_rule_expr_funccall(rtfunc->funcexpr, context, true);
							if (rtfunc->funccolnames != NIL)
							{
								/* Reconstruct the column definition list */
								appendStringInfoString(buf, " AS ");
								get_from_clause_coldeflist(rtfunc,
														   NULL,
														   context);
							}
							funcno++;
						}
						appendStringInfoChar(buf, ')');
					}
					/* prevent printing duplicate coldeflist below */
					rtfunc1 = NULL;
				}
				if (rte->funcordinality)
					appendStringInfoString(buf, " WITH ORDINALITY");
				break;
			case RTE_TABLEFUNC:
				get_tablefunc(rte->tablefunc, context, true);
				break;
			case RTE_VALUES:
				/* Values list RTE */
				appendStringInfoChar(buf, '(');
				get_values_def(rte->values_lists, context);
				appendStringInfoChar(buf, ')');
				break;
			case RTE_CTE:
				appendStringInfoString(buf, quote_identifier(rte->ctename));
				break;
			default:
				elog(ERROR, "unrecognized RTE kind: %d", (int) rte->rtekind);
				break;
		}

		/* Print the relation alias, if needed */
		printalias = false;
		if (rte->alias != NULL)
		{
			/* Always print alias if user provided one */
			printalias = true;
		}
		else if (colinfo->printaliases)
		{
			/* Always print alias if we need to print column aliases */
			printalias = true;
		}
		else if (rte->rtekind == RTE_RELATION)
		{
			/*
			 * No need to print alias if it's same as relation name (this
			 * would normally be the case, but not if set_rtable_names had to
			 * resolve a conflict).
			 */
			if (strcmp(refname, get_relation_name(rte->relid)) != 0)
				printalias = true;
		}
		else if (rte->rtekind == RTE_FUNCTION || rte->rtekind == RTE_TABLEFUNCTION)
		{
			/*
			 * For a function RTE, always print alias.  This covers possible
			 * renaming of the function and/or instability of the
			 * FigureColname rules for things that aren't simple functions.
			 * Note we'd need to force it anyway for the columndef list case.
			 */
			printalias = true;
		}
		else if (rte->rtekind == RTE_VALUES)
		{
			/* Alias is syntactically required for VALUES */
			printalias = true;
		}
		else if (rte->rtekind == RTE_CTE)
		{
			/*
			 * No need to print alias if it's same as CTE name (this would
			 * normally be the case, but not if set_rtable_names had to
			 * resolve a conflict).
			 */
			if (strcmp(refname, rte->ctename) != 0)
				printalias = true;
		}
		if (printalias)
			appendStringInfo(buf, " %s", quote_identifier(refname));

		/* Print the column definitions or aliases, if needed */
		if (rtfunc1 && rtfunc1->funccolnames != NIL)
		{
			/* Reconstruct the columndef list, which is also the aliases */
			get_from_clause_coldeflist(rtfunc1, colinfo, context);
		}
		else
		{
			/* Else print column aliases as needed */
			get_column_alias_list(colinfo, context);
		}

		/* Tablesample clause must go after any alias */
		if (rte->rtekind == RTE_RELATION && rte->tablesample)
			get_tablesample_def(rte->tablesample, context);
	}
	else if (IsA(jtnode, JoinExpr))
	{
		JoinExpr   *j = (JoinExpr *) jtnode;
		deparse_columns *colinfo = deparse_columns_fetch(j->rtindex, dpns);
		bool		need_paren_on_right;

		need_paren_on_right = PRETTY_PAREN(context) &&
			!IsA(j->rarg, RangeTblRef) &&
			!(IsA(j->rarg, JoinExpr) &&((JoinExpr *) j->rarg)->alias != NULL);

		if (!PRETTY_PAREN(context) || j->alias != NULL)
			appendStringInfoChar(buf, '(');

		get_from_clause_item(j->larg, query, context);

		switch (j->jointype)
		{
			case JOIN_INNER:
				if (j->quals)
					appendContextKeyword(context, " JOIN ",
										 -PRETTYINDENT_STD,
										 PRETTYINDENT_STD,
										 PRETTYINDENT_JOIN);
				else
					appendContextKeyword(context, " CROSS JOIN ",
										 -PRETTYINDENT_STD,
										 PRETTYINDENT_STD,
										 PRETTYINDENT_JOIN);
				break;
			case JOIN_LEFT:
				appendContextKeyword(context, " LEFT JOIN ",
									 -PRETTYINDENT_STD,
									 PRETTYINDENT_STD,
									 PRETTYINDENT_JOIN);
				break;
			case JOIN_FULL:
				appendContextKeyword(context, " FULL JOIN ",
									 -PRETTYINDENT_STD,
									 PRETTYINDENT_STD,
									 PRETTYINDENT_JOIN);
				break;
			case JOIN_RIGHT:
				appendContextKeyword(context, " RIGHT JOIN ",
									 -PRETTYINDENT_STD,
									 PRETTYINDENT_STD,
									 PRETTYINDENT_JOIN);
				break;
			default:
				elog(ERROR, "unrecognized join type: %d",
					 (int) j->jointype);
		}

		if (need_paren_on_right)
			appendStringInfoChar(buf, '(');
		get_from_clause_item(j->rarg, query, context);
		if (need_paren_on_right)
			appendStringInfoChar(buf, ')');

		if (j->usingClause)
		{
			ListCell   *lc;
			bool		first = true;

			appendStringInfoString(buf, " USING (");
			/* Use the assigned names, not what's in usingClause */
			foreach(lc, colinfo->usingNames)
			{
				char	   *colname = (char *) lfirst(lc);

				if (first)
					first = false;
				else
					appendStringInfoString(buf, ", ");
				appendStringInfoString(buf, quote_identifier(colname));
			}
			appendStringInfoChar(buf, ')');
		}
		else if (j->quals)
		{
			appendStringInfoString(buf, " ON ");
			if (!PRETTY_PAREN(context))
				appendStringInfoChar(buf, '(');
			get_rule_expr(j->quals, context, false);
			if (!PRETTY_PAREN(context))
				appendStringInfoChar(buf, ')');
		}
		else if (j->jointype != JOIN_INNER)
		{
			/* If we didn't say CROSS JOIN above, we must provide an ON */
			appendStringInfoString(buf, " ON TRUE");
		}

		if (!PRETTY_PAREN(context) || j->alias != NULL)
			appendStringInfoChar(buf, ')');

		/* Yes, it's correct to put alias after the right paren ... */
		if (j->alias != NULL)
		{
			/*
			 * Note that it's correct to emit an alias clause if and only if
			 * there was one originally.  Otherwise we'd be converting a named
			 * join to unnamed or vice versa, which creates semantic
			 * subtleties we don't want.  However, we might print a different
			 * alias name than was there originally.
			 */
			appendStringInfo(buf, " %s",
							 quote_identifier(get_rtable_name(j->rtindex,
															  context)));
			get_column_alias_list(colinfo, context);
		}
	}
	else
		elog(ERROR, "unrecognized node type: %d",
			 (int) nodeTag(jtnode));
}

/*
 * get_column_alias_list - print column alias list for an RTE
 *
 * Caller must already have printed the relation's alias name.
 */
static void
get_column_alias_list(deparse_columns *colinfo, deparse_context *context)
{
	StringInfo	buf = context->buf;
	int			i;
	bool		first = true;

	/* Don't print aliases if not needed */
	if (!colinfo->printaliases)
		return;

	for (i = 0; i < colinfo->num_new_cols; i++)
	{
		char	   *colname = colinfo->new_colnames[i];

		if (first)
		{
			appendStringInfoChar(buf, '(');
			first = false;
		}
		else
			appendStringInfoString(buf, ", ");
		appendStringInfoString(buf, quote_identifier(colname));
	}
	if (!first)
		appendStringInfoChar(buf, ')');
}

/*
 * get_from_clause_coldeflist - reproduce FROM clause coldeflist
 *
 * When printing a top-level coldeflist (which is syntactically also the
 * relation's column alias list), use column names from colinfo.  But when
 * printing a coldeflist embedded inside ROWS FROM(), we prefer to use the
 * original coldeflist's names, which are available in rtfunc->funccolnames.
 * Pass NULL for colinfo to select the latter behavior.
 *
 * The coldeflist is appended immediately (no space) to buf.  Caller is
 * responsible for ensuring that an alias or AS is present before it.
 */
static void
get_from_clause_coldeflist(RangeTblFunction *rtfunc,
						   deparse_columns *colinfo,
						   deparse_context *context)
{
	StringInfo	buf = context->buf;
	ListCell   *l1;
	ListCell   *l2;
	ListCell   *l3;
	ListCell   *l4;
	int			i;

	appendStringInfoChar(buf, '(');

	i = 0;
	forfour(l1, rtfunc->funccoltypes,
			l2, rtfunc->funccoltypmods,
			l3, rtfunc->funccolcollations,
			l4, rtfunc->funccolnames)
	{
		Oid			atttypid = lfirst_oid(l1);
		int32		atttypmod = lfirst_int(l2);
		Oid			attcollation = lfirst_oid(l3);
		char	   *attname;

		if (colinfo)
			attname = colinfo->colnames[i];
		else
			attname = strVal(lfirst(l4));

		Assert(attname);		/* shouldn't be any dropped columns here */

		if (i > 0)
			appendStringInfoString(buf, ", ");
		appendStringInfo(buf, "%s %s",
						 quote_identifier(attname),
						 format_type_with_typemod(atttypid, atttypmod));
		if (OidIsValid(attcollation) &&
			attcollation != get_typcollation(atttypid))
			appendStringInfo(buf, " COLLATE %s",
							 generate_collation_name(attcollation));

		i++;
	}

	appendStringInfoChar(buf, ')');
}

/*
 * get_tablesample_def			- print a TableSampleClause
 */
static void
get_tablesample_def(TableSampleClause *tablesample, deparse_context *context)
{
	StringInfo	buf = context->buf;
	Oid			argtypes[1];
	int			nargs;
	ListCell   *l;

	/*
	 * We should qualify the handler's function name if it wouldn't be
	 * resolved by lookup in the current search path.
	 */
	argtypes[0] = INTERNALOID;
	appendStringInfo(buf, " TABLESAMPLE %s (",
					 generate_function_name(tablesample->tsmhandler, 1,
											NIL, argtypes,
											false, NULL, EXPR_KIND_NONE));

	nargs = 0;
	foreach(l, tablesample->args)
	{
		if (nargs++ > 0)
			appendStringInfoString(buf, ", ");
		get_rule_expr((Node *) lfirst(l), context, false);
	}
	appendStringInfoChar(buf, ')');

	if (tablesample->repeatable != NULL)
	{
		appendStringInfoString(buf, " REPEATABLE (");
		get_rule_expr((Node *) tablesample->repeatable, context, false);
		appendStringInfoChar(buf, ')');
	}
}

/*
 * get_opclass_name			- fetch name of an index operator class
 *
 * The opclass name is appended (after a space) to buf.
 *
 * Output is suppressed if the opclass is the default for the given
 * actual_datatype.  (If you don't want this behavior, just pass
 * InvalidOid for actual_datatype.)
 */
static void
get_opclass_name(Oid opclass, Oid actual_datatype,
				 StringInfo buf)
{
	HeapTuple	ht_opc;
	Form_pg_opclass opcrec;
	char	   *opcname;
	char	   *nspname;

	ht_opc = SearchSysCache1(CLAOID, ObjectIdGetDatum(opclass));
	if (!HeapTupleIsValid(ht_opc))
		elog(ERROR, "cache lookup failed for opclass %u", opclass);
	opcrec = (Form_pg_opclass) GETSTRUCT(ht_opc);

	if (!OidIsValid(actual_datatype) ||
		GetDefaultOpClass(actual_datatype, opcrec->opcmethod) != opclass)
	{
		/* Okay, we need the opclass name.  Do we need to qualify it? */
		opcname = NameStr(opcrec->opcname);
		if (OpclassIsVisible(opclass))
			appendStringInfo(buf, " %s", quote_identifier(opcname));
		else
		{
			nspname = get_namespace_name(opcrec->opcnamespace);
			appendStringInfo(buf, " %s.%s",
							 quote_identifier(nspname),
							 quote_identifier(opcname));
		}
	}
	ReleaseSysCache(ht_opc);
}

/*
 * Like get_opclass_name(), but with special treatment for gp_use_legacy_hashops=on
 */
static void
get_opclass_name_for_distribution_key(Oid opclass, Oid actual_datatype,
									  StringInfo buf)
{
	Oid		legacy_opclass;

	Assert(OidIsValid(actual_datatype));

	/* With gp_use_legacy_hashops=off, use the normal rules. */
	if (!gp_use_legacy_hashops)
	{
		get_opclass_name(opclass, actual_datatype, buf);
		return;
	}

	/*
	 * Otherwise, treat the legacy opclasses as the default, and refrain
	 * from outputting them.
	 */
	legacy_opclass = get_legacy_cdbhash_opclass_for_base_type(actual_datatype);

	if (legacy_opclass == InvalidOid)
	{
		/*
		 * No legacy opclass for this datatype. Then treat the usual default
		 * as the default like usual.
		 */
		get_opclass_name(opclass, actual_datatype, buf);
	}
	else if (opclass != legacy_opclass)
	{
		/*
		 * This is not the legacy opclass. Force printing it, by
		 * passing InvalidOid as the 'actual_datatype' to get_opclass_name.
		 */
		get_opclass_name(opclass, InvalidOid, buf);
	}
	else
	{
		/* it is the legacy opclass. Don't print it */
	}
}


/*
 * processIndirection - take care of array and subfield assignment
 *
 * We strip any top-level FieldStore or assignment SubscriptingRef nodes that
 * appear in the input, printing them as decoration for the base column
 * name (which we assume the caller just printed).  We might also need to
 * strip CoerceToDomain nodes, but only ones that appear above assignment
 * nodes.
 *
 * Returns the subexpression that's to be assigned.
 */
static Node *
processIndirection(Node *node, deparse_context *context)
{
	StringInfo	buf = context->buf;
	CoerceToDomain *cdomain = NULL;

	for (;;)
	{
		if (node == NULL)
			break;
		if (IsA(node, FieldStore))
		{
			FieldStore *fstore = (FieldStore *) node;
			Oid			typrelid;
			char	   *fieldname;

			/* lookup tuple type */
			typrelid = get_typ_typrelid(fstore->resulttype);
			if (!OidIsValid(typrelid))
				elog(ERROR, "argument type %s of FieldStore is not a tuple type",
					 format_type_be(fstore->resulttype));

			/*
			 * Print the field name.  There should only be one target field in
			 * stored rules.  There could be more than that in executable
			 * target lists, but this function cannot be used for that case.
			 */
			Assert(list_length(fstore->fieldnums) == 1);
			fieldname = get_attname(typrelid,
									linitial_int(fstore->fieldnums), false);
			appendStringInfo(buf, ".%s", quote_identifier(fieldname));

			/*
			 * We ignore arg since it should be an uninteresting reference to
			 * the target column or subcolumn.
			 */
			node = (Node *) linitial(fstore->newvals);
		}
		else if (IsA(node, SubscriptingRef))
		{
			SubscriptingRef *sbsref = (SubscriptingRef *) node;

			if (sbsref->refassgnexpr == NULL)
				break;

			printSubscripts(sbsref, context);

			/*
			 * We ignore refexpr since it should be an uninteresting reference
			 * to the target column or subcolumn.
			 */
			node = (Node *) sbsref->refassgnexpr;
		}
		else if (IsA(node, CoerceToDomain))
		{
			cdomain = (CoerceToDomain *) node;
			/* If it's an explicit domain coercion, we're done */
			if (cdomain->coercionformat != COERCE_IMPLICIT_CAST)
				break;
			/* Tentatively descend past the CoerceToDomain */
			node = (Node *) cdomain->arg;
		}
		else if (IsA(node, CoerceToDomain))
		{
			cdomain = (CoerceToDomain *) node;
			/* If it's an explicit domain coercion, we're done */
			if (cdomain->coercionformat != COERCE_IMPLICIT_CAST)
				break;
			/* Tentatively descend past the CoerceToDomain */
			node = (Node *) cdomain->arg;
		}
		else
			break;
	}

	/*
	 * If we descended past a CoerceToDomain whose argument turned out not to
	 * be a FieldStore or array assignment, back up to the CoerceToDomain.
	 * (This is not enough to be fully correct if there are nested implicit
	 * CoerceToDomains, but such cases shouldn't ever occur.)
	 */
	if (cdomain && node == (Node *) cdomain->arg)
		node = (Node *) cdomain;

	return node;
}

static void
printSubscripts(SubscriptingRef *sbsref, deparse_context *context)
{
	StringInfo	buf = context->buf;
	ListCell   *lowlist_item;
	ListCell   *uplist_item;

	lowlist_item = list_head(sbsref->reflowerindexpr);	/* could be NULL */
	foreach(uplist_item, sbsref->refupperindexpr)
	{
		appendStringInfoChar(buf, '[');
		if (lowlist_item)
		{
			/* If subexpression is NULL, get_rule_expr prints nothing */
			get_rule_expr((Node *) lfirst(lowlist_item), context, false);
			appendStringInfoChar(buf, ':');
			lowlist_item = lnext(lowlist_item);
		}
		/* If subexpression is NULL, get_rule_expr prints nothing */
		get_rule_expr((Node *) lfirst(uplist_item), context, false);
		appendStringInfoChar(buf, ']');
	}
}

/*
 * quote_identifier			- Quote an identifier only if needed
 *
 * When quotes are needed, we palloc the required space; slightly
 * space-wasteful but well worth it for notational simplicity.
 */
const char *
quote_identifier(const char *ident)
{
	/*
	 * Can avoid quoting if ident starts with a lowercase letter or underscore
	 * and contains only lowercase letters, digits, and underscores, *and* is
	 * not any SQL keyword.  Otherwise, supply quotes.
	 */
	int			nquotes = 0;
	bool		safe;
	const char *ptr;
	char	   *result;
	char	   *optr;

	/*
	 * would like to use <ctype.h> macros here, but they might yield unwanted
	 * locale-specific results...
	 */
	safe = ((ident[0] >= 'a' && ident[0] <= 'z') || ident[0] == '_');

	for (ptr = ident; *ptr; ptr++)
	{
		char		ch = *ptr;

		if ((ch >= 'a' && ch <= 'z') ||
			(ch >= '0' && ch <= '9') ||
			(ch == '_'))
		{
			/* okay */
		}
		else
		{
			safe = false;
			if (ch == '"')
				nquotes++;
		}
	}

	if (quote_all_identifiers)
		safe = false;

	if (safe)
	{
		/*
		 * Check for keyword.  We quote keywords except for unreserved ones.
		 * (In some cases we could avoid quoting a col_name or type_func_name
		 * keyword, but it seems much harder than it's worth to tell that.)
		 *
		 * Note: ScanKeywordLookup() does case-insensitive comparison, but
		 * that's fine, since we already know we have all-lower-case.
		 */
		int			kwnum = ScanKeywordLookup(ident, &ScanKeywords);

		if (kwnum >= 0 && ScanKeywordCategories[kwnum] != UNRESERVED_KEYWORD)
			safe = false;
	}

	if (safe)
		return ident;			/* no change needed */

	result = (char *) palloc(strlen(ident) + nquotes + 2 + 1);

	optr = result;
	*optr++ = '"';
	for (ptr = ident; *ptr; ptr++)
	{
		char		ch = *ptr;

		if (ch == '"')
			*optr++ = '"';
		*optr++ = ch;
	}
	*optr++ = '"';
	*optr = '\0';

	return result;
}

/*
 * quote_qualified_identifier	- Quote a possibly-qualified identifier
 *
 * Return a name of the form qualifier.ident, or just ident if qualifier
 * is NULL, quoting each component if necessary.  The result is palloc'd.
 */
char *
quote_qualified_identifier(const char *qualifier,
						   const char *ident)
{
	StringInfoData buf;

	initStringInfo(&buf);
	if (qualifier)
		appendStringInfo(&buf, "%s.", quote_identifier(qualifier));
	appendStringInfoString(&buf, quote_identifier(ident));
	return buf.data;
}

/*
 * get_relation_name
 *		Get the unqualified name of a relation specified by OID
 *
 * This differs from the underlying get_rel_name() function in that it will
 * throw error instead of silently returning NULL if the OID is bad.
 */
static char *
get_relation_name(Oid relid)
{
	char	   *relname = get_rel_name(relid);

	if (!relname)
		elog(ERROR, "cache lookup failed for relation %u", relid);
	return relname;
}

/*
 * generate_relation_name
 *		Compute the name to display for a relation specified by OID
 *
 * The result includes all necessary quoting and schema-prefixing.
 *
 * If namespaces isn't NIL, it must be a list of deparse_namespace nodes.
 * We will forcibly qualify the relation name if it equals any CTE name
 * visible in the namespace list.
 */
static char *
generate_relation_name(Oid relid, List *namespaces)
{
	HeapTuple	tp;
	Form_pg_class reltup;
	bool		need_qual;
	ListCell   *nslist;
	char	   *relname;
	char	   *nspname;
	char	   *result;

	tp = SearchSysCache1(RELOID, ObjectIdGetDatum(relid));
	if (!HeapTupleIsValid(tp))
		elog(ERROR, "cache lookup failed for relation %u", relid);
	reltup = (Form_pg_class) GETSTRUCT(tp);
	relname = NameStr(reltup->relname);

	/* Check for conflicting CTE name */
	need_qual = false;
	foreach(nslist, namespaces)
	{
		deparse_namespace *dpns = (deparse_namespace *) lfirst(nslist);
		ListCell   *ctlist;

		foreach(ctlist, dpns->ctes)
		{
			CommonTableExpr *cte = (CommonTableExpr *) lfirst(ctlist);

			if (strcmp(cte->ctename, relname) == 0)
			{
				need_qual = true;
				break;
			}
		}
		if (need_qual)
			break;
	}

	/* Otherwise, qualify the name if not visible in search path */
	if (!need_qual)
		need_qual = !RelationIsVisible(relid);

	if (need_qual)
		nspname = get_namespace_name(reltup->relnamespace);
	else
		nspname = NULL;

	result = quote_qualified_identifier(nspname, relname);

	ReleaseSysCache(tp);

	return result;
}

/*
 * generate_qualified_relation_name
 *		Compute the name to display for a relation specified by OID
 *
 * As above, but unconditionally schema-qualify the name.
 */
static char *
generate_qualified_relation_name(Oid relid)
{
	HeapTuple	tp;
	Form_pg_class reltup;
	char	   *relname;
	char	   *nspname;
	char	   *result;

	tp = SearchSysCache1(RELOID, ObjectIdGetDatum(relid));
	if (!HeapTupleIsValid(tp))
		elog(ERROR, "cache lookup failed for relation %u", relid);
	reltup = (Form_pg_class) GETSTRUCT(tp);
	relname = NameStr(reltup->relname);

	nspname = get_namespace_name(reltup->relnamespace);
	if (!nspname)
		elog(ERROR, "cache lookup failed for namespace %u",
			 reltup->relnamespace);

	result = quote_qualified_identifier(nspname, relname);

	ReleaseSysCache(tp);

	return result;
}

/*
 * generate_function_name
 *		Compute the name to display for a function specified by OID,
 *		given that it is being called with the specified actual arg names and
 *		types.  (Those matter because of ambiguous-function resolution rules.)
 *
 * If we're dealing with a potentially variadic function (in practice, this
 * means a FuncExpr or Aggref, not some other way of calling a function), then
 * has_variadic must specify whether variadic arguments have been merged,
 * and *use_variadic_p will be set to indicate whether to print VARIADIC in
 * the output.  For non-FuncExpr cases, has_variadic should be false and
 * use_variadic_p can be NULL.
 *
 * The result includes all necessary quoting and schema-prefixing.
 */
static char *
generate_function_name(Oid funcid, int nargs, List *argnames, Oid *argtypes,
					   bool has_variadic, bool *use_variadic_p,
					   ParseExprKind special_exprkind)
{
	char	   *result;
	HeapTuple	proctup;
	Form_pg_proc procform;
	char	   *proname;
	bool		use_variadic;
	char	   *nspname;
	FuncDetailCode p_result;
	Oid			p_funcid;
	Oid			p_rettype;
	bool		p_retset;
	int			p_nvargs;
	Oid			p_vatype;
	Oid		   *p_true_typeids;
	bool		force_qualify = false;

	proctup = SearchSysCache1(PROCOID, ObjectIdGetDatum(funcid));
	if (!HeapTupleIsValid(proctup))
		elog(ERROR, "cache lookup failed for function %u", funcid);
	procform = (Form_pg_proc) GETSTRUCT(proctup);
	proname = NameStr(procform->proname);

	/*
	 * Due to parser hacks to avoid needing to reserve CUBE, we need to force
	 * qualification in some special cases.
	 */
	if (special_exprkind == EXPR_KIND_GROUP_BY)
	{
		if (strcmp(proname, "cube") == 0 || strcmp(proname, "rollup") == 0)
			force_qualify = true;
	}

	/*
	 * Determine whether VARIADIC should be printed.  We must do this first
	 * since it affects the lookup rules in func_get_detail().
	 *
	 * We always print VARIADIC if the function has a merged variadic-array
	 * argument.  Note that this is always the case for functions taking a
	 * VARIADIC argument type other than VARIADIC ANY.  If we omitted VARIADIC
	 * and printed the array elements as separate arguments, the call could
	 * match a newer non-VARIADIC function.
	 */
	if (use_variadic_p)
	{
		/* Parser should not have set funcvariadic unless fn is variadic */
		Assert(!has_variadic || OidIsValid(procform->provariadic));
		use_variadic = has_variadic;
		*use_variadic_p = use_variadic;
	}
	else
	{
		Assert(!has_variadic);
		use_variadic = false;
	}

	/*
	 * The idea here is to schema-qualify only if the parser would fail to
	 * resolve the correct function given the unqualified func name with the
	 * specified argtypes and VARIADIC flag.  But if we already decided to
	 * force qualification, then we can skip the lookup and pretend we didn't
	 * find it.
	 */
	if (!force_qualify)
		p_result = func_get_detail(list_make1(makeString(proname)),
								   NIL, argnames, nargs, argtypes,
								   !use_variadic, true,
								   &p_funcid, &p_rettype,
								   &p_retset, &p_nvargs, &p_vatype,
								   &p_true_typeids, NULL);
	else
	{
		p_result = FUNCDETAIL_NOTFOUND;
		p_funcid = InvalidOid;
	}

	if ((p_result == FUNCDETAIL_NORMAL ||
		 p_result == FUNCDETAIL_AGGREGATE ||
		 p_result == FUNCDETAIL_WINDOWFUNC) &&
		p_funcid == funcid)
		nspname = NULL;
	else
		nspname = get_namespace_name(procform->pronamespace);

	result = quote_qualified_identifier(nspname, proname);

	ReleaseSysCache(proctup);

	return result;
}

/*
 * generate_operator_name
 *		Compute the name to display for an operator specified by OID,
 *		given that it is being called with the specified actual arg types.
 *		(Arg types matter because of ambiguous-operator resolution rules.
 *		Pass InvalidOid for unused arg of a unary operator.)
 *
 * The result includes all necessary quoting and schema-prefixing,
 * plus the OPERATOR() decoration needed to use a qualified operator name
 * in an expression.
 */
static char *
generate_operator_name(Oid operid, Oid arg1, Oid arg2)
{
	StringInfoData buf;
	HeapTuple	opertup;
	Form_pg_operator operform;
	char	   *oprname;
	char	   *nspname;
	Operator	p_result;

	initStringInfo(&buf);

	opertup = SearchSysCache1(OPEROID, ObjectIdGetDatum(operid));
	if (!HeapTupleIsValid(opertup))
		elog(ERROR, "cache lookup failed for operator %u", operid);
	operform = (Form_pg_operator) GETSTRUCT(opertup);
	oprname = NameStr(operform->oprname);

	/*
	 * The idea here is to schema-qualify only if the parser would fail to
	 * resolve the correct operator given the unqualified op name with the
	 * specified argtypes.
	 */
	switch (operform->oprkind)
	{
		case 'b':
			p_result = oper(NULL, list_make1(makeString(oprname)), arg1, arg2,
							true, -1);
			break;
		case 'l':
			p_result = left_oper(NULL, list_make1(makeString(oprname)), arg2,
								 true, -1);
			break;
		case 'r':
			p_result = right_oper(NULL, list_make1(makeString(oprname)), arg1,
								  true, -1);
			break;
		default:
			elog(ERROR, "unrecognized oprkind: %d", operform->oprkind);
			p_result = NULL;	/* keep compiler quiet */
			break;
	}

	if (p_result != NULL && oprid(p_result) == operid)
		nspname = NULL;
	else
	{
		nspname = get_namespace_name(operform->oprnamespace);
		appendStringInfo(&buf, "OPERATOR(%s.", quote_identifier(nspname));
	}

	appendStringInfoString(&buf, oprname);

	if (nspname)
		appendStringInfoChar(&buf, ')');

	if (p_result != NULL)
		ReleaseSysCache(p_result);

	ReleaseSysCache(opertup);

	return buf.data;
}

/*
 * generate_operator_clause --- generate a binary-operator WHERE clause
 *
 * This is used for internally-generated-and-executed SQL queries, where
 * precision is essential and readability is secondary.  The basic
 * requirement is to append "leftop op rightop" to buf, where leftop and
 * rightop are given as strings and are assumed to yield types leftoptype
 * and rightoptype; the operator is identified by OID.  The complexity
 * comes from needing to be sure that the parser will select the desired
 * operator when the query is parsed.  We always name the operator using
 * OPERATOR(schema.op) syntax, so as to avoid search-path uncertainties.
 * We have to emit casts too, if either input isn't already the input type
 * of the operator; else we are at the mercy of the parser's heuristics for
 * ambiguous-operator resolution.  The caller must ensure that leftop and
 * rightop are suitable arguments for a cast operation; it's best to insert
 * parentheses if they aren't just variables or parameters.
 */
void
generate_operator_clause(StringInfo buf,
						 const char *leftop, Oid leftoptype,
						 Oid opoid,
						 const char *rightop, Oid rightoptype)
{
	HeapTuple	opertup;
	Form_pg_operator operform;
	char	   *oprname;
	char	   *nspname;

	opertup = SearchSysCache1(OPEROID, ObjectIdGetDatum(opoid));
	if (!HeapTupleIsValid(opertup))
		elog(ERROR, "cache lookup failed for operator %u", opoid);
	operform = (Form_pg_operator) GETSTRUCT(opertup);
	Assert(operform->oprkind == 'b');
	oprname = NameStr(operform->oprname);

	nspname = get_namespace_name(operform->oprnamespace);

	appendStringInfoString(buf, leftop);
	if (leftoptype != operform->oprleft)
		add_cast_to(buf, operform->oprleft);
	appendStringInfo(buf, " OPERATOR(%s.", quote_identifier(nspname));
	appendStringInfoString(buf, oprname);
	appendStringInfo(buf, ") %s", rightop);
	if (rightoptype != operform->oprright)
		add_cast_to(buf, operform->oprright);

	ReleaseSysCache(opertup);
}

/*
 * Add a cast specification to buf.  We spell out the type name the hard way,
 * intentionally not using format_type_be().  This is to avoid corner cases
 * for CHARACTER, BIT, and perhaps other types, where specifying the type
 * using SQL-standard syntax results in undesirable data truncation.  By
 * doing it this way we can be certain that the cast will have default (-1)
 * target typmod.
 */
static void
add_cast_to(StringInfo buf, Oid typid)
{
	HeapTuple	typetup;
	Form_pg_type typform;
	char	   *typname;
	char	   *nspname;

	typetup = SearchSysCache1(TYPEOID, ObjectIdGetDatum(typid));
	if (!HeapTupleIsValid(typetup))
		elog(ERROR, "cache lookup failed for type %u", typid);
	typform = (Form_pg_type) GETSTRUCT(typetup);

	typname = NameStr(typform->typname);
	nspname = get_namespace_name(typform->typnamespace);

	appendStringInfo(buf, "::%s.%s",
					 quote_identifier(nspname), quote_identifier(typname));

	ReleaseSysCache(typetup);
}

/*
<<<<<<< HEAD
=======
 * generate_qualified_type_name
 *		Compute the name to display for a type specified by OID
 *
 * This is different from format_type_be() in that we unconditionally
 * schema-qualify the name.  That also means no special syntax for
 * SQL-standard type names ... although in current usage, this should
 * only get used for domains, so such cases wouldn't occur anyway.
 */
static char *
generate_qualified_type_name(Oid typid)
{
	HeapTuple	tp;
	Form_pg_type typtup;
	char	   *typname;
	char	   *nspname;
	char	   *result;

	tp = SearchSysCache1(TYPEOID, ObjectIdGetDatum(typid));
	if (!HeapTupleIsValid(tp))
		elog(ERROR, "cache lookup failed for type %u", typid);
	typtup = (Form_pg_type) GETSTRUCT(tp);
	typname = NameStr(typtup->typname);

	nspname = get_namespace_name(typtup->typnamespace);
	if (!nspname)
		elog(ERROR, "cache lookup failed for namespace %u",
			 typtup->typnamespace);

	result = quote_qualified_identifier(nspname, typname);

	ReleaseSysCache(tp);

	return result;
}

/*
>>>>>>> 9e1c9f95
 * generate_collation_name
 *		Compute the name to display for a collation specified by OID
 *
 * The result includes all necessary quoting and schema-prefixing.
 */
char *
generate_collation_name(Oid collid)
{
	HeapTuple	tp;
	Form_pg_collation colltup;
	char	   *collname;
	char	   *nspname;
	char	   *result;

	tp = SearchSysCache1(COLLOID, ObjectIdGetDatum(collid));
	if (!HeapTupleIsValid(tp))
		elog(ERROR, "cache lookup failed for collation %u", collid);
	colltup = (Form_pg_collation) GETSTRUCT(tp);
	collname = NameStr(colltup->collname);

	if (!CollationIsVisible(collid))
		nspname = get_namespace_name(colltup->collnamespace);
	else
		nspname = NULL;

	result = quote_qualified_identifier(nspname, collname);

	ReleaseSysCache(tp);

	return result;
}

/*
 * Given a C string, produce a TEXT datum.
 *
 * We assume that the input was palloc'd and may be freed.
 */
static text *
string_to_text(char *str)
{
	text	   *result;

	result = cstring_to_text(str);
	pfree(str);
	return result;
}

static char *
reloptions_to_string(Datum reloptions)
{
	char	   *result;
	Datum		sep,
				txt;

	/*
	 * We want to use array_to_text(reloptions, ', ') --- but
	 * DirectFunctionCall2(array_to_text) does not work, because
	 * array_to_text() relies on flinfo to be valid.  So use
	 * OidFunctionCall2.
	 */
	sep = CStringGetTextDatum(", ");
	txt = OidFunctionCall2(F_ARRAY_TO_TEXT, reloptions, sep);
	result = TextDatumGetCString(txt);

	return result;
}

/*
 * Generate a C string representing a relation's reloptions, or NULL if none.
 */
static char *
flatten_reloptions(Oid relid)
{
	char	   *result = NULL;
	HeapTuple	tuple;
	Datum		reloptions;
	bool		isnull;

	tuple = SearchSysCache1(RELOID, ObjectIdGetDatum(relid));
	if (!HeapTupleIsValid(tuple))
		elog(ERROR, "cache lookup failed for relation %u", relid);

	reloptions = SysCacheGetAttr(RELOID, tuple,
								 Anum_pg_class_reloptions, &isnull);
	if (!isnull)
	{
		StringInfoData buf;
		Datum	   *options;
		int			noptions;
		int			i;

		initStringInfo(&buf);

		deconstruct_array(DatumGetArrayTypeP(reloptions),
						  TEXTOID, -1, false, 'i',
						  &options, NULL, &noptions);

		for (i = 0; i < noptions; i++)
		{
			char	   *option = TextDatumGetCString(options[i]);
			char	   *name;
			char	   *separator;
			char	   *value;

			/*
			 * Each array element should have the form name=value.  If the "="
			 * is missing for some reason, treat it like an empty value.
			 */
			name = option;
			separator = strchr(option, '=');
			if (separator)
			{
				*separator = '\0';
				value = separator + 1;
			}
			else
				value = "";

			if (i > 0)
				appendStringInfoString(&buf, ", ");
			appendStringInfo(&buf, "%s=", quote_identifier(name));

			/*
			 * In general we need to quote the value; but to avoid unnecessary
			 * clutter, do not quote if it is an identifier that would not
			 * need quoting.  (We could also allow numbers, but that is a bit
			 * trickier than it looks --- for example, are leading zeroes
			 * significant?  We don't want to assume very much here about what
			 * custom reloptions might mean.)
			 */
			if (quote_identifier(value) == value)
				appendStringInfoString(&buf, value);
			else
				simple_quote_literal(&buf, value);

			pfree(option);
		}

		result = buf.data;
	}

	ReleaseSysCache(tuple);

	return result;
}

<<<<<<< HEAD
static void
deparse_part_param(deparse_context *c, List *dat)
{
	ListCell *lc;
	bool first = true;

	foreach(lc, dat)
	{
		if (!first)
			appendStringInfo(c->buf, ", ");
		else
			first = false;

		/* MPP-8258: fix for double precision types that use
		 * FuncExpr's (vs Consts)
		 */
		if (IsA(lfirst(lc), Const))
			get_const_expr(lfirst(lc), c, 0);
		else
			get_rule_expr(lfirst(lc), c, false);
	}
}

static void
partition_rule_range(deparse_context *c, List *start, bool startinc,
					 List *end, bool endinc, List *every)
{
	List *l1;

	l1 = start;
	if (l1)
	{
		appendStringInfoString(c->buf, "START (");
		deparse_part_param(c, l1);
		appendStringInfo(c->buf, ")%s",
						 startinc == false ? " EXCLUSIVE" : "");
	}

	l1 = end;
	if (l1)
	{
		appendStringInfoString(c->buf, " END (");
		deparse_part_param(c, l1);
		appendStringInfo(c->buf, ")%s",
						 endinc == true ? " INCLUSIVE" : "");
	}

	l1 = every;
	if (l1)
	{
		appendStringInfoString(c->buf, " EVERY (");
		deparse_part_param(c, l1);
		appendStringInfoString(c->buf, ")");
	}
}

/*
 * MPP-7232: need a check if name was not generated by EVERY
 *
 * The characteristic of a generated EVERY name is that the name of
 * the first partition is a string followed by "_1", and subsequent
 * names have the same string prefix with an increment in the numeric
 * suffix that corresponds to the rank.  So if any partitions within
 * the EVERY clause are subsequently dropped, added, split, renamed,
 * etc, we cannot regenerate a simple EVERY clause, and have to list
 * all of the partitions separately.
 */
static char *
check_first_every_name(char *parname)
{
	if (parname)
	{
		char	*str  = pstrdup(parname);
		char	*pnum = NULL;
		int		 len  = strlen(parname) - 1;

		/*
		 * MPP-7232: need a check if name was not generated by EVERY
		 */
		while (len >= 0)
		{
			if (isdigit((int)str[len]))
			{
				pnum = str + len;
				len--;
				continue;
			}

			if (str[len] == '_')
				str[len] = '\0';
			break;
		}
		/* should be parname_1 */
		if (pnum &&
			( 0 == strcmp(pnum, "1")))
			return str;
		else
		{
			pfree(str);
			return NULL;
		}
	}
	return NULL;
} /* end check_first_every_name */

static bool
check_next_every_name(char *parname1, char *nextname, int parrank)
{
	StringInfoData      	 sid1;
	bool 					 bstat = FALSE;

	initStringInfo(&sid1);

	appendStringInfo(&sid1, "%s_%d", parname1, parrank);

	bstat = nextname && (0 == strcmp(sid1.data, nextname));

	pfree(sid1.data);

	return bstat;
} /* end check_next_every_name */

static char *
make_par_name(char *parname, bool isevery)
{
	if (isevery)
	{
		char *str = pstrdup(parname);
		int len = strlen(parname) - 1;

		/*
		 * MPP-7232: need a check if name was not generated by EVERY
		 */
		while (len >= 0)
		{
			if (isdigit((int)str[len]))
			{
				len--;
				continue;
			}

			if (str[len] == '_')
				str[len] = '\0';
			break;
		}
		return str;
	}
	else
		return parname;
}

static char *
column_encodings_to_string(Relation rel, Datum *opts, char *sep, int indent)
{
	StringInfoData str;
	AttrNumber i;
	bool need_comma = false;

	initStringInfo(&str);

	for (i = 0; i < RelationGetNumberOfAttributes(rel); i++)
	{
		char *attname;

		if (rel->rd_att->attrs[i]->attisdropped)
			continue;

		if (!opts[i])
			continue;

		if (need_comma)
			appendStringInfoString(&str, sep);

		attname = NameStr(rel->rd_att->attrs[i]->attname);

		/* only defined for pretty printing */
		if (indent)
		{
			appendStringInfoChar(&str, '\n');
			appendStringInfoSpaces(&str, indent + 4);
		}
		appendStringInfo(&str, "COLUMN %s ENCODING (%s)",
						 quote_identifier(attname),
						 reloptions_to_string(opts[i]));
		need_comma = true;
	}

	return str.data;
}

static char *
make_partition_column_encoding_str(Oid relid, int indent)
{
	char *str;
	Relation rel = heap_open(relid, AccessShareLock);
	Datum *opts = get_rel_attoptions(relid,
									 RelationGetNumberOfAttributes(rel));

	str = column_encodings_to_string(rel, opts, " ", indent);
	heap_close(rel, AccessShareLock);

	return str;
}

static char *
partition_rule_def_worker(PartitionRule *rule, Node *start,
						  Node *end, PartitionRule *end_rule,
						  Node *every,
						  Partition *part, bool handleevery, int prettyFlags,
						  bool bLeafTablename, int indent)
{
	StringInfoData		 str;
	deparse_context		 c;
	char				*reloptions	   = NULL;
	char				*tspaceoptions = NULL;
	bool				 needspace	   = false;

	if (OidIsValid(rule->parchildrelid))
	{
		StringInfoData      	 sid2;

		initStringInfo(&sid2);

		/*
		 * If it's in a nondefault tablespace, say so
		 * (append after the reloptions)
		 */
		if (!part->paristemplate)
		{
			Oid			tblspc;

			tblspc = get_rel_tablespace(rule->parchildrelid);
			if (OidIsValid(tblspc))
			{
				appendStringInfo(&sid2, " TABLESPACE %s",
								 quote_identifier(
										 get_tablespace_name(tblspc)));

				tspaceoptions = sid2.data;
			}
		}

		reloptions = flatten_reloptions(rule->parchildrelid);

		if (bLeafTablename) /* MPP-6297: dump by tablename */
		{
			StringInfoData      	 sid1;

			initStringInfo(&sid1);

			/* Always quote to make WITH (tablename=...) work correctly */
			char *relname = get_rel_name(rule->parchildrelid);
			appendStringInfo(&sid1, "tablename=%s", quote_literal_cstr(relname));

			/* MPP-7191, MPP-7193: fully-qualify storage type if not
			 * specified (and not a template)
			 */
			if (!part->paristemplate)
			{
				StringInfoData appendonlytrue;
				const char *appendonlyString = quote_identifier("appendonly");

				initStringInfo(&appendonlytrue);
				appendStringInfo(&appendonlytrue, ", %s=", appendonlyString);
				simple_quote_literal(&appendonlytrue, "true");

				if (!reloptions)
				{
					appendStringInfo(&sid1, ", %s=", appendonlyString);
					simple_quote_literal(&sid1, "false");
				}
				else
				{
					const char *orientationString = quote_identifier("orientation");
					if (!strstr(reloptions, appendonlyString))
					{
						appendStringInfo(&sid1, ", %s=", appendonlyString);
						simple_quote_literal(&sid1, "false");
					}

					if ((!strstr(reloptions, orientationString)) &&
						strstr(reloptions, appendonlytrue.data))
					{
						appendStringInfo(&sid1, ", %s=", orientationString);
						simple_quote_literal(&sid1, "row");
					}
				}
			}

			if (reloptions)
			{
				appendStringInfo(&sid1, ", %s ", reloptions);

				pfree(reloptions);
			}


			reloptions = sid1.data;
		}

	}
	else if ((PointerIsValid(rule->parreloptions) ||
			  OidIsValid(rule->partemplatespaceId))
			 || (bLeafTablename && part->paristemplate))
	{
		ListCell		*lc;
		List			*opts;
		StringInfoData	 buf;
		StringInfoData   sid3;

		initStringInfo(&buf);
		initStringInfo(&sid3);

		/* NOTE: only the template case */
		Assert(part->paristemplate);

		if (bLeafTablename && part->paristemplate)
		{
			/*
			 * Make a fake tablename for template entries to invoke special
			 * dump/restore magic in parse_partition.c:partition_range_every()
			 * for EVERY.  Note that the tablename is ignored during SET
			 * SUBPARTITION TEMPLATE because the template rules do not have
			 * corresponding relations (MPP-6297)
			 */

			char *relname = get_rel_name(part->parrelid);
			appendStringInfo(&buf, "tablename=%s", quote_literal_cstr(relname));
		}

		opts = rule->parreloptions;
		if (PointerIsValid(rule->parreloptions))
		{
			foreach(lc, opts)
			{
				DefElem *e = lfirst(lc);

				if (strlen(buf.data))
					appendStringInfo(&buf, ", ");

				appendStringInfoString(&buf, e->defname);

				if (e->arg)
					appendStringInfo(&buf, "=%s", strVal(e->arg));
			}
		}
		if (strlen(buf.data))
		{
			reloptions = buf.data;
		}
		if (OidIsValid(rule->partemplatespaceId))
		{
			char *tname = get_tablespace_name(rule->partemplatespaceId);

			Assert(tname);

			appendStringInfo(&sid3, " TABLESPACE %s",
							 quote_identifier(tname));

			tspaceoptions = sid3.data;
		}
	}

	initStringInfo(&str);

	c.buf = &str;
	c.prettyFlags = prettyFlags;
	c.indentLevel = PRETTYINDENT_STD;
	c.special_exprkind = EXPR_KIND_NONE;

	if (rule->parisdefault)
	{
		appendStringInfo(&str, "DEFAULT %sPARTITION %s ",
						 part->parlevel > 0 ? "SUB" : "",
						 quote_identifier(rule->parname));

		if (reloptions && strlen(reloptions))
			appendStringInfo(&str, " WITH (%s)", reloptions);
		if (tspaceoptions && strlen(tspaceoptions))
			appendStringInfo(&str, " %s", tspaceoptions);

		return str.data;
	}

	if (rule->parname && rule->parname[0] != '\0')
		appendStringInfo(&str, "%sPARTITION %s ",
						 part->parlevel > 0 ? "SUB" : "",
						 quote_identifier(make_par_name(rule->parname,
														handleevery)));

	switch (part->parkind)
	{
		case 'r':
			{
				/* MPP-7232: Note: distinguish "(start) rule" and
				 * "end_rule", because for an EVERY clause
				 * inclusivity/exclusivity can differ
				 */
				partition_rule_range(&c, (List *)start,
									 rule->parrangestartincl,
									 (List *)end,
									 end_rule->parrangeendincl,
									 (List *)every);
				needspace = true;
			}
			break;
		case 'l':
			{
				ListCell	*lc;
				List		*l1;
				int16		 nkeys  = part->parnatts;
				int16		 parcol = 0;

				appendStringInfoString(&str, "VALUES(");

				l1 = (List *)rule->parlistvalues;

				/* MPP-5878: print multiple columns if > 1 key cols */
				foreach(lc, l1)
				{
					List		*vals = lfirst(lc);
					ListCell	*lcv  = list_head(vals);

					if (lc != list_head(l1))
						appendStringInfoString(&str, ", ");

					if (nkeys > 1) /* extra parens if group multiple cols */
						appendStringInfoString(&str, " (");

					for (parcol = 0; parcol < nkeys; parcol++)
					{
						Const *con = lfirst(lcv);

						if (lcv != list_head(vals))
							appendStringInfoString(&str, ", ");

						get_const_expr(con, &c, -1);

						lcv = lnext(lcv);
					}

					if (nkeys > 1) /* extra parens if group multiple cols */
						appendStringInfoString(&str, ")");


				}
				appendStringInfoString(&str, ")");
				needspace = true;
			}
			break;
	}

	if (reloptions)
		appendStringInfo(&str, "%sWITH (%s)",
						 needspace ? " " : "",
						 reloptions);

	if (tspaceoptions && strlen(tspaceoptions))
	{
		/* if have reloptions, then need a space, else just use needspace */
		bool needspace2 = reloptions ? true : (needspace);
		appendStringInfo(&str, "%s%s",
						 needspace2 ? " " : "",
						 tspaceoptions);
	}

	return str.data;
}

/*
 * Writes out rule of partition, as well as column compression if any.
 */
static void
write_out_rule(PartitionRule *rule, PartitionNode *pn, Node *start,
			   Node *end,
			   PartitionRule *end_rule,
			   Node *every, deparse_context *head, deparse_context *body,
			   bool handleevery, bool *needcomma,
			   bool *first_rule, int16 *leveldone,
			   PartitionNode *children, bool bLeafTablename)
{
	char *str;

	if (!*first_rule)
	{
		appendStringInfoString(body->buf, ", ");
		*needcomma = false;
	}

	if (PRETTY_INDENT(body))
	{
		appendStringInfoChar(body->buf, '\n');
		appendStringInfoSpaces(body->buf,
							   Max(body->indentLevel, 0) + 2);
	}

	/* MPP-7232: Note: distinguish "(start) rule" and "end_rule",
	 * because for an EVERY clause inclusivity/exclusivity
	 * can differ
	 */
	str = partition_rule_def_worker(rule, start,
									end, end_rule,
									every, pn->part, handleevery,
									body->prettyFlags,
									bLeafTablename,
									body->indentLevel);

	if (str && strlen(str))
	{
		if (strlen(body->buf->data) && !first_rule &&
			!PRETTY_INDENT(body))
			appendStringInfoString(body->buf, " ");

		appendStringInfoString(body->buf, str);
		*needcomma = true;
	}

	if (str)
		pfree(str);

	/*
	 * We dump per partition column encoding for non-templates,
	 * and do not dump them for templates.
	 */
	if (OidIsValid(rule->parchildrelid))
	{
		int		indent_enc = body->indentLevel;
		char   *col_enc;

		/* COLUMN ... ENCODING ( ) for the partition */
		if (PRETTY_INDENT(body))
			indent_enc += PRETTYINDENT_STD;
		col_enc = make_partition_column_encoding_str(rule->parchildrelid,
													 indent_enc);

		if (col_enc && strlen(col_enc) > 0)
		{
			appendStringInfo(body->buf, " %s", col_enc);
			*needcomma = true;
		}

		if (col_enc)
			pfree(col_enc);
	}

	get_partition_recursive(children, head, body, leveldone, bLeafTablename);

	if (*first_rule)
		*first_rule = false;
}


static void
get_partition_recursive(PartitionNode *pn, deparse_context *head,
						deparse_context *body,
						int16 *leveldone, int bLeafTablename)
{
	bool				 needcomma		  = false;
	bool				 first_rule		  = true;
	PartitionRule		*first_every_rule = NULL;
	PartitionRule		*prev_rule		  = NULL;
	char				*parname1		  = NULL;
	int					 parrank		  = 0;

	if (!pn)
		return;

	if (*leveldone < pn->part->parlevel)
	{
		if (pn->part->parlevel == 0)
			appendStringInfoString(head->buf, "PARTITION BY ");
		else if (pn->part->parlevel > 0)
			appendContextKeyword(head, "SUBPARTITION BY ",
								 PRETTYINDENT_STD, 0, 2);

		switch (pn->part->parkind)
		{
			case 'l': appendStringInfoString(head->buf, "LIST"); break;
			case 'r': appendStringInfoString(head->buf, "RANGE"); break;
			default:
				  elog(ERROR, "unknown partitioning kind '%c'",
					   pn->part->parkind);
				  break;
		}

		appendStringInfoChar(head->buf, '(');
		for (int i = 0; i < pn->part->parnatts; i++)
		{
			char *attname = get_relid_attribute_name(pn->part->parrelid,
													 pn->part->paratts[i]);

			if (i)
				appendStringInfoString(head->buf, ", ");

			appendStringInfoString(head->buf, quote_identifier(attname));
			pfree(attname);
		}
		appendStringInfoChar(head->buf, ')');

		(*leveldone)++;
	}

	if (pn->part->parlevel > 0)
		appendStringInfoChar(body->buf, ' ');
	if (pn->num_rules > 0 || pn->default_part)
		appendContextKeyword(body, "(", PRETTYINDENT_STD, 0, 2);

	/* iterate through partitions */
	for (int i = 0; i < pn->num_rules; i++)
	{
		PartitionRule *rule = pn->rules[i];

		/*
		 * RANGE partitions are the interesting case. If the partitions use
		 * EVERY(), we want to dump a single rule which generates all the rules
		 * we've expanded from EVERY(), rather than a bunch of rules.
		 */
		if (pn->part->parkind == 'r')
		{
			if (!first_every_rule)
			{
				if (!bLeafTablename && rule->parrangeevery)
				{
					if (!strlen(rule->parname))
					{
						first_every_rule = rule;
						prev_rule		 = NULL;
					}
					else
					{
						/* MPP-7232: check if name was not generated
						 * by EVERY
						 */
						parname1 = check_first_every_name(rule->parname);

						if (parname1)
						{
							parrank = 2;
							first_every_rule = rule;
							prev_rule		 = NULL;
						}
						else
							parrank = 0;

					}

					if (first_every_rule)
						continue;
				}
			}
			else if (first_every_rule->parrangeevery)
			{
				bool estat = equal(first_every_rule->parrangeevery,
								   rule->parrangeevery);

				if (estat)
				{
					/* check if have a named partition in a block of
					 * anonymous every partitions
					 */
					if (rule->parname && strlen(rule->parname) && !parname1)
						estat = false;

					/* note that the case of an unnamed partition in a
					 * block of named every partitions is handled by
					 * check_next_every_name...
					 */
				}

				if (estat && parname1)
				{
					estat = check_next_every_name(parname1,
												  rule->parname, parrank);

					if (estat)
						parrank++;
					else
					{
						parrank = 0;
						pfree(parname1);
						parname1 = NULL;
					}
				}

				/* ensure that start and end have opposite
				 * inclusivity, ie start is always inclusive and end
				 * is always exclusive, with exceptions for the first
				 * every rule start (which can be exclusive) and the
				 * last every rule end (which can be inclusive).
				 */
				if (estat)
					estat = (rule->parrangestartincl == true);
				if (estat && prev_rule)
					estat = (prev_rule->parrangeendincl == false);

				/* finally, make sure that the start value matches the
				 * previous end, ie look for "holes" where a partition
				 * might have been dropped in the middle of an EVERY
				 * range...
				 */
				if (estat && prev_rule)
					estat = equal(rule->parrangestart,
								  prev_rule->parrangeend);

				if (estat)
				{
					prev_rule = rule;
					continue;
				}
				else
				{
					/* MPP-6297: write out the "every" rule (based
					 * on the first one), then clear it if we are
					 * done
					 */
					write_out_rule(first_every_rule, pn,
								   first_every_rule->parrangestart,
								   prev_rule ?
								    prev_rule->parrangeend :
								    first_every_rule->parrangeend,
								   prev_rule ? prev_rule : first_every_rule,
								   first_every_rule->parrangeevery,
			   					   head, body, true, &needcomma, &first_rule,
								   leveldone,
								   first_every_rule->children,
								   bLeafTablename);
					if (rule->parrangeevery)
					{
						first_every_rule = NULL;

						if (!strlen(rule->parname))
							prev_rule = first_every_rule = rule;
						else
						{
							/* MPP-7232: check if name was not generated
							 * by EVERY
							 */

							if (parname1)
							{
								pfree(parname1);
								parname1 = NULL;
							}

							parname1 =
									check_first_every_name(rule->parname);

							if (parname1)
							{
								parrank = 2;
								prev_rule = first_every_rule = rule;
							}
							else
								parrank = 0;
						}

						if (first_every_rule)
							continue;
					}
					else
					{
						first_every_rule = NULL;
					}
				}
			}
		} /* end if range */

		/*
		 * Note that this handles the LIST case too */
		write_out_rule(rule, pn, rule->parrangestart,
					   rule->parrangeend,
					   rule,
					   rule->parrangeevery, head, body, false, &needcomma,
					   &first_rule, leveldone,
					   rule->children, bLeafTablename);
	} /* end foreach */

	if (first_every_rule)
	{
		write_out_rule(first_every_rule, pn, first_every_rule->parrangestart,
					   prev_rule ?
					    prev_rule->parrangeend :
					    first_every_rule->parrangeend,
					   prev_rule ? prev_rule : first_every_rule,
					   first_every_rule->parrangeevery,
   					   head, body, true, &needcomma, &first_rule, leveldone,
					   first_every_rule->children,
					   bLeafTablename);
	}

	if (pn->default_part)
	{
		write_out_rule(pn->default_part, pn, NULL, NULL,
					   NULL, NULL,
					   head, body, false,
					   &needcomma,
					   &first_rule, leveldone, pn->default_part->children,
					   bLeafTablename);
	}

	if (pn->num_rules > 0 || pn->default_part)
	{
		if (pn->part->paristemplate)
		{
			/* Add column encoding rules at the end */
			int indent = 0;
			Relation rel = heap_open(pn->part->parrelid, AccessShareLock);
			Datum *opts = get_partition_encoding_attoptions(rel,
															pn->part->partid);
			char *str;

			if (PRETTY_INDENT(body))
			{
				/* subtract 2 for the built in stepping in indentLevel */
				indent = body->indentLevel - 2;
				if (indent < 0)
					indent = 0;
			}

			str = column_encodings_to_string(rel, opts, ", ", indent);

			if (str && strlen(str) > 0)
				appendStringInfo(body->buf, ", %s", str);

			heap_close(rel, AccessShareLock);

		}

		appendContextKeyword(body, ")", 0, -PRETTYINDENT_STD, 2);
	}
}

/* MPP-6095: dump template definitions */
static char *
pg_get_partition_template_def_worker(Oid relid, int prettyFlags,
									 int bLeafTablename)
{
	Relation		 	rel	 = heap_open(relid, AccessShareLock);

	/* pn is the partition def for the relation, and pnt is the
	 * associated template defs.  We need to walk pn to obtain the
	 * partition id str's for the ALTER statement.
	 */
	PartitionNode	   *pn	 = RelationBuildPartitionDesc(rel, false);
	PartitionNode	   *pnt	 = NULL;

	StringInfoData		head;
	StringInfoData		body;
	StringInfoData		altr, sid1, sid2, partidsid;
	int16				leveldone	  = -1;
	deparse_context		headc;
	deparse_context		bodyc;
	deparse_context		partidc;
	int					templatelevel = 1;
	bool				bFirstOne	  = true;

	if (!pn)
	{
		heap_close(rel, AccessShareLock);
		return NULL;
	}
	/* head string for get_partition_recursive() -- just discard this */
	initStringInfo(&head);
	headc.buf = &head;
	headc.prettyFlags = prettyFlags;
	headc.indentLevel = 0;
	headc.special_exprkind = EXPR_KIND_NONE;

	/* body: partition definition associated with template */
	initStringInfo(&body);
	bodyc.buf = &body;
	bodyc.prettyFlags = prettyFlags;
	bodyc.indentLevel = 0;
	bodyc.special_exprkind = EXPR_KIND_NONE;

	/* altr: the real "head" string (first part of ALTER TABLE statement) */
	initStringInfo(&altr);

	initStringInfo(&sid1); /* final output string */
	initStringInfo(&sid2); /* string for temp storage */
	initStringInfo(&partidsid);
	partidc.buf = &partidsid;
	partidc.prettyFlags = prettyFlags;
	partidc.indentLevel = 0;
	partidc.special_exprkind = EXPR_KIND_NONE;


	/* build the initial ALTER TABLE prefix.  Append the next level of
	 * partition depth as iterate thru loop
	 */

	appendStringInfo(&altr, "ALTER TABLE %s ",
					 generate_relation_name(relid, NIL));

	/* build the text of the SET SUBPARTITION TEMPLATE statements from
	 * shallowest (level 1) to deepest by walking pn tree rules, but
	 * resequence statements from deepest to shallowest when we append
	 * them into the final output string, as we cannot reset the
	 * shallow template unless the deeper template exists.
	 */
	while (pn)
	{
		PartitionRule	*prule = NULL;
		const char		*partIdStr = "";

		resetStringInfo(&head);
		resetStringInfo(&body);
		resetStringInfo(&sid2);

		pnt = get_parts(relid,
						templatelevel, 0, true, true /*includesubparts*/);
		get_partition_recursive(pnt, &headc, &bodyc, &leveldone,
								bLeafTablename);

		/* look at the prule for the default partition (or non-default
		 * if necessary).  We need to build the partition identifier
		 * for the next level of the tree (used for the next iteration
		 * of this loop, not the current iteration).
		 */
		prule = pn->default_part;
		if (!prule)
		{
			if (pn->num_rules > 0)
				prule = pn->rules[0];
		}

		if (!prule)
			break;

		if (prule->parname
			&& strlen(prule->parname))
		{
			partIdStr = quote_identifier(prule->parname);
		}
		else
		{
			switch (pn->part->parkind)
			{
				case 'r': /* range */
					partIdStr = "FOR (RANK(1))";
					break;
				case 'l': /* list */
				{
					ListCell	*lc;
					List		*l1;
					int16		 nkeys  = pn->part->parnatts;
					int16		 parcol = 0;

					resetStringInfo(&partidsid);
					appendStringInfoString(&partidsid, "FOR (");

					l1 = (List *)prule->parlistvalues;

					/* MPP-5878: print multiple columns if > 1 key cols */
					foreach(lc, l1)
					{
						List		*vals = lfirst(lc);
						ListCell	*lcv  = list_head(vals);

						for (parcol = 0; parcol < nkeys; parcol++)
						{
							Const *con = lfirst(lcv);

							if (lcv != list_head(vals))
								appendStringInfoString(&partidsid, ", ");

							get_const_expr(con, &partidc, -1);

							lcv = lnext(lcv);
						}
						break;
					}
					appendStringInfoString(&partidsid, ")");
					partIdStr = partidsid.data;
				}
					break;
				default:
					elog(ERROR, "unrecognized partitioning kind '%c'",
						 pn->part->parkind);
					break;
			}
		}
		pn = prule->children;

		if (pnt)
		{
			/* move the prior statements to sid2 */
			appendStringInfoString(&sid2, sid1.data);
			resetStringInfo(&sid1);

			/*
			 * Build the new statement in sid1 and append the previous
			 * (shallower) statements
			 */
			appendStringInfo(&sid1, "%s\nSET SUBPARTITION TEMPLATE %s%s\n",
							 altr.data, body.data,
							 bFirstOne ? "" : ";\n" );
			appendStringInfoString(&sid1, sid2.data);

			/* no trailing semicolon on end of statement -- dumper
			 * will add it
			 */
			if (bFirstOne)
				bFirstOne = false;
		}

		/* increase the partitioning depth */
		appendStringInfo(&altr, "ALTER PARTITION %s ", partIdStr);
		templatelevel++;
	} /* end while pn */

	heap_close(rel, AccessShareLock);

	return sid1.data;
} /* end pg_get_partition_template_def_worker */

static char *
pg_get_partition_def_worker(Oid relid, int prettyFlags, int bLeafTablename)
{
	Relation rel = heap_open(relid, AccessShareLock);
	PartitionNode *pn = RelationBuildPartitionDesc(rel, false);
	StringInfoData head;
	StringInfoData body;
	int16 leveldone = -1;
	deparse_context headc;
	deparse_context bodyc;

	if (!pn)
	{
		heap_close(rel, AccessShareLock);
		return NULL;
	}
	initStringInfo(&head);
	headc.buf = &head;
	headc.prettyFlags = prettyFlags;
	headc.indentLevel = 0;
	headc.special_exprkind = EXPR_KIND_NONE;

	initStringInfo(&body);
	bodyc.buf = &body;
	bodyc.prettyFlags = prettyFlags;
	bodyc.indentLevel = 0;
	bodyc.special_exprkind = EXPR_KIND_NONE;

	get_partition_recursive(pn, &headc, &bodyc, &leveldone, bLeafTablename);

	heap_close(rel, AccessShareLock);

	if (strlen(body.data))
		appendStringInfo(&head, " %s", body.data);

	pfree(body.data);

	return head.data;
}

static char *
get_rule_def_common(Oid partid, int prettyFlags, int bLeafTablename)
{
	HeapTuple tuple;
	PartitionRule *rule;
	Partition *part;

	tuple = SearchSysCache1(PARTRULEOID,
							ObjectIdGetDatum(partid));
	if (!HeapTupleIsValid(tuple))
		return NULL;

	rule = ruleMakePartitionRule(tuple);

	ReleaseSysCache(tuple);

	/* lookup pg_partition by oid */
	tuple = SearchSysCache1(PARTOID,
							ObjectIdGetDatum(rule->paroid));
	if (!HeapTupleIsValid(tuple))
		return NULL;

	part = partMakePartition(tuple);

	ReleaseSysCache(tuple);

	/*
	 * Look up the child relation too, just to check if it has been dropped
	 * concurrently. partition_rule_def_worker() calls flatten_reloptions(),
	 * which errors out if it can't find the relation. This isn't 100% reliable,
	 * it's possible that the relation gets dropped between here and
	 * flatten_reloptions(), but it's better than nothing.
	 */
	if (rule->parchildrelid)
	{
		if (!SearchSysCacheExists1(RELOID, ObjectIdGetDatum(rule->parchildrelid)))
			return NULL;
	}

	return partition_rule_def_worker(rule, rule->parrangestart,
									 rule->parrangeend, rule,
									 rule->parrangeevery, part,
									 false, prettyFlags, bLeafTablename, 0);
}

Datum
pg_get_partition_rule_def(PG_FUNCTION_ARGS)
{
	Oid ruleid = PG_GETARG_OID(0);
	char *str;

	/* MPP-6297: don't dump by tablename here */
	str = get_rule_def_common(ruleid, 0, FALSE);
	if (!str)
		PG_RETURN_NULL();
	PG_RETURN_TEXT_P(string_to_text(str));
}

Datum
pg_get_partition_rule_def_ext(PG_FUNCTION_ARGS)
{
	Oid partid = PG_GETARG_OID(0);
	bool pretty = PG_GETARG_BOOL(1);
	int prettyFlags;
	char *str;

	prettyFlags = pretty ? PRETTYFLAG_PAREN | PRETTYFLAG_INDENT : 0;

	/* MPP-6297: don't dump by tablename here */
	str = get_rule_def_common(partid, prettyFlags, FALSE);
	if (!str)
		PG_RETURN_NULL();

	PG_RETURN_TEXT_P(string_to_text(str));
}

Datum
pg_get_partition_def(PG_FUNCTION_ARGS)
{
	Oid			relid = PG_GETARG_OID(0);
	char 	   *str;

	/* MPP-6297: don't dump by tablename here */
	str = pg_get_partition_def_worker(relid, 0, FALSE);

	if (!str)
		PG_RETURN_NULL();

	PG_RETURN_TEXT_P(string_to_text(str));
}

Datum
pg_get_partition_def_ext(PG_FUNCTION_ARGS)
{
	Oid			relid = PG_GETARG_OID(0);
	bool		pretty = PG_GETARG_BOOL(1);
	int			prettyFlags;
	char	   *str;
	bool		bLeafTablename = FALSE;

	prettyFlags = pretty ? PRETTYFLAG_PAREN | PRETTYFLAG_INDENT : 0;

	/*
	 * MPP-6297: don't dump by tablename here. NOTE: changing bLeafTablename to
	 * TRUE here should only affect pg_dump/cdb_dump_agent (and partition.sql
	 * test)
	 */
	str = pg_get_partition_def_worker(relid, prettyFlags, bLeafTablename);

	if (!str)
		PG_RETURN_NULL();

	PG_RETURN_TEXT_P(string_to_text(str));
}

/* MPP-6297: final boolean argument to determine whether to dump by
 * tablename (normally, only for pg_dump.c/cdb_dump_agent.c)
 */
Datum
pg_get_partition_def_ext2(PG_FUNCTION_ARGS)
{
	Oid			relid = PG_GETARG_OID(0);
	bool		pretty = PG_GETARG_BOOL(1);
	bool		bLeafTablename = PG_GETARG_BOOL(2);
	int			prettyFlags;
	char	   *str;

	prettyFlags = pretty ? PRETTYFLAG_PAREN | PRETTYFLAG_INDENT : 0;

	/* MPP-6297: dump by tablename */
	str = pg_get_partition_def_worker(relid, prettyFlags, bLeafTablename);

	if (!str)
		PG_RETURN_NULL();

	PG_RETURN_TEXT_P(string_to_text(str));
}

/* MPP-6095: dump template definitions */
Datum
pg_get_partition_template_def(PG_FUNCTION_ARGS)
{
	Oid			 relid			= PG_GETARG_OID(0);
	bool		 pretty			= PG_GETARG_BOOL(1);
	bool		 bLeafTablename = PG_GETARG_BOOL(2);
	char		*str;
	int			 prettyFlags	= 0;

	prettyFlags = pretty ? PRETTYFLAG_PAREN | PRETTYFLAG_INDENT : 0;

	str = pg_get_partition_template_def_worker(relid,
											   prettyFlags, bLeafTablename);

	if (!str)
		PG_RETURN_NULL();

	PG_RETURN_TEXT_P(string_to_text(str));
}

/* ----------
 * get_table_distributedby		- Get the DISTRIBUTED BY definition of a table.
 * ----------
 */
Datum
pg_get_table_distributedby(PG_FUNCTION_ARGS)
{
	Oid			relid = PG_GETARG_OID(0);
	HeapTuple	gp_policy_tuple;
	Form_gp_distribution_policy policyform;
	StringInfoData buf;

	/*
	 * Fetch the policy tuple
	 */
	gp_policy_tuple = SearchSysCache1(GPPOLICYID, ObjectIdGetDatum(relid));
	if (!HeapTupleIsValid(gp_policy_tuple))
	{
		/* not distributed */
		PG_RETURN_TEXT_P(cstring_to_text(""));
	}
	policyform = (Form_gp_distribution_policy) GETSTRUCT(gp_policy_tuple);

	initStringInfo(&buf);

	if (policyform->policytype == SYM_POLICYTYPE_REPLICATED)
	{
		appendStringInfo(&buf, "DISTRIBUTED REPLICATED");
	}
	else if (policyform->policytype == SYM_POLICYTYPE_PARTITIONED)
	{
		int			nkeys;
		bool		isNull;
		int2vector *distkey;
		oidvector  *distclass;

		/*
		 * Get the attributes on which to partition.
		 */
		distkey = (int2vector *) DatumGetPointer(
			SysCacheGetAttr(GPPOLICYID, gp_policy_tuple,
							Anum_gp_distribution_policy_distkey,
							&isNull));

		nkeys = isNull ? 0 : distkey->dim1;

		if (nkeys == 0)
			appendStringInfo(&buf, "DISTRIBUTED RANDOMLY");
		else
		{
			int			keyno;
			char	   *sep;

			distclass = (oidvector *) DatumGetPointer(
				SysCacheGetAttr(GPPOLICYID, gp_policy_tuple,
								Anum_gp_distribution_policy_distclass,
								&isNull));
			Assert(!isNull);
			Assert(distclass->dim1 == nkeys);

			appendStringInfoString(&buf, "DISTRIBUTED BY (");

			sep = "";
			for (keyno = 0; keyno < nkeys; keyno++)
			{
				AttrNumber	attnum = distkey->values[keyno];
				Oid			opclass = distclass->values[keyno];
				Oid			keycoltype;
				char	   *attname;

				appendStringInfoString(&buf, sep);
				sep = ", ";

				attname = get_relid_attribute_name(relid, attnum);
				appendStringInfoString(&buf, quote_identifier(attname));

				/* Add the operator class name, if not default */
				keycoltype = get_atttype(relid, attnum);
				get_opclass_name_for_distribution_key(opclass, keycoltype, &buf);
			}
			appendStringInfoChar(&buf, ')');
		}
	}
	else
	{
		elog(ERROR, "unexpected policy type '%c'", policyform->policytype);
	}

	/* Clean up */
	ReleaseSysCache(gp_policy_tuple);

	PG_RETURN_TEXT_P(string_to_text(buf.data));
=======
/*
 * get_one_range_partition_bound_string
 *		A C string representation of one range partition bound
 */
char *
get_range_partbound_string(List *bound_datums)
{
	deparse_context context;
	StringInfo	buf = makeStringInfo();
	ListCell   *cell;
	char	   *sep;

	memset(&context, 0, sizeof(deparse_context));
	context.buf = buf;

	appendStringInfoString(buf, "(");
	sep = "";
	foreach(cell, bound_datums)
	{
		PartitionRangeDatum *datum =
		castNode(PartitionRangeDatum, lfirst(cell));

		appendStringInfoString(buf, sep);
		if (datum->kind == PARTITION_RANGE_DATUM_MINVALUE)
			appendStringInfoString(buf, "MINVALUE");
		else if (datum->kind == PARTITION_RANGE_DATUM_MAXVALUE)
			appendStringInfoString(buf, "MAXVALUE");
		else
		{
			Const	   *val = castNode(Const, datum->value);

			get_const_expr(val, &context, -1);
		}
		sep = ", ";
	}
	appendStringInfoChar(buf, ')');

	return buf->data;
>>>>>>> 9e1c9f95
}<|MERGE_RESOLUTION|>--- conflicted
+++ resolved
@@ -29,7 +29,6 @@
 #include "catalog/pg_aggregate.h"
 #include "catalog/pg_am.h"
 #include "catalog/pg_authid.h"
-#include "catalog/pg_attribute_encoding.h"
 #include "catalog/pg_collation.h"
 #include "catalog/pg_constraint.h"
 #include "catalog/pg_depend.h"
@@ -78,9 +77,6 @@
 #include "utils/xml.h"
 
 #include "cdb/cdbhash.h"
-#include "cdb/cdbpartition.h"
-#include "catalog/pg_partition.h"
-#include "catalog/pg_partition_rule.h"
 
 /* ----------
  * Pretty formatting constants
@@ -336,12 +332,8 @@
 static char *pg_get_partkeydef_worker(Oid relid, int prettyFlags,
 									  bool attrsOnly, bool missing_ok);
 static char *pg_get_constraintdef_worker(Oid constraintId, bool fullCommand,
-<<<<<<< HEAD
-							int prettyFlags, bool missing_ok);
+										 int prettyFlags, bool missing_ok);
 static text *pg_get_expr_internal(text *expr, Oid relid, bool pretty, bool trylock);
-=======
-										 int prettyFlags, bool missing_ok);
->>>>>>> 9e1c9f95
 static text *pg_get_expr_worker(text *expr, Oid relid, const char *relname,
 								int prettyFlags);
 static int	print_function_arguments(StringInfo buf, HeapTuple proctup,
@@ -411,12 +403,7 @@
 static void get_rule_groupingset(GroupingSet *gset, List *targetlist,
 								 bool omit_parens, deparse_context *context);
 static void get_rule_orderby(List *orderList, List *targetList,
-<<<<<<< HEAD
-				 bool force_colno, deparse_context *context);
-=======
 							 bool force_colno, deparse_context *context);
-static void get_rule_windowclause(Query *query, deparse_context *context);
->>>>>>> 9e1c9f95
 static void get_rule_windowspec(WindowClause *wc, List *targetList,
 								deparse_context *context);
 static char *get_variable(Var *var, int levelsup, bool istoplevel,
@@ -437,16 +424,6 @@
 static void get_rule_expr(Node *node, deparse_context *context,
 						  bool showimplicit);
 static void get_rule_expr_toplevel(Node *node, deparse_context *context,
-<<<<<<< HEAD
-					   bool showimplicit);
-static void get_rule_expr_funccall(Node *node, deparse_context *context,
-					   bool showimplicit);
-static bool looks_like_function(Node *node);
-static void get_oper_expr(OpExpr *expr, deparse_context *context);
-static void get_func_expr(FuncExpr *expr, deparse_context *context,
-			  bool showimplicit);
-static void get_dqa_expr(DQAExpr *dqa_expr,deparse_context *context);
-=======
 								   bool showimplicit);
 static void get_rule_expr_funccall(Node *node, deparse_context *context,
 								   bool showimplicit);
@@ -454,7 +431,7 @@
 static void get_oper_expr(OpExpr *expr, deparse_context *context);
 static void get_func_expr(FuncExpr *expr, deparse_context *context,
 						  bool showimplicit);
->>>>>>> 9e1c9f95
+static void get_dqa_expr(DQAExpr *dqa_expr,deparse_context *context);
 static void get_agg_expr(Aggref *aggref, deparse_context *context,
 						 Aggref *original_aggref);
 static void get_agg_combine_expr(Node *node, deparse_context *context,
@@ -494,17 +471,9 @@
 									ParseExprKind special_exprkind);
 static char *generate_operator_name(Oid operid, Oid arg1, Oid arg2);
 static void add_cast_to(StringInfo buf, Oid typid);
-<<<<<<< HEAD
-=======
 static char *generate_qualified_type_name(Oid typid);
->>>>>>> 9e1c9f95
 static text *string_to_text(char *str);
 static char *flatten_reloptions(Oid relid);
-static void get_partition_recursive(PartitionNode *pn,
-									deparse_context *head,
-									deparse_context *body,
-									int16 *leveldone,
-									int bLeafTablename);
 #define only_marker(rte)  ((rte)->inh ? "" : "ONLY ")
 
 
@@ -1193,13 +1162,9 @@
 
 	prettyFlags = pretty ? (PRETTYFLAG_PAREN | PRETTYFLAG_INDENT | PRETTYFLAG_SCHEMA) : PRETTYFLAG_INDENT;
 
-<<<<<<< HEAD
-	return pg_get_indexdef_worker(indexrelid, 0, NULL, true, false,
-=======
 	return pg_get_indexdef_worker(indexrelid, 0, NULL,
 								  true, true,
 								  false, false,
->>>>>>> 9e1c9f95
 								  prettyFlags, false);
 }
 
@@ -1329,11 +1294,8 @@
 			appendStringInfo(&buf, "CREATE %sINDEX %s ON %s%s USING %s (",
 							 idxrec->indisunique ? "UNIQUE " : "",
 							 quote_identifier(NameStr(idxrelrec->relname)),
-<<<<<<< HEAD
-=======
 							 idxrelrec->relkind == RELKIND_PARTITIONED_INDEX
 							 && !inherits ? "ONLY " : "",
->>>>>>> 9e1c9f95
 							 (prettyFlags & PRETTYFLAG_SCHEMA) ?
 							 generate_relation_name(indrelid, NIL) :
 							 generate_qualified_relation_name(indrelid),
@@ -1471,14 +1433,6 @@
 			Oid			tblspc;
 
 			tblspc = get_rel_tablespace(indexrelid);
-<<<<<<< HEAD
-			if (!OidIsValid(tblspc))
-				tblspc = MyDatabaseTableSpace;
-			if (isConstraint)
-				appendStringInfoString(&buf, " USING INDEX");
-			appendStringInfo(&buf, " TABLESPACE %s",
-							 quote_identifier(get_tablespace_name(tblspc)));
-=======
 			if (OidIsValid(tblspc))
 			{
 				if (isConstraint)
@@ -1486,7 +1440,6 @@
 				appendStringInfo(&buf, " TABLESPACE %s",
 								 quote_identifier(get_tablespace_name(tblspc)));
 			}
->>>>>>> 9e1c9f95
 		}
 
 		/*
@@ -2415,8 +2368,7 @@
 Datum
 pg_get_expr(PG_FUNCTION_ARGS)
 {
-<<<<<<< HEAD
-	text	*expr = pg_get_expr_internal(PG_GETARG_TEXT_P(0),
+	text	*expr = pg_get_expr_internal(PG_GETARG_TEXT_PP(0),
 										 PG_GETARG_INT32(1),
 										 false, false);
 	if (expr)
@@ -2424,17 +2376,11 @@
 	else
 		PG_RETURN_NULL();
 }
-=======
-	text	   *expr = PG_GETARG_TEXT_PP(0);
-	Oid			relid = PG_GETARG_OID(1);
-	int			prettyFlags;
-	char	   *relname;
->>>>>>> 9e1c9f95
 
 Datum
 pg_get_expr_ext(PG_FUNCTION_ARGS)
 {
-	text	*expr = pg_get_expr_internal(PG_GETARG_TEXT_P(0),
+	text	*expr = pg_get_expr_internal(PG_GETARG_TEXT_PP(0),
 										 PG_GETARG_INT32(1),
 										 PG_GETARG_BOOL(2),
 										 false);
@@ -2447,7 +2393,7 @@
 Datum
 pg_get_expr_ext_lock(PG_FUNCTION_ARGS)
 {
-	text	*expr = pg_get_expr_internal(PG_GETARG_TEXT_P(0),
+	text	*expr = pg_get_expr_internal(PG_GETARG_TEXT_PP(0),
 										 PG_GETARG_INT32(1),
 										 PG_GETARG_BOOL(2),
 										 PG_GETARG_BOOL(3));
@@ -2498,24 +2444,11 @@
 	{
 		rel = try_relation_open(relid, AccessShareLock, false);
 
-<<<<<<< HEAD
 		if (!rel)
 			return NULL;
 	}
 
 	result = pg_get_expr_worker(expr, relid, relname, prettyFlags);
-=======
-Datum
-pg_get_expr_ext(PG_FUNCTION_ARGS)
-{
-	text	   *expr = PG_GETARG_TEXT_PP(0);
-	Oid			relid = PG_GETARG_OID(1);
-	bool		pretty = PG_GETARG_BOOL(2);
-	int			prettyFlags;
-	char	   *relname;
-
-	prettyFlags = pretty ? (PRETTYFLAG_PAREN | PRETTYFLAG_INDENT | PRETTYFLAG_SCHEMA) : PRETTYFLAG_INDENT;
->>>>>>> 9e1c9f95
 
 	if (trylock)
 		relation_close(rel, AccessShareLock);
@@ -4977,11 +4910,7 @@
 	if (ev_action != NULL)
 		actions = (List *) stringToNode(ev_action);
 
-<<<<<<< HEAD
-	ev_relation = heap_open(ev_class, AccessShareLock);
-=======
 	ev_relation = table_open(ev_class, AccessShareLock);
->>>>>>> 9e1c9f95
 
 	/*
 	 * Build the rules definition text
@@ -5116,11 +5045,7 @@
 		appendStringInfoChar(buf, ';');
 	}
 
-<<<<<<< HEAD
-	heap_close(ev_relation, AccessShareLock);
-=======
 	table_close(ev_relation, AccessShareLock);
->>>>>>> 9e1c9f95
 }
 
 
@@ -5187,7 +5112,6 @@
 		return;
 	}
 
-<<<<<<< HEAD
 	/*
 	 * MPP-25160: pg_rewrite was scanned using MVCC snapshot, someone
  	 * else might drop a view that was visible then. We return nothing
@@ -5198,10 +5122,7 @@
 	{
 		return;
 	}
-=======
-	ev_relation = table_open(ev_class, AccessShareLock);
-
->>>>>>> 9e1c9f95
+
 	get_query_def(query, buf, NIL, RelationGetDescr(ev_relation),
 				  prettyFlags, wrapColumn, 0);
 	appendStringInfoChar(buf, ';');
@@ -7813,11 +7734,7 @@
 				}
 				/* else do the same stuff as for T_SubLink et al. */
 			}
-<<<<<<< HEAD
-			/* fallthrough */
-=======
 			/* FALLTHROUGH */
->>>>>>> 9e1c9f95
 
 		case T_SubLink:
 		case T_NullTest:
@@ -7844,12 +7761,8 @@
 				case T_XmlExpr: /* own parentheses */
 				case T_NullIfExpr:	/* other separators */
 				case T_Aggref:	/* own parentheses */
-<<<<<<< HEAD
-				case T_CaseExpr:		/* other separators */
-=======
 				case T_WindowFunc:	/* own parentheses */
 				case T_CaseExpr:	/* other separators */
->>>>>>> 9e1c9f95
 					return true;
 				default:
 					return false;
@@ -7898,12 +7811,8 @@
 				case T_XmlExpr: /* own parentheses */
 				case T_NullIfExpr:	/* other separators */
 				case T_Aggref:	/* own parentheses */
-<<<<<<< HEAD
-				case T_CaseExpr:		/* other separators */
-=======
 				case T_WindowFunc:	/* own parentheses */
 				case T_CaseExpr:	/* other separators */
->>>>>>> 9e1c9f95
 					return true;
 				default:
 					return false;
@@ -8550,7 +8459,7 @@
 										 0, 0, 0);
 
 					/* WHEN IS NOT DISTINCT FROM */
-					if (not_clause(w))
+					if (is_notclause(w))
 					{
 						Expr *arg = get_notclausearg((Expr *) w);
 
@@ -9253,33 +9162,22 @@
 			}
 			break;
 
-<<<<<<< HEAD
-		case T_PartSelectedExpr:
-			{
-				appendStringInfo(buf, "PartSelected");
-			}
+		case T_TableFunc:
+			get_tablefunc((TableFunc *) node, context, showimplicit);
 			break;
 
 		case T_DMLActionExpr:
-			{
-				appendStringInfo(buf, "DMLAction");
-			}
+			appendStringInfo(buf, "DMLAction");
 			break;
 
 		case T_AggExprId:
-			{
-				appendStringInfo(buf, "AggExprId");
-			}
+			appendStringInfo(buf, "AggExprId");
 			break;
 
 		case T_RowIdExpr:
 			{
 				appendStringInfo(buf, "RowIdExpr");
 			}
-=======
-		case T_TableFunc:
-			get_tablefunc((TableFunc *) node, context, showimplicit);
->>>>>>> 9e1c9f95
 			break;
 
 		default:
@@ -9357,10 +9255,7 @@
 		case T_NullIfExpr:
 		case T_CoalesceExpr:
 		case T_MinMaxExpr:
-<<<<<<< HEAD
-=======
 		case T_SQLValueFunction:
->>>>>>> 9e1c9f95
 		case T_XmlExpr:
 			/* these are all accepted by func_expr_common_subexpr */
 			return true;
@@ -9369,10 +9264,7 @@
 	}
 	return false;
 }
-<<<<<<< HEAD
-=======
-
->>>>>>> 9e1c9f95
+
 
 /*
  * get_oper_expr			- Parse back an OpExpr node
@@ -9554,7 +9446,6 @@
 	 */
 	if (aggref->aggfilter != NULL)
 	{
-<<<<<<< HEAD
 		appendStringInfoString(buf, ") FILTER (WHERE ");
 		get_rule_expr((Node *) aggref->aggfilter, context, false);
 	}
@@ -9624,10 +9515,7 @@
 	 */
 	if (DO_AGGSPLIT_COMBINE(aggref->aggsplit))
 	{
-		TargetEntry *tle = linitial(aggref->args);
-=======
 		TargetEntry *tle = linitial_node(TargetEntry, aggref->args);
->>>>>>> 9e1c9f95
 
 		Assert(list_length(aggref->args) == 1);
 		resolve_special_varno((Node *) tle->expr, context, original_aggref,
@@ -9937,14 +9825,6 @@
 			}
 			break;
 
-<<<<<<< HEAD
-		case BITOID:
-		case VARBITOID:
-			appendStringInfo(buf, "'%s'", extval);
-			break;
-
-=======
->>>>>>> 9e1c9f95
 		case BOOLOID:
 			if (strcmp(extval, "t") == 0)
 				appendStringInfoString(buf, "true");
@@ -11537,8 +11417,6 @@
 }
 
 /*
-<<<<<<< HEAD
-=======
  * generate_qualified_type_name
  *		Compute the name to display for a type specified by OID
  *
@@ -11575,7 +11453,6 @@
 }
 
 /*
->>>>>>> 9e1c9f95
  * generate_collation_name
  *		Compute the name to display for a collation specified by OID
  *
@@ -11620,26 +11497,6 @@
 
 	result = cstring_to_text(str);
 	pfree(str);
-	return result;
-}
-
-static char *
-reloptions_to_string(Datum reloptions)
-{
-	char	   *result;
-	Datum		sep,
-				txt;
-
-	/*
-	 * We want to use array_to_text(reloptions, ', ') --- but
-	 * DirectFunctionCall2(array_to_text) does not work, because
-	 * array_to_text() relies on flinfo to be valid.  So use
-	 * OidFunctionCall2.
-	 */
-	sep = CStringGetTextDatum(", ");
-	txt = OidFunctionCall2(F_ARRAY_TO_TEXT, reloptions, sep);
-	result = TextDatumGetCString(txt);
-
 	return result;
 }
 
@@ -11722,1222 +11579,6 @@
 	return result;
 }
 
-<<<<<<< HEAD
-static void
-deparse_part_param(deparse_context *c, List *dat)
-{
-	ListCell *lc;
-	bool first = true;
-
-	foreach(lc, dat)
-	{
-		if (!first)
-			appendStringInfo(c->buf, ", ");
-		else
-			first = false;
-
-		/* MPP-8258: fix for double precision types that use
-		 * FuncExpr's (vs Consts)
-		 */
-		if (IsA(lfirst(lc), Const))
-			get_const_expr(lfirst(lc), c, 0);
-		else
-			get_rule_expr(lfirst(lc), c, false);
-	}
-}
-
-static void
-partition_rule_range(deparse_context *c, List *start, bool startinc,
-					 List *end, bool endinc, List *every)
-{
-	List *l1;
-
-	l1 = start;
-	if (l1)
-	{
-		appendStringInfoString(c->buf, "START (");
-		deparse_part_param(c, l1);
-		appendStringInfo(c->buf, ")%s",
-						 startinc == false ? " EXCLUSIVE" : "");
-	}
-
-	l1 = end;
-	if (l1)
-	{
-		appendStringInfoString(c->buf, " END (");
-		deparse_part_param(c, l1);
-		appendStringInfo(c->buf, ")%s",
-						 endinc == true ? " INCLUSIVE" : "");
-	}
-
-	l1 = every;
-	if (l1)
-	{
-		appendStringInfoString(c->buf, " EVERY (");
-		deparse_part_param(c, l1);
-		appendStringInfoString(c->buf, ")");
-	}
-}
-
-/*
- * MPP-7232: need a check if name was not generated by EVERY
- *
- * The characteristic of a generated EVERY name is that the name of
- * the first partition is a string followed by "_1", and subsequent
- * names have the same string prefix with an increment in the numeric
- * suffix that corresponds to the rank.  So if any partitions within
- * the EVERY clause are subsequently dropped, added, split, renamed,
- * etc, we cannot regenerate a simple EVERY clause, and have to list
- * all of the partitions separately.
- */
-static char *
-check_first_every_name(char *parname)
-{
-	if (parname)
-	{
-		char	*str  = pstrdup(parname);
-		char	*pnum = NULL;
-		int		 len  = strlen(parname) - 1;
-
-		/*
-		 * MPP-7232: need a check if name was not generated by EVERY
-		 */
-		while (len >= 0)
-		{
-			if (isdigit((int)str[len]))
-			{
-				pnum = str + len;
-				len--;
-				continue;
-			}
-
-			if (str[len] == '_')
-				str[len] = '\0';
-			break;
-		}
-		/* should be parname_1 */
-		if (pnum &&
-			( 0 == strcmp(pnum, "1")))
-			return str;
-		else
-		{
-			pfree(str);
-			return NULL;
-		}
-	}
-	return NULL;
-} /* end check_first_every_name */
-
-static bool
-check_next_every_name(char *parname1, char *nextname, int parrank)
-{
-	StringInfoData      	 sid1;
-	bool 					 bstat = FALSE;
-
-	initStringInfo(&sid1);
-
-	appendStringInfo(&sid1, "%s_%d", parname1, parrank);
-
-	bstat = nextname && (0 == strcmp(sid1.data, nextname));
-
-	pfree(sid1.data);
-
-	return bstat;
-} /* end check_next_every_name */
-
-static char *
-make_par_name(char *parname, bool isevery)
-{
-	if (isevery)
-	{
-		char *str = pstrdup(parname);
-		int len = strlen(parname) - 1;
-
-		/*
-		 * MPP-7232: need a check if name was not generated by EVERY
-		 */
-		while (len >= 0)
-		{
-			if (isdigit((int)str[len]))
-			{
-				len--;
-				continue;
-			}
-
-			if (str[len] == '_')
-				str[len] = '\0';
-			break;
-		}
-		return str;
-	}
-	else
-		return parname;
-}
-
-static char *
-column_encodings_to_string(Relation rel, Datum *opts, char *sep, int indent)
-{
-	StringInfoData str;
-	AttrNumber i;
-	bool need_comma = false;
-
-	initStringInfo(&str);
-
-	for (i = 0; i < RelationGetNumberOfAttributes(rel); i++)
-	{
-		char *attname;
-
-		if (rel->rd_att->attrs[i]->attisdropped)
-			continue;
-
-		if (!opts[i])
-			continue;
-
-		if (need_comma)
-			appendStringInfoString(&str, sep);
-
-		attname = NameStr(rel->rd_att->attrs[i]->attname);
-
-		/* only defined for pretty printing */
-		if (indent)
-		{
-			appendStringInfoChar(&str, '\n');
-			appendStringInfoSpaces(&str, indent + 4);
-		}
-		appendStringInfo(&str, "COLUMN %s ENCODING (%s)",
-						 quote_identifier(attname),
-						 reloptions_to_string(opts[i]));
-		need_comma = true;
-	}
-
-	return str.data;
-}
-
-static char *
-make_partition_column_encoding_str(Oid relid, int indent)
-{
-	char *str;
-	Relation rel = heap_open(relid, AccessShareLock);
-	Datum *opts = get_rel_attoptions(relid,
-									 RelationGetNumberOfAttributes(rel));
-
-	str = column_encodings_to_string(rel, opts, " ", indent);
-	heap_close(rel, AccessShareLock);
-
-	return str;
-}
-
-static char *
-partition_rule_def_worker(PartitionRule *rule, Node *start,
-						  Node *end, PartitionRule *end_rule,
-						  Node *every,
-						  Partition *part, bool handleevery, int prettyFlags,
-						  bool bLeafTablename, int indent)
-{
-	StringInfoData		 str;
-	deparse_context		 c;
-	char				*reloptions	   = NULL;
-	char				*tspaceoptions = NULL;
-	bool				 needspace	   = false;
-
-	if (OidIsValid(rule->parchildrelid))
-	{
-		StringInfoData      	 sid2;
-
-		initStringInfo(&sid2);
-
-		/*
-		 * If it's in a nondefault tablespace, say so
-		 * (append after the reloptions)
-		 */
-		if (!part->paristemplate)
-		{
-			Oid			tblspc;
-
-			tblspc = get_rel_tablespace(rule->parchildrelid);
-			if (OidIsValid(tblspc))
-			{
-				appendStringInfo(&sid2, " TABLESPACE %s",
-								 quote_identifier(
-										 get_tablespace_name(tblspc)));
-
-				tspaceoptions = sid2.data;
-			}
-		}
-
-		reloptions = flatten_reloptions(rule->parchildrelid);
-
-		if (bLeafTablename) /* MPP-6297: dump by tablename */
-		{
-			StringInfoData      	 sid1;
-
-			initStringInfo(&sid1);
-
-			/* Always quote to make WITH (tablename=...) work correctly */
-			char *relname = get_rel_name(rule->parchildrelid);
-			appendStringInfo(&sid1, "tablename=%s", quote_literal_cstr(relname));
-
-			/* MPP-7191, MPP-7193: fully-qualify storage type if not
-			 * specified (and not a template)
-			 */
-			if (!part->paristemplate)
-			{
-				StringInfoData appendonlytrue;
-				const char *appendonlyString = quote_identifier("appendonly");
-
-				initStringInfo(&appendonlytrue);
-				appendStringInfo(&appendonlytrue, ", %s=", appendonlyString);
-				simple_quote_literal(&appendonlytrue, "true");
-
-				if (!reloptions)
-				{
-					appendStringInfo(&sid1, ", %s=", appendonlyString);
-					simple_quote_literal(&sid1, "false");
-				}
-				else
-				{
-					const char *orientationString = quote_identifier("orientation");
-					if (!strstr(reloptions, appendonlyString))
-					{
-						appendStringInfo(&sid1, ", %s=", appendonlyString);
-						simple_quote_literal(&sid1, "false");
-					}
-
-					if ((!strstr(reloptions, orientationString)) &&
-						strstr(reloptions, appendonlytrue.data))
-					{
-						appendStringInfo(&sid1, ", %s=", orientationString);
-						simple_quote_literal(&sid1, "row");
-					}
-				}
-			}
-
-			if (reloptions)
-			{
-				appendStringInfo(&sid1, ", %s ", reloptions);
-
-				pfree(reloptions);
-			}
-
-
-			reloptions = sid1.data;
-		}
-
-	}
-	else if ((PointerIsValid(rule->parreloptions) ||
-			  OidIsValid(rule->partemplatespaceId))
-			 || (bLeafTablename && part->paristemplate))
-	{
-		ListCell		*lc;
-		List			*opts;
-		StringInfoData	 buf;
-		StringInfoData   sid3;
-
-		initStringInfo(&buf);
-		initStringInfo(&sid3);
-
-		/* NOTE: only the template case */
-		Assert(part->paristemplate);
-
-		if (bLeafTablename && part->paristemplate)
-		{
-			/*
-			 * Make a fake tablename for template entries to invoke special
-			 * dump/restore magic in parse_partition.c:partition_range_every()
-			 * for EVERY.  Note that the tablename is ignored during SET
-			 * SUBPARTITION TEMPLATE because the template rules do not have
-			 * corresponding relations (MPP-6297)
-			 */
-
-			char *relname = get_rel_name(part->parrelid);
-			appendStringInfo(&buf, "tablename=%s", quote_literal_cstr(relname));
-		}
-
-		opts = rule->parreloptions;
-		if (PointerIsValid(rule->parreloptions))
-		{
-			foreach(lc, opts)
-			{
-				DefElem *e = lfirst(lc);
-
-				if (strlen(buf.data))
-					appendStringInfo(&buf, ", ");
-
-				appendStringInfoString(&buf, e->defname);
-
-				if (e->arg)
-					appendStringInfo(&buf, "=%s", strVal(e->arg));
-			}
-		}
-		if (strlen(buf.data))
-		{
-			reloptions = buf.data;
-		}
-		if (OidIsValid(rule->partemplatespaceId))
-		{
-			char *tname = get_tablespace_name(rule->partemplatespaceId);
-
-			Assert(tname);
-
-			appendStringInfo(&sid3, " TABLESPACE %s",
-							 quote_identifier(tname));
-
-			tspaceoptions = sid3.data;
-		}
-	}
-
-	initStringInfo(&str);
-
-	c.buf = &str;
-	c.prettyFlags = prettyFlags;
-	c.indentLevel = PRETTYINDENT_STD;
-	c.special_exprkind = EXPR_KIND_NONE;
-
-	if (rule->parisdefault)
-	{
-		appendStringInfo(&str, "DEFAULT %sPARTITION %s ",
-						 part->parlevel > 0 ? "SUB" : "",
-						 quote_identifier(rule->parname));
-
-		if (reloptions && strlen(reloptions))
-			appendStringInfo(&str, " WITH (%s)", reloptions);
-		if (tspaceoptions && strlen(tspaceoptions))
-			appendStringInfo(&str, " %s", tspaceoptions);
-
-		return str.data;
-	}
-
-	if (rule->parname && rule->parname[0] != '\0')
-		appendStringInfo(&str, "%sPARTITION %s ",
-						 part->parlevel > 0 ? "SUB" : "",
-						 quote_identifier(make_par_name(rule->parname,
-														handleevery)));
-
-	switch (part->parkind)
-	{
-		case 'r':
-			{
-				/* MPP-7232: Note: distinguish "(start) rule" and
-				 * "end_rule", because for an EVERY clause
-				 * inclusivity/exclusivity can differ
-				 */
-				partition_rule_range(&c, (List *)start,
-									 rule->parrangestartincl,
-									 (List *)end,
-									 end_rule->parrangeendincl,
-									 (List *)every);
-				needspace = true;
-			}
-			break;
-		case 'l':
-			{
-				ListCell	*lc;
-				List		*l1;
-				int16		 nkeys  = part->parnatts;
-				int16		 parcol = 0;
-
-				appendStringInfoString(&str, "VALUES(");
-
-				l1 = (List *)rule->parlistvalues;
-
-				/* MPP-5878: print multiple columns if > 1 key cols */
-				foreach(lc, l1)
-				{
-					List		*vals = lfirst(lc);
-					ListCell	*lcv  = list_head(vals);
-
-					if (lc != list_head(l1))
-						appendStringInfoString(&str, ", ");
-
-					if (nkeys > 1) /* extra parens if group multiple cols */
-						appendStringInfoString(&str, " (");
-
-					for (parcol = 0; parcol < nkeys; parcol++)
-					{
-						Const *con = lfirst(lcv);
-
-						if (lcv != list_head(vals))
-							appendStringInfoString(&str, ", ");
-
-						get_const_expr(con, &c, -1);
-
-						lcv = lnext(lcv);
-					}
-
-					if (nkeys > 1) /* extra parens if group multiple cols */
-						appendStringInfoString(&str, ")");
-
-
-				}
-				appendStringInfoString(&str, ")");
-				needspace = true;
-			}
-			break;
-	}
-
-	if (reloptions)
-		appendStringInfo(&str, "%sWITH (%s)",
-						 needspace ? " " : "",
-						 reloptions);
-
-	if (tspaceoptions && strlen(tspaceoptions))
-	{
-		/* if have reloptions, then need a space, else just use needspace */
-		bool needspace2 = reloptions ? true : (needspace);
-		appendStringInfo(&str, "%s%s",
-						 needspace2 ? " " : "",
-						 tspaceoptions);
-	}
-
-	return str.data;
-}
-
-/*
- * Writes out rule of partition, as well as column compression if any.
- */
-static void
-write_out_rule(PartitionRule *rule, PartitionNode *pn, Node *start,
-			   Node *end,
-			   PartitionRule *end_rule,
-			   Node *every, deparse_context *head, deparse_context *body,
-			   bool handleevery, bool *needcomma,
-			   bool *first_rule, int16 *leveldone,
-			   PartitionNode *children, bool bLeafTablename)
-{
-	char *str;
-
-	if (!*first_rule)
-	{
-		appendStringInfoString(body->buf, ", ");
-		*needcomma = false;
-	}
-
-	if (PRETTY_INDENT(body))
-	{
-		appendStringInfoChar(body->buf, '\n');
-		appendStringInfoSpaces(body->buf,
-							   Max(body->indentLevel, 0) + 2);
-	}
-
-	/* MPP-7232: Note: distinguish "(start) rule" and "end_rule",
-	 * because for an EVERY clause inclusivity/exclusivity
-	 * can differ
-	 */
-	str = partition_rule_def_worker(rule, start,
-									end, end_rule,
-									every, pn->part, handleevery,
-									body->prettyFlags,
-									bLeafTablename,
-									body->indentLevel);
-
-	if (str && strlen(str))
-	{
-		if (strlen(body->buf->data) && !first_rule &&
-			!PRETTY_INDENT(body))
-			appendStringInfoString(body->buf, " ");
-
-		appendStringInfoString(body->buf, str);
-		*needcomma = true;
-	}
-
-	if (str)
-		pfree(str);
-
-	/*
-	 * We dump per partition column encoding for non-templates,
-	 * and do not dump them for templates.
-	 */
-	if (OidIsValid(rule->parchildrelid))
-	{
-		int		indent_enc = body->indentLevel;
-		char   *col_enc;
-
-		/* COLUMN ... ENCODING ( ) for the partition */
-		if (PRETTY_INDENT(body))
-			indent_enc += PRETTYINDENT_STD;
-		col_enc = make_partition_column_encoding_str(rule->parchildrelid,
-													 indent_enc);
-
-		if (col_enc && strlen(col_enc) > 0)
-		{
-			appendStringInfo(body->buf, " %s", col_enc);
-			*needcomma = true;
-		}
-
-		if (col_enc)
-			pfree(col_enc);
-	}
-
-	get_partition_recursive(children, head, body, leveldone, bLeafTablename);
-
-	if (*first_rule)
-		*first_rule = false;
-}
-
-
-static void
-get_partition_recursive(PartitionNode *pn, deparse_context *head,
-						deparse_context *body,
-						int16 *leveldone, int bLeafTablename)
-{
-	bool				 needcomma		  = false;
-	bool				 first_rule		  = true;
-	PartitionRule		*first_every_rule = NULL;
-	PartitionRule		*prev_rule		  = NULL;
-	char				*parname1		  = NULL;
-	int					 parrank		  = 0;
-
-	if (!pn)
-		return;
-
-	if (*leveldone < pn->part->parlevel)
-	{
-		if (pn->part->parlevel == 0)
-			appendStringInfoString(head->buf, "PARTITION BY ");
-		else if (pn->part->parlevel > 0)
-			appendContextKeyword(head, "SUBPARTITION BY ",
-								 PRETTYINDENT_STD, 0, 2);
-
-		switch (pn->part->parkind)
-		{
-			case 'l': appendStringInfoString(head->buf, "LIST"); break;
-			case 'r': appendStringInfoString(head->buf, "RANGE"); break;
-			default:
-				  elog(ERROR, "unknown partitioning kind '%c'",
-					   pn->part->parkind);
-				  break;
-		}
-
-		appendStringInfoChar(head->buf, '(');
-		for (int i = 0; i < pn->part->parnatts; i++)
-		{
-			char *attname = get_relid_attribute_name(pn->part->parrelid,
-													 pn->part->paratts[i]);
-
-			if (i)
-				appendStringInfoString(head->buf, ", ");
-
-			appendStringInfoString(head->buf, quote_identifier(attname));
-			pfree(attname);
-		}
-		appendStringInfoChar(head->buf, ')');
-
-		(*leveldone)++;
-	}
-
-	if (pn->part->parlevel > 0)
-		appendStringInfoChar(body->buf, ' ');
-	if (pn->num_rules > 0 || pn->default_part)
-		appendContextKeyword(body, "(", PRETTYINDENT_STD, 0, 2);
-
-	/* iterate through partitions */
-	for (int i = 0; i < pn->num_rules; i++)
-	{
-		PartitionRule *rule = pn->rules[i];
-
-		/*
-		 * RANGE partitions are the interesting case. If the partitions use
-		 * EVERY(), we want to dump a single rule which generates all the rules
-		 * we've expanded from EVERY(), rather than a bunch of rules.
-		 */
-		if (pn->part->parkind == 'r')
-		{
-			if (!first_every_rule)
-			{
-				if (!bLeafTablename && rule->parrangeevery)
-				{
-					if (!strlen(rule->parname))
-					{
-						first_every_rule = rule;
-						prev_rule		 = NULL;
-					}
-					else
-					{
-						/* MPP-7232: check if name was not generated
-						 * by EVERY
-						 */
-						parname1 = check_first_every_name(rule->parname);
-
-						if (parname1)
-						{
-							parrank = 2;
-							first_every_rule = rule;
-							prev_rule		 = NULL;
-						}
-						else
-							parrank = 0;
-
-					}
-
-					if (first_every_rule)
-						continue;
-				}
-			}
-			else if (first_every_rule->parrangeevery)
-			{
-				bool estat = equal(first_every_rule->parrangeevery,
-								   rule->parrangeevery);
-
-				if (estat)
-				{
-					/* check if have a named partition in a block of
-					 * anonymous every partitions
-					 */
-					if (rule->parname && strlen(rule->parname) && !parname1)
-						estat = false;
-
-					/* note that the case of an unnamed partition in a
-					 * block of named every partitions is handled by
-					 * check_next_every_name...
-					 */
-				}
-
-				if (estat && parname1)
-				{
-					estat = check_next_every_name(parname1,
-												  rule->parname, parrank);
-
-					if (estat)
-						parrank++;
-					else
-					{
-						parrank = 0;
-						pfree(parname1);
-						parname1 = NULL;
-					}
-				}
-
-				/* ensure that start and end have opposite
-				 * inclusivity, ie start is always inclusive and end
-				 * is always exclusive, with exceptions for the first
-				 * every rule start (which can be exclusive) and the
-				 * last every rule end (which can be inclusive).
-				 */
-				if (estat)
-					estat = (rule->parrangestartincl == true);
-				if (estat && prev_rule)
-					estat = (prev_rule->parrangeendincl == false);
-
-				/* finally, make sure that the start value matches the
-				 * previous end, ie look for "holes" where a partition
-				 * might have been dropped in the middle of an EVERY
-				 * range...
-				 */
-				if (estat && prev_rule)
-					estat = equal(rule->parrangestart,
-								  prev_rule->parrangeend);
-
-				if (estat)
-				{
-					prev_rule = rule;
-					continue;
-				}
-				else
-				{
-					/* MPP-6297: write out the "every" rule (based
-					 * on the first one), then clear it if we are
-					 * done
-					 */
-					write_out_rule(first_every_rule, pn,
-								   first_every_rule->parrangestart,
-								   prev_rule ?
-								    prev_rule->parrangeend :
-								    first_every_rule->parrangeend,
-								   prev_rule ? prev_rule : first_every_rule,
-								   first_every_rule->parrangeevery,
-			   					   head, body, true, &needcomma, &first_rule,
-								   leveldone,
-								   first_every_rule->children,
-								   bLeafTablename);
-					if (rule->parrangeevery)
-					{
-						first_every_rule = NULL;
-
-						if (!strlen(rule->parname))
-							prev_rule = first_every_rule = rule;
-						else
-						{
-							/* MPP-7232: check if name was not generated
-							 * by EVERY
-							 */
-
-							if (parname1)
-							{
-								pfree(parname1);
-								parname1 = NULL;
-							}
-
-							parname1 =
-									check_first_every_name(rule->parname);
-
-							if (parname1)
-							{
-								parrank = 2;
-								prev_rule = first_every_rule = rule;
-							}
-							else
-								parrank = 0;
-						}
-
-						if (first_every_rule)
-							continue;
-					}
-					else
-					{
-						first_every_rule = NULL;
-					}
-				}
-			}
-		} /* end if range */
-
-		/*
-		 * Note that this handles the LIST case too */
-		write_out_rule(rule, pn, rule->parrangestart,
-					   rule->parrangeend,
-					   rule,
-					   rule->parrangeevery, head, body, false, &needcomma,
-					   &first_rule, leveldone,
-					   rule->children, bLeafTablename);
-	} /* end foreach */
-
-	if (first_every_rule)
-	{
-		write_out_rule(first_every_rule, pn, first_every_rule->parrangestart,
-					   prev_rule ?
-					    prev_rule->parrangeend :
-					    first_every_rule->parrangeend,
-					   prev_rule ? prev_rule : first_every_rule,
-					   first_every_rule->parrangeevery,
-   					   head, body, true, &needcomma, &first_rule, leveldone,
-					   first_every_rule->children,
-					   bLeafTablename);
-	}
-
-	if (pn->default_part)
-	{
-		write_out_rule(pn->default_part, pn, NULL, NULL,
-					   NULL, NULL,
-					   head, body, false,
-					   &needcomma,
-					   &first_rule, leveldone, pn->default_part->children,
-					   bLeafTablename);
-	}
-
-	if (pn->num_rules > 0 || pn->default_part)
-	{
-		if (pn->part->paristemplate)
-		{
-			/* Add column encoding rules at the end */
-			int indent = 0;
-			Relation rel = heap_open(pn->part->parrelid, AccessShareLock);
-			Datum *opts = get_partition_encoding_attoptions(rel,
-															pn->part->partid);
-			char *str;
-
-			if (PRETTY_INDENT(body))
-			{
-				/* subtract 2 for the built in stepping in indentLevel */
-				indent = body->indentLevel - 2;
-				if (indent < 0)
-					indent = 0;
-			}
-
-			str = column_encodings_to_string(rel, opts, ", ", indent);
-
-			if (str && strlen(str) > 0)
-				appendStringInfo(body->buf, ", %s", str);
-
-			heap_close(rel, AccessShareLock);
-
-		}
-
-		appendContextKeyword(body, ")", 0, -PRETTYINDENT_STD, 2);
-	}
-}
-
-/* MPP-6095: dump template definitions */
-static char *
-pg_get_partition_template_def_worker(Oid relid, int prettyFlags,
-									 int bLeafTablename)
-{
-	Relation		 	rel	 = heap_open(relid, AccessShareLock);
-
-	/* pn is the partition def for the relation, and pnt is the
-	 * associated template defs.  We need to walk pn to obtain the
-	 * partition id str's for the ALTER statement.
-	 */
-	PartitionNode	   *pn	 = RelationBuildPartitionDesc(rel, false);
-	PartitionNode	   *pnt	 = NULL;
-
-	StringInfoData		head;
-	StringInfoData		body;
-	StringInfoData		altr, sid1, sid2, partidsid;
-	int16				leveldone	  = -1;
-	deparse_context		headc;
-	deparse_context		bodyc;
-	deparse_context		partidc;
-	int					templatelevel = 1;
-	bool				bFirstOne	  = true;
-
-	if (!pn)
-	{
-		heap_close(rel, AccessShareLock);
-		return NULL;
-	}
-	/* head string for get_partition_recursive() -- just discard this */
-	initStringInfo(&head);
-	headc.buf = &head;
-	headc.prettyFlags = prettyFlags;
-	headc.indentLevel = 0;
-	headc.special_exprkind = EXPR_KIND_NONE;
-
-	/* body: partition definition associated with template */
-	initStringInfo(&body);
-	bodyc.buf = &body;
-	bodyc.prettyFlags = prettyFlags;
-	bodyc.indentLevel = 0;
-	bodyc.special_exprkind = EXPR_KIND_NONE;
-
-	/* altr: the real "head" string (first part of ALTER TABLE statement) */
-	initStringInfo(&altr);
-
-	initStringInfo(&sid1); /* final output string */
-	initStringInfo(&sid2); /* string for temp storage */
-	initStringInfo(&partidsid);
-	partidc.buf = &partidsid;
-	partidc.prettyFlags = prettyFlags;
-	partidc.indentLevel = 0;
-	partidc.special_exprkind = EXPR_KIND_NONE;
-
-
-	/* build the initial ALTER TABLE prefix.  Append the next level of
-	 * partition depth as iterate thru loop
-	 */
-
-	appendStringInfo(&altr, "ALTER TABLE %s ",
-					 generate_relation_name(relid, NIL));
-
-	/* build the text of the SET SUBPARTITION TEMPLATE statements from
-	 * shallowest (level 1) to deepest by walking pn tree rules, but
-	 * resequence statements from deepest to shallowest when we append
-	 * them into the final output string, as we cannot reset the
-	 * shallow template unless the deeper template exists.
-	 */
-	while (pn)
-	{
-		PartitionRule	*prule = NULL;
-		const char		*partIdStr = "";
-
-		resetStringInfo(&head);
-		resetStringInfo(&body);
-		resetStringInfo(&sid2);
-
-		pnt = get_parts(relid,
-						templatelevel, 0, true, true /*includesubparts*/);
-		get_partition_recursive(pnt, &headc, &bodyc, &leveldone,
-								bLeafTablename);
-
-		/* look at the prule for the default partition (or non-default
-		 * if necessary).  We need to build the partition identifier
-		 * for the next level of the tree (used for the next iteration
-		 * of this loop, not the current iteration).
-		 */
-		prule = pn->default_part;
-		if (!prule)
-		{
-			if (pn->num_rules > 0)
-				prule = pn->rules[0];
-		}
-
-		if (!prule)
-			break;
-
-		if (prule->parname
-			&& strlen(prule->parname))
-		{
-			partIdStr = quote_identifier(prule->parname);
-		}
-		else
-		{
-			switch (pn->part->parkind)
-			{
-				case 'r': /* range */
-					partIdStr = "FOR (RANK(1))";
-					break;
-				case 'l': /* list */
-				{
-					ListCell	*lc;
-					List		*l1;
-					int16		 nkeys  = pn->part->parnatts;
-					int16		 parcol = 0;
-
-					resetStringInfo(&partidsid);
-					appendStringInfoString(&partidsid, "FOR (");
-
-					l1 = (List *)prule->parlistvalues;
-
-					/* MPP-5878: print multiple columns if > 1 key cols */
-					foreach(lc, l1)
-					{
-						List		*vals = lfirst(lc);
-						ListCell	*lcv  = list_head(vals);
-
-						for (parcol = 0; parcol < nkeys; parcol++)
-						{
-							Const *con = lfirst(lcv);
-
-							if (lcv != list_head(vals))
-								appendStringInfoString(&partidsid, ", ");
-
-							get_const_expr(con, &partidc, -1);
-
-							lcv = lnext(lcv);
-						}
-						break;
-					}
-					appendStringInfoString(&partidsid, ")");
-					partIdStr = partidsid.data;
-				}
-					break;
-				default:
-					elog(ERROR, "unrecognized partitioning kind '%c'",
-						 pn->part->parkind);
-					break;
-			}
-		}
-		pn = prule->children;
-
-		if (pnt)
-		{
-			/* move the prior statements to sid2 */
-			appendStringInfoString(&sid2, sid1.data);
-			resetStringInfo(&sid1);
-
-			/*
-			 * Build the new statement in sid1 and append the previous
-			 * (shallower) statements
-			 */
-			appendStringInfo(&sid1, "%s\nSET SUBPARTITION TEMPLATE %s%s\n",
-							 altr.data, body.data,
-							 bFirstOne ? "" : ";\n" );
-			appendStringInfoString(&sid1, sid2.data);
-
-			/* no trailing semicolon on end of statement -- dumper
-			 * will add it
-			 */
-			if (bFirstOne)
-				bFirstOne = false;
-		}
-
-		/* increase the partitioning depth */
-		appendStringInfo(&altr, "ALTER PARTITION %s ", partIdStr);
-		templatelevel++;
-	} /* end while pn */
-
-	heap_close(rel, AccessShareLock);
-
-	return sid1.data;
-} /* end pg_get_partition_template_def_worker */
-
-static char *
-pg_get_partition_def_worker(Oid relid, int prettyFlags, int bLeafTablename)
-{
-	Relation rel = heap_open(relid, AccessShareLock);
-	PartitionNode *pn = RelationBuildPartitionDesc(rel, false);
-	StringInfoData head;
-	StringInfoData body;
-	int16 leveldone = -1;
-	deparse_context headc;
-	deparse_context bodyc;
-
-	if (!pn)
-	{
-		heap_close(rel, AccessShareLock);
-		return NULL;
-	}
-	initStringInfo(&head);
-	headc.buf = &head;
-	headc.prettyFlags = prettyFlags;
-	headc.indentLevel = 0;
-	headc.special_exprkind = EXPR_KIND_NONE;
-
-	initStringInfo(&body);
-	bodyc.buf = &body;
-	bodyc.prettyFlags = prettyFlags;
-	bodyc.indentLevel = 0;
-	bodyc.special_exprkind = EXPR_KIND_NONE;
-
-	get_partition_recursive(pn, &headc, &bodyc, &leveldone, bLeafTablename);
-
-	heap_close(rel, AccessShareLock);
-
-	if (strlen(body.data))
-		appendStringInfo(&head, " %s", body.data);
-
-	pfree(body.data);
-
-	return head.data;
-}
-
-static char *
-get_rule_def_common(Oid partid, int prettyFlags, int bLeafTablename)
-{
-	HeapTuple tuple;
-	PartitionRule *rule;
-	Partition *part;
-
-	tuple = SearchSysCache1(PARTRULEOID,
-							ObjectIdGetDatum(partid));
-	if (!HeapTupleIsValid(tuple))
-		return NULL;
-
-	rule = ruleMakePartitionRule(tuple);
-
-	ReleaseSysCache(tuple);
-
-	/* lookup pg_partition by oid */
-	tuple = SearchSysCache1(PARTOID,
-							ObjectIdGetDatum(rule->paroid));
-	if (!HeapTupleIsValid(tuple))
-		return NULL;
-
-	part = partMakePartition(tuple);
-
-	ReleaseSysCache(tuple);
-
-	/*
-	 * Look up the child relation too, just to check if it has been dropped
-	 * concurrently. partition_rule_def_worker() calls flatten_reloptions(),
-	 * which errors out if it can't find the relation. This isn't 100% reliable,
-	 * it's possible that the relation gets dropped between here and
-	 * flatten_reloptions(), but it's better than nothing.
-	 */
-	if (rule->parchildrelid)
-	{
-		if (!SearchSysCacheExists1(RELOID, ObjectIdGetDatum(rule->parchildrelid)))
-			return NULL;
-	}
-
-	return partition_rule_def_worker(rule, rule->parrangestart,
-									 rule->parrangeend, rule,
-									 rule->parrangeevery, part,
-									 false, prettyFlags, bLeafTablename, 0);
-}
-
-Datum
-pg_get_partition_rule_def(PG_FUNCTION_ARGS)
-{
-	Oid ruleid = PG_GETARG_OID(0);
-	char *str;
-
-	/* MPP-6297: don't dump by tablename here */
-	str = get_rule_def_common(ruleid, 0, FALSE);
-	if (!str)
-		PG_RETURN_NULL();
-	PG_RETURN_TEXT_P(string_to_text(str));
-}
-
-Datum
-pg_get_partition_rule_def_ext(PG_FUNCTION_ARGS)
-{
-	Oid partid = PG_GETARG_OID(0);
-	bool pretty = PG_GETARG_BOOL(1);
-	int prettyFlags;
-	char *str;
-
-	prettyFlags = pretty ? PRETTYFLAG_PAREN | PRETTYFLAG_INDENT : 0;
-
-	/* MPP-6297: don't dump by tablename here */
-	str = get_rule_def_common(partid, prettyFlags, FALSE);
-	if (!str)
-		PG_RETURN_NULL();
-
-	PG_RETURN_TEXT_P(string_to_text(str));
-}
-
-Datum
-pg_get_partition_def(PG_FUNCTION_ARGS)
-{
-	Oid			relid = PG_GETARG_OID(0);
-	char 	   *str;
-
-	/* MPP-6297: don't dump by tablename here */
-	str = pg_get_partition_def_worker(relid, 0, FALSE);
-
-	if (!str)
-		PG_RETURN_NULL();
-
-	PG_RETURN_TEXT_P(string_to_text(str));
-}
-
-Datum
-pg_get_partition_def_ext(PG_FUNCTION_ARGS)
-{
-	Oid			relid = PG_GETARG_OID(0);
-	bool		pretty = PG_GETARG_BOOL(1);
-	int			prettyFlags;
-	char	   *str;
-	bool		bLeafTablename = FALSE;
-
-	prettyFlags = pretty ? PRETTYFLAG_PAREN | PRETTYFLAG_INDENT : 0;
-
-	/*
-	 * MPP-6297: don't dump by tablename here. NOTE: changing bLeafTablename to
-	 * TRUE here should only affect pg_dump/cdb_dump_agent (and partition.sql
-	 * test)
-	 */
-	str = pg_get_partition_def_worker(relid, prettyFlags, bLeafTablename);
-
-	if (!str)
-		PG_RETURN_NULL();
-
-	PG_RETURN_TEXT_P(string_to_text(str));
-}
-
-/* MPP-6297: final boolean argument to determine whether to dump by
- * tablename (normally, only for pg_dump.c/cdb_dump_agent.c)
- */
-Datum
-pg_get_partition_def_ext2(PG_FUNCTION_ARGS)
-{
-	Oid			relid = PG_GETARG_OID(0);
-	bool		pretty = PG_GETARG_BOOL(1);
-	bool		bLeafTablename = PG_GETARG_BOOL(2);
-	int			prettyFlags;
-	char	   *str;
-
-	prettyFlags = pretty ? PRETTYFLAG_PAREN | PRETTYFLAG_INDENT : 0;
-
-	/* MPP-6297: dump by tablename */
-	str = pg_get_partition_def_worker(relid, prettyFlags, bLeafTablename);
-
-	if (!str)
-		PG_RETURN_NULL();
-
-	PG_RETURN_TEXT_P(string_to_text(str));
-}
-
-/* MPP-6095: dump template definitions */
-Datum
-pg_get_partition_template_def(PG_FUNCTION_ARGS)
-{
-	Oid			 relid			= PG_GETARG_OID(0);
-	bool		 pretty			= PG_GETARG_BOOL(1);
-	bool		 bLeafTablename = PG_GETARG_BOOL(2);
-	char		*str;
-	int			 prettyFlags	= 0;
-
-	prettyFlags = pretty ? PRETTYFLAG_PAREN | PRETTYFLAG_INDENT : 0;
-
-	str = pg_get_partition_template_def_worker(relid,
-											   prettyFlags, bLeafTablename);
-
-	if (!str)
-		PG_RETURN_NULL();
-
-	PG_RETURN_TEXT_P(string_to_text(str));
-}
-
 /* ----------
  * get_table_distributedby		- Get the DISTRIBUTED BY definition of a table.
  * ----------
@@ -13011,7 +11652,7 @@
 				appendStringInfoString(&buf, sep);
 				sep = ", ";
 
-				attname = get_relid_attribute_name(relid, attnum);
+				attname = get_attname(relid, attnum, false);
 				appendStringInfoString(&buf, quote_identifier(attname));
 
 				/* Add the operator class name, if not default */
@@ -13030,7 +11671,8 @@
 	ReleaseSysCache(gp_policy_tuple);
 
 	PG_RETURN_TEXT_P(string_to_text(buf.data));
-=======
+}
+
 /*
  * get_one_range_partition_bound_string
  *		A C string representation of one range partition bound
@@ -13069,5 +11711,4 @@
 	appendStringInfoChar(buf, ')');
 
 	return buf->data;
->>>>>>> 9e1c9f95
 }
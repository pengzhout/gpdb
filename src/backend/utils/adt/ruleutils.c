--- conflicted
+++ resolved
@@ -927,38 +927,15 @@
 pg_get_constraintdef_worker(Oid constraintId, bool fullCommand,
 							int prettyFlags)
 {
-<<<<<<< HEAD
-	StringInfoData buf;
-	Relation	conDesc;
-	cqContext	cqc;
-=======
->>>>>>> 5c63829f
 	HeapTuple	tup;
 	Form_pg_constraint conForm;
 	StringInfoData buf;
 
-<<<<<<< HEAD
-	/*
-	 * Fetch the pg_constraint row.  There's no syscache for pg_constraint so
-	 * we must do it the hard way.
-	 */
-	conDesc = heap_open(ConstraintRelationId, AccessShareLock);
-
-	tup = caql_getfirst(
-			caql_addrel(cqclr(&cqc), conDesc),
-			cql("SELECT * FROM pg_constraint "
-				" WHERE oid = :1 ",
-				ObjectIdGetDatum(constraintId)));
-
-	if (!HeapTupleIsValid(tup))
-		elog(ERROR, "could not find tuple for constraint %u", constraintId);
-=======
 	tup = SearchSysCache(CONSTROID,
 						 ObjectIdGetDatum(constraintId),
 						 0, 0, 0);
 	if (!HeapTupleIsValid(tup)) /* should not happen */
 		elog(ERROR, "cache lookup failed for constraint %u", constraintId);
->>>>>>> 5c63829f
 	conForm = (Form_pg_constraint) GETSTRUCT(tup);
 
 	initStringInfo(&buf);
@@ -1185,11 +1162,7 @@
 	}
 
 	/* Cleanup */
-<<<<<<< HEAD
-	heap_close(conDesc, AccessShareLock);
-=======
 	ReleaseSysCache(tup);
->>>>>>> 5c63829f
 
 	return buf.data;
 }

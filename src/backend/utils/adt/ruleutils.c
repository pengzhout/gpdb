--- conflicted
+++ resolved
@@ -61,10 +61,7 @@
 #include "utils/array.h"
 #include "utils/builtins.h"
 #include "utils/fmgroids.h"
-<<<<<<< HEAD
 #include "utils/guc.h"
-=======
->>>>>>> b5bce6c1
 #include "utils/hsearch.h"
 #include "utils/lsyscache.h"
 #include "utils/rel.h"
@@ -330,12 +327,8 @@
 					   bool attrsOnly, bool showTblSpc,
 					   int prettyFlags, bool missing_ok);
 static char *pg_get_constraintdef_worker(Oid constraintId, bool fullCommand,
-<<<<<<< HEAD
-							int prettyFlags);
+							int prettyFlags, bool missing_ok);
 static text *pg_get_expr_internal(text *expr, Oid relid, bool pretty, bool trylock);
-=======
-							int prettyFlags, bool missing_ok);
->>>>>>> b5bce6c1
 static text *pg_get_expr_worker(text *expr, Oid relid, const char *relname,
 				   int prettyFlags);
 static int print_function_arguments(StringInfo buf, HeapTuple proctup,
@@ -427,12 +420,9 @@
 			  bool showimplicit);
 static void get_rule_expr_toplevel(Node *node, deparse_context *context,
 					   bool showimplicit);
-<<<<<<< HEAD
 static void get_rule_expr_funccall(Node *node, deparse_context *context,
 					   bool showimplicit);
 static bool looks_like_function(Node *node);
-=======
->>>>>>> b5bce6c1
 static void get_oper_expr(OpExpr *expr, deparse_context *context);
 static void get_func_expr(FuncExpr *expr, deparse_context *context,
 			  bool showimplicit);
@@ -515,12 +505,7 @@
 	int			prettyFlags;
 	char	   *res;
 
-<<<<<<< HEAD
 	prettyFlags = pretty ? (PRETTYFLAG_PAREN | PRETTYFLAG_INDENT | PRETTYFLAG_SCHEMA) : PRETTYFLAG_INDENT;
-
-	PG_RETURN_TEXT_P(string_to_text(pg_get_ruledef_worker(ruleoid, prettyFlags)));
-=======
-	prettyFlags = pretty ? PRETTYFLAG_PAREN | PRETTYFLAG_INDENT : PRETTYFLAG_INDENT;
 
 	res = pg_get_ruledef_worker(ruleoid, prettyFlags);
 
@@ -528,7 +513,6 @@
 		PG_RETURN_NULL();
 
 	PG_RETURN_TEXT_P(string_to_text(res));
->>>>>>> b5bce6c1
 }
 
 
@@ -642,12 +626,7 @@
 	int			prettyFlags;
 	char	   *res;
 
-<<<<<<< HEAD
 	prettyFlags = pretty ? (PRETTYFLAG_PAREN | PRETTYFLAG_INDENT | PRETTYFLAG_SCHEMA) : PRETTYFLAG_INDENT;
-
-	PG_RETURN_TEXT_P(string_to_text(pg_get_viewdef_worker(viewoid, prettyFlags, WRAP_COLUMN_DEFAULT)));
-=======
-	prettyFlags = pretty ? PRETTYFLAG_PAREN | PRETTYFLAG_INDENT : PRETTYFLAG_INDENT;
 
 	res = pg_get_viewdef_worker(viewoid, prettyFlags, WRAP_COLUMN_DEFAULT);
 
@@ -655,7 +634,6 @@
 		PG_RETURN_NULL();
 
 	PG_RETURN_TEXT_P(string_to_text(res));
->>>>>>> b5bce6c1
 }
 
 Datum
@@ -668,12 +646,7 @@
 	char	   *res;
 
 	/* calling this implies we want pretty printing */
-<<<<<<< HEAD
 	prettyFlags = PRETTYFLAG_PAREN | PRETTYFLAG_INDENT | PRETTYFLAG_SCHEMA;
-
-	PG_RETURN_TEXT_P(string_to_text(pg_get_viewdef_worker(viewoid, prettyFlags, wrap)));
-=======
-	prettyFlags = PRETTYFLAG_PAREN | PRETTYFLAG_INDENT;
 
 	res = pg_get_viewdef_worker(viewoid, prettyFlags, wrap);
 
@@ -681,7 +654,6 @@
 		PG_RETURN_NULL();
 
 	PG_RETURN_TEXT_P(string_to_text(res));
->>>>>>> b5bce6c1
 }
 
 Datum
@@ -1122,16 +1094,7 @@
 	int			prettyFlags;
 	char	   *res;
 
-<<<<<<< HEAD
 	prettyFlags = pretty ? (PRETTYFLAG_PAREN | PRETTYFLAG_INDENT | PRETTYFLAG_SCHEMA) : PRETTYFLAG_INDENT;
-
-	PG_RETURN_TEXT_P(string_to_text(pg_get_indexdef_worker(indexrelid, colno,
-														   NULL,
-														   colno != 0,
-														   false,
-														   prettyFlags)));
-=======
-	prettyFlags = pretty ? PRETTYFLAG_PAREN | PRETTYFLAG_INDENT : PRETTYFLAG_INDENT;
 
 	res = pg_get_indexdef_worker(indexrelid, colno, NULL, colno != 0, false,
 								 prettyFlags, true);
@@ -1140,7 +1103,6 @@
 		PG_RETURN_NULL();
 
 	PG_RETURN_TEXT_P(string_to_text(res));
->>>>>>> b5bce6c1
 }
 
 /*
@@ -1160,15 +1122,10 @@
 {
 	int			prettyFlags;
 
-<<<<<<< HEAD
 	prettyFlags = pretty ? (PRETTYFLAG_PAREN | PRETTYFLAG_INDENT | PRETTYFLAG_SCHEMA) : PRETTYFLAG_INDENT;
 
-	return pg_get_indexdef_worker(indexrelid, 0, NULL, true, false, prettyFlags);
-=======
-	prettyFlags = pretty ? PRETTYFLAG_PAREN | PRETTYFLAG_INDENT : PRETTYFLAG_INDENT;
 	return pg_get_indexdef_worker(indexrelid, 0, NULL, true, false,
 								  prettyFlags, false);
->>>>>>> b5bce6c1
 }
 
 /*
@@ -1214,15 +1171,14 @@
 	ht_idx = SearchSysCache1(INDEXRELID, ObjectIdGetDatum(indexrelid));
 	if (!HeapTupleIsValid(ht_idx))
 	{
-<<<<<<< HEAD
+		if (missing_ok)
+			return NULL;
+
+		/* GPDB_96_MERGE_FIXME: This function got the 'missing_ok' argument in 9.6.
+		 * Should we put the elog() back? */
 		/* Was: elog(ERROR, "cache lookup failed for index %u", indexrelid); */
 		/* See: MPP-10387. */
 		return pstrdup("Not an index");
-=======
-		if (missing_ok)
-			return NULL;
-		elog(ERROR, "cache lookup failed for index %u", indexrelid);
->>>>>>> b5bce6c1
 	}
 	idxrec = (Form_pg_index) GETSTRUCT(ht_idx);
 
@@ -1502,14 +1458,7 @@
 	int			prettyFlags;
 	char	   *res;
 
-<<<<<<< HEAD
 	prettyFlags = pretty ? (PRETTYFLAG_PAREN | PRETTYFLAG_INDENT | PRETTYFLAG_SCHEMA) : PRETTYFLAG_INDENT;
-
-	PG_RETURN_TEXT_P(string_to_text(pg_get_constraintdef_worker(constraintId,
-																false,
-															  prettyFlags)));
-=======
-	prettyFlags = pretty ? PRETTYFLAG_PAREN | PRETTYFLAG_INDENT : PRETTYFLAG_INDENT;
 
 	res = pg_get_constraintdef_worker(constraintId, false, prettyFlags, true);
 
@@ -1517,7 +1466,6 @@
 		PG_RETURN_NULL();
 
 	PG_RETURN_TEXT_P(string_to_text(res));
->>>>>>> b5bce6c1
 }
 
 /*
@@ -1533,7 +1481,7 @@
 char *
 pg_get_constraintexpr_string(Oid constraintId)
 {
-	return pg_get_constraintdef_worker(constraintId, false, 0);
+	return pg_get_constraintdef_worker(constraintId, false, 0, false);
 }
 
 /*
@@ -4762,17 +4710,9 @@
 				appendStringInfoChar(buf, ',');
 
 			/*
-<<<<<<< HEAD
-			 * Strip any top-level nodes representing indirection assignments,
-			 * then print the result.  Whole-row Vars need special treatment.
-			 */
-			get_rule_expr_toplevel(processIndirection(col, context, false),
-								   context, false);
-=======
 			 * Print the value.  Whole-row Vars need special treatment.
 			 */
 			get_rule_expr_toplevel(col, context, false);
->>>>>>> b5bce6c1
 		}
 		appendStringInfoChar(buf, ')');
 	}
@@ -6268,123 +6208,11 @@
 		colinfo = deparse_columns_fetch(var->varno, dpns);
 		attnum = var->varattno;
 	}
-<<<<<<< HEAD
-	else if (var->varno == OUTER_VAR && dpns->outer_tlist)
-	{
-		TargetEntry *tle;
-		deparse_namespace save_dpns;
-
-		tle = get_tle_by_resno(dpns->outer_tlist, var->varattno);
-		if (!tle)
-			elog(ERROR, "bogus varattno for OUTER_VAR var: %d", var->varattno);
-
-		Assert(netlevelsup == 0);
-		push_child_plan(dpns, dpns->outer_planstate, &save_dpns);
-
-		/*
-		 * In cases where the INNER VAR subtree (left/right) contains a CONST
-		 * in Target Entry use outer for refname and resname for attname.
-		 */
-		if (IsA(tle->expr, Const) && tle->resname)
-		{
-			if (context->varprefix)
-			{
-				appendStringInfoString(buf, quote_identifier("outer"));
-				appendStringInfoChar(buf, '.');
-			}
-			appendStringInfoString(buf, tle->resname);
-		}
-		else
-		{
-			/*
-			 * Force parentheses because our caller probably assumed a Var is a
-			 * simple expression.
-			 */
-			if (!IsA(tle->expr, Var))
-				appendStringInfoChar(buf, '(');
-			get_rule_expr((Node *) tle->expr, context, true);
-			if (!IsA(tle->expr, Var))
-				appendStringInfoChar(buf, ')');
-		}
-
-		pop_child_plan(dpns, &save_dpns);
-		return NULL;
-	}
-	else if (var->varno == INNER_VAR && dpns->inner_tlist)
-	{
-		TargetEntry *tle;
-		deparse_namespace save_dpns;
-
-		tle = get_tle_by_resno(dpns->inner_tlist, var->varattno);
-		if (!tle)
-			elog(ERROR, "bogus varattno for INNER_VAR var: %d", var->varattno);
-
-		Assert(netlevelsup == 0);
-		push_child_plan(dpns, dpns->inner_planstate, &save_dpns);
-
-		/*
-		 * In cases where the INNER VAR subtree (left/right) contains a CONST
-		 * in Target Entry use inner for refname and resname for attname.
-		 */
-		if (IsA(tle->expr, Const) && tle->resname)
-		{
-			if (context->varprefix)
-			{
-				appendStringInfoString(buf, quote_identifier("inner"));
-				appendStringInfoChar(buf, '.');
-			}
-			appendStringInfoString(buf, tle->resname);
-		}
-		else
-		{
-			/*
-			 * Force parentheses because our caller probably assumed a Var is a
-			 * simple expression.
-			 */
-			if (!IsA(tle->expr, Var))
-				appendStringInfoChar(buf, '(');
-			get_rule_expr((Node *) tle->expr, context, true);
-			if (!IsA(tle->expr, Var))
-				appendStringInfoChar(buf, ')');
-		}
-
-		pop_child_plan(dpns, &save_dpns);
-		return NULL;
-	}
-	else if (var->varno == INDEX_VAR && dpns->index_tlist)
-	{
-		TargetEntry *tle;
-
-		tle = get_tle_by_resno(dpns->index_tlist, var->varattno);
-		if (!tle)
-			elog(ERROR, "bogus varattno for INDEX_VAR var: %d", var->varattno);
-
-		Assert(netlevelsup == 0);
-
-		/*
-		 * Force parentheses because our caller probably assumed a Var is a
-		 * simple expression.
-		 */
-		if (!IsA(tle->expr, Var))
-			appendStringInfoChar(buf, '(');
-		get_rule_expr((Node *) tle->expr, context, true);
-		if (!IsA(tle->expr, Var))
-			appendStringInfoChar(buf, ')');
-
-		return NULL;
-	}
-	else
-	{
-		elog(WARNING, "bogus varno: %d", var->varno);
-		return psprintf("<BOGUS %d>", var->varattno);
-		return NULL;			/* keep compiler quiet */
-=======
 	else
 	{
 		resolve_special_varno((Node *) var, context, NULL,
 							  get_special_variable);
 		return NULL;
->>>>>>> b5bce6c1
 	}
 
 	/*
@@ -8650,7 +8478,6 @@
 		get_rule_expr(node, context, showimplicit);
 }
 
-<<<<<<< HEAD
 /*
  * get_rule_expr_funccall		- Parse back a function-call expression
  *
@@ -8707,9 +8534,6 @@
 	}
 	return false;
 }
-
-=======
->>>>>>> b5bce6c1
 
 /*
  * get_oper_expr			- Parse back an OpExpr node
@@ -8910,37 +8734,10 @@
 	Oid			argtypes[FUNC_MAX_ARGS];
 	int			nargs;
 	bool		use_variadic;
-	Oid fnoid;
 
 	/* Special handling of MEDIAN */
 	if (get_median_expr(aggref, context))
 		return;
-
-	/*
-	 * Depending on the stage of aggregation, this Aggref
-	 * may represent functions that are different from the
-	 * function initially specified. Thus, it is possible that these
-	 * functions take different number of arguments. However,
-	 * this is pretty rare. I think that COUNT(*) is the only one
-	 * so far -- COUNT(*) has no argument in the first stage, while in the
-	 * second stage, we add one argument for COUNT. So COUNT(*) becomes
-	 * COUNT(ANY).
-	 */
-	fnoid = aggref->aggfnoid;
-	switch(aggref->aggstage)
-	{
-		case AGGSTAGE_FINAL:
-		{
-			if (aggref->aggfnoid == COUNT_STAR_OID)
-				fnoid = COUNT_ANY_OID;
-
-			break;
-		}
-		case AGGSTAGE_PARTIAL:
-		case AGGSTAGE_NORMAL:
-		default:
-			break;
-	}
 
 	/*
 	 * For a combining aggregate, we look up and deparse the corresponding
@@ -8972,7 +8769,7 @@
 
 	/* Print the aggregate name, schema-qualified if needed */
 	appendStringInfo(buf, "%s(%s",
-					 generate_function_name(fnoid, nargs,
+					 generate_function_name(aggref->aggfnoid, nargs,
 											NIL, argtypes,
 											aggref->aggvariadic,
 											&use_variadic,
@@ -10143,19 +9940,12 @@
  * processIndirection - take care of array and subfield assignment
  *
  * We strip any top-level FieldStore or assignment ArrayRef nodes that
-<<<<<<< HEAD
- * appear in the input, and return the subexpression that's to be assigned.
- * If printit is true, we also print out the appropriate decoration for the
- * base column name (that the caller just printed).  We might also need to
+ * appear in the input, printing them as decoration for the base column
+ * name (which we assume the caller just printed).  We might also need to
  * strip CoerceToDomain nodes, but only ones that appear above assignment
  * nodes.
  *
  * Returns the subexpression that's to be assigned.
-=======
- * appear in the input, printing them as decoration for the base column
- * name (which we assume the caller just printed).  Return the subexpression
- * that's to be assigned.
->>>>>>> b5bce6c1
  */
 static Node *
 processIndirection(Node *node, deparse_context *context)

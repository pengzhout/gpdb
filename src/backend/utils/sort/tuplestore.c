--- conflicted
+++ resolved
@@ -43,13 +43,9 @@
  * before switching to the other state or activating a different read pointer.
  *
  *
-<<<<<<< HEAD
  * Portions Copyright (c) 2007-2010, Greenplum Inc.
  * Portions Copyright (c) 2012-Present Pivotal Software, Inc.
- * Portions Copyright (c) 1996-2010, PostgreSQL Global Development Group
-=======
  * Portions Copyright (c) 1996-2011, PostgreSQL Global Development Group
->>>>>>> a4bebdd9
  * Portions Copyright (c) 1994, Regents of the University of California
  *
  * IDENTIFICATION
@@ -1270,7 +1266,6 @@
 
 	/* mark tuplestore as truncated (used for Assert crosschecks only) */
 	state->truncated = true;
-<<<<<<< HEAD
 
 	/*
 	 * If nremove is less than 1/8th memtupcount, just stop here, leaving the
@@ -1282,19 +1277,6 @@
 		return;
 
 	/*
-=======
-
-	/*
-	 * If nremove is less than 1/8th memtupcount, just stop here, leaving the
-	 * "deleted" slots as NULL.  This prevents us from expending O(N^2) time
-	 * repeatedly memmove-ing a large pointer array.  The worst case space
-	 * wastage is pretty small, since it's just pointers and not whole tuples.
-	 */
-	if (nremove < state->memtupcount / 8)
-		return;
-
-	/*
->>>>>>> a4bebdd9
 	 * Slide the array down and readjust pointers.
 	 *
 	 * In mergejoin's current usage, it's demonstrable that there will always

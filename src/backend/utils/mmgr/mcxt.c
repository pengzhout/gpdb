/*-------------------------------------------------------------------------
 *
 * mcxt.c
 *	  POSTGRES memory context management code.
 *
 * This module handles context management operations that are independent
 * of the particular kind of context being operated on.  It calls
 * context-type-specific operations via the function pointers in a
 * context's MemoryContextMethods struct.
 *
 *
<<<<<<< HEAD
 * Portions Copyright (c) 2007-2008, Greenplum inc
 * Portions Copyright (c) 2012-Present Pivotal Software, Inc.
 * Portions Copyright (c) 1996-2015, PostgreSQL Global Development Group
=======
 * Portions Copyright (c) 1996-2016, PostgreSQL Global Development Group
>>>>>>> b5bce6c1
 * Portions Copyright (c) 1994, Regents of the University of California
 *
 *
 * IDENTIFICATION
 *	  src/backend/utils/mmgr/mcxt.c
 *
 *-------------------------------------------------------------------------
 */

#include "postgres.h"

#include "miscadmin.h"
#include "utils/memdebug.h"
#include "utils/memutils.h"
#include "utils/memaccounting.h"

#include "cdb/cdbvars.h"                    /* gp_process_memory_cutoff_bytes */
#include "inttypes.h"

#ifdef HAVE_STDINT_H
#include <stdint.h>                         /* SIZE_MAX (C99) */
#endif
#ifndef SIZE_MAX
#define SIZE_MAX ((Size)0-(Size)1)          /* for Solaris */
#endif

#ifdef CDB_PALLOC_CALLER_ID
#define CDB_MCXT_WHERE(context) (context)->callerFile, (context)->callerLine
#else
#define CDB_MCXT_WHERE(context) __FILE__, __LINE__
#endif

#if defined(CDB_PALLOC_TAGS) && !defined(CDB_PALLOC_CALLER_ID)
#error "If CDB_PALLOC_TAGS is defined, CDB_PALLOC_CALLER_ID must be defined too"
#endif

/* Maximum allowed length of the name of a context including the parent names prepended */
#define MAX_CONTEXT_NAME_SIZE 200

/*****************************************************************************
 *	  GLOBAL MEMORY															 *
 *****************************************************************************/

/*
 * CurrentMemoryContext
 *		Default memory context for allocations.
 */
MemoryContext CurrentMemoryContext = NULL;

/*
 * Standard top-level contexts. For a description of the purpose of each
 * of these contexts, refer to src/backend/utils/mmgr/README
 */
MemoryContext TopMemoryContext = NULL;
MemoryContext ErrorContext = NULL;
MemoryContext PostmasterContext = NULL;
MemoryContext CacheMemoryContext = NULL;
MemoryContext MessageContext = NULL;
MemoryContext TopTransactionContext = NULL;
MemoryContext CurTransactionContext = NULL;
MemoryContext MemoryAccountMemoryContext = NULL;
MemoryContext DispatcherContext = NULL;
MemoryContext InterconnectContext = NULL;
MemoryContext OptimizerMemoryContext = NULL;

/* This is a transient link to the active portal's memory context: */
MemoryContext PortalContext = NULL;

static void MemoryContextCallResetCallbacks(MemoryContext context);
<<<<<<< HEAD
=======
static void MemoryContextStatsInternal(MemoryContext context, int level,
						   bool print, int max_children,
						   MemoryContextCounters *totals);
>>>>>>> b5bce6c1

/*
 * You should not do memory allocations within a critical section, because
 * an out-of-memory error will be escalated to a PANIC. To enforce that
 * rule, the allocation functions Assert that.
 */
/*
 * GPDB_94_MERGE_FIXME: Disabled temporarily, we were unsafe things in GPDB.
 * Fix all the failures and re-enable this later.
 */
#if 0
#define AssertNotInCriticalSection(context) \
	Assert(CritSectionCount == 0 || (context)->allowInCritSection)
#else
#define AssertNotInCriticalSection(context) 
#endif

/*****************************************************************************
 *	  EXPORTED ROUTINES														 *
 *****************************************************************************/


/*
 * MemoryContextInit
 *		Start up the memory-context subsystem.
 *
 * This must be called before creating contexts or allocating memory in
 * contexts.  TopMemoryContext and ErrorContext are initialized here;
 * other contexts must be created afterwards.
 *
 * In normal multi-backend operation, this is called once during
 * postmaster startup, and not at all by individual backend startup
 * (since the backends inherit an already-initialized context subsystem
 * by virtue of being forked off the postmaster).  But in an EXEC_BACKEND
 * build, each process must do this for itself.
 *
 * In a standalone backend this must be called during backend startup.
 */
void
MemoryContextInit(void)
{
	AssertState(TopMemoryContext == NULL);
	AssertState(CurrentMemoryContext == NULL);
	AssertState(MemoryAccountMemoryContext == NULL);

	/*
	 * Initialize TopMemoryContext as an AllocSetContext with slow growth rate
	 * --- we don't really expect much to be allocated in it.
	 *
	 * (There is special-case code in MemoryContextCreate() for this call.)
	 */
	TopMemoryContext = AllocSetContextCreate((MemoryContext) NULL,
											 "TopMemoryContext",
											 0,
											 8 * 1024,
											 8 * 1024);

	/*
	 * Not having any other place to point CurrentMemoryContext, make it point
	 * to TopMemoryContext.  Caller should change this soon!
	 */
	CurrentMemoryContext = TopMemoryContext;

	/*
	 * Initialize ErrorContext as an AllocSetContext with slow growth rate ---
	 * we don't really expect much to be allocated in it. More to the point,
	 * require it to contain at least 8K at all times. This is the only case
	 * where retained memory in a context is *essential* --- we want to be
	 * sure ErrorContext still has some memory even if we've run out
	 * elsewhere! Also, allow allocations in ErrorContext within a critical
	 * section. Otherwise a PANIC will cause an assertion failure in the error
	 * reporting code, before printing out the real cause of the failure.
	 *
	 * This should be the last step in this function, as elog.c assumes memory
	 * management works once ErrorContext is non-null.
	 */
	ErrorContext = AllocSetContextCreate(TopMemoryContext,
										 "ErrorContext",
										 8 * 1024,
										 8 * 1024,
										 8 * 1024);
	MemoryAccounting_Reset();

	MemoryContextAllowInCriticalSection(ErrorContext, true);
}

/*
 * MemoryContextReset
 *		Release all space allocated within a context and delete all its
 *		descendant contexts (but not the named context itself).
 */
void
MemoryContextReset(MemoryContext context)
{
	AssertArg(MemoryContextIsValid(context));

	/* save a function call in common case where there are no children */
	if (context->firstchild != NULL)
		MemoryContextDeleteChildren(context);

	/* save a function call if no pallocs since startup or last reset */
	if (!context->isReset)
		MemoryContextResetOnly(context);
}

/*
 * MemoryContextResetOnly
 *		Release all space allocated within a context.
 *		Nothing is done to the context's descendant contexts.
 */
void
MemoryContextResetOnly(MemoryContext context)
{
	AssertArg(MemoryContextIsValid(context));

	/* Nothing to do if no pallocs since startup or last reset */
	if (!context->isReset)
	{
		MemoryContextCallResetCallbacks(context);
		(*context->methods.reset) (context);
		context->isReset = true;
		VALGRIND_DESTROY_MEMPOOL(context);
		VALGRIND_CREATE_MEMPOOL(context, 0, false);
	}
}

/*
 * MemoryContextResetChildren
 *		Release all space allocated within a context's descendants,
 *		but don't delete the contexts themselves.  The named context
 *		itself is not touched.
 */
void
MemoryContextResetChildren(MemoryContext context)
{
	MemoryContext child;

	AssertArg(MemoryContextIsValid(context));

	for (child = context->firstchild; child != NULL; child = child->nextchild)
	{
		MemoryContextResetChildren(child);
		MemoryContextResetOnly(child);
	}
}

/*
 * MemoryContextDelete
 *		Delete a context and its descendants, and release all space
 *		allocated therein.
 *
 * The type-specific delete routine removes all subsidiary storage
 * for the context, but we have to delete the context node itself,
 * as well as recurse to get the children.  We must also delink the
 * node from its parent, if it has one.
 */
void
MemoryContextDeleteImpl(MemoryContext context, const char* sfile, const char *func, int sline)
{
	AssertArg(MemoryContextIsValid(context));
	/* We had better not be deleting TopMemoryContext ... */
	Assert(context != TopMemoryContext);
	/* And not CurrentMemoryContext, either */
	Assert(context != CurrentMemoryContext);

#ifdef CDB_PALLOC_CALLER_ID
	context->callerFile = sfile;
	context->callerLine = sline;
#endif

	MemoryContextDeleteChildren(context);

	/*
	 * It's not entirely clear whether 'tis better to do this before or after
	 * delinking the context; but an error in a callback will likely result in
	 * leaking the whole context (if it's not a root context) if we do it
	 * after, so let's do it before.
	 */
	MemoryContextCallResetCallbacks(context);

	/*
	 * We delink the context from its parent before deleting it, so that if
	 * there's an error we won't have deleted/busted contexts still attached
	 * to the context tree.  Better a leak than a crash.
	 */
	MemoryContextSetParent(context, NULL);

	(*context->methods.delete_context) (context);
	VALGRIND_DESTROY_MEMPOOL(context);
	pfree(context);
}

/*
 * MemoryContextDeleteChildren
 *		Delete all the descendants of the named context and release all
 *		space allocated therein.  The named context itself is not touched.
 */
void
MemoryContextDeleteChildren(MemoryContext context)
{
	AssertArg(MemoryContextIsValid(context));

	/*
	 * MemoryContextDelete will delink the child from me, so just iterate as
	 * long as there is a child.
	 */
	while (context->firstchild != NULL)
		MemoryContextDelete(context->firstchild);
}

/*
 * MemoryContextRegisterResetCallback
 *		Register a function to be called before next context reset/delete.
 *		Such callbacks will be called in reverse order of registration.
 *
 * The caller is responsible for allocating a MemoryContextCallback struct
 * to hold the info about this callback request, and for filling in the
 * "func" and "arg" fields in the struct to show what function to call with
 * what argument.  Typically the callback struct should be allocated within
 * the specified context, since that means it will automatically be freed
 * when no longer needed.
 *
 * There is no API for deregistering a callback once registered.  If you
 * want it to not do anything anymore, adjust the state pointed to by its
 * "arg" to indicate that.
 */
void
MemoryContextRegisterResetCallback(MemoryContext context,
								   MemoryContextCallback *cb)
{
	AssertArg(MemoryContextIsValid(context));

	/* Push onto head so this will be called before older registrants. */
	cb->next = context->reset_cbs;
	context->reset_cbs = cb;
	/* Mark the context as non-reset (it probably is already). */
	context->isReset = false;
}

/*
 * MemoryContextCallResetCallbacks
 *		Internal function to call all registered callbacks for context.
 */
static void
MemoryContextCallResetCallbacks(MemoryContext context)
{
	MemoryContextCallback *cb;

	/*
	 * We pop each callback from the list before calling.  That way, if an
	 * error occurs inside the callback, we won't try to call it a second time
	 * in the likely event that we reset or delete the context later.
	 */
	while ((cb = context->reset_cbs) != NULL)
	{
		context->reset_cbs = cb->next;
		(*cb->func) (cb->arg);
	}
}

/*
 * MemoryContextSetParent
 *		Change a context to belong to a new parent (or no parent).
 *
 * We provide this as an API function because it is sometimes useful to
 * change a context's lifespan after creation.  For example, a context
 * might be created underneath a transient context, filled with data,
 * and then reparented underneath CacheMemoryContext to make it long-lived.
 * In this way no special effort is needed to get rid of the context in case
 * a failure occurs before its contents are completely set up.
 *
 * Callers often assume that this function cannot fail, so don't put any
 * elog(ERROR) calls in it.
 *
 * A possible caller error is to reparent a context under itself, creating
 * a loop in the context graph.  We assert here that context != new_parent,
 * but checking for multi-level loops seems more trouble than it's worth.
 */
void
MemoryContextSetParent(MemoryContext context, MemoryContext new_parent)
{
	AssertArg(MemoryContextIsValid(context));
	AssertArg(context != new_parent);

	/* Fast path if it's got correct parent already */
	if (new_parent == context->parent)
		return;

	/* Delink from existing parent, if any */
	if (context->parent)
	{
		MemoryContext parent = context->parent;

		if (context->prevchild != NULL)
			context->prevchild->nextchild = context->nextchild;
		else
		{
			Assert(parent->firstchild == context);
			parent->firstchild = context->nextchild;
		}

		if (context->nextchild != NULL)
			context->nextchild->prevchild = context->prevchild;
	}

	/* And relink */
	if (new_parent)
	{
		AssertArg(MemoryContextIsValid(new_parent));
		context->parent = new_parent;
		context->prevchild = NULL;
		context->nextchild = new_parent->firstchild;
		if (new_parent->firstchild != NULL)
			new_parent->firstchild->prevchild = context;
		new_parent->firstchild = context;
	}
	else
	{
		context->parent = NULL;
		context->prevchild = NULL;
		context->nextchild = NULL;
	}
}

/*
 * MemoryContextAllowInCriticalSection
 *		Allow/disallow allocations in this memory context within a critical
 *		section.
 *
 * Normally, memory allocations are not allowed within a critical section,
 * because a failure would lead to PANIC.  There are a few exceptions to
 * that, like allocations related to debugging code that is not supposed to
 * be enabled in production.  This function can be used to exempt specific
 * memory contexts from the assertion in palloc().
 */
void
MemoryContextAllowInCriticalSection(MemoryContext context, bool allow)
{
	AssertArg(MemoryContextIsValid(context));

	context->allowInCritSection = allow;
}

/*
 * GetMemoryChunkSpace
 *		Given a currently-allocated chunk, determine the total space
 *		it occupies (including all memory-allocation overhead).
 *
 * This is useful for measuring the total space occupied by a set of
 * allocated chunks.
 */
Size
GetMemoryChunkSpace(void *pointer)
{
	StandardChunkHeader *header;

	/*
	 * Try to detect bogus pointers handed to us, poorly though we can.
	 * Presumably, a pointer that isn't MAXALIGNED isn't pointing at an
	 * allocated chunk.
	 */
	Assert(pointer != NULL);
	Assert(pointer == (void *) MAXALIGN(pointer));

	/*
	 * OK, it's probably safe to look at the chunk header.
	 */
	header = (StandardChunkHeader *)
		((char *) pointer - STANDARDCHUNKHEADERSIZE);

	AssertArg(MemoryContextIsValid(header->sharedHeader->context));

	return (*header->sharedHeader->context->methods.get_chunk_space) (header->sharedHeader->context,
														 pointer);
}

/*
 * GetMemoryChunkContext
 *		Given a currently-allocated chunk, determine the context
 *		it belongs to.
 */
MemoryContext
GetMemoryChunkContext(void *pointer)
{
	StandardChunkHeader *header;

	/*
	 * Try to detect bogus pointers handed to us, poorly though we can.
	 * Presumably, a pointer that isn't MAXALIGNED isn't pointing at an
	 * allocated chunk.
	 */
	Assert(pointer != NULL);
	Assert(pointer == (void *) MAXALIGN(pointer));

	/*
	 * OK, it's probably safe to look at the chunk header.
	 */
	header = (StandardChunkHeader *)
		((char *) pointer - STANDARDCHUNKHEADERSIZE);

	AssertArg(MemoryContextIsValid(header->sharedHeader->context));

	return header->sharedHeader->context;
}

/*
 * MemoryContextGetParent
 *		Get the parent context (if any) of the specified context
 */
MemoryContext
MemoryContextGetParent(MemoryContext context)
{
	AssertArg(MemoryContextIsValid(context));

	return context->parent;
}

/*
 * MemoryContextIsEmpty
 *		Is a memory context empty of any allocated space?
 */
bool
MemoryContextIsEmpty(MemoryContext context)
{
	AssertArg(MemoryContextIsValid(context));

	/*
	 * For now, we consider a memory context nonempty if it has any children;
	 * perhaps this should be changed later.
	 */
	if (context->firstchild != NULL)
		return false;
	/* Otherwise use the type-specific inquiry */
	return (*context->methods.is_empty) (context);
}


/*
 * MemoryContextNoteAlloc
 *		Update lifetime cumulative statistics upon allocation from host mem mgr.
 *
 * Called by the context-type-specific memory manager upon successfully
 * obtaining a block of size 'nbytes' from its lower-level source (e.g. malloc).
 */
void
MemoryContextNoteAlloc(MemoryContext context, Size nbytes)
{
    Size            held;

    AssertArg(MemoryContextIsValid(context));

    for (;;)
    {
        Assert(context->allBytesAlloc >= context->allBytesFreed);
        Assert(context->allBytesAlloc - context->allBytesFreed < SIZE_MAX - nbytes);

        context->allBytesAlloc += nbytes;

        held = (Size)(context->allBytesAlloc - context->allBytesFreed);
        if (context->maxBytesHeld < held)
            context->maxBytesHeld = held;

        if (!context->parent)
            break;
        context = context->parent;
    }
}                               /* MemoryContextNoteAlloc */

/*
 * MemoryContextNoteFree
 *		Update lifetime cumulative statistics upon free to host memory manager.
 *
 * Called by the context-type-specific memory manager upon relinquishing a
 * block of size 'nbytes' back to its lower-level source (e.g. free()).
 */
void
MemoryContextNoteFree(MemoryContext context, Size nbytes)
{
    Size    held;

	AssertArg(MemoryContextIsValid(context));

    while (context)
    {
        Assert(context->allBytesAlloc >= context->allBytesFreed + nbytes);
        Assert(context->allBytesFreed + nbytes >= context->allBytesFreed);

        context->allBytesFreed += nbytes;

        held = (Size)(context->allBytesAlloc - context->allBytesFreed);
        if (context->localMinHeld > held)
            context->localMinHeld = held;

        context = context->parent;
    }
}                               /* MemoryContextNoteFree */

/*
 * MemoryContextError
 *		Report failure of a memory context operation.  Does not return.
 */
void
MemoryContextError(int errorcode, MemoryContext context,
		const char *sfile, int sline,
		const char *fmt, ...)
{
	va_list args;
	char    buf[200];

	/*
	 * Don't use elog, as we might have a malloc problem.
	 * Also, don't use write_log, as this method might be
	 * called from syslogger, which does not support
	 * write_log calls
	 */
	write_stderr("Logging memory usage for memory context error");

	MemoryAccounting_SaveToLog();
	MemoryContextStats(TopMemoryContext);

	if(coredump_on_memerror)
	{
		/*
		 * Turn memory context into a SIGSEGV, so will generate
		 * a core dump.
		 *
		 * XXX What is the right way of doing this?
		 */
		((void(*)()) NULL)();
	}

	if(errorcode != ERRCODE_OUT_OF_MEMORY && errorcode != ERRCODE_INTERNAL_ERROR)
	{
		Assert(!"Memory context error: unknown error code.");
	}

	/* Format caller's message. */
	va_start(args, fmt);
	vsnprintf(buf, sizeof(buf)-32, fmt, args);
	va_end(args);

	/*
	 * This might fail if we run out of memory at the system level
	 * (i.e., malloc returned null), and the system is running so
	 * low in memory that ereport cannot format its parameter.
	 * However, we already dumped our usage information using
	 * write_stderr, so we are gonna take a chance by calling ereport.
	 * If we fail, we at least have OOM message in the log. If we succeed,
	 * we will also have the detail error code and location of the error.
	 * Note, ereport should switch to ErrorContext which should have
	 * some preallocated memory to handle this message. Therefore,
	 * our chance of success is quite high
	 */
	ereport(ERROR, (errcode(errorcode),
				errmsg("%s (context '%s') (%s:%d)",
					buf,
					context->name,
					sfile ? sfile : "",
					sline)
		       ));

	/* not reached */
	abort();
}                               /* MemoryContextError */


/*
 * MemoryContextGetCurrentSpace
 *		Return the number of bytes currently occupied by the memory context.
 *
 * This is the amount of space obtained from the lower-level source of the
 * memory (e.g. malloc) and not yet released back to that source.  Includes
 * overhead and free space held and managed within this context by the
 * context-type-specific memory manager.
 */
Size
MemoryContextGetCurrentSpace(MemoryContext context)
{
	AssertArg(MemoryContextIsValid(context));
    Assert(context->allBytesAlloc >= context->allBytesFreed);
    Assert(context->allBytesAlloc - context->allBytesFreed < SIZE_MAX);

    return (Size)(context->allBytesAlloc - context->allBytesFreed);
}                               /* MemoryContextGetCurrentSpace */

/*
 * MemoryContextGetPeakSpace
 *		Return the peak number of bytes occupied by the memory context.
 *
 * This is the maximum value reached by MemoryContextGetCurrentSpace() since
 * the context was created, or since reset by MemoryContextSetPeakSpace().
 */
Size
MemoryContextGetPeakSpace(MemoryContext context)
{
	AssertArg(MemoryContextIsValid(context));
    return context->maxBytesHeld;
}                               /* MemoryContextGetPeakSpace */

/*
 * MemoryContextSetPeakSpace
 *		Resets the peak space statistic to the space currently occupied or
 *      the specified value, whichever is greater.  Returns the former peak
 *      space value.
 *
 * Can be used to observe local maximum usage over an interval and then to
 * restore the overall maximum.
 */
Size
MemoryContextSetPeakSpace(MemoryContext context, Size nbytes)
{
    Size    held;
    Size    oldpeak;

	AssertArg(MemoryContextIsValid(context));
    Assert(context->allBytesAlloc >= context->allBytesFreed);
    Assert(context->allBytesAlloc - context->allBytesFreed < SIZE_MAX);

    oldpeak = context->maxBytesHeld;

    held = (Size)(context->allBytesAlloc - context->allBytesFreed);
    context->maxBytesHeld = Max(held, nbytes);

    return oldpeak;
}                               /* MemoryContextSetPeakSpace */


/*
 * MemoryContextName
 *		Format the name of the memory context into the caller's buffer.
 *
 * Returns ptr to the name string within the supplied buffer.  (The string
 * is built at the tail of the buffer from right to left.)
 */
char *
MemoryContextName(MemoryContext context, MemoryContext relativeTo,
                  char *buf, int bufsize)
{
    MemoryContext   ctx;
    char           *cbp = buf + bufsize - 1;

	AssertArg(MemoryContextIsValid(context));

    if (bufsize <= 0)
        return buf;

    for (ctx = context; ctx && ctx != relativeTo; ctx = ctx->parent)
    {
        const char *name = ctx->name ? ctx->name : "";
        int         len = strlen(name);

        if (cbp - buf < len + 1)
        {
            len = Min(3, cbp - buf);
            cbp -= len;
            memcpy(cbp, "...", len);
            break;
        }
        if (ctx != context)
            *--cbp = '/';
        cbp -= len;
        memcpy(cbp, name, len);
    }

    if (buf < cbp)
    {
        if (!ctx)
            *--cbp = '/';
        else if (ctx == context)
            *--cbp = '.';
    }

    buf[bufsize-1] = '\0';
    return cbp;
}                               /* MemoryContextName */

/*
 * MemoryContext_LogContextStats
 *		Logs memory consumption details of a given context.
 *
 *	Parameters:
 *		siblingCount: number of sibling context of this context in the memory context tree
 *		allAllocated: total bytes allocated in this context
 *		allFreed: total bytes freed in this context
 *		curAvailable: bytes that are allocated in blocks but are not used in any chunks
 *		contextName: name of the context
 */
static void
MemoryContext_LogContextStats(uint64 siblingCount, uint64 allAllocated,
		uint64 allFreed, uint64 curAvailable, const char *contextName)
{
	write_stderr("context: " UINT64_FORMAT ", " UINT64_FORMAT ", " UINT64_FORMAT ", " UINT64_FORMAT ", " UINT64_FORMAT ", %s\n", \
	siblingCount, (allAllocated - allFreed), curAvailable, \
	allAllocated, allFreed, contextName);
}


/*
 * MemoryContextStats_recur
 *		Print statistics about the named context and all its descendants.
 *
<<<<<<< HEAD
 * This is just a debugging utility, so it's not fancy.  The statistics
 * are merely sent to stderr.
 *
 * Parameters:
 * 		topContext: the top of the sub-tree where we start our processing
 * 		rootContext: the root context of the entire tree that can be used
 * 		to generate a bread crumb like context name
 *
 * 		topContexName: the name of the top context
 * 		nameBuffer: a buffer to format the name of any future context
 *		nameBufferSize: size of the nameBuffer
 *		nBlocksTop: number of blocks in the top context
 *		nChunksTop: number of chunks in the top context
 *
 *		currentAvailableTop: free space across all blocks in the top context
 *
 *		allAllocatedTop: total bytes allocated in the top context, including
 *		blocks that are already dropped
 *
 *		allFreedTop: total bytes that were freed in the top context
 *		maxHeldTop: maximum bytes held in the top context
=======
 * This is just a debugging utility, so it's not very fancy.  However, we do
 * make some effort to summarize when the output would otherwise be very long.
 * The statistics are sent to stderr.
>>>>>>> b5bce6c1
 */
static void
MemoryContextStats_recur(MemoryContext topContext, MemoryContext rootContext,
                         char *topContextName, char *nameBuffer, int nameBufferSize,
                         uint64 nBlocksTop, uint64 nChunksTop,
                         uint64 currentAvailableTop, uint64 allAllocatedTop,
                         uint64 allFreedTop, uint64 maxHeldTop)
{
<<<<<<< HEAD
	MemoryContext   child;
    char*           name;

	AssertArg(MemoryContextIsValid(topContext));

	uint64 nBlocks = 0;
	uint64 nChunks = 0;
	uint64 currentAvailable = 0;
	uint64 allAllocated = 0;
	uint64 allFreed = 0;
	uint64 maxHeld = 0;

	/*
	 * The top context is always supposed to have children contexts. Therefore, it is not
	 * collapse-able with other siblings. So, the siblingCount is set to 1.
	 */
	MemoryContext_LogContextStats(1 /* siblingCount */, allAllocatedTop, allFreedTop, currentAvailableTop, topContextName);

    uint64 cumBlocks = 0;
    uint64 cumChunks = 0;
    uint64 cumCurAvailable = 0;
    uint64 cumAllAllocated = 0;
    uint64 cumAllFreed = 0;
    uint64 cumMaxHeld = 0;

    char prevChildName[MAX_CONTEXT_NAME_SIZE] = "";

    uint64 siblingCount = 0;

	for (child = topContext->firstchild; child != NULL; child = child->nextchild)
	{
		/* Get name and ancestry of this MemoryContext */
		name = MemoryContextName(child, rootContext, nameBuffer, nameBufferSize);

		(*child->methods.stats)(child, &nBlocks, &nChunks, &currentAvailable, &allAllocated, &allFreed, &maxHeld);

		if (child->firstchild == NULL)
		{
			/* To qualify for sibling collapsing the context must not have any child context */

			if (strcmp(name, prevChildName) == 0)
			{
				cumBlocks += nBlocks;
				cumChunks += nChunks;
				cumCurAvailable += currentAvailable;
				cumAllAllocated += allAllocated;
				cumAllFreed += allFreed;
				cumMaxHeld = Max(cumMaxHeld, maxHeld);

				siblingCount++;
			}
			else
			{
				if (siblingCount != 0)
				{
					/*
					 * Output the previous cumulative stat, and start a new run. Note: don't just
					 * pass the new one to MemoryContextStats_recur, as the new one might be the
					 * start of another run of duplicate contexts
					 */

					MemoryContext_LogContextStats(siblingCount, cumAllAllocated, cumAllFreed, cumCurAvailable, prevChildName);
				}

				cumBlocks = nBlocks;
				cumChunks = nChunks;
				cumCurAvailable = currentAvailable;
				cumAllAllocated = allAllocated;
				cumAllFreed = allFreed;
				cumMaxHeld = maxHeld;

				/* Move new name into previous name */
				strncpy(prevChildName, name, MAX_CONTEXT_NAME_SIZE - 1);

				/* The current one is the sole sibling */
				siblingCount = 1;
			}
		}
		else
		{
			/* Does not qualify for sibling collapsing as the context has child context */

			if (siblingCount != 0)
			{
				/*
				 * We have previously collapsed (one or more siblings with empty children) context
				 * stats that we want to print here. Output the previous cumulative stat.
				 */

				MemoryContext_LogContextStats(siblingCount, cumAllAllocated, cumAllFreed, cumCurAvailable, prevChildName);
			}

			MemoryContextStats_recur(child, rootContext, name, nameBuffer, nameBufferSize, nBlocks,
					nChunks, currentAvailable, allAllocated, allFreed, maxHeld);

			/*
			 * We just traversed a child node, so we need to make sure we don't carry over
			 * any child name from previous matching siblings. So, we reset prevChildName,
			 * and all cumulative stats
			 */
			prevChildName[0] = '\0';

			cumBlocks = 0;
			cumChunks = 0;
			cumCurAvailable = 0;
			cumAllAllocated = 0;
			cumAllFreed = 0;
			cumMaxHeld = 0;

			/*
			 * The current one doesn't qualify for collapsing, and we already
			 * printed it and its children by calling MemoryContextStats_recur
			 */
			siblingCount = 0;
		}
	}

	if (siblingCount != 0)
	{
		/* Output any unprinted cumulative stats */

		MemoryContext_LogContextStats(siblingCount, cumAllAllocated, cumAllFreed, cumCurAvailable, prevChildName);
	}
}

/*
 * MemoryContextStats
 *		Prints the usage details of a context.
 *
 * Parameters:
 * 		context: the context of interest.
 */
void
MemoryContextStats(MemoryContext context)
{
    char*     name;
    char      namebuf[MAX_CONTEXT_NAME_SIZE];

	AssertArg(MemoryContextIsValid(context));

    name = MemoryContextName(context, NULL, namebuf, sizeof(namebuf));
    write_stderr("pid %d: Memory statistics for %s/\n", MyProcPid, name);
    write_stderr("context: occurrences_count, currently_allocated, currently_available, total_allocated, total_freed, name\n");

	uint64 nBlocks = 0;
	uint64 nChunks = 0;
	uint64 currentAvailable = 0;
	uint64 allAllocated = 0;
	uint64 allFreed = 0;
	uint64 maxHeld = 0;
	int namebufsize = sizeof(namebuf);

	/* Get the root context's stat and pass it to the MemoryContextStats_recur for printing */
	(*context->methods.stats)(context, &nBlocks, &nChunks, &currentAvailable, &allAllocated, &allFreed, &maxHeld);
	name = MemoryContextName(context, context, namebuf, namebufsize);

    MemoryContextStats_recur(context, context, name, namebuf, namebufsize, nBlocks, nChunks,
    		currentAvailable, allAllocated, allFreed, maxHeld);
=======
	/* A hard-wired limit on the number of children is usually good enough */
	MemoryContextStatsDetail(context, 100);
}

/*
 * MemoryContextStatsDetail
 *
 * Entry point for use if you want to vary the number of child contexts shown.
 */
void
MemoryContextStatsDetail(MemoryContext context, int max_children)
{
	MemoryContextCounters grand_totals;

	memset(&grand_totals, 0, sizeof(grand_totals));

	MemoryContextStatsInternal(context, 0, true, max_children, &grand_totals);

	fprintf(stderr,
	"Grand total: %zu bytes in %zd blocks; %zu free (%zd chunks); %zu used\n",
			grand_totals.totalspace, grand_totals.nblocks,
			grand_totals.freespace, grand_totals.freechunks,
			grand_totals.totalspace - grand_totals.freespace);
}

/*
 * MemoryContextStatsInternal
 *		One recursion level for MemoryContextStats
 *
 * Print this context if print is true, but in any case accumulate counts into
 * *totals (if given).
 */
static void
MemoryContextStatsInternal(MemoryContext context, int level,
						   bool print, int max_children,
						   MemoryContextCounters *totals)
{
	MemoryContextCounters local_totals;
	MemoryContext child;
	int			ichild;

	AssertArg(MemoryContextIsValid(context));

	/* Examine the context itself */
	(*context->methods->stats) (context, level, print, totals);

	/*
	 * Examine children.  If there are more than max_children of them, we do
	 * not print the rest explicitly, but just summarize them.
	 */
	memset(&local_totals, 0, sizeof(local_totals));

	for (child = context->firstchild, ichild = 0;
		 child != NULL;
		 child = child->nextchild, ichild++)
	{
		if (ichild < max_children)
			MemoryContextStatsInternal(child, level + 1,
									   print, max_children,
									   totals);
		else
			MemoryContextStatsInternal(child, level + 1,
									   false, max_children,
									   &local_totals);
	}

	/* Deal with excess children */
	if (ichild > max_children)
	{
		if (print)
		{
			int			i;

			for (i = 0; i <= level; i++)
				fprintf(stderr, "  ");
			fprintf(stderr,
					"%d more child contexts containing %zu total in %zd blocks; %zu free (%zd chunks); %zu used\n",
					ichild - max_children,
					local_totals.totalspace,
					local_totals.nblocks,
					local_totals.freespace,
					local_totals.freechunks,
					local_totals.totalspace - local_totals.freespace);
		}

		if (totals)
		{
			totals->nblocks += local_totals.nblocks;
			totals->freechunks += local_totals.freechunks;
			totals->totalspace += local_totals.totalspace;
			totals->freespace += local_totals.freespace;
		}
	}
>>>>>>> b5bce6c1
}

/*
 * MemoryContextCheck
 *		Check all chunks in the named context.
 *
 * This is just a debugging utility, so it's not fancy.
 */
#ifdef MEMORY_CONTEXT_CHECKING
void
MemoryContextCheck(MemoryContext context)
{
	MemoryContext child;

	AssertArg(MemoryContextIsValid(context));

	(*context->methods.check) (context);
	for (child = context->firstchild; child != NULL; child = child->nextchild)
		MemoryContextCheck(child);
}
#endif

/*
 * MemoryContextContains
 *		Detect whether an allocated chunk of memory belongs to a given
 *		context or not.
 *
 * Note: this test assumes that the pointer was allocated using palloc.
 * If unsure, please use the generic version (MemoryContextContainsGenericAllocation).
 *
 * Caution: this test is reliable as long as the 'pointer' does point to
 * a chunk of memory allocated from *some* context.  If 'pointer' points
 * at memory obtained in some other way, there is a small chance of a
 * false-positive result since the bits right before it might look like
 * a valid chunk header by chance. In the latter case (when the memory
 * was not palloc'ed), we are more likely to crash. Please use the generic
 * version of this method if you have any doubt that the tested memory
 * region may not be palloc'ed.
 */
bool
MemoryContextContains(MemoryContext context, void *pointer)
{
	StandardChunkHeader *header;

	/*
	 * Try to detect bogus pointers handed to us, poorly though we can.
	 * Presumably, a pointer that isn't MAXALIGNED isn't pointing at an
	 * allocated chunk.
	 */
	if (pointer == NULL || pointer != (void *) MAXALIGN(pointer))
	{
		return false;
	}

	/*
	 * OK, it's probably safe to look at the chunk header.
	 */
	header = (StandardChunkHeader *)
		((char *) pointer - STANDARDCHUNKHEADERSIZE);

	SharedChunkHeader *sharedHeader = (SharedChunkHeader *)header->sharedHeader;

	return sharedHeader->context == context;
}

/*
 * MemoryContextContainsGenericAllocation
 *		Detects whether a generic (may or may not be allocated by
 *		palloc) chunk of memory belongs to a given context or not.
 *		Note, the "generic" means it will be ready to
 *		handle chunks not allocated using palloc.
 *
 * Caution: this test has the same problem as MemoryContextContains
 * 		where it can falsely detect a chunk belonging to a context,
 * 		while it does not. In addition, it can also falsely conclude
 * 		that a chunk does *not* belong to a context, while in reality
 * 		it does. The latter weakness stems from its versatility to
 * 		handle non-palloc'ed chunks.
 */
bool
MemoryContextContainsGenericAllocation(MemoryContext context, void *pointer)
{
	StandardChunkHeader *header;

	/*
	 * Try to detect bogus pointers handed to us, poorly though we can.
	 * Presumably, a pointer that isn't MAXALIGNED isn't pointing at an
	 * allocated chunk.
	 */
	if (pointer == NULL || pointer != (void *) MAXALIGN(pointer))
	{
		return false;
	}

	/*
	 * OK, it's probably safe to look at the chunk header.
	 */
	header = (StandardChunkHeader *)
		((char *) pointer - STANDARDCHUNKHEADERSIZE);

	AllocSet set = (AllocSet)context;

	if (header->sharedHeader == set->sharedHeaderList ||
			(set->sharedHeaderList != NULL && set->sharedHeaderList->next == header->sharedHeader) ||
			(set->sharedHeaderList != NULL && set->sharedHeaderList->next != NULL && set->sharedHeaderList->next->next == header->sharedHeader))
	{
		/*
		 * At this point we know that one of the sharedHeader pointers of the
		 * provided context (AllocSet) is the same as the sharedHeader
		 * pointer of the provided chunk. Therefore, the chunk should
		 * belong to the AllocSet (with a false positive chance coming
		 * from some third party allocated memory region having the
		 * same value as the sharedHeaderList pointer address
		 */
		return true;
	}

	/*
	 * We might falsely conclude that the chunk does not belong
	 * to the context, if we fail to match the chunk's sharedHeader
	 * pointer with one of the leading sharedHeader pointers in the
	 * context's sharedHeaderList.
	 */
	return false;
}

/*--------------------
 * MemoryContextCreate
 *		Context-type-independent part of context creation.
 *
 * This is only intended to be called by context-type-specific
 * context creation routines, not by the unwashed masses.
 *
 * The context creation procedure is a little bit tricky because
 * we want to be sure that we don't leave the context tree invalid
 * in case of failure (such as insufficient memory to allocate the
 * context node itself).  The procedure goes like this:
 *	1.  Context-type-specific routine first calls MemoryContextCreate(),
 *		passing the appropriate tag/size/methods values (the methods
 *		pointer will ordinarily point to statically allocated data).
 *		The parent and name parameters usually come from the caller.
 *	2.  MemoryContextCreate() attempts to allocate the context node,
 *		plus space for the name.  If this fails we can ereport() with no
 *		damage done.
 *	3.  We fill in all of the type-independent MemoryContext fields.
 *	4.  We call the type-specific init routine (using the methods pointer).
 *		The init routine is required to make the node minimally valid
 *		with zero chance of failure --- it can't allocate more memory,
 *		for example.
 *	5.  Now we have a minimally valid node that can behave correctly
 *		when told to reset or delete itself.  We link the node to its
 *		parent (if any), making the node part of the context tree.
 *	6.  We return to the context-type-specific routine, which finishes
 *		up type-specific initialization.  This routine can now do things
 *		that might fail (like allocate more memory), so long as it's
 *		sure the node is left in a state that delete will handle.
 *
 * This protocol doesn't prevent us from leaking memory if step 6 fails
 * during creation of a top-level context, since there's no parent link
 * in that case.  However, if you run out of memory while you're building
 * a top-level context, you might as well go home anyway...
 *
 * Normally, the context node and the name are allocated from
 * TopMemoryContext (NOT from the parent context, since the node must
 * survive resets of its parent context!).  However, this routine is itself
 * used to create TopMemoryContext!  If we see that TopMemoryContext is NULL,
 * we assume we are creating TopMemoryContext and use malloc() to allocate
 * the node.
 *
 * Note that the name field of a MemoryContext does not point to
 * separately-allocated storage, so it should not be freed at context
 * deletion.
 *--------------------
 */
MemoryContext
MemoryContextCreate(NodeTag tag, Size size,
					MemoryContextMethods *methods,
					MemoryContext parent,
					const char *name)
{
	MemoryContext node;
	Size		needed = size + strlen(name) + 1;

	// GPDB_94_MERGE_FIXME: same as AssertNotInCriticalSection
#if 0
	/* creating new memory contexts is not allowed in a critical section */
	Assert(CritSectionCount == 0);
#endif

	/* Get space for node and name */
	if (TopMemoryContext != NULL)
	{
		/* Normal case: allocate the node in TopMemoryContext */
		node = (MemoryContext) MemoryContextAlloc(TopMemoryContext,
												  needed);
	}
	else
	{
		/* Special case for startup: use good ol' malloc */
		node = (MemoryContext) malloc(needed);
		if(!node)
			ereport(ERROR, (errcode(ERRCODE_OUT_OF_MEMORY),
				errmsg("Failed to create memory context: out of memory")
				));
	}

	/* Initialize the node as best we can */
	MemSet(node, 0, size);
	node->type = tag;
	node->methods = *methods;
	node->parent = parent;
	node->firstchild = NULL;
	node->prevchild = NULL;
	node->nextchild = NULL;
	node->isReset = true;
	node->name = ((char *) node) + size;
	strcpy(node->name, name);

	/* Type-specific routine finishes any other essential initialization */
	(*node->methods.init) (node);

	/* OK to link node to parent (if any) */
	/* Could use MemoryContextSetParent here, but doesn't seem worthwhile */
	if (parent)
	{
		node->nextchild = parent->firstchild;
		if (parent->firstchild != NULL)
			parent->firstchild->prevchild = node;
		parent->firstchild = node;
		/* inherit allowInCritSection flag from parent */
		node->allowInCritSection = parent->allowInCritSection;
	}

	VALGRIND_CREATE_MEMPOOL(node, 0, false);

	/* Return to type-specific creation routine to finish up */
	return node;
}

/*
 * MemoryContextAlloc
 *		Allocate space within the specified context.
 *
 * This could be turned into a macro, but we'd have to import
 * nodes/memnodes.h into postgres.h which seems a bad idea.
 */
void *
MemoryContextAlloc(MemoryContext context, Size size)
{
	void	   *ret;
#ifdef PGTRACE_ENABLED
	StandardChunkHeader *header;
#endif

	AssertArg(MemoryContextIsValid(context));

#ifdef CDB_PALLOC_CALLER_ID
	context->callerFile = sfile;
	context->callerLine = sline;
#endif

	if (!AllocSizeIsValid(size))
		MemoryContextError(ERRCODE_INTERNAL_ERROR,
				context, CDB_MCXT_WHERE(context),
				"invalid memory alloc request size %lu",
				(unsigned long)size);

	context->isReset = false;

	ret = (*context->methods.alloc) (context, size);
	if (ret == NULL)
	{
		MemoryContextError(ERRCODE_OUT_OF_MEMORY,
						   context, CDB_MCXT_WHERE(context),
						   "Out of memory.  Failed on request of size %zu bytes.",
						   size);
	}

	VALGRIND_MEMPOOL_ALLOC(context, ret, size);

#ifdef PGTRACE_ENABLED
	header = (StandardChunkHeader *)
		((char *) ret - STANDARDCHUNKHEADERSIZE);
	PG_TRACE5(memctxt__alloc, size, header->size, 0, 0, (long) context->name);
#endif

	return ret;
}

/*
 * MemoryContextAllocZero
 *		Like MemoryContextAlloc, but clears allocated memory
 *
 *	We could just call MemoryContextAlloc then clear the memory, but this
 *	is a very common combination, so we provide the combined operation.
 */
void *
MemoryContextAllocZero(MemoryContext context, Size size)
{
	void	   *ret;

#ifdef PGTRACE_ENABLED
	StandardChunkHeader *header;
#endif
	AssertArg(MemoryContextIsValid(context));

#ifdef CDB_PALLOC_CALLER_ID
	context->callerFile = sfile;
	context->callerLine = sline;
#endif

	if (!AllocSizeIsValid(size))
		MemoryContextError(ERRCODE_INTERNAL_ERROR,
				context, CDB_MCXT_WHERE(context),
				"invalid memory alloc request size %lu",
				(unsigned long)size);

	context->isReset = false;

	ret = (*context->methods.alloc) (context, size);
	if (ret == NULL)
	{
		MemoryContextError(ERRCODE_OUT_OF_MEMORY,
						   context, CDB_MCXT_WHERE(context),
						   "Out of memory.  Failed on request of size %zu bytes.",
						   size);
	}

	VALGRIND_MEMPOOL_ALLOC(context, ret, size);

	MemSetAligned(ret, 0, size);

#ifdef PGTRACE_ENABLED
	header = (StandardChunkHeader *)
		((char *) ret - STANDARDCHUNKHEADERSIZE);
	PG_TRACE5(memctxt__alloc, size, header->size, 0, 0, (long) context->name);
#endif

	return ret;
}

/*
 * MemoryContextAllocZeroAligned
 *		MemoryContextAllocZero where length is suitable for MemSetLoop
 *
 *	This might seem overly specialized, but it's not because newNode()
 *	is so often called with compile-time-constant sizes.
 */
void *
MemoryContextAllocZeroAligned(MemoryContext context, Size size)
{
	void	   *ret;

#ifdef PGTRACE_ENABLED
	StandardChunkHeader *header;
#endif

	AssertArg(MemoryContextIsValid(context));

#ifdef CDB_PALLOC_CALLER_ID
	context->callerFile = sfile;
	context->callerLine = sline;
#endif

	if (!AllocSizeIsValid(size))
		MemoryContextError(ERRCODE_INTERNAL_ERROR,
				context, CDB_MCXT_WHERE(context),
				"invalid memory alloc request size %lu",
				(unsigned long)size);

	context->isReset = false;

	ret = (*context->methods.alloc) (context, size);
	if (ret == NULL)
	{
		MemoryContextError(ERRCODE_OUT_OF_MEMORY,
						   context, CDB_MCXT_WHERE(context),
						   "Out of memory.  Failed on request of size %zu bytes.",
						   size);
	}

	VALGRIND_MEMPOOL_ALLOC(context, ret, size);

	MemSetLoop(ret, 0, size);

#ifdef PGTRACE_ENABLED
	header = (StandardChunkHeader *)
		((char *) ret - STANDARDCHUNKHEADERSIZE);
	PG_TRACE5(memctxt__alloc, size, header->size, 0, 0, (long) context->name);
#endif

	return ret;
}

/*
 * MemoryContextAllocExtended
 *		Allocate space within the specified context using the given flags.
 */
void *
MemoryContextAllocExtended(MemoryContext context, Size size, int flags)
{
	void	   *ret;

	AssertArg(MemoryContextIsValid(context));
	AssertNotInCriticalSection(context);

	if (((flags & MCXT_ALLOC_HUGE) != 0 && !AllocHugeSizeIsValid(size)) ||
		((flags & MCXT_ALLOC_HUGE) == 0 && !AllocSizeIsValid(size)))
		elog(ERROR, "invalid memory alloc request size %zu", size);

	context->isReset = false;

	ret = (*context->methods.alloc) (context, size);
	if (ret == NULL)
	{
		if ((flags & MCXT_ALLOC_NO_OOM) == 0)
		{
			MemoryContextError(ERRCODE_OUT_OF_MEMORY,
							   context, CDB_MCXT_WHERE(context),
							   "Out of memory.  Failed on request of size %zu bytes.",
							   size);
		}
		return NULL;
	}

	VALGRIND_MEMPOOL_ALLOC(context, ret, size);

	if ((flags & MCXT_ALLOC_ZERO) != 0)
		MemSetAligned(ret, 0, size);

	return ret;
}

void *
palloc(Size size)
{
	/* duplicates MemoryContextAlloc to avoid increased overhead */
	void	   *ret;

	AssertArg(MemoryContextIsValid(CurrentMemoryContext));

	if (!AllocSizeIsValid(size))
		elog(ERROR, "invalid memory alloc request size %zu", size);

	CurrentMemoryContext->isReset = false;

	ret = (*CurrentMemoryContext->methods.alloc) (CurrentMemoryContext, size);
	if (ret == NULL)
	{
		MemoryContextStats(TopMemoryContext);
		ereport(ERROR,
				(errcode(ERRCODE_OUT_OF_MEMORY),
				 errmsg("out of memory"),
				 errdetail("Failed on request of size %zu.", size)));
	}

	VALGRIND_MEMPOOL_ALLOC(CurrentMemoryContext, ret, size);

	return ret;
}

void *
palloc0(Size size)
{
	/* duplicates MemoryContextAllocZero to avoid increased overhead */
	void	   *ret;

	AssertArg(MemoryContextIsValid(CurrentMemoryContext));

	if (!AllocSizeIsValid(size))
		elog(ERROR, "invalid memory alloc request size %zu", size);

	CurrentMemoryContext->isReset = false;

	ret = (*CurrentMemoryContext->methods.alloc) (CurrentMemoryContext, size);
	if (ret == NULL)
	{
		MemoryContextStats(TopMemoryContext);
		ereport(ERROR,
				(errcode(ERRCODE_OUT_OF_MEMORY),
				 errmsg("out of memory"),
				 errdetail("Failed on request of size %zu.", size)));
	}

	VALGRIND_MEMPOOL_ALLOC(CurrentMemoryContext, ret, size);

	MemSetAligned(ret, 0, size);

	return ret;
}

void *
palloc_extended(Size size, int flags)
{
	/* duplicates MemoryContextAllocExtended to avoid increased overhead */
	void	   *ret;

	AssertArg(MemoryContextIsValid(CurrentMemoryContext));
	AssertNotInCriticalSection(CurrentMemoryContext);

	if (((flags & MCXT_ALLOC_HUGE) != 0 && !AllocHugeSizeIsValid(size)) ||
		((flags & MCXT_ALLOC_HUGE) == 0 && !AllocSizeIsValid(size)))
		elog(ERROR, "invalid memory alloc request size %zu", size);

	CurrentMemoryContext->isReset = false;

	ret = (*CurrentMemoryContext->methods.alloc) (CurrentMemoryContext, size);
	if (ret == NULL)
	{
		if ((flags & MCXT_ALLOC_NO_OOM) == 0)
		{
			MemoryContextStats(TopMemoryContext);
			ereport(ERROR,
					(errcode(ERRCODE_OUT_OF_MEMORY),
					 errmsg("out of memory"),
					 errdetail("Failed on request of size %zu.", size)));
		}
		return NULL;
	}

	VALGRIND_MEMPOOL_ALLOC(CurrentMemoryContext, ret, size);

	if ((flags & MCXT_ALLOC_ZERO) != 0)
		MemSetAligned(ret, 0, size);

	return ret;
}

/*
 * pfree
 *		Release an allocated chunk.
 */
void
pfree(void *pointer)
{
	MemoryContext context;

	/*
	 * Try to detect bogus pointers handed to us, poorly though we can.
	 * Presumably, a pointer that isn't MAXALIGNED isn't pointing at an
	 * allocated chunk.
	 */
	Assert(pointer != NULL);
	Assert(pointer == (void *) MAXALIGN(pointer));

	/*
	 * OK, it's probably safe to look at the chunk header.
	 */
	StandardChunkHeader* header = (StandardChunkHeader *)
		((char *) pointer - STANDARDCHUNKHEADERSIZE);
	context = header->sharedHeader->context;

	AssertArg(MemoryContextIsValid(context));

#ifdef PGTRACE_ENABLED
	PG_TRACE5(memctxt__free, 0, 0, 
#ifdef MEMORY_CONTEXT_CHECKING
		header->requested_size, header->size,
#else
		0, header->size, 
#endif
		(long) header->sharedHeader->context->name);
#endif

#ifdef CDB_PALLOC_CALLER_ID
	header->sharedHeader->context->callerFile = sfile;
	header->sharedHeader->context->callerLine = sline;
#endif

	if (context->methods.free_p)
		(*context->methods.free_p) (context, pointer);
	else
		Assert(header);   /* this assert never fails. Just here so we can set breakpoint in debugger. */
	VALGRIND_MEMPOOL_FREE(context, pointer);
}

/*
 * repalloc
 *		Adjust the size of a previously allocated chunk.
 */
void *
repalloc(void *pointer, Size size)
{
	StandardChunkHeader *header;
	MemoryContext context;
	void	   *ret;

	/*
	 * Try to detect bogus pointers handed to us, poorly though we can.
	 * Presumably, a pointer that isn't MAXALIGNED isn't pointing at an
	 * allocated chunk.
	 */
	Assert(pointer != NULL);
	Assert(pointer == (void *) MAXALIGN(pointer));

	/*
	 * OK, it's probably safe to look at the chunk header.
	 */
	header = (StandardChunkHeader *)
		((char *) pointer - STANDARDCHUNKHEADERSIZE);
	context = header->sharedHeader->context;
	AssertArg(MemoryContextIsValid(context));

	if (!AllocSizeIsValid(size))
		MemoryContextError(ERRCODE_INTERNAL_ERROR,
				context, CDB_MCXT_WHERE(context),
				"invalid memory alloc request size %zu", size);
	/* isReset must be false already */
	Assert(!context->isReset);

#ifdef PGTRACE_ENABLED
	{
		long old_reqsize;
		long old_size;
#ifdef MEMORY_CONTEXT_CHECKING
		old_reqsize = header->requested_size;
#else
		old_reqsize = 0;
#endif
		old_size = header->size;
	}
#endif

#ifdef CDB_PALLOC_CALLER_ID
	context->callerFile = sfile;
	context->callerLine = sline;
#endif

	ret = (*context->methods.realloc) (context, pointer, size);
	if (ret == NULL)
<<<<<<< HEAD
		MemoryContextError(ERRCODE_OUT_OF_MEMORY,
						   context, CDB_MCXT_WHERE(context),
						   "Out of memory.  Failed on request of size %zu bytes.",
						   size);
=======
	{
		MemoryContextStats(TopMemoryContext);
		ereport(ERROR,
				(errcode(ERRCODE_OUT_OF_MEMORY),
				 errmsg("out of memory"),
				 errdetail("Failed on request of size %zu.", size)));
	}
>>>>>>> b5bce6c1

	VALGRIND_MEMPOOL_CHANGE(context, pointer, ret, size);

#ifdef PGTRACE_ENABLED
	header = (StandardChunkHeader *)
		((char *) ret - STANDARDCHUNKHEADERSIZE);
	PG_TRACE5(memctxt__realloc, size, header->size, old_reqsize, old_size, (long) context->name);
#endif

	return ret;
}

/*
 * MemoryContextAllocHuge
 *		Allocate (possibly-expansive) space within the specified context.
 *
 * See considerations in comment at MaxAllocHugeSize.
 */
void *
MemoryContextAllocHuge(MemoryContext context, Size size)
{
	void	   *ret;

	AssertArg(MemoryContextIsValid(context));

	if (!AllocHugeSizeIsValid(size))
		elog(ERROR, "invalid memory alloc request size %zu", size);

	context->isReset = false;

	ret = (*context->methods.alloc) (context, size);
	if (ret == NULL)
	{
		MemoryContextError(ERRCODE_OUT_OF_MEMORY,
						   context, CDB_MCXT_WHERE(context),
						   "Out of memory.  Failed on request of size %zu bytes.",
						   size);
	}

	VALGRIND_MEMPOOL_ALLOC(context, ret, size);

	return ret;
}

/*
 * repalloc_huge
 *		Adjust the size of a previously allocated chunk, permitting a large
 *		value.  The previous allocation need not have been "huge".
 */
void *
repalloc_huge(void *pointer, Size size)
{
	StandardChunkHeader *header;
	MemoryContext context;
	void	   *ret;

	if (!AllocHugeSizeIsValid(size))
		elog(ERROR, "invalid memory alloc request size %zu", size);

	/*
	 * Try to detect bogus pointers handed to us, poorly though we can.
	 * Presumably, a pointer that isn't MAXALIGNED isn't pointing at an
	 * allocated chunk.
	 */
	Assert(pointer != NULL);
	Assert(pointer == (void *) MAXALIGN(pointer));

	/*
	 * OK, it's probably safe to look at the chunk header.
	 */
	header = (StandardChunkHeader *)
		((char *) pointer - STANDARDCHUNKHEADERSIZE);
	context = header->sharedHeader->context;

	AssertArg(MemoryContextIsValid(context));

	/* isReset must be false already */
	Assert(!context->isReset);

	ret = (*context->methods.realloc) (context, pointer, size);
	if (ret == NULL)
<<<<<<< HEAD
		MemoryContextError(ERRCODE_OUT_OF_MEMORY,
						   context, CDB_MCXT_WHERE(context),
						   "Out of memory.  Failed on request of size %zu bytes.",
						   size);
=======
	{
		MemoryContextStats(TopMemoryContext);
		ereport(ERROR,
				(errcode(ERRCODE_OUT_OF_MEMORY),
				 errmsg("out of memory"),
				 errdetail("Failed on request of size %zu.", size)));
	}
>>>>>>> b5bce6c1

	VALGRIND_MEMPOOL_CHANGE(context, pointer, ret, size);

	return ret;
}

/*
 * MemoryContextStrdup
 *		Like strdup(), but allocate from the specified context
 */
char *
MemoryContextStrdup(MemoryContext context, const char *string)
{
	char	   *nstr;
	Size		len = strlen(string) + 1;

	nstr = (char *) MemoryContextAlloc(context, len);

	memcpy(nstr, string, len);

	return nstr;
}

char *
pstrdup(const char *in)
{
	return MemoryContextStrdup(CurrentMemoryContext, in);
}

/*
 * pnstrdup
 *		Like pstrdup(), but append null byte to a
 *		not-necessarily-null-terminated input string.
 */
char *
pnstrdup(const char *in, Size len)
{
	char	   *out = palloc(len + 1);

	memcpy(out, in, len);
	out[len] = '\0';
	return out;
}

#if defined(WIN32) || defined(__CYGWIN__)
/*
 *	Memory support routines for libpgport on Win32
 *
 *	Win32 can't load a library that PGDLLIMPORTs a variable
 *	if the link object files also PGDLLIMPORT the same variable.
 *	For this reason, libpgport can't reference CurrentMemoryContext
 *	in the palloc macro calls.
 *
 *	To fix this, we create several functions here that allow us to
 *	manage memory without doing the inline in libpgport.
 */
void *
pgport_palloc(Size sz)
{
	return palloc(sz);
}


char *
pgport_pstrdup(const char *str)
{
	return pstrdup(str);
}


/* Doesn't reference a PGDLLIMPORT variable, but here for completeness. */
void
pgport_pfree(void *pointer)
{
	pfree(pointer);
}

#endif<|MERGE_RESOLUTION|>--- conflicted
+++ resolved
@@ -9,13 +9,9 @@
  * context's MemoryContextMethods struct.
  *
  *
-<<<<<<< HEAD
  * Portions Copyright (c) 2007-2008, Greenplum inc
  * Portions Copyright (c) 2012-Present Pivotal Software, Inc.
- * Portions Copyright (c) 1996-2015, PostgreSQL Global Development Group
-=======
  * Portions Copyright (c) 1996-2016, PostgreSQL Global Development Group
->>>>>>> b5bce6c1
  * Portions Copyright (c) 1994, Regents of the University of California
  *
  *
@@ -85,12 +81,9 @@
 MemoryContext PortalContext = NULL;
 
 static void MemoryContextCallResetCallbacks(MemoryContext context);
-<<<<<<< HEAD
-=======
 static void MemoryContextStatsInternal(MemoryContext context, int level,
 						   bool print, int max_children,
 						   MemoryContextCounters *totals);
->>>>>>> b5bce6c1
 
 /*
  * You should not do memory allocations within a critical section, because
@@ -768,225 +761,16 @@
 }                               /* MemoryContextName */
 
 /*
- * MemoryContext_LogContextStats
- *		Logs memory consumption details of a given context.
- *
- *	Parameters:
- *		siblingCount: number of sibling context of this context in the memory context tree
- *		allAllocated: total bytes allocated in this context
- *		allFreed: total bytes freed in this context
- *		curAvailable: bytes that are allocated in blocks but are not used in any chunks
- *		contextName: name of the context
- */
-static void
-MemoryContext_LogContextStats(uint64 siblingCount, uint64 allAllocated,
-		uint64 allFreed, uint64 curAvailable, const char *contextName)
-{
-	write_stderr("context: " UINT64_FORMAT ", " UINT64_FORMAT ", " UINT64_FORMAT ", " UINT64_FORMAT ", " UINT64_FORMAT ", %s\n", \
-	siblingCount, (allAllocated - allFreed), curAvailable, \
-	allAllocated, allFreed, contextName);
-}
-
-
-/*
- * MemoryContextStats_recur
+ * MemoryContextStats
  *		Print statistics about the named context and all its descendants.
  *
-<<<<<<< HEAD
- * This is just a debugging utility, so it's not fancy.  The statistics
- * are merely sent to stderr.
- *
- * Parameters:
- * 		topContext: the top of the sub-tree where we start our processing
- * 		rootContext: the root context of the entire tree that can be used
- * 		to generate a bread crumb like context name
- *
- * 		topContexName: the name of the top context
- * 		nameBuffer: a buffer to format the name of any future context
- *		nameBufferSize: size of the nameBuffer
- *		nBlocksTop: number of blocks in the top context
- *		nChunksTop: number of chunks in the top context
- *
- *		currentAvailableTop: free space across all blocks in the top context
- *
- *		allAllocatedTop: total bytes allocated in the top context, including
- *		blocks that are already dropped
- *
- *		allFreedTop: total bytes that were freed in the top context
- *		maxHeldTop: maximum bytes held in the top context
-=======
  * This is just a debugging utility, so it's not very fancy.  However, we do
  * make some effort to summarize when the output would otherwise be very long.
  * The statistics are sent to stderr.
->>>>>>> b5bce6c1
- */
-static void
-MemoryContextStats_recur(MemoryContext topContext, MemoryContext rootContext,
-                         char *topContextName, char *nameBuffer, int nameBufferSize,
-                         uint64 nBlocksTop, uint64 nChunksTop,
-                         uint64 currentAvailableTop, uint64 allAllocatedTop,
-                         uint64 allFreedTop, uint64 maxHeldTop)
-{
-<<<<<<< HEAD
-	MemoryContext   child;
-    char*           name;
-
-	AssertArg(MemoryContextIsValid(topContext));
-
-	uint64 nBlocks = 0;
-	uint64 nChunks = 0;
-	uint64 currentAvailable = 0;
-	uint64 allAllocated = 0;
-	uint64 allFreed = 0;
-	uint64 maxHeld = 0;
-
-	/*
-	 * The top context is always supposed to have children contexts. Therefore, it is not
-	 * collapse-able with other siblings. So, the siblingCount is set to 1.
-	 */
-	MemoryContext_LogContextStats(1 /* siblingCount */, allAllocatedTop, allFreedTop, currentAvailableTop, topContextName);
-
-    uint64 cumBlocks = 0;
-    uint64 cumChunks = 0;
-    uint64 cumCurAvailable = 0;
-    uint64 cumAllAllocated = 0;
-    uint64 cumAllFreed = 0;
-    uint64 cumMaxHeld = 0;
-
-    char prevChildName[MAX_CONTEXT_NAME_SIZE] = "";
-
-    uint64 siblingCount = 0;
-
-	for (child = topContext->firstchild; child != NULL; child = child->nextchild)
-	{
-		/* Get name and ancestry of this MemoryContext */
-		name = MemoryContextName(child, rootContext, nameBuffer, nameBufferSize);
-
-		(*child->methods.stats)(child, &nBlocks, &nChunks, &currentAvailable, &allAllocated, &allFreed, &maxHeld);
-
-		if (child->firstchild == NULL)
-		{
-			/* To qualify for sibling collapsing the context must not have any child context */
-
-			if (strcmp(name, prevChildName) == 0)
-			{
-				cumBlocks += nBlocks;
-				cumChunks += nChunks;
-				cumCurAvailable += currentAvailable;
-				cumAllAllocated += allAllocated;
-				cumAllFreed += allFreed;
-				cumMaxHeld = Max(cumMaxHeld, maxHeld);
-
-				siblingCount++;
-			}
-			else
-			{
-				if (siblingCount != 0)
-				{
-					/*
-					 * Output the previous cumulative stat, and start a new run. Note: don't just
-					 * pass the new one to MemoryContextStats_recur, as the new one might be the
-					 * start of another run of duplicate contexts
-					 */
-
-					MemoryContext_LogContextStats(siblingCount, cumAllAllocated, cumAllFreed, cumCurAvailable, prevChildName);
-				}
-
-				cumBlocks = nBlocks;
-				cumChunks = nChunks;
-				cumCurAvailable = currentAvailable;
-				cumAllAllocated = allAllocated;
-				cumAllFreed = allFreed;
-				cumMaxHeld = maxHeld;
-
-				/* Move new name into previous name */
-				strncpy(prevChildName, name, MAX_CONTEXT_NAME_SIZE - 1);
-
-				/* The current one is the sole sibling */
-				siblingCount = 1;
-			}
-		}
-		else
-		{
-			/* Does not qualify for sibling collapsing as the context has child context */
-
-			if (siblingCount != 0)
-			{
-				/*
-				 * We have previously collapsed (one or more siblings with empty children) context
-				 * stats that we want to print here. Output the previous cumulative stat.
-				 */
-
-				MemoryContext_LogContextStats(siblingCount, cumAllAllocated, cumAllFreed, cumCurAvailable, prevChildName);
-			}
-
-			MemoryContextStats_recur(child, rootContext, name, nameBuffer, nameBufferSize, nBlocks,
-					nChunks, currentAvailable, allAllocated, allFreed, maxHeld);
-
-			/*
-			 * We just traversed a child node, so we need to make sure we don't carry over
-			 * any child name from previous matching siblings. So, we reset prevChildName,
-			 * and all cumulative stats
-			 */
-			prevChildName[0] = '\0';
-
-			cumBlocks = 0;
-			cumChunks = 0;
-			cumCurAvailable = 0;
-			cumAllAllocated = 0;
-			cumAllFreed = 0;
-			cumMaxHeld = 0;
-
-			/*
-			 * The current one doesn't qualify for collapsing, and we already
-			 * printed it and its children by calling MemoryContextStats_recur
-			 */
-			siblingCount = 0;
-		}
-	}
-
-	if (siblingCount != 0)
-	{
-		/* Output any unprinted cumulative stats */
-
-		MemoryContext_LogContextStats(siblingCount, cumAllAllocated, cumAllFreed, cumCurAvailable, prevChildName);
-	}
-}
-
-/*
- * MemoryContextStats
- *		Prints the usage details of a context.
- *
- * Parameters:
- * 		context: the context of interest.
  */
 void
 MemoryContextStats(MemoryContext context)
 {
-    char*     name;
-    char      namebuf[MAX_CONTEXT_NAME_SIZE];
-
-	AssertArg(MemoryContextIsValid(context));
-
-    name = MemoryContextName(context, NULL, namebuf, sizeof(namebuf));
-    write_stderr("pid %d: Memory statistics for %s/\n", MyProcPid, name);
-    write_stderr("context: occurrences_count, currently_allocated, currently_available, total_allocated, total_freed, name\n");
-
-	uint64 nBlocks = 0;
-	uint64 nChunks = 0;
-	uint64 currentAvailable = 0;
-	uint64 allAllocated = 0;
-	uint64 allFreed = 0;
-	uint64 maxHeld = 0;
-	int namebufsize = sizeof(namebuf);
-
-	/* Get the root context's stat and pass it to the MemoryContextStats_recur for printing */
-	(*context->methods.stats)(context, &nBlocks, &nChunks, &currentAvailable, &allAllocated, &allFreed, &maxHeld);
-	name = MemoryContextName(context, context, namebuf, namebufsize);
-
-    MemoryContextStats_recur(context, context, name, namebuf, namebufsize, nBlocks, nChunks,
-    		currentAvailable, allAllocated, allFreed, maxHeld);
-=======
 	/* A hard-wired limit on the number of children is usually good enough */
 	MemoryContextStatsDetail(context, 100);
 }
@@ -1031,7 +815,7 @@
 	AssertArg(MemoryContextIsValid(context));
 
 	/* Examine the context itself */
-	(*context->methods->stats) (context, level, print, totals);
+	(*context->methods.stats) (context, level, print, totals);
 
 	/*
 	 * Examine children.  If there are more than max_children of them, we do
@@ -1080,7 +864,6 @@
 			totals->freespace += local_totals.freespace;
 		}
 	}
->>>>>>> b5bce6c1
 }
 
 /*
@@ -1711,20 +1494,10 @@
 
 	ret = (*context->methods.realloc) (context, pointer, size);
 	if (ret == NULL)
-<<<<<<< HEAD
 		MemoryContextError(ERRCODE_OUT_OF_MEMORY,
 						   context, CDB_MCXT_WHERE(context),
 						   "Out of memory.  Failed on request of size %zu bytes.",
 						   size);
-=======
-	{
-		MemoryContextStats(TopMemoryContext);
-		ereport(ERROR,
-				(errcode(ERRCODE_OUT_OF_MEMORY),
-				 errmsg("out of memory"),
-				 errdetail("Failed on request of size %zu.", size)));
-	}
->>>>>>> b5bce6c1
 
 	VALGRIND_MEMPOOL_CHANGE(context, pointer, ret, size);
 
@@ -1806,20 +1579,10 @@
 
 	ret = (*context->methods.realloc) (context, pointer, size);
 	if (ret == NULL)
-<<<<<<< HEAD
 		MemoryContextError(ERRCODE_OUT_OF_MEMORY,
 						   context, CDB_MCXT_WHERE(context),
 						   "Out of memory.  Failed on request of size %zu bytes.",
 						   size);
-=======
-	{
-		MemoryContextStats(TopMemoryContext);
-		ereport(ERROR,
-				(errcode(ERRCODE_OUT_OF_MEMORY),
-				 errmsg("out of memory"),
-				 errdetail("Failed on request of size %zu.", size)));
-	}
->>>>>>> b5bce6c1
 
 	VALGRIND_MEMPOOL_CHANGE(context, pointer, ret, size);
 

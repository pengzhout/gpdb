/*-------------------------------------------------------------------------
 *
 * pathnode.c
 *	  Routines to manipulate pathlists and create path nodes
 *
 * Portions Copyright (c) 2005-2008, Greenplum inc
 * Portions Copyright (c) 2012-Present Pivotal Software, Inc.
 * Portions Copyright (c) 1996-2009, PostgreSQL Global Development Group
 * Portions Copyright (c) 1994, Regents of the University of California
 *
 *
 * IDENTIFICATION
 *	  $PostgreSQL: pgsql/src/backend/optimizer/util/pathnode.c,v 1.155 2009/11/15 02:45:35 tgl Exp $
 *
 *-------------------------------------------------------------------------
 */
#include "postgres.h"

#include <math.h>

#include "catalog/pg_operator.h"
<<<<<<< HEAD
#include "catalog/pg_proc.h"
#include "executor/executor.h"
#include "executor/nodeHash.h"
=======
>>>>>>> 78a09145
#include "miscadmin.h"
#include "optimizer/clauses.h"
#include "optimizer/cost.h"
#include "optimizer/pathnode.h"
#include "optimizer/paths.h"
#include "optimizer/tlist.h"
#include "optimizer/var.h"
#include "parser/parse_expr.h"
#include "parser/parsetree.h"
#include "utils/memutils.h"
#include "utils/selfuncs.h"
#include "utils/lsyscache.h"
#include "utils/syscache.h"

#include "cdb/cdbpath.h"        /* cdb_create_motion_path() etc */

static List *translate_sub_tlist(List *tlist, int relid);
static bool query_is_distinct_for(Query *query, List *colnos, List *opids);
static Oid	distinct_col_search(int colno, List *colnos, List *opids);

static CdbVisitOpt pathnode_walk_list(List *pathlist,
				   CdbVisitOpt (*walker)(Path *path, void *context),
				   void *context);
static CdbVisitOpt pathnode_walk_kids(Path *path,
				   CdbVisitOpt (*walker)(Path *path, void *context),
				   void *context);

/*
 * pathnode_walk_node
 *    Calls a 'walker' function for the given Path node; or returns
 *    CdbVisit_Walk if 'path' is NULL.
 *
 *    If 'walker' returns CdbVisit_Walk, then this function calls
 *    pathnode_walk_kids() to visit the node's children, and returns
 *    the result.
 *
 *    If 'walker' returns CdbVisit_Skip, then this function immediately
 *    returns CdbVisit_Walk and does not visit the node's children.
 *
 *    If 'walker' returns CdbVisit_Stop or another value, then this function
 *    immediately returns that value and does not visit the node's children.
 *
 * pathnode_walk_list
 *    Calls pathnode_walk_node() for each Path node in the given List.
 *
 *    Quits if the result of pathnode_walk_node() is CdbVisit_Stop or another
 *    value other than CdbVisit_Walk, and returns that result without visiting
 *    any more nodes.
 *
 *    Returns CdbVisit_Walk if all of the subtrees return CdbVisit_Walk, or
 *    if the list is empty.
 *
 *    Note that this function never returns CdbVisit_Skip to its caller.
 *    Only the 'walker' can return CdbVisit_Skip.
 *
 * pathnode_walk_kids
 *    Calls pathnode_walk_node() for each child of the given Path node.
 *
 *    Quits if the result of pathnode_walk_node() is CdbVisit_Stop or another
 *    value other than CdbVisit_Walk, and returns that result without visiting
 *    any more nodes.
 *
 *    Returns CdbVisit_Walk if all of the children return CdbVisit_Walk, or
 *    if there are no children.
 *
 *    Note that this function never returns CdbVisit_Skip to its caller.
 *    Only the 'walker' can return CdbVisit_Skip.
 *
 * NB: All CdbVisitOpt values other than CdbVisit_Walk or CdbVisit_Skip are
 * treated as equivalent to CdbVisit_Stop.  Thus the walker can break out
 * of a traversal and at the same time return a smidgen of information to the
 * caller, perhaps to indicate the reason for termination.  For convenience,
 * a couple of alternative stopping codes are predefined for walkers to use at
 * their discretion: CdbVisit_Failure and CdbVisit_Success.
 */
CdbVisitOpt
pathnode_walk_node(Path            *path,
			       CdbVisitOpt    (*walker)(Path *path, void *context),
			       void            *context)
{
    CdbVisitOpt     whatnext;

    if (path == NULL)
        whatnext = CdbVisit_Walk;
    else
    {
        whatnext = walker(path, context);
        if (whatnext == CdbVisit_Walk)
            whatnext = pathnode_walk_kids(path, walker, context);
        else if (whatnext == CdbVisit_Skip)
            whatnext = CdbVisit_Walk;
    }
    Assert(whatnext != CdbVisit_Skip);
    return whatnext;
}	                            /* pathnode_walk_node */

static CdbVisitOpt
pathnode_walk_list(List            *pathlist,
			       CdbVisitOpt    (*walker)(Path *path, void *context),
			       void            *context)
{
    ListCell       *cell;
    Path           *path;
    CdbVisitOpt     v = CdbVisit_Walk;

	foreach(cell, pathlist)
	{
        path = (Path *)lfirst(cell);
        v = pathnode_walk_node(path, walker, context);
        if (v != CdbVisit_Walk) /* stop */
            break;
	}
	return v;
}	                            /* pathnode_walk_list */

static CdbVisitOpt
pathnode_walk_kids(Path            *path,
			       CdbVisitOpt    (*walker)(Path *path, void *context),
			       void            *context)
{
    CdbVisitOpt v;

    Assert(path != NULL);

    switch (path->pathtype)
    {
            case T_SeqScan:
            case T_ExternalScan:
            case T_AppendOnlyScan:
            case T_AOCSScan:
            case T_IndexScan:
            case T_TidScan:
            case T_SubqueryScan:
            case T_FunctionScan:
            case T_ValuesScan:
            case T_CteScan:
            case T_TableFunctionScan:
            case T_Result:
                    return CdbVisit_Walk;
            case T_BitmapHeapScan:
                    v = pathnode_walk_node(((BitmapHeapPath *)path)->bitmapqual, walker, context);
                    break;
			case T_BitmapAppendOnlyScan:
					v = pathnode_walk_node(((BitmapAppendOnlyPath *)path)->bitmapqual, walker, context);
					break;
            case T_BitmapAnd:
                    v = pathnode_walk_list(((BitmapAndPath *)path)->bitmapquals, walker, context);
                    break;
            case T_BitmapOr:
                    v = pathnode_walk_list(((BitmapOrPath *)path)->bitmapquals, walker, context);
                    break;
            case T_HashJoin:
            case T_MergeJoin:
                    v = pathnode_walk_node(((JoinPath *)path)->outerjoinpath, walker, context);
                    if (v != CdbVisit_Walk)     /* stop */
                            break;
                    v = pathnode_walk_node(((JoinPath *)path)->innerjoinpath, walker, context);
                    break;
            case T_NestLoop:
                    {
                            NestPath   *nestpath = (NestPath *)path;

                            v = pathnode_walk_node(nestpath->outerjoinpath, walker, context);
                            if (v != CdbVisit_Walk)     /* stop */
                                    break;
                            v = pathnode_walk_node(nestpath->innerjoinpath, walker, context);
                            if (v != CdbVisit_Walk)     /* stop */
                                    break;
                    }
                    break;
            case T_Append:
                    v = pathnode_walk_list(((AppendPath *)path)->subpaths, walker, context);
                    break;
            case T_Material:
                    v = pathnode_walk_node(((MaterialPath *)path)->subpath, walker, context);
                    break;
            case T_Unique:
                    v = pathnode_walk_node(((UniquePath *)path)->subpath, walker, context);
                    break;
            case T_Motion:
                    v = pathnode_walk_node(((CdbMotionPath *)path)->subpath, walker, context);
                    break;
            default:
                    v = CdbVisit_Walk;  /* keep compiler quiet */
                    elog(ERROR, "unrecognized path type: %d", (int)path->pathtype);
    }
    return v;
}	                            /* pathnode_walk_kids */


/*****************************************************************************
 *		MISC. PATH UTILITIES
 *****************************************************************************/

/*
 * compare_path_costs
 *	  Return -1, 0, or +1 according as path1 is cheaper, the same cost,
 *	  or more expensive than path2 for the specified criterion.
 */
int
compare_path_costs(Path *path1, Path *path2, CostSelector criterion)
{
	if (criterion == STARTUP_COST)
	{
		if (path1->startup_cost < path2->startup_cost)
			return -1;
		if (path1->startup_cost > path2->startup_cost)
			return +1;

		/*
		 * If paths have the same startup cost (not at all unlikely), order
		 * them by total cost.
		 */
		if (path1->total_cost < path2->total_cost)
			return -1;
		if (path1->total_cost > path2->total_cost)
			return +1;
	}
	else
	{
		if (path1->total_cost < path2->total_cost)
			return -1;
		if (path1->total_cost > path2->total_cost)
			return +1;

		/*
		 * If paths have the same total cost, order them by startup cost.
		 */
		if (path1->startup_cost < path2->startup_cost)
			return -1;
		if (path1->startup_cost > path2->startup_cost)
			return +1;
	}
	return 0;
}

/*
 * compare_recursive_path_costs
 *   JoinPath that has WorkTableScan as outer child is always cheaper.
 *   If both paths are JointPath and only path1 has outer WTS return -1.
 *   If both paths are JointPath and only path2 has outer WTS return +1.
 *   Otherwise return 0.
 */
static int
compare_recursive_path_costs(Path *path1, Path *path2)
{
	bool	isWTpath1;
	bool	isWTpath2;

	if (!IsJoinPath(path1) || !IsJoinPath(path2))
		return 0;

	isWTpath1 = ((JoinPath *) path1)->outerjoinpath->pathtype == T_WorkTableScan;
	isWTpath2 = ((JoinPath *) path2)->outerjoinpath->pathtype == T_WorkTableScan;

	if (isWTpath1 && isWTpath2)
		return 0;
	else if (isWTpath1)
		return -1;
	else if (isWTpath2)
		return +1;
	else
		return 0;
}

/*
 * compare_fuzzy_path_costs
 *	  Return -1, 0, or +1 according as path1 is cheaper, the same cost,
 *	  or more expensive than path2 for the specified criterion.
 *
 * This differs from compare_path_costs in that we consider the costs the
 * same if they agree to within a "fuzz factor".  This is used by add_path
 * to avoid keeping both of a pair of paths that really have insignificantly
 * different cost.
 */
static int
compare_fuzzy_path_costs(Path *path1, Path *path2, CostSelector criterion)
{
	int		cmp;

	cmp = compare_recursive_path_costs(path1, path2);
	if (cmp != 0)
		return cmp;

	/*
	 * We use a fuzz factor of 1% of the smaller cost.
	 *
	 * XXX does this percentage need to be user-configurable?
	 */
	if (criterion == STARTUP_COST)
	{
		if (path1->startup_cost > path2->startup_cost * 1.01)
			return +1;
		if (path2->startup_cost > path1->startup_cost * 1.01)
			return -1;

		/*
		 * If paths have the same startup cost (not at all unlikely), order
		 * them by total cost.
		 */
		if (path1->total_cost > path2->total_cost * 1.01)
			return +1;
		if (path2->total_cost > path1->total_cost * 1.01)
			return -1;
	}
	else
	{
		if (path1->total_cost > path2->total_cost * 1.01)
			return +1;
		if (path2->total_cost > path1->total_cost * 1.01)
			return -1;

		/*
		 * If paths have the same total cost, order them by startup cost.
		 */
		if (path1->startup_cost > path2->startup_cost * 1.01)
			return +1;
		if (path2->startup_cost > path1->startup_cost * 1.01)
			return -1;
	}
	return 0;
}

/*
 * compare_path_fractional_costs
 *	  Return -1, 0, or +1 according as path1 is cheaper, the same cost,
 *	  or more expensive than path2 for fetching the specified fraction
 *	  of the total tuples.
 *
 * If fraction is <= 0 or > 1, we interpret it as 1, ie, we select the
 * path with the cheaper total_cost.
 */
int
compare_fractional_path_costs(Path *path1, Path *path2,
							  double fraction)
{
	Cost		cost1,
				cost2;

	if (fraction <= 0.0 || fraction >= 1.0)
		return compare_path_costs(path1, path2, TOTAL_COST);
	cost1 = path1->startup_cost +
		fraction * (path1->total_cost - path1->startup_cost);
	cost2 = path2->startup_cost +
		fraction * (path2->total_cost - path2->startup_cost);
	if (cost1 < cost2)
		return -1;
	if (cost1 > cost2)
		return +1;
	return 0;
}

/*
 * set_cheapest
 *	  Find the minimum-cost paths from among a relation's paths,
 *	  and save them in the rel's cheapest-path fields.
 *
 * This is normally called only after we've finished constructing the path
 * list for the rel node.
 *
 * If we find two paths of identical costs, try to keep the better-sorted one.
 * The paths might have unrelated sort orderings, in which case we can only
 * guess which might be better to keep, but if one is superior then we
 * definitely should keep it.
 */
void
set_cheapest(PlannerInfo *root, RelOptInfo *parent_rel)
{
	List	   *pathlist = parent_rel->pathlist;
	ListCell   *p;
	Path	   *cheapest_startup_path;
	Path	   *cheapest_total_path;

	Assert(IsA(parent_rel, RelOptInfo));

	/* CDB: Empty pathlist is possible if user set some enable_xxx = off. */
	if (pathlist == NIL)
	{
		parent_rel->cheapest_startup_path = parent_rel->cheapest_total_path = NULL;
		return;
	}

	cheapest_startup_path = cheapest_total_path = (Path *) linitial(parent_rel->pathlist);

	for_each_cell(p, lnext(list_head(parent_rel->pathlist)))
	{
		Path	   *path = (Path *) lfirst(p);
		int			cmp;

		cmp = compare_path_costs(cheapest_startup_path, path, STARTUP_COST);
		if (cmp > 0 ||
			(cmp == 0 &&
			 compare_pathkeys(cheapest_startup_path->pathkeys,
							  path->pathkeys) == PATHKEYS_BETTER2))
			cheapest_startup_path = path;

		cmp = compare_path_costs(cheapest_total_path, path, TOTAL_COST);
		if (cmp > 0 ||
			(cmp == 0 &&
			 compare_pathkeys(cheapest_total_path->pathkeys,
							  path->pathkeys) == PATHKEYS_BETTER2))
			cheapest_total_path = path;
	}

	parent_rel->cheapest_startup_path = cheapest_startup_path;
	parent_rel->cheapest_total_path = cheapest_total_path;
	parent_rel->cheapest_unique_path = NULL;	/* computed only if needed */
}

/*
 * add_path
 *	  Consider a potential implementation path for the specified parent rel,
 *	  and add it to the rel's pathlist if it is worthy of consideration.
 *	  A path is worthy if it has either a better sort order (better pathkeys)
 *	  or cheaper cost (on either dimension) than any of the existing old paths.
 *
 *	  We also remove from the rel's pathlist any old paths that are dominated
 *	  by new_path --- that is, new_path is both cheaper and at least as well
 *	  ordered.
 *
 *	  The pathlist is kept sorted by TOTAL_COST metric, with cheaper paths
 *	  at the front.  No code depends on that for correctness; it's simply
 *	  a speed hack within this routine.  Doing it that way makes it more
 *	  likely that we will reject an inferior path after a few comparisons,
 *	  rather than many comparisons.
 *
 *	  NOTE: discarded Path objects are immediately pfree'd to reduce planner
 *	  memory consumption.  We dare not try to free the substructure of a Path,
 *	  since much of it may be shared with other Paths or the query tree itself;
 *	  but just recycling discarded Path nodes is a very useful savings in
 *	  a large join tree.  We can recycle the List nodes of pathlist, too.
 *
 *    NB: The Path that is passed to add_path() must be considered invalid
 *    upon return, and not touched again by the caller, because we free it
 *    if we already know of a better path.  Likewise, a Path that is passed
 *    to add_path() must not be shared as a subpath of any other Path of the
 *    same join level.
 *
 *	  BUT: we do not pfree IndexPath objects, since they may be referenced as
 *	  children of BitmapHeapPaths as well as being paths in their own right.
 *
 * 'parent_rel' is the relation entry to which the path corresponds.
 * 'new_path' is a potential path for parent_rel.
 *
 * Returns nothing, but modifies parent_rel->pathlist.
 */
void
add_path(PlannerInfo *root, RelOptInfo *parent_rel, Path *new_path)
{
	bool		accept_new = true;		/* unless we find a superior old path */
	ListCell   *insert_after = NULL;	/* where to insert new item */
	ListCell   *p1_prev = NULL;
	ListCell   *p1;

	/*
	 * This is a convenient place to check for query cancel --- no part of the
	 * planner goes very long without calling add_path().
	 */
	CHECK_FOR_INTERRUPTS();

    if (!new_path)
        return;

    Assert(cdbpathlocus_is_valid(new_path->locus));

	/*
	 * Loop to check proposed new path against old paths.  Note it is possible
	 * for more than one old path to be tossed out because new_path dominates
	 * it.
	 */
	p1 = list_head(parent_rel->pathlist);		/* cannot use foreach here */
	while (p1 != NULL)
	{
		Path	   *old_path = (Path *) lfirst(p1);
		bool		remove_old = false; /* unless new proves superior */
		int			costcmp;

		/*
		 * As of Postgres 8.0, we use fuzzy cost comparison to avoid wasting
		 * cycles keeping paths that are really not significantly different in
		 * cost.
		 */
		costcmp = compare_fuzzy_path_costs(new_path, old_path, TOTAL_COST);

		/*
		 * If the two paths compare differently for startup and total cost,
		 * then we want to keep both, and we can skip the (much slower)
		 * comparison of pathkeys.	If they compare the same, proceed with the
		 * pathkeys comparison.  Note: this test relies on the fact that
		 * compare_fuzzy_path_costs will only return 0 if both costs are
		 * effectively equal (and, therefore, there's no need to call it twice
		 * in that case).
		 */
		if (costcmp == 0 ||
			costcmp == compare_fuzzy_path_costs(new_path, old_path,
												STARTUP_COST))
		{
			/* Still a tie?  See which path has better pathkeys. */
			switch (compare_pathkeys(new_path->pathkeys, old_path->pathkeys))
			{
				case PATHKEYS_EQUAL:
					if (costcmp < 0)
						remove_old = true;		/* new dominates old */
					else if (costcmp > 0)
						accept_new = false;		/* old dominates new */
					else
					{
						/*
						 * Same pathkeys, and fuzzily the same cost, so keep
						 * just one --- but we'll do an exact cost comparison
						 * to decide which.
						 */
						if (compare_path_costs(new_path, old_path,
											   TOTAL_COST) < 0)
							remove_old = true;	/* new dominates old */
						else
							accept_new = false; /* old equals or dominates new */
					}
					break;
				case PATHKEYS_BETTER1:
					if (costcmp <= 0)
						remove_old = true;		/* new dominates old */
					break;
				case PATHKEYS_BETTER2:
					if (costcmp >= 0)
						accept_new = false;		/* old dominates new */
					break;
				case PATHKEYS_DIFFERENT:
					/* keep both paths, since they have different ordering */
					break;
			}
		}

		/*
		 * Remove current element from pathlist if dominated by new.
		 */
		if (remove_old)
		{
			parent_rel->pathlist = list_delete_cell(parent_rel->pathlist,
													p1, p1_prev);

			/*
			 * Delete the data pointed-to by the deleted cell, if possible
			 */
			if (!IsA(old_path, IndexPath))
				pfree(old_path);

			/* Advance list pointer */
			if (p1_prev)
				p1 = lnext(p1_prev);
			else
				p1 = list_head(parent_rel->pathlist);
		}
		else
		{
			/* new belongs after this old path if it has cost >= old's */
			if (costcmp >= 0)
				insert_after = p1;
			/* Advance list pointers */
			p1_prev = p1;
			p1 = lnext(p1);
		}

		/*
		 * If we found an old path that dominates new_path, we can quit
		 * scanning the pathlist; we will not add new_path, and we assume
		 * new_path cannot dominate any other elements of the pathlist.
		 */
		if (!accept_new)
			break;
	}

	if (accept_new)
	{
		/* Accept the new path: insert it at proper place in pathlist */
		if (insert_after)
			lappend_cell(parent_rel->pathlist, insert_after, new_path);
		else
			parent_rel->pathlist = lcons(new_path, parent_rel->pathlist);
	}
	else
	{
		/* Reject and recycle the new path */
		if (!IsA(new_path, IndexPath))
			pfree(new_path);
	}
}                               /* add_path */


/*
 * Wrapper around add_path(), for join paths.
 *
 * If the join was originally a semi-join, that's been implemented as an
 * inner-join, followed by removing duplicates, adds the UniquePath on
 * top of the join. Otherwise, just passes through the Path to add_path().
 */
void
cdb_add_join_path(PlannerInfo *root, RelOptInfo *parent_rel, JoinType orig_jointype,
				  JoinPath *new_path)
{
	Path	   *path = (Path *) new_path;

	if (!new_path)
		return;

	if (orig_jointype == JOIN_DEDUP_SEMI)
	{
		Assert(new_path->jointype == JOIN_INNER);
		path = (Path *) create_unique_rowid_path(root,
												 parent_rel,
												 (Path *) new_path,
												 new_path->outerjoinpath->parent->relids);
	}
	else if (orig_jointype == JOIN_DEDUP_SEMI_REVERSE)
	{
		Assert(new_path->jointype == JOIN_INNER);
		path = (Path *) create_unique_rowid_path(root,
												 parent_rel,
												 (Path *) new_path,
												 new_path->innerjoinpath->parent->relids);
	}

	add_path(root, parent_rel, path);
}


/*****************************************************************************
 *		PATH NODE CREATION ROUTINES
 *****************************************************************************/

/*
 * create_seqscan_path
 *	  Creates a path corresponding to a sequential scan, returning the
 *	  pathnode.
 */
Path *
create_seqscan_path(PlannerInfo *root, RelOptInfo *rel)
{
	Path	   *pathnode = makeNode(Path);

	pathnode->pathtype = T_SeqScan;
	pathnode->parent = rel;
	pathnode->pathkeys = NIL;	/* seqscan has unordered result */

    pathnode->locus = cdbpathlocus_from_baserel(root, rel);
    pathnode->motionHazard = false;
	pathnode->rescannable = true;
	pathnode->sameslice_relids = rel->relids;

	cost_seqscan(pathnode, root, rel);

	return pathnode;
}

/* 
 * Create a path for scanning an append-only table
 */
AppendOnlyPath *
create_appendonly_path(PlannerInfo *root, RelOptInfo *rel)
{
	AppendOnlyPath	   *pathnode = makeNode(AppendOnlyPath);

	pathnode->path.pathtype = T_AppendOnlyScan;
	pathnode->path.parent = rel;
	pathnode->path.pathkeys = NIL;	/* seqscan has unordered result */

    pathnode->path.locus = cdbpathlocus_from_baserel(root, rel);
    pathnode->path.motionHazard = false;
	pathnode->path.rescannable = true;
	pathnode->path.sameslice_relids = rel->relids;

	cost_appendonlyscan(pathnode, root, rel);

	return pathnode;
}

/* 
 * Create a path for scanning an append-only table
 */
AOCSPath *
create_aocs_path(PlannerInfo *root, RelOptInfo *rel)
{
	AOCSPath	   *pathnode = makeNode(AOCSPath);
	
	pathnode->path.pathtype = T_AOCSScan;
	pathnode->path.parent = rel;
	pathnode->path.pathkeys = NIL;	/* seqscan has unordered result */

	pathnode->path.locus = cdbpathlocus_from_baserel(root, rel);
	pathnode->path.motionHazard = false;
	pathnode->path.rescannable = true;
	pathnode->path.sameslice_relids = rel->relids;
	
	cost_aocsscan(pathnode, root, rel);
	return pathnode;
}
/* 
* Create a path for scanning an external table
 */
ExternalPath *
create_external_path(PlannerInfo *root, RelOptInfo *rel)
{
	ExternalPath   *pathnode = makeNode(ExternalPath);
	
	pathnode->path.pathtype = T_ExternalScan;
	pathnode->path.parent = rel;
	pathnode->path.pathkeys = NIL;	/* external scan has unordered result */
	
    pathnode->path.locus = cdbpathlocus_from_baserel(root, rel); 
    pathnode->path.motionHazard = false;

	/*
	 * Mark external tables as non-rescannable. While rescan is possible,
	 * it can lead to surprising results if the external table produces
	 * different results when invoked twice.
	 */
	pathnode->path.rescannable = false;
	pathnode->path.sameslice_relids = rel->relids;

	cost_externalscan(pathnode, root, rel);
	
	return pathnode;
}


/*
 * create_index_path
 *	  Creates a path node for an index scan.
 *
 * 'index' is a usable index.
 * 'clause_groups' is a list of lists of RestrictInfo nodes
 *			to be used as index qual conditions in the scan.
 * 'pathkeys' describes the ordering of the path.
 * 'indexscandir' is ForwardScanDirection or BackwardScanDirection
 *			for an ordered index, or NoMovementScanDirection for
 *			an unordered index.
 * 'outer_rel' is the outer relation if this is a join inner indexscan path.
 *			(pathkeys and indexscandir are ignored if so.)	NULL if not.
 *
 * Returns the new path node.
 */
IndexPath *
create_index_path(PlannerInfo *root,
				  IndexOptInfo *index,
				  List *clause_groups,
				  List *pathkeys,
				  ScanDirection indexscandir,
				  RelOptInfo *outer_rel)
{
	IndexPath  *pathnode = makeNode(IndexPath);
	RelOptInfo *rel = index->rel;
	List	   *indexquals,
			   *allclauses;

	/*
	 * For a join inner scan, there's no point in marking the path with any
	 * pathkeys, since it will only ever be used as the inner path of a
	 * nestloop, and so its ordering does not matter.  For the same reason we
	 * don't really care what order it's scanned in.  (We could expect the
	 * caller to supply the correct values, but it's easier to force it here.)
	 */
	if (outer_rel != NULL)
	{
		pathkeys = NIL;
		indexscandir = NoMovementScanDirection;
	}

	pathnode->path.pathtype = T_IndexScan;
	pathnode->path.parent = rel;
	pathnode->path.pathkeys = pathkeys;

	/* Convert clauses to indexquals the executor can handle */
	indexquals = expand_indexqual_conditions(index, clause_groups);

	/* Flatten the clause-groups list to produce indexclauses list */
	allclauses = flatten_clausegroups_list(clause_groups);

	/* Fill in the pathnode */
	pathnode->indexinfo = index;
	pathnode->indexclauses = allclauses;
	pathnode->indexquals = indexquals;

	pathnode->isjoininner = (outer_rel != NULL);
	pathnode->indexscandir = indexscandir;

	if (outer_rel != NULL)
	{
		/*
		 * We must compute the estimated number of output rows for the
		 * indexscan.  This is less than rel->rows because of the additional
		 * selectivity of the join clauses.  Since clause_groups may contain
		 * both restriction and join clauses, we have to do a set union to get
		 * the full set of clauses that must be considered to compute the
		 * correct selectivity.  (Without the union operation, we might have
		 * some restriction clauses appearing twice, which'd mislead
		 * clauselist_selectivity into double-counting their selectivity.
		 * However, since RestrictInfo nodes aren't copied when linking them
		 * into different lists, it should be sufficient to use pointer
		 * comparison to remove duplicates.)
		 *
		 * Note that we force the clauses to be treated as non-join clauses
		 * during selectivity estimation.
		 */
		allclauses = list_union_ptr(rel->baserestrictinfo, allclauses);
		pathnode->rows = rel->tuples *
			clauselist_selectivity(root,
								   allclauses,
								   rel->relid,	/* do not use 0! */
								   JOIN_INNER,
								   NULL,
								   false /* use_damping */);
		/* Like costsize.c, force estimate to be at least one row */
		pathnode->rows = clamp_row_est(pathnode->rows);
	}
	else
	{
		/*
		 * The number of rows is the same as the parent rel's estimate, since
		 * this isn't a join inner indexscan.
		 */
		pathnode->rows = rel->rows;
	}

	/* Distribution is same as the base table. */
	pathnode->path.locus = cdbpathlocus_from_baserel(root, rel);
	pathnode->path.motionHazard = false;
	pathnode->path.rescannable = true;
	pathnode->path.sameslice_relids = rel->relids;

	cost_index(pathnode, root, index, indexquals, outer_rel);

	return pathnode;
}

/*
 * create_bitmap_heap_path
 *	  Creates a path node for a bitmap scan.
 *
 * 'bitmapqual' is a tree of IndexPath, BitmapAndPath, and BitmapOrPath nodes.
 *
 * If this is a join inner indexscan path, 'outer_rel' is the outer relation,
 * and all the component IndexPaths should have been costed accordingly.
 */
BitmapHeapPath *
create_bitmap_heap_path(PlannerInfo *root,
						RelOptInfo *rel,
						Path *bitmapqual,
						RelOptInfo *outer_rel)
{
	BitmapHeapPath *pathnode = makeNode(BitmapHeapPath);

	pathnode->path.pathtype = T_BitmapHeapScan;
	pathnode->path.parent = rel;
	pathnode->path.pathkeys = NIL;		/* always unordered */

    /* Distribution is same as the base table. */
    pathnode->path.locus = cdbpathlocus_from_baserel(root, rel);
    pathnode->path.motionHazard = false;
    pathnode->path.rescannable = true;
	pathnode->path.sameslice_relids = rel->relids;

	pathnode->bitmapqual = bitmapqual;
	pathnode->isjoininner = (outer_rel != NULL);

	if (pathnode->isjoininner)
	{
		/*
		 * We must compute the estimated number of output rows for the
		 * indexscan.  This is less than rel->rows because of the additional
		 * selectivity of the join clauses.  We make use of the selectivity
		 * estimated for the bitmap to do this; this isn't really quite right
		 * since there may be restriction conditions not included in the
		 * bitmap ...
		 */
		Cost		indexTotalCost;
		Selectivity indexSelectivity;

		cost_bitmap_tree_node(bitmapqual, &indexTotalCost, &indexSelectivity);
		pathnode->rows = rel->tuples * indexSelectivity;
		if (pathnode->rows > rel->rows)
			pathnode->rows = rel->rows;
		/* Like costsize.c, force estimate to be at least one row */
		pathnode->rows = clamp_row_est(pathnode->rows);
	}
	else
	{
		/*
		 * The number of rows is the same as the parent rel's estimate, since
		 * this isn't a join inner indexscan.
		 */
		pathnode->rows = rel->rows;
	}

	cost_bitmap_heap_scan(&pathnode->path, root, rel, bitmapqual, outer_rel);

	return pathnode;
}

/*
 * create_bitmap_appendonly_path
 *	  Creates a path node for a bitmap Append-Only row table scan.
 *
 * 'bitmapqual' is a tree of IndexPath, BitmapAndPath, and BitmapOrPath nodes.
 *
 * If this is a join inner indexscan path, 'outer_rel' is the outer relation,
 * and all the component IndexPaths should have been costed accordingly.
 *
 * NOTE: This is mostly the same as the create_bitmap_heap_path routine.
 */
BitmapAppendOnlyPath *
create_bitmap_appendonly_path(PlannerInfo *root,
							  RelOptInfo *rel,
							  Path *bitmapqual,
							  RelOptInfo *outer_rel,
							  bool isAORow)
{
	BitmapAppendOnlyPath *pathnode = makeNode(BitmapAppendOnlyPath);

	pathnode->path.pathtype = T_BitmapAppendOnlyScan;
	pathnode->path.parent = rel;
	pathnode->path.pathkeys = NIL;		/* always unordered */

    /* Distribution is same as the base table. */
    pathnode->path.locus = cdbpathlocus_from_baserel(root, rel);
    pathnode->path.motionHazard = false;
    pathnode->path.rescannable = true;
	pathnode->path.sameslice_relids = rel->relids;

	pathnode->bitmapqual = bitmapqual;
	pathnode->isjoininner = (outer_rel != NULL);
	pathnode->isAORow = isAORow;

	if (pathnode->isjoininner)
	{
		/*
		 * We must compute the estimated number of output rows for the
		 * indexscan.  This is less than rel->rows because of the additional
		 * selectivity of the join clauses.  We make use of the selectivity
		 * estimated for the bitmap to do this; this isn't really quite right
		 * since there may be restriction conditions not included in the
		 * bitmap ...
		 */
		Cost		indexTotalCost;
		Selectivity indexSelectivity;

		cost_bitmap_tree_node(bitmapqual, &indexTotalCost, &indexSelectivity);
		pathnode->rows = rel->tuples * indexSelectivity;
		if (pathnode->rows > rel->rows)
			pathnode->rows = rel->rows;
		/* Like costsize.c, force estimate to be at least one row */
		pathnode->rows = clamp_row_est(pathnode->rows);
	}
	else
	{
		/*
		 * The number of rows is the same as the parent rel's estimate, since
		 * this isn't a join inner indexscan.
		 */
		pathnode->rows = rel->rows;
	}

	cost_bitmap_appendonly_scan(&pathnode->path, root, rel, bitmapqual, outer_rel);

	return pathnode;
}

/*
 * create_bitmap_and_path
 *	  Creates a path node representing a BitmapAnd.
 */
BitmapAndPath *
create_bitmap_and_path(PlannerInfo *root,
					   RelOptInfo *rel,
					   List *bitmapquals)
{
	BitmapAndPath *pathnode = makeNode(BitmapAndPath);

	pathnode->path.pathtype = T_BitmapAnd;
	pathnode->path.parent = rel;
	pathnode->path.pathkeys = NIL;		/* always unordered */

	pathnode->bitmapquals = bitmapquals;

	/* this sets bitmapselectivity as well as the regular cost fields: */
	cost_bitmap_and_node(pathnode, root);

	return pathnode;
}

/*
 * create_bitmap_or_path
 *	  Creates a path node representing a BitmapOr.
 */
BitmapOrPath *
create_bitmap_or_path(PlannerInfo *root,
					  RelOptInfo *rel,
					  List *bitmapquals)
{
	BitmapOrPath *pathnode = makeNode(BitmapOrPath);

	pathnode->path.pathtype = T_BitmapOr;
	pathnode->path.parent = rel;
	pathnode->path.pathkeys = NIL;		/* always unordered */

	pathnode->bitmapquals = bitmapquals;

	/* this sets bitmapselectivity as well as the regular cost fields: */
	cost_bitmap_or_node(pathnode, root);

	return pathnode;
}

/*
 * create_tidscan_path
 *	  Creates a path corresponding to a scan by TID, returning the pathnode.
 */
TidPath *
create_tidscan_path(PlannerInfo *root, RelOptInfo *rel, List *tidquals)
{
	TidPath    *pathnode = makeNode(TidPath);

	pathnode->path.pathtype = T_TidScan;
	pathnode->path.parent = rel;
	pathnode->path.pathkeys = NIL;

	pathnode->tidquals = tidquals;

    /* Distribution is same as the base table. */
    pathnode->path.locus = cdbpathlocus_from_baserel(root, rel);
    pathnode->path.motionHazard = false;
    pathnode->path.rescannable = true;
	pathnode->path.sameslice_relids = rel->relids;

	cost_tidscan(&pathnode->path, root, rel, tidquals);

	return pathnode;
}

/*
 * create_append_path
 *	  Creates a path corresponding to an Append plan, returning the
 *	  pathnode.
 */
AppendPath *
create_append_path(PlannerInfo *root, RelOptInfo *rel, List *subpaths)
{
	AppendPath *pathnode = makeNode(AppendPath);
	ListCell   *l;

	pathnode->path.pathtype = T_Append;
	pathnode->path.parent = rel;
	pathnode->path.pathkeys = NIL;		/* result is always considered
										 * unsorted */
	pathnode->subpaths = NIL;

    pathnode->path.motionHazard = false;
    pathnode->path.rescannable = true;

	pathnode->path.startup_cost = 0;
	pathnode->path.total_cost = 0;

    /* If no subpath, any worker can execute this Append.  Result has 0 rows. */
    if (!subpaths)
        CdbPathLocus_MakeGeneral(&pathnode->path.locus);
    else
	{
		bool fIsNotPartitioned = false;
		bool fIsPartitionInEntry = false;

		/*
		 * Do a first pass over the children to determine if
		 * there's any child which is not partitioned, i.e. a bottleneck or
		 * replicated.
		 */
		foreach(l, subpaths)
		{
			Path *subpath = (Path *) lfirst(l);

			if (CdbPathLocus_IsBottleneck(subpath->locus) ||
				CdbPathLocus_IsReplicated(subpath->locus))
			{
				fIsNotPartitioned = true;

				/* check whether any partition is on entry db */
				if (CdbPathLocus_IsEntry(subpath->locus))
				{
					fIsPartitionInEntry = true;
					break;
				}
			}
		}

		foreach(l, subpaths)
		{
			Path	       *subpath = (Path *) lfirst(l);
			CdbPathLocus    projectedlocus;

			/*
			 * In case any of the children is not partitioned convert all
			 * children to have singleQE locus
			 */
			if (fIsNotPartitioned)
			{
				/*
				 * if any partition is on entry db, we should gather all the
				 * partitions to QD to do the append
				 */
				if (fIsPartitionInEntry)
				{
					if (!CdbPathLocus_IsEntry(subpath->locus))
					{
						CdbPathLocus singleEntry;
						CdbPathLocus_MakeEntry(&singleEntry);

						subpath = cdbpath_create_motion_path(root, subpath, NIL, false, singleEntry);
					}
				}
				else /* fIsNotPartitioned true, fIsPartitionInEntry false */
				{
					if (!CdbPathLocus_IsSingleQE(subpath->locus))
					{
						CdbPathLocus    singleQE;
						CdbPathLocus_MakeSingleQE(&singleQE);

						subpath = cdbpath_create_motion_path(root, subpath, NIL, false, singleQE);
					}
				}
			}

			/* Transform subpath locus into the appendrel's space for comparison. */
			if (subpath->parent == rel ||
				subpath->parent->reloptkind != RELOPT_OTHER_MEMBER_REL)
				projectedlocus = subpath->locus;
			else
				projectedlocus =
					cdbpathlocus_pull_above_projection(root,
													   subpath->locus,
													   subpath->parent->relids,
													   subpath->parent->reltargetlist,
													   rel->reltargetlist,
													   rel->relid);

			if (l == list_head(subpaths))	/* first node? */
				pathnode->path.startup_cost = subpath->startup_cost;
			pathnode->path.total_cost += subpath->total_cost;

			/*
			 * CDB: If all the scans are distributed alike, set
			 * the result locus to match.  Otherwise, if all are partitioned,
			 * set it to strewn.  A mixture of partitioned and non-partitioned
			 * scans should not occur after above correction;
			 *
			 * CDB TODO: When the scans are not all partitioned alike, and the
			 * result is joined with another rel, consider pushing the join
			 * below the Append so that child tables that are properly
			 * distributed can be joined in place.
			 */
			if (l == list_head(subpaths))
				pathnode->path.locus = projectedlocus;
			else if (cdbpathlocus_compare(CdbPathLocus_Comparison_Equal,
										  pathnode->path.locus, projectedlocus))
			{}
			else if (CdbPathLocus_IsPartitioned(pathnode->path.locus) &&
					 CdbPathLocus_IsPartitioned(projectedlocus))
				CdbPathLocus_MakeStrewn(&pathnode->path.locus);
			else
				ereport(ERROR, (errcode(ERRCODE_GP_FEATURE_NOT_SUPPORTED),
								errmsg_internal("Cannot append paths with "
												"incompatible distribution")));

			pathnode->path.sameslice_relids = bms_union(pathnode->path.sameslice_relids, subpath->sameslice_relids);

			if (subpath->motionHazard)
				pathnode->path.motionHazard = true;

			if (!subpath->rescannable)
				pathnode->path.rescannable = false;

			pathnode->subpaths = lappend(pathnode->subpaths, subpath);
		}

		/*
		 * CDB: If there is exactly one subpath, its ordering is preserved.
		 * Child rel's pathkey exprs are already expressed in terms of the
		 * columns of the parent appendrel.  See find_usable_indexes().
		 */
		if (list_length(subpaths) == 1)
			pathnode->path.pathkeys = ((Path *)linitial(subpaths))->pathkeys;
	}
	return pathnode;
}

/*
 * create_result_path
 *	  Creates a path representing a Result-and-nothing-else plan.
 *	  This is only used for the case of a query with an empty jointree.
 */
ResultPath *
create_result_path(List *quals)
{
	ResultPath *pathnode = makeNode(ResultPath);

	pathnode->path.pathtype = T_Result;
	pathnode->path.parent = NULL;
	pathnode->path.pathkeys = NIL;
	pathnode->quals = quals;

	/* Ideally should define cost_result(), but I'm too lazy */
	pathnode->path.startup_cost = 0;
	pathnode->path.total_cost = cpu_tuple_cost;

	CdbPathLocus_MakeGeneral(&pathnode->path.locus);
	pathnode->path.motionHazard = false;
	pathnode->path.rescannable = true;

	/*
	 * In theory we should include the qual eval cost as well, but at present
	 * that doesn't accomplish much except duplicate work that will be done
	 * again in make_result; since this is only used for degenerate cases,
	 * nothing interesting will be done with the path cost values...
	 */

	return pathnode;
}

/*
 * create_material_path
 *	  Creates a path corresponding to a Material plan, returning the
 *	  pathnode.
 */
MaterialPath *
create_material_path(PlannerInfo *root, RelOptInfo *rel, Path *subpath)
{
	MaterialPath *pathnode = makeNode(MaterialPath);

	pathnode->path.pathtype = T_Material;
	pathnode->path.parent = rel;

	pathnode->path.pathkeys = subpath->pathkeys;

    pathnode->path.locus = subpath->locus;
    pathnode->path.motionHazard = subpath->motionHazard;
    pathnode->cdb_strict = false;
    pathnode->path.rescannable = true; /* Independent of sub-path */
	pathnode->path.sameslice_relids = subpath->sameslice_relids;

	pathnode->subpath = subpath;

	cost_material(&pathnode->path,
<<<<<<< HEAD
				  root,
=======
				  subpath->startup_cost,
>>>>>>> 78a09145
				  subpath->total_cost,
				  cdbpath_rows(root, subpath),
				  rel->width);

	return pathnode;
}


/*
 * create_unique_path
 *	  Creates a path representing elimination of distinct rows from the
 *	  input data.  Distinct-ness is defined according to the needs of the
 *	  semijoin represented by sjinfo.  If it is not possible to identify
 *	  how to make the data unique, NULL is returned.
 *
 * If used at all, this is likely to be called repeatedly on the same rel;
 * and the input subpath should always be the same (the cheapest_total path
 * for the rel).  So we cache the result.
 */
UniquePath *
create_unique_path(PlannerInfo *root, RelOptInfo *rel, Path *subpath,
				   SpecialJoinInfo *sjinfo)
{
	UniquePath *pathnode;
	Path		sort_path;		/* dummy for result of cost_sort */
	Path		agg_path;		/* dummy for result of cost_agg */
	MemoryContext oldcontext;
	List	   *in_operators;
	List	   *uniq_exprs;
	bool		all_btree;
	bool		all_hash;
	int			numCols;
	ListCell   *lc;
	CdbPathLocus locus;

	/* Caller made a mistake if subpath isn't cheapest_total ... */
	Assert(subpath == rel->cheapest_total_path);
	/* ... or if SpecialJoinInfo is the wrong one */
	Assert(sjinfo->jointype == JOIN_SEMI);
	Assert(bms_equal(rel->relids, sjinfo->syn_righthand));

	/* If result already cached, return it */
	if (rel->cheapest_unique_path)
		return (UniquePath *) rel->cheapest_unique_path;

	/* If we previously failed, return NULL quickly */
	if (sjinfo->join_quals == NIL)
		return NULL;

	/*
	 * We must ensure path struct and subsidiary data are allocated in main
	 * planning context; otherwise GEQO memory management causes trouble.
	 * (Compare best_inner_indexscan().)
	 */
	oldcontext = MemoryContextSwitchTo(root->planner_cxt);

	/*----------
	 * Look to see whether the semijoin's join quals consist of AND'ed
	 * equality operators, with (only) RHS variables on only one side of
	 * each one.  If so, we can figure out how to enforce uniqueness for
	 * the RHS.
	 *
	 * Note that the input join_quals list is the list of quals that are
	 * *syntactically* associated with the semijoin, which in practice means
	 * the synthesized comparison list for an IN or the WHERE of an EXISTS.
	 * Particularly in the latter case, it might contain clauses that aren't
	 * *semantically* associated with the join, but refer to just one side or
	 * the other.  We can ignore such clauses here, as they will just drop
	 * down to be processed within one side or the other.  (It is okay to
	 * consider only the syntactically-associated clauses here because for a
	 * semijoin, no higher-level quals could refer to the RHS, and so there
	 * can be no other quals that are semantically associated with this join.
	 * We do things this way because it is useful to be able to run this test
	 * before we have extracted the list of quals that are actually
	 * semantically associated with the particular join.)
	 *
	 * Note that the in_operators list consists of the joinqual operators
	 * themselves (but commuted if needed to put the RHS value on the right).
	 * These could be cross-type operators, in which case the operator
	 * actually needed for uniqueness is a related single-type operator.
	 * We assume here that that operator will be available from the btree
	 * or hash opclass when the time comes ... if not, create_unique_plan()
	 * will fail.
	 *----------
	 */
	in_operators = NIL;
	uniq_exprs = NIL;
	all_btree = true;
	all_hash = enable_hashagg;	/* don't consider hash if not enabled */
	foreach(lc, sjinfo->join_quals)
	{
		OpExpr	   *op = (OpExpr *) lfirst(lc);
		Oid			opno;
		Node	   *left_expr;
		Node	   *right_expr;
		Relids		left_varnos;
		Relids		right_varnos;
		Relids		all_varnos;

		/* Is it a binary opclause? */
		if (!IsA(op, OpExpr) ||
			list_length(op->args) != 2)
		{
			/* No, but does it reference both sides? */
			all_varnos = pull_varnos((Node *) op);
			if (!bms_overlap(all_varnos, sjinfo->syn_righthand) ||
				bms_is_subset(all_varnos, sjinfo->syn_righthand))
			{
				/*
				 * Clause refers to only one rel, so ignore it --- unless it
				 * contains volatile functions, in which case we'd better
				 * punt.
				 */
				if (contain_volatile_functions((Node *) op))
					goto no_unique_path;
				continue;
			}
			/* Non-operator clause referencing both sides, must punt */
			goto no_unique_path;
		}

		/* Extract data from binary opclause */
		opno = op->opno;
		left_expr = linitial(op->args);
		right_expr = lsecond(op->args);
		left_varnos = pull_varnos(left_expr);
		right_varnos = pull_varnos(right_expr);
		all_varnos = bms_union(left_varnos, right_varnos);

		/* Does it reference both sides? */
		if (!bms_overlap(all_varnos, sjinfo->syn_righthand) ||
			bms_is_subset(all_varnos, sjinfo->syn_righthand))
		{
			/*
			 * Clause refers to only one rel, so ignore it --- unless it
			 * contains volatile functions, in which case we'd better punt.
			 */
			if (contain_volatile_functions((Node *) op))
				goto no_unique_path;
			continue;
		}

		/* check rel membership of arguments */
		if (!bms_is_empty(right_varnos) &&
			bms_is_subset(right_varnos, sjinfo->syn_righthand) &&
			!bms_overlap(left_varnos, sjinfo->syn_righthand))
		{
			/* typical case, right_expr is RHS variable */
		}
		else if (!bms_is_empty(left_varnos) &&
				 bms_is_subset(left_varnos, sjinfo->syn_righthand) &&
				 !bms_overlap(right_varnos, sjinfo->syn_righthand))
		{
			/* flipped case, left_expr is RHS variable */
			opno = get_commutator(opno);
			if (!OidIsValid(opno))
				goto no_unique_path;
			right_expr = left_expr;
		}
		else
			goto no_unique_path;

		/* all operators must be btree equality or hash equality */
		if (all_btree)
		{
			/* oprcanmerge is considered a hint... */
			if (!op_mergejoinable(opno) ||
				get_mergejoin_opfamilies(opno) == NIL)
				all_btree = false;
		}
		if (all_hash)
		{
			/* ... but oprcanhash had better be correct */
			if (!op_hashjoinable(opno))
				all_hash = false;
		}
		if (!(all_btree || all_hash))
			goto no_unique_path;

		/* so far so good, keep building lists */
		in_operators = lappend_oid(in_operators, opno);
		uniq_exprs = lappend(uniq_exprs, copyObject(right_expr));
	}

	/* Punt if we didn't find at least one column to unique-ify */
	if (uniq_exprs == NIL)
		goto no_unique_path;

	/*
	 * The expressions we'd need to unique-ify mustn't be volatile.
	 */
	if (contain_volatile_functions((Node *) uniq_exprs))
		goto no_unique_path;

    /* Repartition first if duplicates might be on different QEs. */
    if (!CdbPathLocus_IsBottleneck(subpath->locus) &&
		!cdbpathlocus_is_hashed_on_exprs(subpath->locus, uniq_exprs))
	{
		goto no_unique_path;
        locus = cdbpathlocus_from_exprs(root, uniq_exprs);
        subpath = cdbpath_create_motion_path(root, subpath, NIL, false, locus);
        Insist(subpath);
	}
	else
		locus = subpath->locus;

	/*
	 * If we get here, we can unique-ify using at least one of sorting and
	 * hashing.  Start building the result Path object.
	 */
	pathnode = makeNode(UniquePath);

	pathnode->path.pathtype = T_Unique;
	pathnode->path.parent = rel;
	pathnode->path.locus = locus;

	/*
	 * Treat the output as always unsorted, since we don't necessarily have
	 * pathkeys to represent it.
	 */
	pathnode->path.pathkeys = NIL;

	pathnode->subpath = subpath;
	pathnode->in_operators = in_operators;
	pathnode->uniq_exprs = uniq_exprs;

	/*
	 * If the input is a subquery whose output must be unique already, then we
	 * don't need to do anything.  The test for uniqueness has to consider
	 * exactly which columns we are extracting; for example "SELECT DISTINCT
	 * x,y" doesn't guarantee that x alone is distinct. So we cannot check for
	 * this optimization unless uniq_exprs consists only of simple Vars
	 * referencing subquery outputs.  (Possibly we could do something with
	 * expressions in the subquery outputs, too, but for now keep it simple.)
	 */
	if (rel->rtekind == RTE_SUBQUERY)
	{
		RangeTblEntry *rte = planner_rt_fetch(rel->relid, root);
		List	   *sub_tlist_colnos;

		sub_tlist_colnos = translate_sub_tlist(uniq_exprs, rel->relid);

		if (sub_tlist_colnos &&
			query_is_distinct_for(rte->subquery,
								  sub_tlist_colnos, in_operators))
		{
			pathnode->umethod = UNIQUE_PATH_NOOP;
			pathnode->rows = rel->rows;
			pathnode->path.startup_cost = subpath->startup_cost;
			pathnode->path.total_cost = subpath->total_cost;
			pathnode->path.pathkeys = subpath->pathkeys;

			rel->cheapest_unique_path = (Path *) pathnode;

			MemoryContextSwitchTo(oldcontext);

			return pathnode;
		}
	}

	/* Estimate number of output rows */
	pathnode->rows = estimate_num_groups(root, uniq_exprs, rel->rows);
	numCols = list_length(uniq_exprs);

	// FIXME?
    //subpath_rows = cdbpath_rows(root, subpath);

	if (all_btree)
	{
		/*
		 * Estimate cost for sort+unique implementation
		 */
		cost_sort(&sort_path, root, NIL,
				  subpath->total_cost,
				  rel->rows,
				  rel->width,
				  -1.0);

		/*
		 * Charge one cpu_operator_cost per comparison per input tuple. We
		 * assume all columns get compared at most of the tuples. (XXX
		 * probably this is an overestimate.)  This should agree with
		 * make_unique.
		 */
		sort_path.total_cost += cpu_operator_cost * rel->rows * numCols;
	}

	if (all_hash)
	{
		/*
		 * Estimate the overhead per hashtable entry at 64 bytes (same as in
		 * planner.c).
		 */
		int			hashentrysize = rel->width + 64;

		if (hashentrysize * pathnode->rows > work_mem * 1024L)
			all_hash = false;	/* don't try to hash */
		else
			cost_agg(&agg_path, root,
					 AGG_HASHED, 0,
					 numCols, pathnode->rows,
					 subpath->startup_cost,
					 subpath->total_cost,
					 rel->rows,
					 0, /* input_width */
					 0, /* hash_batches */
					 0, /* hashentry_width */
					 false /* streaming */
				);
	}

	if (all_btree && all_hash)
	{
		if (agg_path.total_cost < sort_path.total_cost)
			pathnode->umethod = UNIQUE_PATH_HASH;
		else
			pathnode->umethod = UNIQUE_PATH_SORT;
	}
	else if (all_btree)
		pathnode->umethod = UNIQUE_PATH_SORT;
	else if (all_hash)
		pathnode->umethod = UNIQUE_PATH_HASH;
	else
		goto no_unique_path;

	if (pathnode->umethod == UNIQUE_PATH_HASH)
	{
		pathnode->path.startup_cost = agg_path.startup_cost;
		pathnode->path.total_cost = agg_path.total_cost;
	}
	else
	{
		pathnode->path.startup_cost = sort_path.startup_cost;
		pathnode->path.total_cost = sort_path.total_cost;
	}

	rel->cheapest_unique_path = (Path *) pathnode;

	MemoryContextSwitchTo(oldcontext);

	/* see MPP-1140 */
	if (pathnode->umethod == UNIQUE_PATH_HASH)
	{
		/* hybrid hash agg is not rescannable, and may present a motion hazard */
		pathnode->path.motionHazard = subpath->motionHazard;
		pathnode->path.rescannable = false;
	}
	else
	{
		/* sort or plain implies materialization and breaks deadlock cycle.
		 *  (NB: Must not reset motionHazard when sort is eliminated due to
		 *  existing ordering; but Unique sort is never optimized away at present.)
		 */
		pathnode->path.motionHazard = subpath->motionHazard;

		/* Same reasoning applies to rescanablilty.  If no actual sort is placed
		 * in the plan, then rescannable is set correctly to the subpath value.
		 * If sort intervenes, it should be set to true.  We depend
		 * on the above claim that sort will always intervene.
		 */
		pathnode->path.rescannable = true;
	}

	return pathnode;

no_unique_path:			/* failure exit */

	/* Mark the SpecialJoinInfo as not unique-able */
	sjinfo->join_quals = NIL;

	MemoryContextSwitchTo(oldcontext);

	return NULL;
}

/*
 * create_unique_rowid_path (GPDB)
 *
 * Create a UniquePath to deduplicate based on the ctid and gp_segment_id,
 * or some other columns that uniquely identify a row. This is used as part
 * of implementing semi-joins (such as "x IN (SELECT ...)").
 *
 * In PostgreSQL, semi-joins are implemented with JOIN_SEMI join types, or
 * by first eliminating duplicates from the inner side, and then performing
 * normal inner join (that's JOIN_UNIQUE_OUTER and JOIN_UNIQUE_INNER). GPDB
 * has a third way to implement them: Perform an inner join first, and then
 * eliminate duplicates from the result. The JOIN_DEDUP_SEMI and
 * JOIN_DEDUP_SEMI_REVERSE join types indicate such plans.
 *
 * The JOIN_DEDUP_SEMI plan will look something like this:
 *
 * postgres=# explain select * from s where exists (select 1 from r where s.a = r.b);
 *                                                       QUERY PLAN                                                      
 * ----------------------------------------------------------------------------------------------------------------------
 *  Gather Motion 3:1  (slice3; segments: 3)  (cost=189.75..190.75 rows=100 width=18)
 *    ->  HashAggregate  (cost=189.75..190.75 rows=34 width=18)
 *          Group By: s.ctid::bigint, s.gp_segment_id
 *          ->  Result  (cost=11.75..189.25 rows=34 width=18)
 *                ->  Redistribute Motion 3:3  (slice2; segments: 3)  (cost=11.75..189.25 rows=34 width=18)
 *                      Hash Key: s.ctid
 *                      ->  Hash Join  (cost=11.75..187.25 rows=34 width=18)
 *                            Hash Cond: r.b = s.a
 *                            ->  Seq Scan on r  (cost=0.00..112.00 rows=3334 width=4)
 *                            ->  Hash  (cost=8.00..8.00 rows=100 width=18)
 *                                  ->  Broadcast Motion 3:3  (slice1; segments: 3)  (cost=0.00..8.00 rows=100 width=18)
 *                                        ->  Seq Scan on s  (cost=0.00..4.00 rows=34 width=18)
 *  Settings:  optimizer=off
 *  Optimizer status: legacy query optimizer
 * (14 rows)
 *
 *
 * In PostgreSQL, this is never better than doing a JOIN_SEMI directly.
 * But it can be a win in GPDB, if the distribution of the outer and inner
 * relations don't match, and the outer relation is much larger than the
 * inner relation. In the above example, a normal semi-join would have to
 * have 's' on the outer side, and 'r' on the inner side. A hash semi-join
 * can't be performed the other way 'round, because the duplicate
 * elimination in a semi-join is done when building the hash table.
 * Furthermore, you can't have a Broadcast motion on the outer side of
 * a semi-join, because that could also generate duplicates. That leaves
 * the planner no choice, but to redistribute the larger 'r' relation,
 * in a JOIN_SEMI plan.
 *
 * So in GPDB, we try to implement semi-joins as a inner joins, followed
 * by an explicit UniquePath to eliminate the duplicates. That allows the
 * above plan, where the smaller 's' relation is Broadcast to all the
 * segments, and the duplicates that can arise from doing that are eliminated
 * above the join. You get one more Motion than with a JOIN_SEMI plan, but
 * each Motion has to move much fewer rows.
 *
 * The role of this function is to insert the UniquePath to represent
 * the deduplication above the join. Returns a UniquePath node representing
 * a "DISTINCT ON r1,...,rn" operator, where (r1,...,rn) represents a unique
 * identifier for each row of the cross product of the tables specified by
 * the 'distinct_relids' parameter.
 *
 * NB: The returned node shares the given 'distinct_relids' bitmapset object;
 * so the caller must not free or modify it during the node's lifetime.
 *
 * If a row's duplicates might occur in more than one partition, a Motion
 * operator will be needed to bring them together.  Since this path might
 * not be chosen, we won't take the time to create a CdbMotionPath node here.
 * Just estimate what the cost would be, and assign a dummy locus; leave
 * the real work for create_plan().
 */
UniquePath *
create_unique_rowid_path(PlannerInfo *root,
						 RelOptInfo *rel,
                         Path        *subpath,
                         Relids       distinct_relids)
{
	UniquePath *pathnode;
	CdbPathLocus locus;
	Path		sort_path;		/* dummy for result of cost_sort */
	Path		agg_path;		/* dummy for result of cost_agg */
	int			numCols;
	bool		all_btree;
	bool		all_hash;

    Assert(!bms_is_empty(distinct_relids));

	/*
	 * For easier merging (albeit it's going to manual), keep this function
	 * similar to create_unique_path(). In this function, we deduplicate based
	 * on ctid and gp_segment_id, or other unique identifiers that we generate
	 * on the fly. Sorting and hashing are both possible, but we keep these
	 * as variables to resemble create_unique_path().
	 */
	all_btree = true;
	all_hash = true;

	locus = subpath->locus;

	/*
	 * Start building the result Path object.
	 */
	pathnode = makeNode(UniquePath);

	pathnode->path.pathtype = T_Unique;
	pathnode->path.parent = rel;
	pathnode->path.locus = locus;

	/*
	 * Treat the output as always unsorted, since we don't necessarily have
	 * pathkeys to represent it.
	 */
	pathnode->path.pathkeys = NIL;

	pathnode->subpath = subpath;
	pathnode->in_operators = NIL;
	pathnode->uniq_exprs = NIL;
	pathnode->distinct_on_rowid_relids = distinct_relids;

	/*
	 * For cost estimation purposes, assume we'll deduplicate based on ctid and
	 * gp_segment_id. If the outer side of the join is a join relation itself,
	 * we'll need to deduplicate based on gp_segment_id and ctid of all the
	 * involved base tables, or other identifiers. See cdbpath_dedup_fixup()
	 * for the details, but here, for cost estimation purposes, just assume
	 * it's going to be two columns.
	 */
	numCols	= 2;
	pathnode->rows = rel->rows;

	if (all_btree)
	{
		/*
		 * Estimate cost for sort+unique implementation
		 */
		cost_sort(&sort_path, root, NIL,
				  subpath->total_cost,
				  rel->rows,
				  rel->width,
				  -1.0);

		/*
		 * Charge one cpu_operator_cost per comparison per input tuple. We
		 * assume all columns get compared at most of the tuples. (XXX
		 * probably this is an overestimate.)  This should agree with
		 * make_unique.
		 */
		sort_path.total_cost += cpu_operator_cost * rel->rows * numCols;
	}

	if (all_hash)
	{
		/*
		 * Estimate the overhead per hashtable entry at 64 bytes (same as in
		 * planner.c).
		 */
		int			hashentrysize = rel->width + 64;

		if (hashentrysize * pathnode->rows > work_mem * 1024L)
			all_hash = false;	/* don't try to hash */
		else
			cost_agg(&agg_path, root,
					 AGG_HASHED, 0,
					 numCols, pathnode->rows,
					 subpath->startup_cost,
					 subpath->total_cost,
					 rel->rows,
					 0, /* input_width */
					 0, /* hash_batches */
					 0, /* hashentry_width */
					 false /* streaming */
				);
	}

	if (all_btree && all_hash)
	{
		if (agg_path.total_cost < sort_path.total_cost)
			pathnode->umethod = UNIQUE_PATH_HASH;
		else
			pathnode->umethod = UNIQUE_PATH_SORT;
	}
	else if (all_btree)
		pathnode->umethod = UNIQUE_PATH_SORT;
	else if (all_hash)
		pathnode->umethod = UNIQUE_PATH_HASH;
	else
	{
		Assert(false);
	}

	if (pathnode->umethod == UNIQUE_PATH_HASH)
	{
		pathnode->path.startup_cost = agg_path.startup_cost;
		pathnode->path.total_cost = agg_path.total_cost;
	}
	else
	{
		pathnode->path.startup_cost = sort_path.startup_cost;
		pathnode->path.total_cost = sort_path.total_cost;
	}

    /* Add repartitioning cost if duplicates might be on different QEs. */
    if (!CdbPathLocus_IsBottleneck(subpath->locus) &&
        !cdbpathlocus_is_hashed_on_relids(subpath->locus, distinct_relids))
    {
        CdbMotionPath   motionpath;     /* dummy for cost estimate */
        Cost            repartition_cost;

        /* Tell create_unique_plan() to insert Motion operator atop subpath. */
        pathnode->must_repartition = true;

        /* Set a fake locus.  Repartitioning key won't be built until later. */
        CdbPathLocus_MakeStrewn(&pathnode->path.locus);
		pathnode->path.sameslice_relids = NULL;

        /* Estimate repartitioning cost. */
        memset(&motionpath, 0, sizeof(motionpath));
        motionpath.path.type = T_CdbMotionPath;
        motionpath.path.parent = subpath->parent;
        motionpath.path.locus = pathnode->path.locus;
        motionpath.subpath = subpath;
        cdbpath_cost_motion(root, &motionpath);

        /* Add MotionPath cost to UniquePath cost. */
        repartition_cost = motionpath.path.total_cost - subpath->total_cost;
        pathnode->path.total_cost += repartition_cost;
    }

	/* see MPP-1140 */
	if (pathnode->umethod == UNIQUE_PATH_HASH)
	{
		/* hybrid hash agg is not rescannable, and may present a motion hazard */
		pathnode->path.motionHazard = subpath->motionHazard;
		pathnode->path.rescannable = false;
	}
	else
	{
		/* sort or plain implies materialization and breaks deadlock cycle.
		 *  (NB: Must not reset motionHazard when sort is eliminated due to
		 *  existing ordering; but Unique sort is never optimized away at present.)
		 */
		pathnode->path.motionHazard = subpath->motionHazard;

		/* Same reasoning applies to rescanablilty.  If no actual sort is placed
		 * in the plan, then rescannable is set correctly to the subpath value.
		 * If sort intervenes, it should be set to true.  We depend
		 * on the above claim that sort will always intervene.
		 */
		pathnode->path.rescannable = true;
	}

	return pathnode;
}                               /* create_unique_rowid_path */

/*
 * translate_sub_tlist - get subquery column numbers represented by tlist
 *
 * The given targetlist usually contains only Vars referencing the given relid.
 * Extract their varattnos (ie, the column numbers of the subquery) and return
 * as an integer List.
 *
 * If any of the tlist items is not a simple Var, we cannot determine whether
 * the subquery's uniqueness condition (if any) matches ours, so punt and
 * return NIL.
 */
static List *
translate_sub_tlist(List *tlist, int relid)
{
	List	   *result = NIL;
	ListCell   *l;

	foreach(l, tlist)
	{
		Var		   *var = (Var *) lfirst(l);

		if (!var || !IsA(var, Var) ||
			var->varno != relid)
			return NIL;			/* punt */

		result = lappend_int(result, var->varattno);
	}
	return result;
}

/*
 * query_is_distinct_for - does query never return duplicates of the
 *		specified columns?
 *
 * colnos is an integer list of output column numbers (resno's).  We are
 * interested in whether rows consisting of just these columns are certain
 * to be distinct.	"Distinctness" is defined according to whether the
 * corresponding upper-level equality operators listed in opids would think
 * the values are distinct.  (Note: the opids entries could be cross-type
 * operators, and thus not exactly the equality operators that the subquery
 * would use itself.  We use equality_ops_are_compatible() to check
 * compatibility.  That looks at btree or hash opfamily membership, and so
 * should give trustworthy answers for all operators that we might need
 * to deal with here.)
 */
static bool
query_is_distinct_for(Query *query, List *colnos, List *opids)
{
	ListCell   *l;
	Oid			opid;

	Assert(list_length(colnos) == list_length(opids));

	/*
	 * A set-returning function in the query's targetlist can result in
	 * returning duplicate rows, if the SRF is evaluated after the
	 * de-duplication step; so we play it safe and say "no" if there are any
	 * SRFs.  (We could be certain that it's okay if SRFs appear only in the
	 * specified columns, since those must be evaluated before de-duplication;
	 * but it doesn't presently seem worth the complication to check that.)
	 */
	if (expression_returns_set((Node *) query->targetList))
		return false;

	/*
	 * DISTINCT (including DISTINCT ON) guarantees uniqueness if all the
	 * columns in the DISTINCT clause appear in colnos and operator semantics
	 * match.
	 */
	if (query->distinctClause)
	{
		foreach(l, query->distinctClause)
		{
			SortGroupClause *sgc = (SortGroupClause *) lfirst(l);
			TargetEntry *tle = get_sortgroupclause_tle(sgc,
													   query->targetList);

			opid = distinct_col_search(tle->resno, colnos, opids);
			if (!OidIsValid(opid) ||
				!equality_ops_are_compatible(opid, sgc->eqop))
				break;			/* exit early if no match */
		}
		if (l == NULL)			/* had matches for all? */
			return true;
	}

	/*
	 * Similarly, GROUP BY guarantees uniqueness if all the grouped columns
	 * appear in colnos and operator semantics match.
	 */
	if (query->groupClause)
	{
		List	   *grouptles;
		List	   *sortops;
		List	   *eqops;
		ListCell   *l_eqop;

		get_sortgroupclauses_tles(query->groupClause, query->targetList,
								  &grouptles, &sortops, &eqops);

		forboth(l, grouptles, l_eqop, eqops)
		{
			TargetEntry *tle = (TargetEntry *) lfirst(l);

			opid = distinct_col_search(tle->resno, colnos, opids);
			if (!OidIsValid(opid) ||
				!equality_ops_are_compatible(opid, lfirst_oid(l_eqop)))
				break;			/* exit early if no match */
		}
		if (l == NULL)			/* had matches for all? */
			return true;
	}
	else
	{
		/*
		 * If we have no GROUP BY, but do have aggregates or HAVING, then the
		 * result is at most one row so it's surely unique, for any operators.
		 */
		if (query->hasAggs || query->havingQual)
			return true;
	}

	/*
	 * UNION, INTERSECT, EXCEPT guarantee uniqueness of the whole output row,
	 * except with ALL.
	 */
	if (query->setOperations)
	{
		SetOperationStmt *topop = (SetOperationStmt *) query->setOperations;

		Assert(IsA(topop, SetOperationStmt));
		Assert(topop->op != SETOP_NONE);

		if (!topop->all)
		{
			ListCell   *lg;

			/* We're good if all the nonjunk output columns are in colnos */
			lg = list_head(topop->groupClauses);
			foreach(l, query->targetList)
			{
				TargetEntry *tle = (TargetEntry *) lfirst(l);
				SortGroupClause *sgc;

				if (tle->resjunk)
					continue;	/* ignore resjunk columns */

				/* non-resjunk columns should have grouping clauses */
				Assert(lg != NULL);
				sgc = (SortGroupClause *) lfirst(lg);
				lg = lnext(lg);

				opid = distinct_col_search(tle->resno, colnos, opids);
				if (!OidIsValid(opid) ||
					!equality_ops_are_compatible(opid, sgc->eqop))
					break;		/* exit early if no match */
			}
			if (l == NULL)		/* had matches for all? */
				return true;
		}
	}

	/*
	 * XXX Are there any other cases in which we can easily see the result
	 * must be distinct?
	 */

	return false;
}

/*
 * distinct_col_search - subroutine for query_is_distinct_for
 *
 * If colno is in colnos, return the corresponding element of opids,
 * else return InvalidOid.	(We expect colnos does not contain duplicates,
 * so the result is well-defined.)
 */
static Oid
distinct_col_search(int colno, List *colnos, List *opids)
{
	ListCell   *lc1,
			   *lc2;

	forboth(lc1, colnos, lc2, opids)
	{
		if (colno == lfirst_int(lc1))
			return lfirst_oid(lc2);
	}
	return InvalidOid;
}

/*
 * create_noop_path
 *	  Creates a path equivalent to the input subpath, but having a different
 *	  parent rel.  This is used when a join is found to be removable.
 */
NoOpPath *
create_noop_path(PlannerInfo *root, RelOptInfo *rel, Path *subpath)
{
	NoOpPath   *pathnode = makeNode(NoOpPath);

	pathnode->path.pathtype = T_Join;			/* by convention */
	pathnode->path.parent = rel;
	pathnode->path.startup_cost = subpath->startup_cost;
	pathnode->path.total_cost = subpath->total_cost;
	pathnode->path.pathkeys = subpath->pathkeys;
	pathnode->subpath = subpath;

	return pathnode;
}

/*
 * create_subqueryscan_path
 *	  Creates a path corresponding to a sequential scan of a subquery,
 *	  returning the pathnode.
 */
Path *
create_subqueryscan_path(PlannerInfo *root, RelOptInfo *rel, List *pathkeys)
{
	Path	   *pathnode = makeNode(Path);

	pathnode->pathtype = T_SubqueryScan;
	pathnode->parent = rel;
	pathnode->pathkeys = pathkeys;

    pathnode->locus = cdbpathlocus_from_subquery(root, rel->subplan, rel->relid);
    pathnode->motionHazard = true;          /* better safe than sorry */
    pathnode->rescannable = false;
	pathnode->sameslice_relids = NULL;

	cost_subqueryscan(pathnode, rel);

	return pathnode;
}

/*
 * create_functionscan_path
 *	  Creates a path corresponding to a sequential scan of a function,
 *	  returning the pathnode.
 */
Path *
create_functionscan_path(PlannerInfo *root, RelOptInfo *rel, RangeTblEntry *rte)
{
	Path	   *pathnode = makeNode(Path);

	pathnode->pathtype = T_FunctionScan;
	pathnode->parent = rel;
	pathnode->pathkeys = NIL;	/* for now, assume unordered result */

	/*
	 * If the function desires to run on segments, mark randomly-distributed.
	 * If expression contains mutable functions, evaluate it on entry db.
	 * Otherwise let it be evaluated in the same slice as its parent operator.
	 */
	Assert(rte->rtekind == RTE_FUNCTION);

	if (rte->funcexpr && IsA(rte->funcexpr, FuncExpr))
	{
		char		exec_location;

		exec_location = func_exec_location(((FuncExpr *) rte->funcexpr)->funcid);

		switch (exec_location)
		{
			case PROEXECLOCATION_ANY:
				CdbPathLocus_MakeGeneral(&pathnode->locus);

				/*
				 * If the function is ON ANY, we presumably could execute the
				 * function anywhere. However, historically, before the
				 * EXECUTE ON syntax was introduced, we always executed
				 * non-IMMUTABLE functions on the master. Keep that behavior
				 * for backwards compatibility.
				 */
				if (contain_mutable_functions(rte->funcexpr))
					CdbPathLocus_MakeEntry(&pathnode->locus);
				else
					CdbPathLocus_MakeGeneral(&pathnode->locus);
				break;
			case PROEXECLOCATION_MASTER:
				CdbPathLocus_MakeEntry(&pathnode->locus);
				break;
			case PROEXECLOCATION_ALL_SEGMENTS:
				CdbPathLocus_MakeStrewn(&pathnode->locus);
				break;
			default:
				elog(ERROR, "unrecognized proexeclocation '%c'", exec_location);
		}
	}
	else
	{
		/*
		 * The expression might've been simplified into a Const. Which can
		 * be executed anywhere.
		 */
		/* The default behavior is */
		if (contain_mutable_functions(rte->funcexpr))
			CdbPathLocus_MakeEntry(&pathnode->locus);
		else
			CdbPathLocus_MakeGeneral(&pathnode->locus);
	}

	pathnode->motionHazard = false;

	/* For now, be conservative. */
	pathnode->rescannable = false;
	pathnode->sameslice_relids = NULL;

	cost_functionscan(pathnode, root, rel);

	return pathnode;
}

/*
 * create_tablefunction_path
 *	  Creates a path corresponding to a sequential scan of a table function,
 *	  returning the pathnode.
 */
Path *
create_tablefunction_path(PlannerInfo *root, RelOptInfo *rel, RangeTblEntry *rte)
{
	Path	   *pathnode = makeNode(Path);

	Assert(rte->rtekind == RTE_TABLEFUNCTION);

	/* Setup the basics of the TableFunction path */
	pathnode->pathtype	   = T_TableFunctionScan;
	pathnode->parent	   = rel;
	pathnode->pathkeys	   = NIL;		/* no way to specify output ordering */
	pathnode->motionHazard = true;      /* better safe than sorry */
	pathnode->rescannable  = false;     /* better safe than sorry */

	/* 
	 * Inherit the locus of the input subquery.  This is necessary to handle the
	 * case of a General locus, e.g. if all the data has been concentrated to a
	 * single segment then the output will all be on that segment, otherwise the
	 * output must be declared as randomly distributed because we do not know
	 * what relationship, if any, there is between the input data and the output
	 * data.
	 */
	pathnode->locus = cdbpathlocus_from_subquery(root, rel->subplan, rel->relid);

	/* Mark the output as random if the input is partitioned */
	if (CdbPathLocus_IsPartitioned(pathnode->locus))
		CdbPathLocus_MakeStrewn(&pathnode->locus);
	pathnode->sameslice_relids = NULL;

	cost_tablefunction(pathnode, root, rel);

	return pathnode;
}

/*
 * create_valuesscan_path
 *	  Creates a path corresponding to a scan of a VALUES list,
 *	  returning the pathnode.
 */
Path *
create_valuesscan_path(PlannerInfo *root, RelOptInfo *rel, RangeTblEntry *rte)
{
	Path	   *pathnode = makeNode(Path);

	pathnode->pathtype = T_ValuesScan;
	pathnode->parent = rel;
	pathnode->pathkeys = NIL;	/* result is always unordered */

    /*
     * CDB: If VALUES list contains mutable functions, evaluate it on entry db.
     * Otherwise let it be evaluated in the same slice as its parent operator.
     */
    Assert(rte->rtekind == RTE_VALUES);
    if (contain_mutable_functions((Node *)rte->values_lists))
        CdbPathLocus_MakeEntry(&pathnode->locus);
    else
        CdbPathLocus_MakeGeneral(&pathnode->locus);

    pathnode->motionHazard = false;
	pathnode->rescannable = true;
	pathnode->sameslice_relids = NULL;

	cost_valuesscan(pathnode, root, rel);

	return pathnode;
}

/*
 * create_ctescan_path
 *	  Creates a path corresponding to a scan of a non-self-reference CTE,
 *	  returning the pathnode.
 */
Path *
create_ctescan_path(PlannerInfo *root, RelOptInfo *rel, List *pathkeys)
{
	Path	   *pathnode = makeNode(Path);

	pathnode->pathtype = T_CteScan;
	pathnode->parent = rel;
	pathnode->pathkeys = pathkeys;

	pathnode->locus = cdbpathlocus_from_subquery(root, rel->subplan, rel->relid);

	/*
	 * We can't extract these two values from the subplan, so we simple set
	 * them to their worst case here.
	 */
	pathnode->motionHazard = true;
	pathnode->rescannable = false;
	pathnode->sameslice_relids = NULL;

	cost_ctescan(pathnode, root, rel);

	return pathnode;
}

/*
 * create_worktablescan_path
 *	  Creates a path corresponding to a scan of a self-reference CTE,
 *	  returning the pathnode.
 */
Path *
create_worktablescan_path(PlannerInfo *root, RelOptInfo *rel, CdbLocusType ctelocus)
{
	Path	   *pathnode = makeNode(Path);
	CdbPathLocus result;

	if (ctelocus == CdbLocusType_Entry)
		CdbPathLocus_MakeEntry(&result);
	else if (ctelocus == CdbLocusType_SingleQE)
		CdbPathLocus_MakeSingleQE(&result);
	else if (ctelocus == CdbLocusType_General)
		CdbPathLocus_MakeGeneral(&result);
	else
		CdbPathLocus_MakeStrewn(&result);

	pathnode->pathtype = T_WorkTableScan;
	pathnode->parent = rel;
	pathnode->pathkeys = NIL;	/* result is always unordered */

	pathnode->locus = result;
	pathnode->motionHazard = false;
	pathnode->rescannable = true;
	pathnode->sameslice_relids = rel->relids;

	/* Cost is the same as for a regular CTE scan */
	cost_ctescan(pathnode, root, rel);

	return pathnode;
}

bool
path_contains_inner_index(Path *path)
{
    if (IsA(path, IndexPath) &&
        ((IndexPath *)path)->isjoininner)
		return true;
    else if (IsA(path, BitmapHeapPath) &&
             ((BitmapHeapPath *)path)->isjoininner)
		return true;
	else if (IsA(path, BitmapAppendOnlyPath) &&
			 ((BitmapAppendOnlyPath *)path)->isjoininner)
		return true;
	else if (IsA(path, AppendPath))
	{
		/* MPP-2377: Append paths may conceal inner-index scans, if
		 * any of the subpaths are indexpaths or bitmapheap-paths we
		 * have to do more checking */
		ListCell   *l;

		/* scan the subpaths of the Append */
		foreach(l, ((AppendPath *)path)->subpaths)
		{
			Path *subpath = (Path *)lfirst(l);

			if (path_contains_inner_index(subpath))
				return true;
		}
	}

	return false;
}

/*
 * create_nestloop_path
 *	  Creates a pathnode corresponding to a nestloop join between two
 *	  relations.
 *
 * 'joinrel' is the join relation.
 * 'jointype' is the type of join required
 * 'sjinfo' is extra info about the join for selectivity estimation
 * 'outer_path' is the outer path
 * 'inner_path' is the inner path
 * 'restrict_clauses' are the RestrictInfo nodes to apply at the join
 * 'pathkeys' are the path keys of the new join path
 *
 * Returns the resulting path node.
 */
NestPath *
create_nestloop_path(PlannerInfo *root,
					 RelOptInfo *joinrel,
					 JoinType jointype,
					 SpecialJoinInfo *sjinfo,
					 Path *outer_path,
					 Path *inner_path,
					 List *restrict_clauses,
                     List *mergeclause_list,    /*CDB*/
					 List *pathkeys)
{
	NestPath       *pathnode;
    CdbPathLocus    join_locus;
    bool            inner_must_be_local = false;

    /* CDB: Inner indexpath must execute in the same backend as the
     * nested join to receive input values from the outer rel.
     */
	inner_must_be_local = path_contains_inner_index(inner_path);

    /* Add motion nodes above subpaths and decide where to join. */
    join_locus = cdbpath_motion_for_join(root,
                                         jointype,
                                         &outer_path,       /* INOUT */
                                         &inner_path,       /* INOUT */
                                         mergeclause_list,
                                         pathkeys,
                                         NIL,
                                         false,
                                         inner_must_be_local);
    if (CdbPathLocus_IsNull(join_locus))
        return NULL;

    /* Outer might not be ordered anymore after motion. */
    if (!outer_path->pathkeys)
        pathkeys = NIL;

    /*
     * If outer has at most one row, NJ will make at most one pass over inner.
     * Else materialize inner rel after motion so NJ can loop over results.
     * Skip if an intervening Unique operator will materialize.
     */
    if (!outer_path->parent->onerow)
    {
        if (!inner_path->rescannable)
		{
			/* NLs potentially rescan the inner; if our inner path
			 * isn't rescannable we have to add a materialize node */
			inner_path = (Path *)create_material_path(root, inner_path->parent, inner_path);

			/* If we have motion on the outer, to avoid a deadlock; we
			 * need to set cdb_strict. In order for materialize to
			 * fully fetch the underlying (required to avoid our
			 * deadlock hazard) we must set cdb_strict! */
			if (inner_path->motionHazard && outer_path->motionHazard)
			{
				((MaterialPath *)inner_path)->cdb_strict = true;
				inner_path->motionHazard = false;
			}
		}
    }

    pathnode = makeNode(NestPath);
	pathnode->path.pathtype = T_NestLoop;
	pathnode->path.parent = joinrel;
	pathnode->jointype = jointype;
	pathnode->outerjoinpath = outer_path;
	pathnode->innerjoinpath = inner_path;
	pathnode->joinrestrictinfo = restrict_clauses;
	pathnode->path.pathkeys = pathkeys;

    pathnode->path.locus = join_locus;
    pathnode->path.motionHazard = outer_path->motionHazard || inner_path->motionHazard;

	/* we're only as rescannable as our child plans */
    pathnode->path.rescannable = outer_path->rescannable && inner_path->rescannable;

	pathnode->path.sameslice_relids = bms_union(inner_path->sameslice_relids, outer_path->sameslice_relids);

	cost_nestloop(pathnode, root, sjinfo);

	return pathnode;
}

/*
 * create_mergejoin_path
 *	  Creates a pathnode corresponding to a mergejoin join between
 *	  two relations
 *
 * 'joinrel' is the join relation
 * 'jointype' is the type of join required
 * 'sjinfo' is extra info about the join for selectivity estimation
 * 'outer_path' is the outer path
 * 'inner_path' is the inner path
 * 'restrict_clauses' are the RestrictInfo nodes to apply at the join
 * 'pathkeys' are the path keys of the new join path
 * 'mergeclauses' are the RestrictInfo nodes to use as merge clauses
 *		(this should be a subset of the restrict_clauses list)
 * 'allmergeclauses' are the RestrictInfo nodes that are of the form
 *      required of merge clauses (equijoin between outer and inner rel).
 *      Consists of the ones to be used for merging ('mergeclauses') plus
 *      any others in 'restrict_clauses' that are to be applied after the
 *      merge.  We use them for motion planning.  (CDB)

 * 'outersortkeys' are the sort varkeys for the outer relation
 *      or NIL to use existing ordering
 * 'innersortkeys' are the sort varkeys for the inner relation
 *      or NIL to use existing ordering
 */
MergePath *
create_mergejoin_path(PlannerInfo *root,
					  RelOptInfo *joinrel,
					  JoinType jointype,
					  SpecialJoinInfo *sjinfo,
					  Path *outer_path,
					  Path *inner_path,
					  List *restrict_clauses,
					  List *pathkeys,
					  List *mergeclauses,
                      List *allmergeclauses,    /*CDB*/
					  List *outersortkeys,
					  List *innersortkeys)
{
    MergePath      *pathnode;
    CdbPathLocus    join_locus;
    List           *outermotionkeys;
    List           *innermotionkeys;

    /*
     * Do subpaths have useful ordering?
     */
    if (outersortkeys == NIL)           /* must preserve existing ordering */
        outermotionkeys = outer_path->pathkeys;
    else if (pathkeys_contained_in(outersortkeys, outer_path->pathkeys))
        outermotionkeys = outersortkeys;/* lucky coincidence, already ordered */
    else                                /* existing order useless; must sort */
        outermotionkeys = NIL;

    if (innersortkeys == NIL)
        innermotionkeys = inner_path->pathkeys;
    else if (pathkeys_contained_in(innersortkeys, inner_path->pathkeys))
        innermotionkeys = innersortkeys;
    else
        innermotionkeys = NIL;

    /*
     * Add motion nodes above subpaths and decide where to join.
     */
    join_locus = cdbpath_motion_for_join(root,
                                         jointype,
                                         &outer_path,       /* INOUT */
                                         &inner_path,       /* INOUT */
                                         allmergeclauses,
                                         outermotionkeys,
                                         innermotionkeys,
                                         outersortkeys == NIL,
                                         innersortkeys == NIL);
    if (CdbPathLocus_IsNull(join_locus))
        return NULL;

	/*
	 * Sort is not needed if subpath is already well enough ordered and a
     * disordering motion node (with pathkeys == NIL) hasn't been added.
	 */
	if (outermotionkeys &&
		outer_path->pathkeys)
		outersortkeys = NIL;
	if (innermotionkeys &&
		inner_path->pathkeys)
		innersortkeys = NIL;

<<<<<<< HEAD
    /* If user doesn't want sort, but this MJ requires a sort, fail. */
    if (!root->config->enable_sort &&
        !root->config->mpp_trying_fallback_plan)
    {
        if (outersortkeys || innersortkeys)
            return NULL;
    }

    pathnode = makeNode(MergePath);

	/*
	 * If we are not sorting the inner path, we may need a materialize node to
	 * ensure it can be marked/restored.
	 *
	 * Since the inner side must be ordered, and only Sorts and IndexScans can
	 * create order to begin with, and they both support mark/restore, you
	 * might think there's no problem --- but you'd be wrong.  Nestloop and
	 * merge joins can *preserve* the order of their inputs, so they can be
	 * selected as the input of a mergejoin, and they don't support
	 * mark/restore at present.
	 *
	 * Note: Sort supports mark/restore, so no materialize is really needed in
	 * that case; but one may be desirable anyway to optimize the sort.
	 * However, since we aren't representing the sort step separately in the
	 * Path tree, we can't explicitly represent the materialize either. So
	 * that case is not handled here.  Instead, cost_mergejoin has to factor
	 * in the cost and create_mergejoin_plan has to add the plan node.
	 */
	if (!ExecSupportsMarkRestore(inner_path->pathtype))
	{
		/*
		 * The inner side does not support mark/restore capability.
		 * Check whether a sort node will be inserted later, and if that is not the case,
		 * add a materialize node.
		 * */
		bool need_sort = false;
		if (innersortkeys != NIL)
		{
			/* Check whether all sort keys are constants. If that is the case,
			 * no sort node is needed.
			 * The check is essentially the same as the one performed later in the
			 * make_sort_from_pathkeys() function (optimizer/plan/createplan.c),
			 * which decides whether a sort node is to be added.
			*/
			ListCell   *sortkeycell;

			foreach(sortkeycell, innersortkeys)
			{
				PathKey	   *keysublist = (PathKey *) lfirst(sortkeycell);

			    if (!CdbPathkeyEqualsConstant(keysublist))
			    {
			    	/* sort key is not a constant - sort will be added later */
			    	need_sort = true;
			    	break;
			    }
			}
		}
		// else: innersortkeys == NIL -> no sort node will be added

		if (!need_sort)
		{
			/* no sort node will be added - add a materialize node */
			inner_path = (Path *)
							create_material_path(root, inner_path->parent, inner_path);
		}
	}

=======
>>>>>>> 78a09145
	pathnode->jpath.path.pathtype = T_MergeJoin;
	pathnode->jpath.path.parent = joinrel;
	pathnode->jpath.jointype = jointype;
	pathnode->jpath.outerjoinpath = outer_path;
	pathnode->jpath.innerjoinpath = inner_path;
	pathnode->jpath.joinrestrictinfo = restrict_clauses;
	pathnode->jpath.path.pathkeys = pathkeys;
    pathnode->jpath.path.locus = join_locus;

	pathnode->jpath.path.motionHazard = outer_path->motionHazard || inner_path->motionHazard;
	pathnode->jpath.path.rescannable = outer_path->rescannable && inner_path->rescannable;
	pathnode->jpath.path.sameslice_relids = bms_union(inner_path->sameslice_relids, outer_path->sameslice_relids);

	pathnode->path_mergeclauses = mergeclauses;
	pathnode->outersortkeys = outersortkeys;
	pathnode->innersortkeys = innersortkeys;
	/* pathnode->materialize_inner will be set by cost_mergejoin */

	cost_mergejoin(pathnode, root, sjinfo);

	return pathnode;
}

/*
 * create_hashjoin_path
 *	  Creates a pathnode corresponding to a hash join between two relations.
 *
 * 'joinrel' is the join relation
 * 'jointype' is the type of join required
 * 'sjinfo' is extra info about the join for selectivity estimation
 * 'outer_path' is the cheapest outer path
 * 'inner_path' is the cheapest inner path
 * 'restrict_clauses' are the RestrictInfo nodes to apply at the join
 * 'hashclauses' are the RestrictInfo nodes to use as hash clauses
 *		(this should be a subset of the restrict_clauses list)
 */
HashPath *
create_hashjoin_path(PlannerInfo *root,
					 RelOptInfo *joinrel,
					 JoinType jointype,
					 SpecialJoinInfo *sjinfo,
					 Path *outer_path,
					 Path *inner_path,
					 List *restrict_clauses,
                     List *mergeclause_list,    /*CDB*/
					 List *hashclauses)
{
	HashPath       *pathnode;
	CdbPathLocus    join_locus;

	/* Add motion nodes above subpaths and decide where to join. */
	join_locus = cdbpath_motion_for_join(root,
										 jointype,
										 &outer_path,       /* INOUT */
										 &inner_path,       /* INOUT */
										 mergeclause_list,
										 NIL,   /* don't care about ordering */
										 NIL,
										 false,
										 false);
	if (CdbPathLocus_IsNull(join_locus))
		return NULL;

	/*
	 * CDB: If gp_enable_hashjoin_size_heuristic is set, disallow inner
	 * joins where the inner rel is the larger of the two inputs.
	 *
	 * Note cdbpath_motion_for_join() has to precede this so we can get
	 * the right row count, in case Broadcast Motion is inserted above an
	 * input path.
	 */
	if (jointype == JOIN_INNER &&
		root->config->gp_enable_hashjoin_size_heuristic &&
		!root->config->mpp_trying_fallback_plan)
	{
		double		outersize;
		double		innersize;

		outersize = ExecHashRowSize(outer_path->parent->width) *
			cdbpath_rows(root, outer_path);
		innersize = ExecHashRowSize(inner_path->parent->width) *
			cdbpath_rows(root, inner_path);

		if (innersize > outersize)
			return NULL;
	}

	pathnode = makeNode(HashPath);

	pathnode->jpath.path.pathtype = T_HashJoin;
	pathnode->jpath.path.parent = joinrel;
	pathnode->jpath.jointype = jointype;
	pathnode->jpath.outerjoinpath = outer_path;
	pathnode->jpath.innerjoinpath = inner_path;
	pathnode->jpath.joinrestrictinfo = restrict_clauses;

	/*
	 * A hashjoin never has pathkeys, since its output ordering is
	 * unpredictable due to possible batching.	XXX If the inner relation is
	 * small enough, we could instruct the executor that it must not batch,
	 * and then we could assume that the output inherits the outer relation's
	 * ordering, which might save a sort step.	However there is considerable
	 * downside if our estimate of the inner relation size is badly off. For
	 * the moment we don't risk it.  (Note also that if we wanted to take this
	 * seriously, joinpath.c would have to consider many more paths for the
	 * outer rel than it does now.)
	 */
	pathnode->jpath.path.pathkeys = NIL;
    pathnode->jpath.path.locus = join_locus;

	pathnode->path_hashclauses = hashclauses;
	/* cost_hashjoin will fill in pathnode->num_batches */

    /*
     * If hash table overflows to disk, and an ancestor node requests rescan
     * (e.g. because the HJ is in the inner subtree of a NJ), then the HJ has
     * to be redone, including rescanning the inner rel in order to rebuild
     * the hash table.
     */
    pathnode->jpath.path.rescannable = outer_path->rescannable && inner_path->rescannable;

	/* see the comment above; we may have a motion hazard on our inner ?! */
	if (pathnode->jpath.path.rescannable)
		pathnode->jpath.path.motionHazard = outer_path->motionHazard;
	else
		pathnode->jpath.path.motionHazard = outer_path->motionHazard || inner_path->motionHazard;
	pathnode->jpath.path.sameslice_relids = bms_union(inner_path->sameslice_relids, outer_path->sameslice_relids);

	cost_hashjoin(pathnode, root, sjinfo);

	return pathnode;
}<|MERGE_RESOLUTION|>--- conflicted
+++ resolved
@@ -19,12 +19,9 @@
 #include <math.h>
 
 #include "catalog/pg_operator.h"
-<<<<<<< HEAD
 #include "catalog/pg_proc.h"
 #include "executor/executor.h"
 #include "executor/nodeHash.h"
-=======
->>>>>>> 78a09145
 #include "miscadmin.h"
 #include "optimizer/clauses.h"
 #include "optimizer/cost.h"
@@ -1274,11 +1271,8 @@
 	pathnode->subpath = subpath;
 
 	cost_material(&pathnode->path,
-<<<<<<< HEAD
 				  root,
-=======
 				  subpath->startup_cost,
->>>>>>> 78a09145
 				  subpath->total_cost,
 				  cdbpath_rows(root, subpath),
 				  rel->width);
@@ -2099,26 +2093,6 @@
 }
 
 /*
- * create_noop_path
- *	  Creates a path equivalent to the input subpath, but having a different
- *	  parent rel.  This is used when a join is found to be removable.
- */
-NoOpPath *
-create_noop_path(PlannerInfo *root, RelOptInfo *rel, Path *subpath)
-{
-	NoOpPath   *pathnode = makeNode(NoOpPath);
-
-	pathnode->path.pathtype = T_Join;			/* by convention */
-	pathnode->path.parent = rel;
-	pathnode->path.startup_cost = subpath->startup_cost;
-	pathnode->path.total_cost = subpath->total_cost;
-	pathnode->path.pathkeys = subpath->pathkeys;
-	pathnode->subpath = subpath;
-
-	return pathnode;
-}
-
-/*
  * create_subqueryscan_path
  *	  Creates a path corresponding to a sequential scan of a subquery,
  *	  returning the pathnode.
@@ -2574,7 +2548,6 @@
 		inner_path->pathkeys)
 		innersortkeys = NIL;
 
-<<<<<<< HEAD
     /* If user doesn't want sort, but this MJ requires a sort, fail. */
     if (!root->config->enable_sort &&
         !root->config->mpp_trying_fallback_plan)
@@ -2585,66 +2558,6 @@
 
     pathnode = makeNode(MergePath);
 
-	/*
-	 * If we are not sorting the inner path, we may need a materialize node to
-	 * ensure it can be marked/restored.
-	 *
-	 * Since the inner side must be ordered, and only Sorts and IndexScans can
-	 * create order to begin with, and they both support mark/restore, you
-	 * might think there's no problem --- but you'd be wrong.  Nestloop and
-	 * merge joins can *preserve* the order of their inputs, so they can be
-	 * selected as the input of a mergejoin, and they don't support
-	 * mark/restore at present.
-	 *
-	 * Note: Sort supports mark/restore, so no materialize is really needed in
-	 * that case; but one may be desirable anyway to optimize the sort.
-	 * However, since we aren't representing the sort step separately in the
-	 * Path tree, we can't explicitly represent the materialize either. So
-	 * that case is not handled here.  Instead, cost_mergejoin has to factor
-	 * in the cost and create_mergejoin_plan has to add the plan node.
-	 */
-	if (!ExecSupportsMarkRestore(inner_path->pathtype))
-	{
-		/*
-		 * The inner side does not support mark/restore capability.
-		 * Check whether a sort node will be inserted later, and if that is not the case,
-		 * add a materialize node.
-		 * */
-		bool need_sort = false;
-		if (innersortkeys != NIL)
-		{
-			/* Check whether all sort keys are constants. If that is the case,
-			 * no sort node is needed.
-			 * The check is essentially the same as the one performed later in the
-			 * make_sort_from_pathkeys() function (optimizer/plan/createplan.c),
-			 * which decides whether a sort node is to be added.
-			*/
-			ListCell   *sortkeycell;
-
-			foreach(sortkeycell, innersortkeys)
-			{
-				PathKey	   *keysublist = (PathKey *) lfirst(sortkeycell);
-
-			    if (!CdbPathkeyEqualsConstant(keysublist))
-			    {
-			    	/* sort key is not a constant - sort will be added later */
-			    	need_sort = true;
-			    	break;
-			    }
-			}
-		}
-		// else: innersortkeys == NIL -> no sort node will be added
-
-		if (!need_sort)
-		{
-			/* no sort node will be added - add a materialize node */
-			inner_path = (Path *)
-							create_material_path(root, inner_path->parent, inner_path);
-		}
-	}
-
-=======
->>>>>>> 78a09145
 	pathnode->jpath.path.pathtype = T_MergeJoin;
 	pathnode->jpath.path.parent = joinrel;
 	pathnode->jpath.jointype = jointype;

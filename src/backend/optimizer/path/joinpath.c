/*-------------------------------------------------------------------------
 *
 * joinpath.c
 *	  Routines to find all possible paths for processing a set of joins
 *
<<<<<<< HEAD
 * Portions Copyright (c) 2005-2008, Greenplum inc
 * Portions Copyright (c) 2012-Present Pivotal Software, Inc.
 * Portions Copyright (c) 1996-2016, PostgreSQL Global Development Group
=======
 * Portions Copyright (c) 1996-2019, PostgreSQL Global Development Group
>>>>>>> 9e1c9f95
 * Portions Copyright (c) 1994, Regents of the University of California
 *
 *
 * IDENTIFICATION
 *	  src/backend/optimizer/path/joinpath.c
 *
 *-------------------------------------------------------------------------
 */
#include "postgres.h"

#include <math.h>

#include "executor/executor.h"
#include "foreign/fdwapi.h"
#include "optimizer/cost.h"
#include "optimizer/pathnode.h"
#include "optimizer/paths.h"
#include "optimizer/planmain.h"
<<<<<<< HEAD
#include "optimizer/tlist.h"
#include "utils/lsyscache.h"

#include "executor/nodeHash.h"                  /* ExecHashRowSize() */
#include "cdb/cdbpath.h"                        /* cdbpath_rows() */
=======
>>>>>>> 9e1c9f95

/* Hook for plugins to get control in add_paths_to_joinrel() */
set_join_pathlist_hook_type set_join_pathlist_hook = NULL;

/*
 * Paths parameterized by the parent can be considered to be parameterized by
 * any of its child.
 */
#define PATH_PARAM_BY_PARENT(path, rel)	\
	((path)->param_info && bms_overlap(PATH_REQ_OUTER(path),	\
									   (rel)->top_parent_relids))
#define PATH_PARAM_BY_REL_SELF(path, rel)  \
	((path)->param_info && bms_overlap(PATH_REQ_OUTER(path), (rel)->relids))

#define PATH_PARAM_BY_REL(path, rel)	\
	(PATH_PARAM_BY_REL_SELF(path, rel) || PATH_PARAM_BY_PARENT(path, rel))

static void try_partial_mergejoin_path(PlannerInfo *root,
									   RelOptInfo *joinrel,
									   Path *outer_path,
									   Path *inner_path,
									   List *pathkeys,
									   List *mergeclauses,
									   List *outersortkeys,
									   List *innersortkeys,
									   JoinType jointype,
									   JoinPathExtraData *extra);
static void sort_inner_and_outer(PlannerInfo *root, RelOptInfo *joinrel,
								 RelOptInfo *outerrel, RelOptInfo *innerrel,
								 JoinType jointype, JoinPathExtraData *extra);
static void match_unsorted_outer(PlannerInfo *root, RelOptInfo *joinrel,
								 RelOptInfo *outerrel, RelOptInfo *innerrel,
								 JoinType jointype, JoinPathExtraData *extra);
static void consider_parallel_nestloop(PlannerInfo *root,
									   RelOptInfo *joinrel,
									   RelOptInfo *outerrel,
									   RelOptInfo *innerrel,
									   JoinType jointype,
									   JoinPathExtraData *extra);
static void consider_parallel_mergejoin(PlannerInfo *root,
										RelOptInfo *joinrel,
										RelOptInfo *outerrel,
										RelOptInfo *innerrel,
										JoinType jointype,
										JoinPathExtraData *extra,
										Path *inner_cheapest_total);
static void hash_inner_and_outer(PlannerInfo *root, RelOptInfo *joinrel,
								 RelOptInfo *outerrel, RelOptInfo *innerrel,
								 JoinType jointype, JoinPathExtraData *extra);
static List *select_mergejoin_clauses(PlannerInfo *root,
<<<<<<< HEAD
						 RelOptInfo *joinrel,
						 RelOptInfo *outerrel,
						 RelOptInfo *innerrel,
						 List *restrictlist,
						 JoinType jointype,
						 bool *mergejoin_allowed);
static List *select_cdb_redistribute_clauses(PlannerInfo *root,
											 RelOptInfo *joinrel,
											 RelOptInfo *outerrel,
											 RelOptInfo *innerrel,
											 List *restrictlist,
											 JoinType jointype);
=======
									  RelOptInfo *joinrel,
									  RelOptInfo *outerrel,
									  RelOptInfo *innerrel,
									  List *restrictlist,
									  JoinType jointype,
									  bool *mergejoin_allowed);
static void generate_mergejoin_paths(PlannerInfo *root,
									 RelOptInfo *joinrel,
									 RelOptInfo *innerrel,
									 Path *outerpath,
									 JoinType jointype,
									 JoinPathExtraData *extra,
									 bool useallclauses,
									 Path *inner_cheapest_total,
									 List *merge_pathkeys,
									 bool is_partial);

>>>>>>> 9e1c9f95

/*
 * add_paths_to_joinrel
 *	  Given a join relation and two component rels from which it can be made,
 *	  consider all possible paths that use the two component rels as outer
 *	  and inner rel respectively.  Add these paths to the join rel's pathlist
 *	  if they survive comparison with other paths (and remove any existing
 *	  paths that are dominated by these paths).
 *
 * Modifies the pathlist field of the joinrel node to contain the best
 * paths found so far.
 *
 * jointype is not necessarily the same as sjinfo->jointype; it might be
 * "flipped around" if we are considering joining the rels in the opposite
 * direction from what's indicated in sjinfo.
 *
 * Also, this routine and others in this module accept the special JoinTypes
 * JOIN_UNIQUE_OUTER and JOIN_UNIQUE_INNER to indicate that we should
 * unique-ify the outer or inner relation and then apply a regular inner
 * join.  These values are not allowed to propagate outside this module,
 * however.  Path cost estimation code may need to recognize that it's
 * dealing with such a case --- the combination of nominal jointype INNER
 * with sjinfo->jointype == JOIN_SEMI indicates that.
 */
void
add_paths_to_joinrel(PlannerInfo *root,
					 RelOptInfo *joinrel,
					 RelOptInfo *outerrel,
					 RelOptInfo *innerrel,
					 JoinType jointype,
					 SpecialJoinInfo *sjinfo,
					 List *restrictlist)
{
	JoinPathExtraData extra;
	bool		mergejoin_allowed = true;
	ListCell   *lc;
	Relids		joinrelids;

	/*
	 * PlannerInfo doesn't contain the SpecialJoinInfos created for joins
	 * between child relations, even if there is a SpecialJoinInfo node for
	 * the join between the topmost parents. So, while calculating Relids set
	 * representing the restriction, consider relids of topmost parent of
	 * partitions.
	 */
	if (joinrel->reloptkind == RELOPT_OTHER_JOINREL)
		joinrelids = joinrel->top_parent_relids;
	else
		joinrelids = joinrel->relids;

	extra.restrictlist = restrictlist;
	extra.mergeclause_list = NIL;
	extra.sjinfo = sjinfo;
	extra.param_source_rels = NULL;
	extra.redistribution_clauses = NIL;

	Assert(outerrel->pathlist &&
		   outerrel->cheapest_total_path);
	Assert(innerrel->pathlist &&
		   innerrel->cheapest_total_path);

	/*
	 * Don't consider paths that have WorkTableScan as inner rel. If the outer
	 * rel has a WorkTableScan as well, we won't be able to produce a usable
	 * join so we need to error out.  This case can happen when to RECURSIVE
	 * clauses are joined. RECURSIVE_CTE_FIXME: Revisit this when we gain
	 * rescannable motions.
	 */
	if (innerrel->cheapest_startup_path && cdbpath_contains_wts(innerrel->cheapest_startup_path))
	{
		if (outerrel->cheapest_startup_path && cdbpath_contains_wts(outerrel->cheapest_startup_path))
			ereport(ERROR,
					(errcode(ERRCODE_FEATURE_NOT_SUPPORTED),
					 errmsg("joining nested RECURSIVE clauses is not supported")));
		return;
	}
	if (cdbpath_contains_wts(innerrel->cheapest_total_path))
		return;

	/*
	 * See if the inner relation is provably unique for this outer rel.
	 *
	 * We have some special cases: for JOIN_SEMI and JOIN_ANTI, it doesn't
	 * matter since the executor can make the equivalent optimization anyway;
	 * we need not expend planner cycles on proofs.  For JOIN_UNIQUE_INNER, we
	 * must be considering a semijoin whose inner side is not provably unique
	 * (else reduce_unique_semijoins would've simplified it), so there's no
	 * point in calling innerrel_is_unique.  However, if the LHS covers all of
	 * the semijoin's min_lefthand, then it's appropriate to set inner_unique
	 * because the path produced by create_unique_path will be unique relative
	 * to the LHS.  (If we have an LHS that's only part of the min_lefthand,
	 * that is *not* true.)  For JOIN_UNIQUE_OUTER, pass JOIN_INNER to avoid
	 * letting that value escape this module.
	 */
	switch (jointype)
	{
		case JOIN_SEMI:
		case JOIN_ANTI:
			extra.inner_unique = false; /* well, unproven */
			break;
		case JOIN_UNIQUE_INNER:
			extra.inner_unique = bms_is_subset(sjinfo->min_lefthand,
											   outerrel->relids);
			break;
		case JOIN_UNIQUE_OUTER:
			extra.inner_unique = innerrel_is_unique(root,
													joinrel->relids,
													outerrel->relids,
													innerrel,
													JOIN_INNER,
													restrictlist,
													false);
			break;
		default:
			extra.inner_unique = innerrel_is_unique(root,
													joinrel->relids,
													outerrel->relids,
													innerrel,
													jointype,
													restrictlist,
													false);
			break;
	}

	/*
	 * Find potential mergejoin clauses.  We can skip this if we are not
	 * interested in doing a mergejoin.  However, mergejoin may be our only
	 * way of implementing a full outer join, so override enable_mergejoin if
	 * it's a full join.
	 *
	 * CDB: Always build mergeclause_list.  We need it for motion planning.
	 */
	extra.redistribution_clauses = select_cdb_redistribute_clauses(root,
															 joinrel,
															 outerrel,
															 innerrel,
															 restrictlist,
															 jointype);

	/*
	 * If it's SEMI, ANTI, or inner_unique join, compute correction factors
	 * for cost estimation.  These will be the same for all paths.
	 */
	if (jointype == JOIN_SEMI || jointype == JOIN_ANTI || extra.inner_unique)
		compute_semi_anti_join_factors(root, joinrel, outerrel, innerrel,
									   jointype, sjinfo, restrictlist,
									   &extra.semifactors);

	/*
	 * Decide whether it's sensible to generate parameterized paths for this
	 * joinrel, and if so, which relations such paths should require.  There
	 * is usually no need to create a parameterized result path unless there
	 * is a join order restriction that prevents joining one of our input rels
	 * directly to the parameter source rel instead of joining to the other
	 * input rel.  (But see allow_star_schema_join().)	This restriction
	 * reduces the number of parameterized paths we have to deal with at
	 * higher join levels, without compromising the quality of the resulting
	 * plan.  We express the restriction as a Relids set that must overlap the
	 * parameterization of any proposed join path.
	 */
	foreach(lc, root->join_info_list)
	{
		SpecialJoinInfo *sjinfo2 = (SpecialJoinInfo *) lfirst(lc);

		/*
		 * SJ is relevant to this join if we have some part of its RHS
		 * (possibly not all of it), and haven't yet joined to its LHS.  (This
		 * test is pretty simplistic, but should be sufficient considering the
		 * join has already been proven legal.)  If the SJ is relevant, it
		 * presents constraints for joining to anything not in its RHS.
		 */
		if (bms_overlap(joinrelids, sjinfo2->min_righthand) &&
			!bms_overlap(joinrelids, sjinfo2->min_lefthand))
			extra.param_source_rels = bms_join(extra.param_source_rels,
											   bms_difference(root->all_baserels,
															  sjinfo2->min_righthand));

		/* full joins constrain both sides symmetrically */
		if (sjinfo2->jointype == JOIN_FULL &&
			bms_overlap(joinrelids, sjinfo2->min_lefthand) &&
			!bms_overlap(joinrelids, sjinfo2->min_righthand))
			extra.param_source_rels = bms_join(extra.param_source_rels,
											   bms_difference(root->all_baserels,
															  sjinfo2->min_lefthand));
	}

	/*
	 * However, when a LATERAL subquery is involved, there will simply not be
	 * any paths for the joinrel that aren't parameterized by whatever the
	 * subquery is parameterized by, unless its parameterization is resolved
	 * within the joinrel.  So we might as well allow additional dependencies
	 * on whatever residual lateral dependencies the joinrel will have.
	 */
	extra.param_source_rels = bms_add_members(extra.param_source_rels,
											  joinrel->lateral_relids);

	/*
	 * 1. Consider mergejoin paths where both relations must be explicitly
	 * sorted.  Skip this if we can't mergejoin.
	 */
	extra.mergeclause_list = select_mergejoin_clauses(root,
													  joinrel,
													  outerrel,
													  innerrel,
													  restrictlist,
													  jointype,
													  &mergejoin_allowed);
	if (mergejoin_allowed && jointype != JOIN_LASJ_NOTIN)
		sort_inner_and_outer(root, joinrel, outerrel, innerrel,
							 jointype, &extra);

	/*
	 * 2. Consider paths where the outer relation need not be explicitly
	 * sorted. This includes both nestloops and mergejoins where the outer
	 * path is already ordered.  Again, skip this if we can't mergejoin.
	 * (That's okay because we know that nestloop can't handle right/full
	 * joins at all, so it wouldn't work in the prohibited cases either.)
	 */
	if (mergejoin_allowed)
		match_unsorted_outer(root, joinrel, outerrel, innerrel,
							 jointype, &extra);

#ifdef NOT_USED

	/*
	 * 3. Consider paths where the inner relation need not be explicitly
	 * sorted.  This includes mergejoins only (nestloops were already built in
	 * match_unsorted_outer).
	 *
	 * Diked out as redundant 2/13/2000 -- tgl.  There isn't any really
	 * significant difference between the inner and outer side of a mergejoin,
	 * so match_unsorted_inner creates no paths that aren't equivalent to
	 * those made by match_unsorted_outer when add_paths_to_joinrel() is
	 * invoked with the two rels given in the other order.
	 */
	if (mergejoin_allowed)
		match_unsorted_inner(root, joinrel, outerrel, innerrel,
							 jointype, &extra);
#endif

	/*
	 * 4. Consider paths where both outer and inner relations must be hashed
	 * before being joined.  As above, disregard enable_hashjoin for full
	 * joins, because there may be no other alternative.
	 */
	if (enable_hashjoin || jointype == JOIN_FULL)
		hash_inner_and_outer(root, joinrel, outerrel, innerrel,
							 jointype, &extra);

	/*
	 * 5. If inner and outer relations are foreign tables (or joins) belonging
	 * to the same server and assigned to the same user to check access
	 * permissions as, give the FDW a chance to push down joins.
	 */
	if (joinrel->fdwroutine &&
		joinrel->fdwroutine->GetForeignJoinPaths)
		joinrel->fdwroutine->GetForeignJoinPaths(root, joinrel,
												 outerrel, innerrel,
												 jointype, &extra);

	/*
	 * 6. Finally, give extensions a chance to manipulate the path list.
	 */
	if (set_join_pathlist_hook)
		set_join_pathlist_hook(root, joinrel, outerrel, innerrel,
							   jointype, &extra);
}

/*
 * We override the param_source_rels heuristic to accept nestloop paths in
 * which the outer rel satisfies some but not all of the inner path's
 * parameterization.  This is necessary to get good plans for star-schema
 * scenarios, in which a parameterized path for a large table may require
 * parameters from multiple small tables that will not get joined directly to
 * each other.  We can handle that by stacking nestloops that have the small
 * tables on the outside; but this breaks the rule the param_source_rels
 * heuristic is based on, namely that parameters should not be passed down
 * across joins unless there's a join-order-constraint-based reason to do so.
 * So we ignore the param_source_rels restriction when this case applies.
 *
 * allow_star_schema_join() returns true if the param_source_rels restriction
 * should be overridden, ie, it's okay to perform this join.
 */
static inline bool
allow_star_schema_join(PlannerInfo *root,
					   Relids outerrelids,
					   Relids inner_paramrels)
{
	/*
	 * It's a star-schema case if the outer rel provides some but not all of
	 * the inner rel's parameterization.
	 */
	return (bms_overlap(inner_paramrels, outerrelids) &&
			bms_nonempty_difference(inner_paramrels, outerrelids));
}

/*
 * try_nestloop_path
 *	  Consider a nestloop join path; if it appears useful, push it into
 *	  the joinrel's pathlist via add_path().
 */
static void
try_nestloop_path(PlannerInfo *root,
				  RelOptInfo *joinrel,
				  Path *outer_path,
				  Path *inner_path,
				  List *pathkeys,
				  JoinType jointype,
				  JoinType orig_jointype,	/* CDB */
				  JoinPathExtraData *extra)
{
	Relids		required_outer;
	JoinCostWorkspace workspace;
	RelOptInfo *innerrel = inner_path->parent;
	RelOptInfo *outerrel = outer_path->parent;
	Relids		innerrelids;
	Relids		outerrelids;
	Relids		inner_paramrels = PATH_REQ_OUTER(inner_path);
	Relids		outer_paramrels = PATH_REQ_OUTER(outer_path);

	/*
	 * Paths are parameterized by top-level parents, so run parameterization
	 * tests on the parent relids.
	 */
	if (innerrel->top_parent_relids)
		innerrelids = innerrel->top_parent_relids;
	else
		innerrelids = innerrel->relids;

	if (outerrel->top_parent_relids)
		outerrelids = outerrel->top_parent_relids;
	else
		outerrelids = outerrel->relids;

	/*
	 * Check to see if proposed path is still parameterized, and reject if the
	 * parameterization wouldn't be sensible --- unless allow_star_schema_join
	 * says to allow it anyway.  Also, we must reject if have_dangerous_phv
	 * doesn't like the look of it, which could only happen if the nestloop is
	 * still parameterized.
	 */
	required_outer = calc_nestloop_required_outer(outerrelids, outer_paramrels,
												  innerrelids, inner_paramrels);
	if (required_outer &&
		((!bms_overlap(required_outer, extra->param_source_rels) &&
		  !allow_star_schema_join(root, outerrelids, inner_paramrels)) ||
		 have_dangerous_phv(root, outerrelids, inner_paramrels)))
	{
		/* Waste no memory when we reject a path here */
		bms_free(required_outer);
		return;
	}

	/*
	 * Do a precheck to quickly eliminate obviously-inferior paths.  We
	 * calculate a cheap lower bound on the path's cost and then use
	 * add_path_precheck() to see if the path is clearly going to be dominated
	 * by some existing path for the joinrel.  If not, do the full pushup with
	 * creating a fully valid path structure and submitting it to add_path().
	 * The latter two steps are expensive enough to make this two-phase
	 * methodology worthwhile.
	 */
	initial_cost_nestloop(root, &workspace, jointype,
						  outer_path, inner_path, extra);

	if (add_path_precheck(joinrel,
						  workspace.startup_cost, workspace.total_cost,
						  pathkeys, required_outer))
	{
		/*
		 * If the inner path is parameterized, it is parameterized by the
		 * topmost parent of the outer rel, not the outer rel itself.  Fix
		 * that.
		 */
		if (PATH_PARAM_BY_PARENT(inner_path, outer_path->parent))
		{
			inner_path = reparameterize_path_by_child(root, inner_path,
													  outer_path->parent);

			/*
			 * If we could not translate the path, we can't create nest loop
			 * path.
			 */
			if (!inner_path)
			{
				bms_free(required_outer);
				return;
			}
		}

		add_path(joinrel, (Path *)
				 create_nestloop_path(root,
									  joinrel,
									  jointype,
									  orig_jointype,
									  &workspace,
									  extra,
									  outer_path,
									  inner_path,
									  extra->restrictlist,
									  extra->redistribution_clauses,
									  pathkeys,
									  required_outer));
	}
	else
	{
		/* Waste no memory when we reject a path here */
		bms_free(required_outer);
	}
}

/*
 * try_partial_nestloop_path
 *	  Consider a partial nestloop join path; if it appears useful, push it into
 *	  the joinrel's partial_pathlist via add_partial_path().
 */
static void
try_partial_nestloop_path(PlannerInfo *root,
						  RelOptInfo *joinrel,
						  Path *outer_path,
						  Path *inner_path,
						  List *pathkeys,
						  JoinType jointype,
						  JoinType orig_jointype,
						  JoinPathExtraData *extra)
{
	JoinCostWorkspace workspace;

	/*
	 * If the inner path is parameterized, the parameterization must be fully
	 * satisfied by the proposed outer path.  Parameterized partial paths are
	 * not supported.  The caller should already have verified that no
	 * extra_lateral_rels are required here.
	 */
	Assert(bms_is_empty(joinrel->lateral_relids));
	if (inner_path->param_info != NULL)
	{
		Relids		inner_paramrels = inner_path->param_info->ppi_req_outer;
		RelOptInfo *outerrel = outer_path->parent;
		Relids		outerrelids;

		/*
		 * The inner and outer paths are parameterized, if at all, by the top
		 * level parents, not the child relations, so we must use those relids
		 * for our parameterization tests.
		 */
		if (outerrel->top_parent_relids)
			outerrelids = outerrel->top_parent_relids;
		else
			outerrelids = outerrel->relids;

		if (!bms_is_subset(inner_paramrels, outerrelids))
			return;
	}

	/*
	 * Before creating a path, get a quick lower bound on what it is likely to
	 * cost.  Bail out right away if it looks terrible.
	 */
	initial_cost_nestloop(root, &workspace, jointype,
						  outer_path, inner_path, extra);
	if (!add_partial_path_precheck(joinrel, workspace.total_cost, pathkeys))
		return;

	/*
	 * If the inner path is parameterized, it is parameterized by the topmost
	 * parent of the outer rel, not the outer rel itself.  Fix that.
	 */
	if (PATH_PARAM_BY_PARENT(inner_path, outer_path->parent))
	{
		inner_path = reparameterize_path_by_child(root, inner_path,
												  outer_path->parent);

		/*
		 * If we could not translate the path, we can't create nest loop path.
		 */
		if (!inner_path)
			return;
	}

	/* Might be good enough to be worth trying, so let's try it. */
	add_partial_path(joinrel, (Path *)
					 create_nestloop_path(root,
										  joinrel,
										  jointype,
										  orig_jointype,
										  &workspace,
										  extra,
										  outer_path,
										  inner_path,
										  extra->restrictlist,
										  extra->redistribution_clauses,
										  pathkeys,
										  NULL));
}

/*
 * try_mergejoin_path
 *	  Consider a merge join path; if it appears useful, push it into
 *	  the joinrel's pathlist via add_path().
 */
static void
try_mergejoin_path(PlannerInfo *root,
				   RelOptInfo *joinrel,
				   Path *outer_path,
				   Path *inner_path,
				   List *pathkeys,
				   List *mergeclauses,
				   List *outersortkeys,
				   List *innersortkeys,
				   JoinType jointype,
<<<<<<< HEAD
				   JoinType orig_jointype,
				   JoinPathExtraData *extra)
=======
				   JoinPathExtraData *extra,
				   bool is_partial)
>>>>>>> 9e1c9f95
{
	Relids		required_outer;
	JoinCostWorkspace workspace;

	if (is_partial)
	{
		try_partial_mergejoin_path(root,
								   joinrel,
								   outer_path,
								   inner_path,
								   pathkeys,
								   mergeclauses,
								   outersortkeys,
								   innersortkeys,
								   jointype,
								   extra);
		return;
	}

	/*
	 * Check to see if proposed path is still parameterized, and reject if the
	 * parameterization wouldn't be sensible.
	 */
	required_outer = calc_non_nestloop_required_outer(outer_path,
													  inner_path);
	if (required_outer &&
		!bms_overlap(required_outer, extra->param_source_rels))
	{
		/* Waste no memory when we reject a path here */
		bms_free(required_outer);
		return;
	}

	/*
	 * If the given paths are already well enough ordered, we can skip doing
	 * an explicit sort.
	 */
	if (outersortkeys &&
		pathkeys_contained_in(outersortkeys, outer_path->pathkeys))
		outersortkeys = NIL;
	if (innersortkeys &&
		pathkeys_contained_in(innersortkeys, inner_path->pathkeys))
		innersortkeys = NIL;

	/*
	 * See comments in try_nestloop_path().
	 */
	initial_cost_mergejoin(root, &workspace, jointype, mergeclauses,
						   outer_path, inner_path,
						   outersortkeys, innersortkeys,
						   extra);

	if (add_path_precheck(joinrel,
						  workspace.startup_cost, workspace.total_cost,
						  pathkeys, required_outer))
	{
		add_path(joinrel, (Path *)
				 create_mergejoin_path(root,
									   joinrel,
									   jointype,
									   orig_jointype,
									   &workspace,
									   extra,
									   outer_path,
									   inner_path,
									   extra->restrictlist,
									   pathkeys,
									   required_outer,
									   mergeclauses,
									   extra->redistribution_clauses,
									   outersortkeys,
									   innersortkeys));
	}
	else
	{
		/* Waste no memory when we reject a path here */
		bms_free(required_outer);
	}
}

/*
 * try_partial_mergejoin_path
 *	  Consider a partial merge join path; if it appears useful, push it into
 *	  the joinrel's pathlist via add_partial_path().
 */
static void
try_partial_mergejoin_path(PlannerInfo *root,
						   RelOptInfo *joinrel,
						   Path *outer_path,
						   Path *inner_path,
						   List *pathkeys,
						   List *mergeclauses,
						   List *outersortkeys,
						   List *innersortkeys,
						   JoinType jointype,
						   JoinPathExtraData *extra)
{
	JoinCostWorkspace workspace;

	/*
	 * See comments in try_partial_hashjoin_path().
	 */
	Assert(bms_is_empty(joinrel->lateral_relids));
	if (inner_path->param_info != NULL)
	{
		Relids		inner_paramrels = inner_path->param_info->ppi_req_outer;

		if (!bms_is_empty(inner_paramrels))
			return;
	}

	/*
	 * If the given paths are already well enough ordered, we can skip doing
	 * an explicit sort.
	 */
	if (outersortkeys &&
		pathkeys_contained_in(outersortkeys, outer_path->pathkeys))
		outersortkeys = NIL;
	if (innersortkeys &&
		pathkeys_contained_in(innersortkeys, inner_path->pathkeys))
		innersortkeys = NIL;

	/*
	 * See comments in try_partial_nestloop_path().
	 */
	initial_cost_mergejoin(root, &workspace, jointype, mergeclauses,
						   outer_path, inner_path,
						   outersortkeys, innersortkeys,
						   extra);

	if (!add_partial_path_precheck(joinrel, workspace.total_cost, pathkeys))
		return;

	/* Might be good enough to be worth trying, so let's try it. */
	add_partial_path(joinrel, (Path *)
					 create_mergejoin_path(root,
										   joinrel,
										   jointype,
										   &workspace,
										   extra,
										   outer_path,
										   inner_path,
										   extra->restrictlist,
										   pathkeys,
										   NULL,
										   mergeclauses,
										   outersortkeys,
										   innersortkeys));
}

/*
 * try_hashjoin_path
 *	  Consider a hash join path; if it appears useful, push it into
 *	  the joinrel's pathlist via add_path().
 */
static void
try_hashjoin_path(PlannerInfo *root,
				  RelOptInfo *joinrel,
				  Path *outer_path,
				  Path *inner_path,
				  List *hashclauses,
				  JoinType jointype,
				  JoinType orig_jointype,
				  JoinPathExtraData *extra)
{
	Relids		required_outer;
	JoinCostWorkspace workspace;

	/*
	 * Check to see if proposed path is still parameterized, and reject if the
	 * parameterization wouldn't be sensible.
	 */
	required_outer = calc_non_nestloop_required_outer(outer_path,
													  inner_path);
	if (required_outer &&
		!bms_overlap(required_outer, extra->param_source_rels))
	{
		/* Waste no memory when we reject a path here */
		bms_free(required_outer);
		return;
	}

	/*
	 * See comments in try_nestloop_path().  Also note that hashjoin paths
	 * never have any output pathkeys, per comments in create_hashjoin_path.
	 */
	initial_cost_hashjoin(root, &workspace, jointype, hashclauses,
						  outer_path, inner_path, extra, false);

	if (add_path_precheck(joinrel,
						  workspace.startup_cost, workspace.total_cost,
						  NIL, required_outer))
	{
		add_path(joinrel, (Path *)
				 create_hashjoin_path(root,
									  joinrel,
									  jointype,
									  orig_jointype,
									  &workspace,
									  extra,
									  outer_path,
									  inner_path,
									  false,	/* parallel_hash */
									  extra->restrictlist,
									  required_outer,
									  extra->redistribution_clauses,
									  hashclauses));
	}
	else
	{
		/* Waste no memory when we reject a path here */
		bms_free(required_outer);
	}
}

/*
 * try_partial_hashjoin_path
 *	  Consider a partial hashjoin join path; if it appears useful, push it into
 *	  the joinrel's partial_pathlist via add_partial_path().
 *	  The outer side is partial.  If parallel_hash is true, then the inner path
 *	  must be partial and will be run in parallel to create one or more shared
 *	  hash tables; otherwise the inner path must be complete and a copy of it
 *	  is run in every process to create separate identical private hash tables.
 */
static void
try_partial_hashjoin_path(PlannerInfo *root,
						  RelOptInfo *joinrel,
						  Path *outer_path,
						  Path *inner_path,
						  List *hashclauses,
						  JoinType jointype,
<<<<<<< HEAD
						  JoinType orig_jointype,
						  JoinPathExtraData *extra)
=======
						  JoinPathExtraData *extra,
						  bool parallel_hash)
>>>>>>> 9e1c9f95
{
	JoinCostWorkspace workspace;

	/*
	 * If the inner path is parameterized, the parameterization must be fully
	 * satisfied by the proposed outer path.  Parameterized partial paths are
	 * not supported.  The caller should already have verified that no
	 * extra_lateral_rels are required here.
	 */
	Assert(bms_is_empty(joinrel->lateral_relids));
	if (inner_path->param_info != NULL)
	{
		Relids		inner_paramrels = inner_path->param_info->ppi_req_outer;

		if (!bms_is_empty(inner_paramrels))
			return;
	}

	/*
	 * Before creating a path, get a quick lower bound on what it is likely to
	 * cost.  Bail out right away if it looks terrible.
	 */
	initial_cost_hashjoin(root, &workspace, jointype, hashclauses,
						  outer_path, inner_path, extra, parallel_hash);
	if (!add_partial_path_precheck(joinrel, workspace.total_cost, NIL))
		return;

	/* Might be good enough to be worth trying, so let's try it. */
	add_partial_path(joinrel, (Path *)
					 create_hashjoin_path(root,
										  joinrel,
										  jointype,
										  orig_jointype,
										  &workspace,
										  extra,
										  outer_path,
										  inner_path,
										  parallel_hash,
										  extra->restrictlist,
										  NULL,
										  extra->redistribution_clauses,
										  hashclauses));
}

/*
 * clause_sides_match_join
 *	  Determine whether a join clause is of the right form to use in this join.
 *
 * We already know that the clause is a binary opclause referencing only the
 * rels in the current join.  The point here is to check whether it has the
 * form "outerrel_expr op innerrel_expr" or "innerrel_expr op outerrel_expr",
 * rather than mixing outer and inner vars on either side.  If it matches,
 * we set the transient flag outer_is_left to identify which side is which.
 */
static inline bool
clause_sides_match_join(RestrictInfo *rinfo, RelOptInfo *outerrel,
						RelOptInfo *innerrel)
{
	if (bms_is_subset(rinfo->left_relids, outerrel->relids) &&
		bms_is_subset(rinfo->right_relids, innerrel->relids))
	{
		/* lefthand side is outer */
		rinfo->outer_is_left = true;
		return true;
	}
	else if (bms_is_subset(rinfo->left_relids, innerrel->relids) &&
			 bms_is_subset(rinfo->right_relids, outerrel->relids))
	{
		/* righthand side is outer */
		rinfo->outer_is_left = false;
		return true;
	}
	return false;				/* no good for these input relations */
}

/*
 * sort_inner_and_outer
 *	  Create mergejoin join paths by explicitly sorting both the outer and
 *	  inner join relations on each available merge ordering.
 *
 * 'joinrel' is the join relation
 * 'outerrel' is the outer join relation
 * 'innerrel' is the inner join relation
 * 'jointype' is the type of join to do
 * 'extra' contains additional input values
 */
static void
sort_inner_and_outer(PlannerInfo *root,
					 RelOptInfo *joinrel,
					 RelOptInfo *outerrel,
					 RelOptInfo *innerrel,
					 JoinType jointype,
					 JoinPathExtraData *extra)
{
	JoinType	save_jointype = jointype;
	Path	   *outer_path;
	Path	   *inner_path;
	Path	   *cheapest_partial_outer = NULL;
	Path	   *cheapest_safe_inner = NULL;
	List	   *all_pathkeys;
	ListCell   *l;
	JoinType	save_jointype = jointype;

	if (jointype == JOIN_DEDUP_SEMI || jointype == JOIN_DEDUP_SEMI_REVERSE)
		jointype = JOIN_INNER;

	/*
	 * We only consider the cheapest-total-cost input paths, since we are
	 * assuming here that a sort is required.  We will consider
	 * cheapest-startup-cost input paths later, and only if they don't need a
	 * sort.
	 *
	 * This function intentionally does not consider parameterized input
	 * paths, except when the cheapest-total is parameterized.  If we did so,
	 * we'd have a combinatorial explosion of mergejoin paths of dubious
	 * value.  This interacts with decisions elsewhere that also discriminate
	 * against mergejoins with parameterized inputs; see comments in
	 * src/backend/optimizer/README.
	 */
	outer_path = outerrel->cheapest_total_path;
	inner_path = innerrel->cheapest_total_path;

	/*
	 * If either cheapest-total path is parameterized by the other rel, we
	 * can't use a mergejoin.  (There's no use looking for alternative input
	 * paths, since these should already be the least-parameterized available
	 * paths.)
	 */
	if (PATH_PARAM_BY_REL(outer_path, innerrel) ||
		PATH_PARAM_BY_REL(inner_path, outerrel))
		return;

	/*
	 * If unique-ification is requested, do it and then handle as a plain
	 * inner join.
	 */
	if (jointype == JOIN_UNIQUE_OUTER)
	{
		outer_path = (Path *) create_unique_path(root, outerrel,
												 outer_path, extra->sjinfo);
		Assert(outer_path);
		jointype = JOIN_INNER;
	}
	else if (jointype == JOIN_UNIQUE_INNER)
	{
		inner_path = (Path *) create_unique_path(root, innerrel,
												 inner_path, extra->sjinfo);
		Assert(inner_path);
		jointype = JOIN_INNER;
	}

	/*
	 * If the joinrel is parallel-safe, we may be able to consider a partial
	 * merge join.  However, we can't handle JOIN_UNIQUE_OUTER, because the
	 * outer path will be partial, and therefore we won't be able to properly
	 * guarantee uniqueness.  Similarly, we can't handle JOIN_FULL and
	 * JOIN_RIGHT, because they can produce false null extended rows.  Also,
	 * the resulting path must not be parameterized.
	 */
	if (joinrel->consider_parallel &&
		save_jointype != JOIN_UNIQUE_OUTER &&
		save_jointype != JOIN_FULL &&
		save_jointype != JOIN_RIGHT &&
		outerrel->partial_pathlist != NIL &&
		bms_is_empty(joinrel->lateral_relids))
	{
		cheapest_partial_outer = (Path *) linitial(outerrel->partial_pathlist);

		if (inner_path->parallel_safe)
			cheapest_safe_inner = inner_path;
		else if (save_jointype != JOIN_UNIQUE_INNER)
			cheapest_safe_inner =
				get_cheapest_parallel_safe_total_inner(innerrel->pathlist);
	}

	/*
	 * Each possible ordering of the available mergejoin clauses will generate
	 * a differently-sorted result path at essentially the same cost.  We have
	 * no basis for choosing one over another at this level of joining, but
	 * some sort orders may be more useful than others for higher-level
	 * mergejoins, so it's worth considering multiple orderings.
	 *
	 * Actually, it's not quite true that every mergeclause ordering will
	 * generate a different path order, because some of the clauses may be
	 * partially redundant (refer to the same EquivalenceClasses).  Therefore,
	 * what we do is convert the mergeclause list to a list of canonical
	 * pathkeys, and then consider different orderings of the pathkeys.
	 *
	 * Generating a path for *every* permutation of the pathkeys doesn't seem
	 * like a winning strategy; the cost in planning time is too high. For
	 * now, we generate one path for each pathkey, listing that pathkey first
	 * and the rest in random order.  This should allow at least a one-clause
	 * mergejoin without re-sorting against any other possible mergejoin
	 * partner path.  But if we've not guessed the right ordering of secondary
	 * keys, we may end up evaluating clauses as qpquals when they could have
	 * been done as mergeclauses.  (In practice, it's rare that there's more
	 * than two or three mergeclauses, so expending a huge amount of thought
	 * on that is probably not worth it.)
	 *
	 * The pathkey order returned by select_outer_pathkeys_for_merge() has
	 * some heuristics behind it (see that function), so be sure to try it
	 * exactly as-is as well as making variants.
	 */
	all_pathkeys = select_outer_pathkeys_for_merge(root,
												   extra->mergeclause_list,
												   joinrel);

	foreach(l, all_pathkeys)
	{
		List	   *front_pathkey = (List *) lfirst(l);
		List	   *cur_mergeclauses;
		List	   *outerkeys;
		List	   *innerkeys;
		List	   *merge_pathkeys;

		/* Make a pathkey list with this guy first */
		if (l != list_head(all_pathkeys))
			outerkeys = lcons(front_pathkey,
							  list_delete_ptr(list_copy(all_pathkeys),
											  front_pathkey));
		else
			outerkeys = all_pathkeys;	/* no work at first one... */

		/* Sort the mergeclauses into the corresponding ordering */
		cur_mergeclauses =
			find_mergeclauses_for_outer_pathkeys(root,
												 outerkeys,
												 extra->mergeclause_list);

		/* Should have used them all... */
		Assert(list_length(cur_mergeclauses) == list_length(extra->mergeclause_list));

		/* Build sort pathkeys for the inner side */
		innerkeys = make_inner_pathkeys_for_merge(root,
												  cur_mergeclauses,
												  outerkeys);

		/* Build pathkeys representing output sort order */
		merge_pathkeys = build_join_pathkeys(root, joinrel, jointype,
											 outerkeys);

		/*
		 * And now we can make the path.
		 *
		 * Note: it's possible that the cheapest paths will already be sorted
		 * properly.  try_mergejoin_path will detect that case and suppress an
		 * explicit sort step, so we needn't do so here.
		 */
		try_mergejoin_path(root,
						   joinrel,
						   outer_path,
						   inner_path,
						   merge_pathkeys,
						   cur_mergeclauses,
						   outerkeys,
						   innerkeys,
						   jointype,
<<<<<<< HEAD
						   save_jointype,
						   extra);
=======
						   extra,
						   false);

		/*
		 * If we have partial outer and parallel safe inner path then try
		 * partial mergejoin path.
		 */
		if (cheapest_partial_outer && cheapest_safe_inner)
			try_partial_mergejoin_path(root,
									   joinrel,
									   cheapest_partial_outer,
									   cheapest_safe_inner,
									   merge_pathkeys,
									   cur_mergeclauses,
									   outerkeys,
									   innerkeys,
									   jointype,
									   extra);
	}
}

/*
 * generate_mergejoin_paths
 *	Creates possible mergejoin paths for input outerpath.
 *
 * We generate mergejoins if mergejoin clauses are available.  We have
 * two ways to generate the inner path for a mergejoin: sort the cheapest
 * inner path, or use an inner path that is already suitably ordered for the
 * merge.  If we have several mergeclauses, it could be that there is no inner
 * path (or only a very expensive one) for the full list of mergeclauses, but
 * better paths exist if we truncate the mergeclause list (thereby discarding
 * some sort key requirements).  So, we consider truncations of the
 * mergeclause list as well as the full list.  (Ideally we'd consider all
 * subsets of the mergeclause list, but that seems way too expensive.)
 */
static void
generate_mergejoin_paths(PlannerInfo *root,
						 RelOptInfo *joinrel,
						 RelOptInfo *innerrel,
						 Path *outerpath,
						 JoinType jointype,
						 JoinPathExtraData *extra,
						 bool useallclauses,
						 Path *inner_cheapest_total,
						 List *merge_pathkeys,
						 bool is_partial)
{
	List	   *mergeclauses;
	List	   *innersortkeys;
	List	   *trialsortkeys;
	Path	   *cheapest_startup_inner;
	Path	   *cheapest_total_inner;
	JoinType	save_jointype = jointype;
	int			num_sortkeys;
	int			sortkeycnt;

	if (jointype == JOIN_UNIQUE_OUTER || jointype == JOIN_UNIQUE_INNER)
		jointype = JOIN_INNER;

	/* Look for useful mergeclauses (if any) */
	mergeclauses =
		find_mergeclauses_for_outer_pathkeys(root,
											 outerpath->pathkeys,
											 extra->mergeclause_list);

	/*
	 * Done with this outer path if no chance for a mergejoin.
	 *
	 * Special corner case: for "x FULL JOIN y ON true", there will be no join
	 * clauses at all.  Ordinarily we'd generate a clauseless nestloop path,
	 * but since mergejoin is our only join type that supports FULL JOIN
	 * without any join clauses, it's necessary to generate a clauseless
	 * mergejoin path instead.
	 */
	if (mergeclauses == NIL)
	{
		if (jointype == JOIN_FULL)
			 /* okay to try for mergejoin */ ;
		else
			return;
	}
	if (useallclauses &&
		list_length(mergeclauses) != list_length(extra->mergeclause_list))
		return;

	/* Compute the required ordering of the inner path */
	innersortkeys = make_inner_pathkeys_for_merge(root,
												  mergeclauses,
												  outerpath->pathkeys);

	/*
	 * Generate a mergejoin on the basis of sorting the cheapest inner. Since
	 * a sort will be needed, only cheapest total cost matters. (But
	 * try_mergejoin_path will do the right thing if inner_cheapest_total is
	 * already correctly sorted.)
	 */
	try_mergejoin_path(root,
					   joinrel,
					   outerpath,
					   inner_cheapest_total,
					   merge_pathkeys,
					   mergeclauses,
					   NIL,
					   innersortkeys,
					   jointype,
					   extra,
					   is_partial);

	/* Can't do anything else if inner path needs to be unique'd */
	if (save_jointype == JOIN_UNIQUE_INNER)
		return;

	/*
	 * Look for presorted inner paths that satisfy the innersortkey list ---
	 * or any truncation thereof, if we are allowed to build a mergejoin using
	 * a subset of the merge clauses.  Here, we consider both cheap startup
	 * cost and cheap total cost.
	 *
	 * Currently we do not consider parameterized inner paths here. This
	 * interacts with decisions elsewhere that also discriminate against
	 * mergejoins with parameterized inputs; see comments in
	 * src/backend/optimizer/README.
	 *
	 * As we shorten the sortkey list, we should consider only paths that are
	 * strictly cheaper than (in particular, not the same as) any path found
	 * in an earlier iteration.  Otherwise we'd be intentionally using fewer
	 * merge keys than a given path allows (treating the rest as plain
	 * joinquals), which is unlikely to be a good idea.  Also, eliminating
	 * paths here on the basis of compare_path_costs is a lot cheaper than
	 * building the mergejoin path only to throw it away.
	 *
	 * If inner_cheapest_total is well enough sorted to have not required a
	 * sort in the path made above, we shouldn't make a duplicate path with
	 * it, either.  We handle that case with the same logic that handles the
	 * previous consideration, by initializing the variables that track
	 * cheapest-so-far properly.  Note that we do NOT reject
	 * inner_cheapest_total if we find it matches some shorter set of
	 * pathkeys.  That case corresponds to using fewer mergekeys to avoid
	 * sorting inner_cheapest_total, whereas we did sort it above, so the
	 * plans being considered are different.
	 */
	if (pathkeys_contained_in(innersortkeys,
							  inner_cheapest_total->pathkeys))
	{
		/* inner_cheapest_total didn't require a sort */
		cheapest_startup_inner = inner_cheapest_total;
		cheapest_total_inner = inner_cheapest_total;
	}
	else
	{
		/* it did require a sort, at least for the full set of keys */
		cheapest_startup_inner = NULL;
		cheapest_total_inner = NULL;
	}
	num_sortkeys = list_length(innersortkeys);
	if (num_sortkeys > 1 && !useallclauses)
		trialsortkeys = list_copy(innersortkeys);	/* need modifiable copy */
	else
		trialsortkeys = innersortkeys;	/* won't really truncate */

	for (sortkeycnt = num_sortkeys; sortkeycnt > 0; sortkeycnt--)
	{
		Path	   *innerpath;
		List	   *newclauses = NIL;

		/*
		 * Look for an inner path ordered well enough for the first
		 * 'sortkeycnt' innersortkeys.  NB: trialsortkeys list is modified
		 * destructively, which is why we made a copy...
		 */
		trialsortkeys = list_truncate(trialsortkeys, sortkeycnt);
		innerpath = get_cheapest_path_for_pathkeys(innerrel->pathlist,
												   trialsortkeys,
												   NULL,
												   TOTAL_COST,
												   is_partial);
		if (innerpath != NULL &&
			(cheapest_total_inner == NULL ||
			 compare_path_costs(innerpath, cheapest_total_inner,
								TOTAL_COST) < 0))
		{
			/* Found a cheap (or even-cheaper) sorted path */
			/* Select the right mergeclauses, if we didn't already */
			if (sortkeycnt < num_sortkeys)
			{
				newclauses =
					trim_mergeclauses_for_inner_pathkeys(root,
														 mergeclauses,
														 trialsortkeys);
				Assert(newclauses != NIL);
			}
			else
				newclauses = mergeclauses;
			try_mergejoin_path(root,
							   joinrel,
							   outerpath,
							   innerpath,
							   merge_pathkeys,
							   newclauses,
							   NIL,
							   NIL,
							   jointype,
							   extra,
							   is_partial);
			cheapest_total_inner = innerpath;
		}
		/* Same on the basis of cheapest startup cost ... */
		innerpath = get_cheapest_path_for_pathkeys(innerrel->pathlist,
												   trialsortkeys,
												   NULL,
												   STARTUP_COST,
												   is_partial);
		if (innerpath != NULL &&
			(cheapest_startup_inner == NULL ||
			 compare_path_costs(innerpath, cheapest_startup_inner,
								STARTUP_COST) < 0))
		{
			/* Found a cheap (or even-cheaper) sorted path */
			if (innerpath != cheapest_total_inner)
			{
				/*
				 * Avoid rebuilding clause list if we already made one; saves
				 * memory in big join trees...
				 */
				if (newclauses == NIL)
				{
					if (sortkeycnt < num_sortkeys)
					{
						newclauses =
							trim_mergeclauses_for_inner_pathkeys(root,
																 mergeclauses,
																 trialsortkeys);
						Assert(newclauses != NIL);
					}
					else
						newclauses = mergeclauses;
				}
				try_mergejoin_path(root,
								   joinrel,
								   outerpath,
								   innerpath,
								   merge_pathkeys,
								   newclauses,
								   NIL,
								   NIL,
								   jointype,
								   extra,
								   is_partial);
			}
			cheapest_startup_inner = innerpath;
		}

		/*
		 * Don't consider truncated sortkeys if we need all clauses.
		 */
		if (useallclauses)
			break;
>>>>>>> 9e1c9f95
	}
}

/*
 * match_unsorted_outer
 *	  Creates possible join paths for processing a single join relation
 *	  'joinrel' by employing either iterative substitution or
 *	  mergejoining on each of its possible outer paths (considering
 *	  only outer paths that are already ordered well enough for merging).
 *
 * We always generate a nestloop path for each available outer path.
 * In fact we may generate as many as five: one on the cheapest-total-cost
 * inner path, one on the same with materialization, one on the
 * cheapest-startup-cost inner path (if different), one on the
 * cheapest-total inner-indexscan path (if any), and one on the
 * cheapest-startup inner-indexscan path (if different).
 *
 * We also consider mergejoins if mergejoin clauses are available.  See
 * detailed comments in generate_mergejoin_paths.
 *
 * 'joinrel' is the join relation
 * 'outerrel' is the outer join relation
 * 'innerrel' is the inner join relation
 * 'jointype' is the type of join to do
 * 'extra' contains additional input values
 */
static void
match_unsorted_outer(PlannerInfo *root,
					 RelOptInfo *joinrel,
					 RelOptInfo *outerrel,
					 RelOptInfo *innerrel,
					 JoinType jointype,
					 JoinPathExtraData *extra)
{
	JoinType	save_jointype = jointype;
	bool		nestjoinOK;
	bool		useallclauses;
	Path	   *inner_cheapest_total = innerrel->cheapest_total_path;
	Path	   *matpath = NULL;
	ListCell   *lc1;

	if (jointype == JOIN_DEDUP_SEMI || jointype == JOIN_DEDUP_SEMI_REVERSE)
		jointype = JOIN_INNER;

	/*
	 * Nestloop only supports inner, left, semi, and anti joins.  Also, if we
	 * are doing a right or full mergejoin, we must use *all* the mergeclauses
	 * as join clauses, else we will not have a valid plan.  (Although these
	 * two flags are currently inverses, keep them separate for clarity and
	 * possible future changes.)
	 */
	switch (jointype)
	{
		case JOIN_INNER:
		case JOIN_LEFT:
		case JOIN_SEMI:
		case JOIN_ANTI:
		case JOIN_LASJ_NOTIN:
			nestjoinOK = true;
			useallclauses = false;
			break;
		case JOIN_RIGHT:
		case JOIN_FULL:
			nestjoinOK = false;
			useallclauses = true;
			break;
		case JOIN_UNIQUE_OUTER:
		case JOIN_UNIQUE_INNER:
			jointype = JOIN_INNER;
			nestjoinOK = true;
			useallclauses = false;
			break;
		default:
			elog(ERROR, "unrecognized join type: %d",
				 (int) jointype);
			nestjoinOK = false; /* keep compiler quiet */
			useallclauses = false;
			break;
	}

	/*
	 * If inner_cheapest_total is parameterized by the outer rel, ignore it;
	 * we will consider it below as a member of cheapest_parameterized_paths,
	 * but the other possibilities considered in this routine aren't usable.
	 */
	if (PATH_PARAM_BY_REL(inner_cheapest_total, outerrel))
		inner_cheapest_total = NULL;

	/*
	 * If we need to unique-ify the inner path, we will consider only the
	 * cheapest-total inner.
	 */
	if (save_jointype == JOIN_UNIQUE_INNER)
	{
		/* No way to do this with an inner path parameterized by outer rel */
		if (inner_cheapest_total == NULL)
			return;
		inner_cheapest_total = (Path *)
			create_unique_path(root, innerrel, inner_cheapest_total, extra->sjinfo);
		Assert(inner_cheapest_total);
	}
	else if (nestjoinOK)
	{
		/*
		 * Consider materializing the cheapest inner path, unless
		 * enable_material is off or the path in question materializes its
		 * output anyway.
		 */
		if (enable_material && inner_cheapest_total != NULL &&
			!ExecMaterializesOutput(inner_cheapest_total->pathtype))
			matpath = (Path *)
				create_material_path(root, innerrel, inner_cheapest_total);
	}

	foreach(lc1, outerrel->pathlist)
	{
		Path	   *outerpath = (Path *) lfirst(lc1);
		List	   *merge_pathkeys;

		/*
		 * We cannot use an outer path that is parameterized by the inner rel.
		 */
		if (PATH_PARAM_BY_REL(outerpath, innerrel))
			continue;

		/*
		 * If we need to unique-ify the outer path, it's pointless to consider
		 * any but the cheapest outer.  (XXX we don't consider parameterized
		 * outers, nor inners, for unique-ified cases.  Should we?)
		 */
		if (save_jointype == JOIN_UNIQUE_OUTER)
		{
			if (outerpath != outerrel->cheapest_total_path)
				continue;
			outerpath = (Path *) create_unique_path(root, outerrel,
													outerpath, extra->sjinfo);
			Assert(outerpath);
		}

		/*
		 * The result will have this sort order (even if it is implemented as
		 * a nestloop, and even if some of the mergeclauses are implemented by
		 * qpquals rather than as true mergeclauses):
		 */
		merge_pathkeys = build_join_pathkeys(root, joinrel, jointype,
											 outerpath->pathkeys);

		if (save_jointype == JOIN_UNIQUE_INNER)
		{
			/*
			 * Consider nestloop join, but only with the unique-ified cheapest
			 * inner path
			 */
			try_nestloop_path(root,
							  joinrel,
							  outerpath,
							  inner_cheapest_total,
							  merge_pathkeys,
							  jointype,
							  save_jointype,
							  extra);
		}
		else if (nestjoinOK)
		{
			/*
			 * Consider nestloop joins using this outer path and various
			 * available paths for the inner relation.  We consider the
			 * cheapest-total paths for each available parameterization of the
			 * inner relation, including the unparameterized case.
			 */
			ListCell   *lc2;

			foreach(lc2, innerrel->cheapest_parameterized_paths)
			{
				Path	   *innerpath = (Path *) lfirst(lc2);

				try_nestloop_path(root,
								  joinrel,
								  outerpath,
								  innerpath,
								  merge_pathkeys,
								  jointype,
								  save_jointype,
								  extra);
			}

			/* Also consider materialized form of the cheapest inner path */
			if (matpath != NULL)
				try_nestloop_path(root,
								  joinrel,
								  outerpath,
								  matpath,
								  merge_pathkeys,
								  jointype,
								  save_jointype,
								  extra);
		}

		/* Can't do anything else if outer path needs to be unique'd */
		if (save_jointype == JOIN_UNIQUE_OUTER)
			continue;

		/* Can't do anything else if inner rel is parameterized by outer */
		if (inner_cheapest_total == NULL)
			continue;

<<<<<<< HEAD
		/* Look for useful mergeclauses (if any) */
		mergeclauses =
			find_mergeclauses_for_outer_pathkeys(root,
												 outerpath->pathkeys,
												 extra->mergeclause_list);
=======
		/* Generate merge join paths */
		generate_mergejoin_paths(root, joinrel, innerrel, outerpath,
								 save_jointype, extra, useallclauses,
								 inner_cheapest_total, merge_pathkeys,
								 false);
	}

	/*
	 * Consider partial nestloop and mergejoin plan if outerrel has any
	 * partial path and the joinrel is parallel-safe.  However, we can't
	 * handle JOIN_UNIQUE_OUTER, because the outer path will be partial, and
	 * therefore we won't be able to properly guarantee uniqueness.  Nor can
	 * we handle extra_lateral_rels, since partial paths must not be
	 * parameterized. Similarly, we can't handle JOIN_FULL and JOIN_RIGHT,
	 * because they can produce false null extended rows.
	 */
	if (joinrel->consider_parallel &&
		save_jointype != JOIN_UNIQUE_OUTER &&
		save_jointype != JOIN_FULL &&
		save_jointype != JOIN_RIGHT &&
		outerrel->partial_pathlist != NIL &&
		bms_is_empty(joinrel->lateral_relids))
	{
		if (nestjoinOK)
			consider_parallel_nestloop(root, joinrel, outerrel, innerrel,
									   save_jointype, extra);
>>>>>>> 9e1c9f95

		/*
		 * If inner_cheapest_total is NULL or non parallel-safe then find the
		 * cheapest total parallel safe path.  If doing JOIN_UNIQUE_INNER, we
		 * can't use any alternative inner path.
		 */
		if (inner_cheapest_total == NULL ||
			!inner_cheapest_total->parallel_safe)
		{
			if (save_jointype == JOIN_UNIQUE_INNER)
				return;

			inner_cheapest_total = get_cheapest_parallel_safe_total_inner(
																		  innerrel->pathlist);
		}

<<<<<<< HEAD
		/* The merge join executor code doesn't support LASJ_NOTIN */
		if (jointype == JOIN_LASJ_NOTIN)
			continue;

		/* Compute the required ordering of the inner path */
		innersortkeys = make_inner_pathkeys_for_merge(root,
													  mergeclauses,
													  outerpath->pathkeys);

		/*
		 * Generate a mergejoin on the basis of sorting the cheapest inner.
		 * Since a sort will be needed, only cheapest total cost matters. (But
		 * try_mergejoin_path will do the right thing if inner_cheapest_total
		 * is already correctly sorted.)
		 */
		try_mergejoin_path(root,
						   joinrel,
						   outerpath,
						   inner_cheapest_total,
						   merge_pathkeys,
						   mergeclauses,
						   NIL,
						   innersortkeys,
						   jointype,
						   save_jointype,
						   extra);
=======
		if (inner_cheapest_total)
			consider_parallel_mergejoin(root, joinrel, outerrel, innerrel,
										save_jointype, extra,
										inner_cheapest_total);
	}
}

/*
 * consider_parallel_mergejoin
 *	  Try to build partial paths for a joinrel by joining a partial path
 *	  for the outer relation to a complete path for the inner relation.
 *
 * 'joinrel' is the join relation
 * 'outerrel' is the outer join relation
 * 'innerrel' is the inner join relation
 * 'jointype' is the type of join to do
 * 'extra' contains additional input values
 * 'inner_cheapest_total' cheapest total path for innerrel
 */
static void
consider_parallel_mergejoin(PlannerInfo *root,
							RelOptInfo *joinrel,
							RelOptInfo *outerrel,
							RelOptInfo *innerrel,
							JoinType jointype,
							JoinPathExtraData *extra,
							Path *inner_cheapest_total)
{
	ListCell   *lc1;
>>>>>>> 9e1c9f95

	/* generate merge join path for each partial outer path */
	foreach(lc1, outerrel->partial_pathlist)
	{
		Path	   *outerpath = (Path *) lfirst(lc1);
		List	   *merge_pathkeys;

		/*
		 * Figure out what useful ordering any paths we create will have.
		 */
<<<<<<< HEAD
		if (pathkeys_contained_in(innersortkeys,
								  inner_cheapest_total->pathkeys))
		{
			/* inner_cheapest_total didn't require a sort */
			cheapest_startup_inner = inner_cheapest_total;
			cheapest_total_inner = inner_cheapest_total;
		}
		else
		{
			/* it did require a sort, at least for the full set of keys */
			cheapest_startup_inner = NULL;
			cheapest_total_inner = NULL;
		}
		num_sortkeys = list_length(innersortkeys);
		if (num_sortkeys > 1 && !useallclauses)
			trialsortkeys = list_copy(innersortkeys);	/* need modifiable copy */
		else
			trialsortkeys = innersortkeys;		/* won't really truncate */

		for (sortkeycnt = num_sortkeys; sortkeycnt > 0; sortkeycnt--)
		{
			Path	   *innerpath;
			List	   *newclauses = NIL;

			/*
			 * Look for an inner path ordered well enough for the first
			 * 'sortkeycnt' innersortkeys.  NB: trialsortkeys list is modified
			 * destructively, which is why we made a copy...
			 */
			trialsortkeys = list_truncate(trialsortkeys, sortkeycnt);
			innerpath = get_cheapest_path_for_pathkeys(innerrel->pathlist,
													   trialsortkeys,
													   NULL,
													   TOTAL_COST);
			if (innerpath != NULL &&
				(cheapest_total_inner == NULL ||
				 compare_path_costs(innerpath, cheapest_total_inner,
									TOTAL_COST) < 0))
			{
				/* Found a cheap (or even-cheaper) sorted path */
				/* Select the right mergeclauses, if we didn't already */
				if (sortkeycnt < num_sortkeys)
				{
					newclauses =
						trim_mergeclauses_for_inner_pathkeys(root,
															 mergeclauses,
															 trialsortkeys);
					Assert(newclauses != NIL);
				}
				else
					newclauses = mergeclauses;
				try_mergejoin_path(root,
								   joinrel,
								   outerpath,
								   innerpath,
								   merge_pathkeys,
								   newclauses,
								   NIL,
								   NIL,
								   jointype,
								   save_jointype,
								   extra);
				cheapest_total_inner = innerpath;
			}
			/* Same on the basis of cheapest startup cost ... */
			innerpath = get_cheapest_path_for_pathkeys(innerrel->pathlist,
													   trialsortkeys,
													   NULL,
													   STARTUP_COST);
			if (innerpath != NULL &&
				(cheapest_startup_inner == NULL ||
				 compare_path_costs(innerpath, cheapest_startup_inner,
									STARTUP_COST) < 0))
			{
				/* Found a cheap (or even-cheaper) sorted path */
				if (innerpath != cheapest_total_inner)
				{
					/*
					 * Avoid rebuilding clause list if we already made one;
					 * saves memory in big join trees...
					 */
					if (newclauses == NIL)
					{
						if (sortkeycnt < num_sortkeys)
						{
							newclauses =
								trim_mergeclauses_for_inner_pathkeys(root,
																mergeclauses,
															  trialsortkeys);
							Assert(newclauses != NIL);
						}
						else
							newclauses = mergeclauses;
					}
					try_mergejoin_path(root,
									   joinrel,
									   outerpath,
									   innerpath,
									   merge_pathkeys,
									   newclauses,
									   NIL,
									   NIL,
									   jointype,
									   save_jointype,
									   extra);
				}
				cheapest_startup_inner = innerpath;
			}
=======
		merge_pathkeys = build_join_pathkeys(root, joinrel, jointype,
											 outerpath->pathkeys);
>>>>>>> 9e1c9f95

		generate_mergejoin_paths(root, joinrel, innerrel, outerpath, jointype,
								 extra, false, inner_cheapest_total,
								 merge_pathkeys, true);
	}
}

/*
 * consider_parallel_nestloop
 *	  Try to build partial paths for a joinrel by joining a partial path for the
 *	  outer relation to a complete path for the inner relation.
 *
 * 'joinrel' is the join relation
 * 'outerrel' is the outer join relation
 * 'innerrel' is the inner join relation
 * 'jointype' is the type of join to do
 * 'extra' contains additional input values
 */
static void
consider_parallel_nestloop(PlannerInfo *root,
						   RelOptInfo *joinrel,
						   RelOptInfo *outerrel,
						   RelOptInfo *innerrel,
						   JoinType jointype,
						   JoinPathExtraData *extra)
{
	JoinType	save_jointype = jointype;
	ListCell   *lc1;

	if (jointype == JOIN_UNIQUE_INNER)
		jointype = JOIN_INNER;

	foreach(lc1, outerrel->partial_pathlist)
	{
		Path	   *outerpath = (Path *) lfirst(lc1);
		List	   *pathkeys;
		ListCell   *lc2;

		/* Figure out what useful ordering any paths we create will have. */
		pathkeys = build_join_pathkeys(root, joinrel, jointype,
									   outerpath->pathkeys);

		/*
		 * Try the cheapest parameterized paths; only those which will produce
		 * an unparameterized path when joined to this outerrel will survive
		 * try_partial_nestloop_path.  The cheapest unparameterized path is
		 * also in this list.
		 */
		foreach(lc2, innerrel->cheapest_parameterized_paths)
		{
			Path	   *innerpath = (Path *) lfirst(lc2);

			/* Can't join to an inner path that is not parallel-safe */
			if (!innerpath->parallel_safe)
				continue;

			/*
			 * If we're doing JOIN_UNIQUE_INNER, we can only use the inner's
			 * cheapest_total_path, and we have to unique-ify it.  (We might
			 * be able to relax this to allow other safe, unparameterized
			 * inner paths, but right now create_unique_path is not on board
			 * with that.)
			 */
			if (save_jointype == JOIN_UNIQUE_INNER)
			{
				if (innerpath != innerrel->cheapest_total_path)
					continue;
				innerpath = (Path *) create_unique_path(root, innerrel,
														innerpath,
														extra->sjinfo);
				Assert(innerpath);
			}

			try_partial_nestloop_path(root, joinrel, outerpath, innerpath,
									  pathkeys, jointype,
									  save_jointype,
									  extra);
		}
	}
}

/*
 * hash_inner_and_outer
 *	  Create hashjoin join paths by explicitly hashing both the outer and
 *	  inner keys of each available hash clause.
 *
 * 'joinrel' is the join relation
 * 'outerrel' is the outer join relation
 * 'innerrel' is the inner join relation
 * 'jointype' is the type of join to do
 * 'extra' contains additional input values
 */
static void
hash_inner_and_outer(PlannerInfo *root,
					 RelOptInfo *joinrel,
					 RelOptInfo *outerrel,
					 RelOptInfo *innerrel,
					 JoinType jointype,
					 JoinPathExtraData *extra)
{
	JoinType	save_jointype = jointype;
	bool		isouterjoin = IS_OUTER_JOIN(jointype);
	List	   *hashclauses;
	ListCell   *l;
	JoinType	save_jointype = jointype;

	if (jointype == JOIN_DEDUP_SEMI || jointype == JOIN_DEDUP_SEMI_REVERSE)
		jointype = JOIN_INNER;

	/*
	 * We need to build only one hashclauses list for any given pair of outer
	 * and inner relations; all of the hashable clauses will be used as keys.
	 *
	 * Scan the join's restrictinfo list to find hashjoinable clauses that are
	 * usable with this pair of sub-relations.
	 */
	hashclauses = NIL;
	foreach(l, extra->restrictlist)
	{
		RestrictInfo *restrictinfo = (RestrictInfo *) lfirst(l);

		/*
		 * A qual like "(a = b) IS NOT FALSE" is treated as hashable in
		 * check_hashjoinable(), for the benefit of LASJ joins. It will be
		 * hashed like "a = b", but the special LASJ handlng in the hash join
		 * executor node will ensure that NULLs are treated correctly. For
		 * other kinds of joins, we cannot use "(a = b) IS NOT FALSE" as a
		 * hash qual.
		 */
		if (jointype != JOIN_LASJ_NOTIN && IsA(restrictinfo->clause, BooleanTest))
			continue;

		/*
		 * If processing an outer join, only use its own join clauses for
		 * hashing.  For inner joins we need not be so picky.
		 */
		if (isouterjoin && RINFO_IS_PUSHED_DOWN(restrictinfo, joinrel->relids))
			continue;

		if (!restrictinfo->can_join ||
			restrictinfo->hashjoinoperator == InvalidOid)
			continue;			/* not hashjoinable */

		/*
		 * Check if clause has the form "outer op inner" or "inner op outer".
		 */
		if (!clause_sides_match_join(restrictinfo, outerrel, innerrel))
			continue;			/* no good for these input relations */

		hashclauses = lappend(hashclauses, restrictinfo);
	}

	/* If we found any usable hashclauses, make paths */
	if (hashclauses)
	{
		/*
		 * We consider both the cheapest-total-cost and cheapest-startup-cost
		 * outer paths.  There's no need to consider any but the
		 * cheapest-total-cost inner path, however.
		 */
		Path	   *cheapest_startup_outer = outerrel->cheapest_startup_path;
		Path	   *cheapest_total_outer = outerrel->cheapest_total_path;
		Path	   *cheapest_total_inner = innerrel->cheapest_total_path;

		/*
		 * If either cheapest-total path is parameterized by the other rel, we
		 * can't use a hashjoin.  (There's no use looking for alternative
		 * input paths, since these should already be the least-parameterized
		 * available paths.)
		 */
		if (PATH_PARAM_BY_REL(cheapest_total_outer, innerrel) ||
			PATH_PARAM_BY_REL(cheapest_total_inner, outerrel))
			return;

		/* Unique-ify if need be; we ignore parameterized possibilities */
		if (jointype == JOIN_UNIQUE_OUTER)
		{
			cheapest_total_outer = (Path *)
				create_unique_path(root, outerrel,
								   cheapest_total_outer, extra->sjinfo);
			Assert(cheapest_total_outer);
			jointype = JOIN_INNER;
			try_hashjoin_path(root,
							  joinrel,
							  cheapest_total_outer,
							  cheapest_total_inner,
							  hashclauses,
							  jointype,
							  save_jointype,
							  extra);
			/* no possibility of cheap startup here */
		}
		else if (jointype == JOIN_UNIQUE_INNER)
		{
			cheapest_total_inner = (Path *)
				create_unique_path(root, innerrel,
								   cheapest_total_inner, extra->sjinfo);
			Assert(cheapest_total_inner);
			jointype = JOIN_INNER;
			try_hashjoin_path(root,
							  joinrel,
							  cheapest_total_outer,
							  cheapest_total_inner,
							  hashclauses,
							  jointype,
							  save_jointype,
							  extra);
			if (cheapest_startup_outer != NULL &&
				cheapest_startup_outer != cheapest_total_outer)
				try_hashjoin_path(root,
								  joinrel,
								  cheapest_startup_outer,
								  cheapest_total_inner,
								  hashclauses,
								  jointype,
								  save_jointype,
								  extra);
		}
		else
		{
			/*
			 * For other jointypes, we consider the cheapest startup outer
			 * together with the cheapest total inner, and then consider
			 * pairings of cheapest-total paths including parameterized ones.
			 * There is no use in generating parameterized paths on the basis
			 * of possibly cheap startup cost, so this is sufficient.
			 */
			ListCell   *lc1;
			ListCell   *lc2;

			if (cheapest_startup_outer != NULL)
				try_hashjoin_path(root,
								  joinrel,
								  cheapest_startup_outer,
								  cheapest_total_inner,
								  hashclauses,
								  jointype,
								  save_jointype,
								  extra);

			foreach(lc1, outerrel->cheapest_parameterized_paths)
			{
				Path	   *outerpath = (Path *) lfirst(lc1);

				/*
				 * We cannot use an outer path that is parameterized by the
				 * inner rel.
				 */
				if (PATH_PARAM_BY_REL(outerpath, innerrel))
					continue;

				foreach(lc2, innerrel->cheapest_parameterized_paths)
				{
					Path	   *innerpath = (Path *) lfirst(lc2);

					/*
					 * We cannot use an inner path that is parameterized by
					 * the outer rel, either.
					 */
					if (PATH_PARAM_BY_REL(innerpath, outerrel))
						continue;

					if (outerpath == cheapest_startup_outer &&
						innerpath == cheapest_total_inner)
						continue;	/* already tried it */

					try_hashjoin_path(root,
									  joinrel,
									  outerpath,
									  innerpath,
									  hashclauses,
									  jointype,
									  save_jointype,
									  extra);
				}
			}
		}

		/*
		 * If the joinrel is parallel-safe, we may be able to consider a
		 * partial hash join.  However, we can't handle JOIN_UNIQUE_OUTER,
		 * because the outer path will be partial, and therefore we won't be
		 * able to properly guarantee uniqueness.  Similarly, we can't handle
		 * JOIN_FULL and JOIN_RIGHT, because they can produce false null
		 * extended rows.  Also, the resulting path must not be parameterized.
		 * We would be able to support JOIN_FULL and JOIN_RIGHT for Parallel
		 * Hash, since in that case we're back to a single hash table with a
		 * single set of match bits for each batch, but that will require
		 * figuring out a deadlock-free way to wait for the probe to finish.
		 */
		if (joinrel->consider_parallel &&
			save_jointype != JOIN_UNIQUE_OUTER &&
			save_jointype != JOIN_FULL &&
			save_jointype != JOIN_RIGHT &&
			outerrel->partial_pathlist != NIL &&
			bms_is_empty(joinrel->lateral_relids))
		{
			Path	   *cheapest_partial_outer;
			Path	   *cheapest_partial_inner = NULL;
			Path	   *cheapest_safe_inner = NULL;

			cheapest_partial_outer =
				(Path *) linitial(outerrel->partial_pathlist);

			/*
			 * Can we use a partial inner plan too, so that we can build a
			 * shared hash table in parallel?  We can't handle
			 * JOIN_UNIQUE_INNER because we can't guarantee uniqueness.
			 */
			if (innerrel->partial_pathlist != NIL &&
				save_jointype != JOIN_UNIQUE_INNER &&
				enable_parallel_hash)
			{
				cheapest_partial_inner =
					(Path *) linitial(innerrel->partial_pathlist);
				try_partial_hashjoin_path(root, joinrel,
										  cheapest_partial_outer,
										  cheapest_partial_inner,
										  hashclauses, jointype, extra,
										  true /* parallel_hash */ );
			}

			/*
			 * Normally, given that the joinrel is parallel-safe, the cheapest
			 * total inner path will also be parallel-safe, but if not, we'll
			 * have to search for the cheapest safe, unparameterized inner
			 * path.  If doing JOIN_UNIQUE_INNER, we can't use any alternative
			 * inner path.
			 */
			if (cheapest_total_inner->parallel_safe)
				cheapest_safe_inner = cheapest_total_inner;
			else if (save_jointype != JOIN_UNIQUE_INNER)
				cheapest_safe_inner =
					get_cheapest_parallel_safe_total_inner(innerrel->pathlist);

			if (cheapest_safe_inner != NULL)
				try_partial_hashjoin_path(root, joinrel,
										  cheapest_partial_outer,
										  cheapest_safe_inner,
<<<<<<< HEAD
										  hashclauses, jointype,
										  save_jointype,
										  extra);
=======
										  hashclauses, jointype, extra,
										  false /* parallel_hash */ );
>>>>>>> 9e1c9f95
		}
	}
}

/*
 * select_mergejoin_clauses
 *	  Select mergejoin clauses that are usable for a particular join.
 *	  Returns a list of RestrictInfo nodes for those clauses.
 *
 * *mergejoin_allowed is normally set to true, but it is set to false if
 * this is a right/full join and there are nonmergejoinable join clauses.
 * The executor's mergejoin machinery cannot handle such cases, so we have
 * to avoid generating a mergejoin plan.  (Note that this flag does NOT
 * consider whether there are actually any mergejoinable clauses.  This is
 * correct because in some cases we need to build a clauseless mergejoin.
 * Simply returning NIL is therefore not enough to distinguish safe from
 * unsafe cases.)
 *
 * We also mark each selected RestrictInfo to show which side is currently
 * being considered as outer.  These are transient markings that are only
 * good for the duration of the current add_paths_to_joinrel() call!
 *
 * We examine each restrictinfo clause known for the join to see
 * if it is mergejoinable and involves vars from the two sub-relations
 * currently of interest.
 */
static List *
select_mergejoin_clauses(PlannerInfo *root,
						 RelOptInfo *joinrel,
						 RelOptInfo *outerrel,
						 RelOptInfo *innerrel,
						 List *restrictlist,
						 JoinType jointype,
						 bool *mergejoin_allowed)
{
	List	   *result_list = NIL;
	bool		isouterjoin = IS_OUTER_JOIN(jointype);
	bool		have_nonmergeable_joinclause = false;
	ListCell   *l;

	foreach(l, restrictlist)
	{
		RestrictInfo *restrictinfo = (RestrictInfo *) lfirst(l);

		/*
		 * If processing an outer join, only use its own join clauses in the
		 * merge.  For inner joins we can use pushed-down clauses too. (Note:
		 * we don't set have_nonmergeable_joinclause here because pushed-down
		 * clauses will become otherquals not joinquals.)
		 */
		if (isouterjoin && RINFO_IS_PUSHED_DOWN(restrictinfo, joinrel->relids))
			continue;

		/* Check that clause is a mergeable operator clause */
		if (!restrictinfo->can_join ||
			restrictinfo->mergeopfamilies == NIL)
		{
			/*
			 * The executor can handle extra joinquals that are constants, but
			 * not anything else, when doing right/full merge join.  (The
			 * reason to support constants is so we can do FULL JOIN ON
			 * FALSE.)
			 */
			if (!restrictinfo->clause || !IsA(restrictinfo->clause, Const))
				have_nonmergeable_joinclause = true;
			continue;			/* not mergejoinable */
		}

		if (!OidIsValid(get_commutator(((OpExpr *)(restrictinfo->clause))->opno)))
			continue;

		/*
		 * Check if clause has the form "outer op inner" or "inner op outer".
		 */
		if (!clause_sides_match_join(restrictinfo, outerrel, innerrel))
		{
			have_nonmergeable_joinclause = true;
			continue;			/* no good for these input relations */
		}

		/*
		 * Insist that each side have a non-redundant eclass.  This
		 * restriction is needed because various bits of the planner expect
		 * that each clause in a merge be associable with some pathkey in a
		 * canonical pathkey list, but redundant eclasses can't appear in
		 * canonical sort orderings.  (XXX it might be worth relaxing this,
		 * but not enough time to address it for 8.3.)
		 *
		 * Note: it would be bad if this condition failed for an otherwise
		 * mergejoinable FULL JOIN clause, since that would result in
		 * undesirable planner failure.  I believe that is not possible
		 * however; a variable involved in a full join could only appear in
		 * below_outer_join eclasses, which aren't considered redundant.
		 *
		 * This case *can* happen for left/right join clauses: the outer-side
		 * variable could be equated to a constant.  Because we will propagate
		 * that constant across the join clause, the loss of ability to do a
		 * mergejoin is not really all that big a deal, and so it's not clear
		 * that improving this is important.
		 */
		update_mergeclause_eclasses(root, restrictinfo);

		if (EC_MUST_BE_REDUNDANT(restrictinfo->left_ec) ||
			EC_MUST_BE_REDUNDANT(restrictinfo->right_ec))
		{
			have_nonmergeable_joinclause = true;
			continue;			/* can't handle redundant eclasses */
		}

		result_list = lappend(result_list, restrictinfo);
	}

	/*
	 * Report whether mergejoin is allowed (see comment at top of function).
	 */
	switch (jointype)
	{
		case JOIN_RIGHT:
		case JOIN_FULL:
			*mergejoin_allowed = !have_nonmergeable_joinclause;
			break;
		default:
			*mergejoin_allowed = true;
			break;
	}

	return result_list;
}


/*
 * select_cdb_redistribute_clauses
 *	  Select redistribute clauses that are usable for a particular join.
 *	  Returns a list of RestrictInfo nodes for those clauses.
 *
 * The result of this function is a subset of mergejoin_clauses. Also
 * verify that the operator can be cdbhash.
 */
static List *
select_cdb_redistribute_clauses(PlannerInfo *root,
								RelOptInfo *joinrel,
								RelOptInfo *outerrel,
								RelOptInfo *innerrel,
								List *restrictlist,
								JoinType jointype)
{
	List	   *result_list = NIL;
	bool		isouterjoin = IS_OUTER_JOIN(jointype);
	bool		have_nonmergeable_joinclause = false;
	ListCell   *l;

	foreach(l, restrictlist)
	{
		RestrictInfo *restrictinfo = (RestrictInfo *) lfirst(l);

		/*
		 * If processing an outer join, only use its own join clauses in the
		 * merge.  For inner joins we can use pushed-down clauses too. (Note:
		 * we don't set have_nonmergeable_joinclause here because pushed-down
		 * clauses will become otherquals not joinquals.)
		 */
		if (isouterjoin && restrictinfo->is_pushed_down)
			continue;

		if (!has_redistributable_clause(restrictinfo))
			continue;

		/* Check that clause is a mergeable operator clause */
		if (!restrictinfo->can_join ||
			restrictinfo->mergeopfamilies == NIL)
		{
			/*
			 * The executor can handle extra joinquals that are constants, but
			 * not anything else, when doing right/full merge join.  (The
			 * reason to support constants is so we can do FULL JOIN ON
			 * FALSE.)
			 */
			if (!restrictinfo->clause || !IsA(restrictinfo->clause, Const))
				have_nonmergeable_joinclause = true;
			continue;			/* not mergejoinable */
		}

		/*
		 * Check if clause has the form "outer op inner" or "inner op outer".
		 */
		if (!clause_sides_match_join(restrictinfo, outerrel, innerrel))
		{
			have_nonmergeable_joinclause = true;
			continue;			/* no good for these input relations */
		}

		/*
		 * Insist that each side have a non-redundant eclass.  This
		 * restriction is needed because various bits of the planner expect
		 * that each clause in a merge be associatable with some pathkey in a
		 * canonical pathkey list, but redundant eclasses can't appear in
		 * canonical sort orderings.  (XXX it might be worth relaxing this,
		 * but not enough time to address it for 8.3.)
		 *
		 * Note: it would be bad if this condition failed for an otherwise
		 * mergejoinable FULL JOIN clause, since that would result in
		 * undesirable planner failure.  I believe that is not possible
		 * however; a variable involved in a full join could only appear in
		 * below_outer_join eclasses, which aren't considered redundant.
		 *
		 * This case *can* happen for left/right join clauses: the outer-side
		 * variable could be equated to a constant.  Because we will propagate
		 * that constant across the join clause, the loss of ability to do a
		 * mergejoin is not really all that big a deal, and so it's not clear
		 * that improving this is important.
		 */
		update_mergeclause_eclasses(root, restrictinfo);

		if (EC_MUST_BE_REDUNDANT(restrictinfo->left_ec) ||
			EC_MUST_BE_REDUNDANT(restrictinfo->right_ec))
		{
			have_nonmergeable_joinclause = true;
			continue;			/* can't handle redundant eclasses */
		}

		result_list = lappend(result_list, restrictinfo);
	}

	return result_list;
}<|MERGE_RESOLUTION|>--- conflicted
+++ resolved
@@ -3,13 +3,9 @@
  * joinpath.c
  *	  Routines to find all possible paths for processing a set of joins
  *
-<<<<<<< HEAD
  * Portions Copyright (c) 2005-2008, Greenplum inc
  * Portions Copyright (c) 2012-Present Pivotal Software, Inc.
- * Portions Copyright (c) 1996-2016, PostgreSQL Global Development Group
-=======
  * Portions Copyright (c) 1996-2019, PostgreSQL Global Development Group
->>>>>>> 9e1c9f95
  * Portions Copyright (c) 1994, Regents of the University of California
  *
  *
@@ -28,14 +24,11 @@
 #include "optimizer/pathnode.h"
 #include "optimizer/paths.h"
 #include "optimizer/planmain.h"
-<<<<<<< HEAD
 #include "optimizer/tlist.h"
 #include "utils/lsyscache.h"
 
 #include "executor/nodeHash.h"                  /* ExecHashRowSize() */
 #include "cdb/cdbpath.h"                        /* cdbpath_rows() */
-=======
->>>>>>> 9e1c9f95
 
 /* Hook for plugins to get control in add_paths_to_joinrel() */
 set_join_pathlist_hook_type set_join_pathlist_hook = NULL;
@@ -86,26 +79,18 @@
 								 RelOptInfo *outerrel, RelOptInfo *innerrel,
 								 JoinType jointype, JoinPathExtraData *extra);
 static List *select_mergejoin_clauses(PlannerInfo *root,
-<<<<<<< HEAD
-						 RelOptInfo *joinrel,
-						 RelOptInfo *outerrel,
-						 RelOptInfo *innerrel,
-						 List *restrictlist,
-						 JoinType jointype,
-						 bool *mergejoin_allowed);
+									  RelOptInfo *joinrel,
+									  RelOptInfo *outerrel,
+									  RelOptInfo *innerrel,
+									  List *restrictlist,
+									  JoinType jointype,
+									  bool *mergejoin_allowed);
 static List *select_cdb_redistribute_clauses(PlannerInfo *root,
 											 RelOptInfo *joinrel,
 											 RelOptInfo *outerrel,
 											 RelOptInfo *innerrel,
 											 List *restrictlist,
 											 JoinType jointype);
-=======
-									  RelOptInfo *joinrel,
-									  RelOptInfo *outerrel,
-									  RelOptInfo *innerrel,
-									  List *restrictlist,
-									  JoinType jointype,
-									  bool *mergejoin_allowed);
 static void generate_mergejoin_paths(PlannerInfo *root,
 									 RelOptInfo *joinrel,
 									 RelOptInfo *innerrel,
@@ -117,7 +102,6 @@
 									 List *merge_pathkeys,
 									 bool is_partial);
 
->>>>>>> 9e1c9f95
 
 /*
  * add_paths_to_joinrel
@@ -629,13 +613,9 @@
 				   List *outersortkeys,
 				   List *innersortkeys,
 				   JoinType jointype,
-<<<<<<< HEAD
 				   JoinType orig_jointype,
-				   JoinPathExtraData *extra)
-=======
 				   JoinPathExtraData *extra,
 				   bool is_partial)
->>>>>>> 9e1c9f95
 {
 	Relids		required_outer;
 	JoinCostWorkspace workspace;
@@ -774,6 +754,7 @@
 					 create_mergejoin_path(root,
 										   joinrel,
 										   jointype,
+										   jointype, /* GPDB_12_MERGE_FIXME: Is 'jointype' always same as orig_jointype here? */
 										   &workspace,
 										   extra,
 										   outer_path,
@@ -782,6 +763,7 @@
 										   pathkeys,
 										   NULL,
 										   mergeclauses,
+										   extra->redistribution_clauses,
 										   outersortkeys,
 										   innersortkeys));
 }
@@ -867,13 +849,9 @@
 						  Path *inner_path,
 						  List *hashclauses,
 						  JoinType jointype,
-<<<<<<< HEAD
 						  JoinType orig_jointype,
-						  JoinPathExtraData *extra)
-=======
 						  JoinPathExtraData *extra,
 						  bool parallel_hash)
->>>>>>> 9e1c9f95
 {
 	JoinCostWorkspace workspace;
 
@@ -975,7 +953,6 @@
 	Path	   *cheapest_safe_inner = NULL;
 	List	   *all_pathkeys;
 	ListCell   *l;
-	JoinType	save_jointype = jointype;
 
 	if (jointype == JOIN_DEDUP_SEMI || jointype == JOIN_DEDUP_SEMI_REVERSE)
 		jointype = JOIN_INNER;
@@ -1131,10 +1108,7 @@
 						   outerkeys,
 						   innerkeys,
 						   jointype,
-<<<<<<< HEAD
 						   save_jointype,
-						   extra);
-=======
 						   extra,
 						   false);
 
@@ -1191,7 +1165,14 @@
 	int			num_sortkeys;
 	int			sortkeycnt;
 
+	/* The merge join executor code doesn't support LASJ_NOTIN */
+	if (jointype == JOIN_LASJ_NOTIN)
+		return;
+
 	if (jointype == JOIN_UNIQUE_OUTER || jointype == JOIN_UNIQUE_INNER)
+		jointype = JOIN_INNER;
+
+	if (jointype == JOIN_DEDUP_SEMI || jointype == JOIN_DEDUP_SEMI_REVERSE)
 		jointype = JOIN_INNER;
 
 	/* Look for useful mergeclauses (if any) */
@@ -1240,6 +1221,7 @@
 					   NIL,
 					   innersortkeys,
 					   jointype,
+					   save_jointype,
 					   extra,
 					   is_partial);
 
@@ -1337,6 +1319,7 @@
 							   NIL,
 							   NIL,
 							   jointype,
+							   save_jointype,
 							   extra,
 							   is_partial);
 			cheapest_total_inner = innerpath;
@@ -1381,6 +1364,7 @@
 								   NIL,
 								   NIL,
 								   jointype,
+								   save_jointype,
 								   extra,
 								   is_partial);
 			}
@@ -1392,7 +1376,6 @@
 		 */
 		if (useallclauses)
 			break;
->>>>>>> 9e1c9f95
 	}
 }
 
@@ -1599,13 +1582,6 @@
 		if (inner_cheapest_total == NULL)
 			continue;
 
-<<<<<<< HEAD
-		/* Look for useful mergeclauses (if any) */
-		mergeclauses =
-			find_mergeclauses_for_outer_pathkeys(root,
-												 outerpath->pathkeys,
-												 extra->mergeclause_list);
-=======
 		/* Generate merge join paths */
 		generate_mergejoin_paths(root, joinrel, innerrel, outerpath,
 								 save_jointype, extra, useallclauses,
@@ -1632,7 +1608,6 @@
 		if (nestjoinOK)
 			consider_parallel_nestloop(root, joinrel, outerrel, innerrel,
 									   save_jointype, extra);
->>>>>>> 9e1c9f95
 
 		/*
 		 * If inner_cheapest_total is NULL or non parallel-safe then find the
@@ -1649,34 +1624,6 @@
 																		  innerrel->pathlist);
 		}
 
-<<<<<<< HEAD
-		/* The merge join executor code doesn't support LASJ_NOTIN */
-		if (jointype == JOIN_LASJ_NOTIN)
-			continue;
-
-		/* Compute the required ordering of the inner path */
-		innersortkeys = make_inner_pathkeys_for_merge(root,
-													  mergeclauses,
-													  outerpath->pathkeys);
-
-		/*
-		 * Generate a mergejoin on the basis of sorting the cheapest inner.
-		 * Since a sort will be needed, only cheapest total cost matters. (But
-		 * try_mergejoin_path will do the right thing if inner_cheapest_total
-		 * is already correctly sorted.)
-		 */
-		try_mergejoin_path(root,
-						   joinrel,
-						   outerpath,
-						   inner_cheapest_total,
-						   merge_pathkeys,
-						   mergeclauses,
-						   NIL,
-						   innersortkeys,
-						   jointype,
-						   save_jointype,
-						   extra);
-=======
 		if (inner_cheapest_total)
 			consider_parallel_mergejoin(root, joinrel, outerrel, innerrel,
 										save_jointype, extra,
@@ -1706,7 +1653,6 @@
 							Path *inner_cheapest_total)
 {
 	ListCell   *lc1;
->>>>>>> 9e1c9f95
 
 	/* generate merge join path for each partial outer path */
 	foreach(lc1, outerrel->partial_pathlist)
@@ -1717,119 +1663,8 @@
 		/*
 		 * Figure out what useful ordering any paths we create will have.
 		 */
-<<<<<<< HEAD
-		if (pathkeys_contained_in(innersortkeys,
-								  inner_cheapest_total->pathkeys))
-		{
-			/* inner_cheapest_total didn't require a sort */
-			cheapest_startup_inner = inner_cheapest_total;
-			cheapest_total_inner = inner_cheapest_total;
-		}
-		else
-		{
-			/* it did require a sort, at least for the full set of keys */
-			cheapest_startup_inner = NULL;
-			cheapest_total_inner = NULL;
-		}
-		num_sortkeys = list_length(innersortkeys);
-		if (num_sortkeys > 1 && !useallclauses)
-			trialsortkeys = list_copy(innersortkeys);	/* need modifiable copy */
-		else
-			trialsortkeys = innersortkeys;		/* won't really truncate */
-
-		for (sortkeycnt = num_sortkeys; sortkeycnt > 0; sortkeycnt--)
-		{
-			Path	   *innerpath;
-			List	   *newclauses = NIL;
-
-			/*
-			 * Look for an inner path ordered well enough for the first
-			 * 'sortkeycnt' innersortkeys.  NB: trialsortkeys list is modified
-			 * destructively, which is why we made a copy...
-			 */
-			trialsortkeys = list_truncate(trialsortkeys, sortkeycnt);
-			innerpath = get_cheapest_path_for_pathkeys(innerrel->pathlist,
-													   trialsortkeys,
-													   NULL,
-													   TOTAL_COST);
-			if (innerpath != NULL &&
-				(cheapest_total_inner == NULL ||
-				 compare_path_costs(innerpath, cheapest_total_inner,
-									TOTAL_COST) < 0))
-			{
-				/* Found a cheap (or even-cheaper) sorted path */
-				/* Select the right mergeclauses, if we didn't already */
-				if (sortkeycnt < num_sortkeys)
-				{
-					newclauses =
-						trim_mergeclauses_for_inner_pathkeys(root,
-															 mergeclauses,
-															 trialsortkeys);
-					Assert(newclauses != NIL);
-				}
-				else
-					newclauses = mergeclauses;
-				try_mergejoin_path(root,
-								   joinrel,
-								   outerpath,
-								   innerpath,
-								   merge_pathkeys,
-								   newclauses,
-								   NIL,
-								   NIL,
-								   jointype,
-								   save_jointype,
-								   extra);
-				cheapest_total_inner = innerpath;
-			}
-			/* Same on the basis of cheapest startup cost ... */
-			innerpath = get_cheapest_path_for_pathkeys(innerrel->pathlist,
-													   trialsortkeys,
-													   NULL,
-													   STARTUP_COST);
-			if (innerpath != NULL &&
-				(cheapest_startup_inner == NULL ||
-				 compare_path_costs(innerpath, cheapest_startup_inner,
-									STARTUP_COST) < 0))
-			{
-				/* Found a cheap (or even-cheaper) sorted path */
-				if (innerpath != cheapest_total_inner)
-				{
-					/*
-					 * Avoid rebuilding clause list if we already made one;
-					 * saves memory in big join trees...
-					 */
-					if (newclauses == NIL)
-					{
-						if (sortkeycnt < num_sortkeys)
-						{
-							newclauses =
-								trim_mergeclauses_for_inner_pathkeys(root,
-																mergeclauses,
-															  trialsortkeys);
-							Assert(newclauses != NIL);
-						}
-						else
-							newclauses = mergeclauses;
-					}
-					try_mergejoin_path(root,
-									   joinrel,
-									   outerpath,
-									   innerpath,
-									   merge_pathkeys,
-									   newclauses,
-									   NIL,
-									   NIL,
-									   jointype,
-									   save_jointype,
-									   extra);
-				}
-				cheapest_startup_inner = innerpath;
-			}
-=======
 		merge_pathkeys = build_join_pathkeys(root, joinrel, jointype,
 											 outerpath->pathkeys);
->>>>>>> 9e1c9f95
 
 		generate_mergejoin_paths(root, joinrel, innerrel, outerpath, jointype,
 								 extra, false, inner_cheapest_total,
@@ -1934,7 +1769,6 @@
 	bool		isouterjoin = IS_OUTER_JOIN(jointype);
 	List	   *hashclauses;
 	ListCell   *l;
-	JoinType	save_jointype = jointype;
 
 	if (jointype == JOIN_DEDUP_SEMI || jointype == JOIN_DEDUP_SEMI_REVERSE)
 		jointype = JOIN_INNER;
@@ -2148,7 +1982,10 @@
 				try_partial_hashjoin_path(root, joinrel,
 										  cheapest_partial_outer,
 										  cheapest_partial_inner,
-										  hashclauses, jointype, extra,
+										  hashclauses,
+										  jointype,
+										  save_jointype,
+										  extra,
 										  true /* parallel_hash */ );
 			}
 
@@ -2169,14 +2006,10 @@
 				try_partial_hashjoin_path(root, joinrel,
 										  cheapest_partial_outer,
 										  cheapest_safe_inner,
-<<<<<<< HEAD
 										  hashclauses, jointype,
 										  save_jointype,
-										  extra);
-=======
-										  hashclauses, jointype, extra,
+										  extra,
 										  false /* parallel_hash */ );
->>>>>>> 9e1c9f95
 		}
 	}
 }

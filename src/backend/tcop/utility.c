/*-------------------------------------------------------------------------
 *
 * utility.c
 *	  Contains functions which control the execution of the POSTGRES utility
 *	  commands.  At one time acted as an interface between the Lisp and C
 *	  systems.
 *
 * Portions Copyright (c) 1996-2008, PostgreSQL Global Development Group
 * Portions Copyright (c) 1994, Regents of the University of California
 *
 *
 * IDENTIFICATION
 *	  $PostgreSQL: pgsql/src/backend/tcop/utility.c,v 1.272 2007/02/14 01:58:57 tgl Exp $
 *
 *-------------------------------------------------------------------------
 */
#include "postgres.h"

#include "access/twophase.h"
#include "access/xact.h"
#include "catalog/catalog.h"
#include "catalog/catquery.h"
#include "catalog/namespace.h"
#include "catalog/toasting.h"
#include "catalog/aoseg.h"
#include "catalog/aoblkdir.h"
#include "catalog/aovisimap.h"
#include "commands/alter.h"
#include "commands/async.h"
#include "commands/cluster.h"
#include "commands/comment.h"
#include "commands/conversioncmds.h"
#include "commands/copy.h"
#include "commands/dbcommands.h"
#include "commands/defrem.h"
#include "commands/explain.h"
#include "commands/extprotocolcmds.h"
#include "commands/filespace.h"
#include "commands/lockcmds.h"
#include "commands/portalcmds.h"
#include "commands/prepare.h"
#include "commands/queue.h"
#include "commands/proclang.h"
#include "commands/schemacmds.h"
#include "commands/sequence.h"
#include "commands/tablecmds.h"
#include "commands/tablespace.h"
#include "commands/trigger.h"
#include "commands/typecmds.h"
#include "commands/user.h"
#include "commands/vacuum.h"
#include "commands/view.h"
#include "miscadmin.h"
#include "optimizer/planmain.h"
#include "postmaster/checkpoint.h"
#include "rewrite/rewriteDefine.h"
#include "rewrite/rewriteRemove.h"
#include "storage/fd.h"
#include "tcop/pquery.h"
#include "tcop/utility.h"
#include "utils/acl.h"
#include "utils/guc.h"
#include "utils/syscache.h"
#include "lib/stringinfo.h"

#include "cdb/cdbdisp.h"
#include "cdb/cdbpartition.h"
#include "cdb/cdbvars.h"

/*
 * Error-checking support for DROP commands
 */

struct msgstrings
{
	char		kind;
	int			nonexistent_code;
	const char *nonexistent_msg;
	const char *skipping_msg;
	const char *nota_msg;
	const char *drophint_msg;
};

static const struct msgstrings msgstringarray[] = {
	{RELKIND_RELATION,
		ERRCODE_UNDEFINED_TABLE,
		gettext_noop("table \"%s\" does not exist"),
		gettext_noop("table \"%s\" does not exist, skipping"),
		gettext_noop("\"%s\" is not a base table"),
	gettext_noop("Use DROP TABLE to remove a table, DROP EXTERNAL TABLE if external, or DROP FOREIGN TABLE if foreign.")},
	{RELKIND_SEQUENCE,
		ERRCODE_UNDEFINED_TABLE,
		gettext_noop("sequence \"%s\" does not exist"),
		gettext_noop("sequence \"%s\" does not exist, skipping"),
		gettext_noop("\"%s\" is not a sequence"),
	gettext_noop("Use DROP SEQUENCE to remove a sequence.")},
	{RELKIND_VIEW,
		ERRCODE_UNDEFINED_TABLE,
		gettext_noop("view \"%s\" does not exist"),
		gettext_noop("view \"%s\" does not exist, skipping"),
		gettext_noop("\"%s\" is not a view"),
	gettext_noop("Use DROP VIEW to remove a view.")},
	{RELKIND_INDEX,
		ERRCODE_UNDEFINED_OBJECT,
		gettext_noop("index \"%s\" does not exist"),
		gettext_noop("index \"%s\" does not exist, skipping"),
		gettext_noop("\"%s\" is not an index"),
	gettext_noop("Use DROP INDEX to remove an index.")},
	{RELKIND_COMPOSITE_TYPE,
		ERRCODE_UNDEFINED_OBJECT,
		gettext_noop("type \"%s\" does not exist"),
		gettext_noop("type \"%s\" does not exist, skipping"),
		gettext_noop("\"%s\" is not a type"),
	gettext_noop("Use DROP TYPE to remove a type.")},
	{'\0', 0, NULL, NULL, NULL}
};


/*
 * Emit the right error message for a "DROP" command issued on a
 * relation of the wrong type
 */
static void
DropErrorMsgWrongType(char *relname, char wrongkind, char rightkind)
{
	const struct msgstrings *rentry;
	const struct msgstrings *wentry;

	for (rentry = msgstringarray; rentry->kind != '\0'; rentry++)
		if (rentry->kind == rightkind)
			break;
	Assert(rentry->kind != '\0');

	for (wentry = msgstringarray; wentry->kind != '\0'; wentry++)
		if (wentry->kind == wrongkind)
			break;
	/* wrongkind could be something we don't have in our table... */

	ereport(ERROR,
			(errcode(ERRCODE_WRONG_OBJECT_TYPE),
			 errmsg(rentry->nota_msg, relname),
			 (wentry->kind != '\0') ? errhint("%s", wentry->drophint_msg) : 0));
}

/*
 * Emit the right error message for a "DROP" command issued on a
 * non-existent relation
 */
void
DropErrorMsgNonExistent(const RangeVar *rel, char rightkind, bool missing_ok)
{
	const struct msgstrings *rentry;

	for (rentry = msgstringarray; rentry->kind != '\0'; rentry++)
	{
		if (rentry->kind == rightkind)
		{
			if (!missing_ok)
			{
				ereport(ERROR,
						(errcode(rentry->nonexistent_code),
						 errmsg(rentry->nonexistent_msg, rel->relname)));
			}
			else
			{
				if (Gp_role != GP_ROLE_EXECUTE)
					ereport(NOTICE, (errmsg(rentry->skipping_msg, rel->relname)));
				break;
			}
		}
	}

	Assert(rentry->kind != '\0');		/* Should be impossible */
}

/*
 * returns false if missing_ok is true and the object does not exist,
 * true if object exists and permissions are OK,
 * errors otherwise
 *
 */

static bool
CheckDropPermissions(RangeVar *rel, char rightkind, bool missing_ok)
{
	Oid			relOid;
	HeapTuple	tuple;
	Form_pg_class classform;
	cqContext	*pcqCtx;

	relOid = RangeVarGetRelid(rel, true);
	if (!OidIsValid(relOid))
	{
		DropErrorMsgNonExistent(rel, rightkind, missing_ok);
		return false;
	}

	pcqCtx = caql_beginscan(
			NULL,
			cql("SELECT * FROM pg_class "
				" WHERE oid = :1 ",
				ObjectIdGetDatum(relOid)));

	tuple = caql_getnext(pcqCtx);

	if (!HeapTupleIsValid(tuple))
		elog(ERROR, "cache lookup failed for relation %u", relOid);

	classform = (Form_pg_class) GETSTRUCT(tuple);

	if (classform->relkind != rightkind)
		DropErrorMsgWrongType(rel->relname, classform->relkind,
							  rightkind);

	/* Allow DROP to either table owner or schema owner */
	if (!pg_class_ownercheck(relOid, GetUserId()) &&
		!pg_namespace_ownercheck(classform->relnamespace, GetUserId()))
		aclcheck_error(ACLCHECK_NOT_OWNER, ACL_KIND_CLASS,
					   rel->relname);

	if (!allowSystemTableModsDDL && IsSystemClass(classform))
		ereport(ERROR,
				(errcode(ERRCODE_INSUFFICIENT_PRIVILEGE),
				 errmsg("permission denied: \"%s\" is a system catalog",
						rel->relname)));

	caql_endscan(pcqCtx);

	return true;
}

/*
 * CheckDropRelStorage
 * 
 * Catch a mismatch between the DROP object type requested and the
 * actual object in the catalog. For example, if DROP EXTERNAL TABLE t
 * was issue, verify that t is indeed an external table, error if not.
 */
static bool
CheckDropRelStorage(RangeVar *rel, ObjectType removeType)
{
	Oid			relOid;
	HeapTuple	tuple;
	char		relstorage;
	cqContext	*pcqCtx;

	relOid = RangeVarGetRelid(rel, true);
	
	if (!OidIsValid(relOid))
		return false;

	/* Find out the relstorage */
	pcqCtx = caql_beginscan(
			NULL,
			cql("SELECT * FROM pg_class "
				" WHERE oid = :1 ",
				ObjectIdGetDatum(relOid)));

	tuple = caql_getnext(pcqCtx);
	if (!HeapTupleIsValid(tuple))
		elog(ERROR, "cache lookup failed for relation %u", relOid);

	relstorage = ((Form_pg_class) GETSTRUCT(tuple))->relstorage;
	caql_endscan(pcqCtx);

	/* 
	 * skip the check if it's external partition. 
	 * 1.remember rel_is_child_partition is only working on QD. 
	 * 2.we do the check on QD, no need to do it again on QE.
	 */
	if (relstorage == RELSTORAGE_EXTERNAL && (Gp_segment != -1 || rel_is_child_partition(relOid)))
		return true;

	if ((removeType == OBJECT_EXTTABLE && relstorage != RELSTORAGE_EXTERNAL) ||
		(removeType == OBJECT_TABLE && (relstorage == RELSTORAGE_EXTERNAL ||
										relstorage == RELSTORAGE_FOREIGN)))
	{
		/* we have a mismatch. format an error string and shoot */
		
		char *want_type;
		char *hint;
		
		if (removeType == OBJECT_EXTTABLE)
			want_type = pstrdup("an external");
		else
			want_type = pstrdup("a base");

		if (relstorage == RELSTORAGE_EXTERNAL)
			hint = pstrdup("Use DROP EXTERNAL TABLE to remove an external table");
		else if (relstorage == RELSTORAGE_FOREIGN)
			hint = pstrdup("Use DROP FOREIGN TABLE to remove a foreign table");
		else
			hint = pstrdup("Use DROP TABLE to remove a base table");
		
		ereport(ERROR,
				(errcode(ERRCODE_WRONG_OBJECT_TYPE),
				 errmsg("\"%s\" is not %s table", rel->relname, want_type),
				 errhint("%s", hint)));
	}
	

	return true;
}

/*
 * Verify user has ownership of specified relation, else ereport.
 *
 * If noCatalogs is true then we also deny access to system catalogs,
 * except when allowSystemTableModsDDL is true.
 */
void
CheckRelationOwnership(RangeVar *rel, bool noCatalogs)
{
	Oid			relOid;
	HeapTuple	tuple;
	cqContext  *pcqCtx;

	relOid = RangeVarGetRelid(rel, false);

	pcqCtx = caql_beginscan(
			NULL,
			cql("SELECT * FROM pg_class "
				" WHERE oid = :1 ",
				ObjectIdGetDatum(relOid)));

	tuple = caql_getnext(pcqCtx);

	if (!HeapTupleIsValid(tuple))		/* should not happen */
		elog(ERROR, "cache lookup failed for relation %u", relOid);

	if (!pg_class_ownercheck(relOid, GetUserId()))
		aclcheck_error(ACLCHECK_NOT_OWNER, ACL_KIND_CLASS,
					   rel->relname);

	if (noCatalogs)
	{
		if (!allowSystemTableModsDDL &&
			IsSystemClass((Form_pg_class) GETSTRUCT(tuple)))
			ereport(ERROR,
					(errcode(ERRCODE_INSUFFICIENT_PRIVILEGE),
					 errmsg("permission denied: \"%s\" is a system catalog",
							rel->relname)));
	}

	caql_endscan(pcqCtx);
}


/*
 * QueryIsReadOnly: is an analyzed/rewritten query read-only?
 *
 *** You should probably use CommandIsReadOnly instead.
 *** This routine retained for use by SPI
 *
 * This is a much stricter test than we apply for XactReadOnly mode; * the query must be *in truth* read-only, because the caller wishes
 * not to do CommandCounterIncrement for it.
 */
bool
QueryIsReadOnly(Query *parsetree)
{
	switch (parsetree->commandType)
	{
		case CMD_SELECT:
			if (parsetree->intoClause != NULL)
				return false;	/* SELECT INTO */
			else if (parsetree->rowMarks != NIL)
				return false;	/* SELECT FOR UPDATE/SHARE */
			else
				return true;
		case CMD_UPDATE:
		case CMD_INSERT:
		case CMD_DELETE:
			return false;
		case CMD_UTILITY:
			/* For now, treat all utility commands as read/write */
			return false;
		default:
			elog(WARNING, "unrecognized commandType: %d",
				 (int) parsetree->commandType);
			break;
	}
	return false;
}

/*
 * CommandIsReadOnly: is an executable query read-only?
 *
 * This is a much stricter test than we apply for XactReadOnly mode;
 * the query must be *in truth* read-only, because the caller wishes
 * not to do CommandCounterIncrement for it.
 *
 * Note: currently no need to support Query nodes here
 */
bool
CommandIsReadOnly(Node *node)
{
	if (IsA(node, PlannedStmt))
	{
		PlannedStmt *stmt = (PlannedStmt *) node;

		switch (stmt->commandType)
		{
			case CMD_SELECT:
				if (stmt->intoClause != NULL)
					return false;	/* SELECT INTO */
				else if (stmt->rowMarks != NIL)
					return false;	/* SELECT FOR UPDATE/SHARE */
				else
					return true;
			case CMD_UPDATE:
			case CMD_INSERT:
			case CMD_DELETE:
				return false;
			default:
				elog(WARNING, "unrecognized commandType: %d",
					 (int) stmt->commandType);
				break;
		}
	}
	/* For now, treat all utility commands as read/write */
	return false;
}

/*
 * check_xact_readonly: is a utility command read-only?
 *
 * Here we use the loose rules of XactReadOnly mode: no permanent effects
 * on the database are allowed.
 */
static void
check_xact_readonly(Node *parsetree)
{
	if (!XactReadOnly)
		return;

	/*
	 * Note: Commands that need to do more complicated checking are handled
	 * elsewhere, in particular COPY and plannable statements do their own
	 * checking.
	 */

	switch (nodeTag(parsetree))
	{
		case T_CreateStmt:
			{
				CreateStmt *createStmt;

				createStmt = (CreateStmt *) parsetree;

				if (createStmt->relation->istemp)
					return;		// Permit creation of TEMPORARY tables in read-only mode.

				ereport(ERROR,
						(errcode(ERRCODE_READ_ONLY_SQL_TRANSACTION),
						 errmsg("transaction is read-only")));
			}
			break;

		case T_DropStmt:
			{
				DropStmt   *dropStmt = (DropStmt *) parsetree;
				ListCell   *arg;

				/*
				 * So, if DROP TABLE is used, all objects must be
				 * temporary tables.
				 */
				foreach(arg, dropStmt->objects)
				{
					List	   *names = (List *) lfirst(arg);
					RangeVar   *rel;

					rel = makeRangeVarFromNameList(names);

					if (dropStmt->removeType != OBJECT_TABLE ||
					    !RelationToRemoveIsTemp(rel, dropStmt->missing_ok))
						ereport(ERROR,
								(errcode(ERRCODE_READ_ONLY_SQL_TRANSACTION),
								 errmsg("transaction is read-only")));

				}
			}
			return;		// All objects are TEMPORARY tables.

		case T_AlterDatabaseStmt:
		case T_AlterDatabaseSetStmt:
		case T_AlterDomainStmt:
		case T_AlterFunctionStmt:
		case T_AlterQueueStmt:
		case T_AlterRoleStmt:
		case T_AlterRoleSetStmt:
		case T_AlterObjectSchemaStmt:
		case T_AlterOwnerStmt:
		case T_AlterSeqStmt:
		case T_AlterTableStmt:
		case T_RenameStmt:
		case T_CommentStmt:
		case T_DefineStmt:
		case T_CreateCastStmt:
		case T_CreateConversionStmt:
		case T_CreatedbStmt:
		case T_CreateDomainStmt:
		case T_CreateFunctionStmt:
		case T_CreateQueueStmt:
		case T_CreateRoleStmt:
		case T_IndexStmt:
		case T_CreatePLangStmt:
		case T_CreateOpClassStmt:
		case T_CreateOpFamilyStmt:
		case T_AlterOpFamilyStmt:
		case T_RuleStmt:
		case T_CreateSchemaStmt:
		case T_CreateSeqStmt:
		case T_CreateExternalStmt:
		case T_CreateFileSpaceStmt:
		case T_CreateTableSpaceStmt:
		case T_CreateTrigStmt:
		case T_CompositeTypeStmt:
		case T_ViewStmt:
		case T_DropCastStmt:
		case T_DropdbStmt:
		case T_RemoveFuncStmt:
		case T_DropQueueStmt:
		case T_DropRoleStmt:
		case T_DropPLangStmt:
		case T_RemoveOpClassStmt:
		case T_RemoveOpFamilyStmt:
		case T_DropPropertyStmt:
		case T_GrantStmt:
		case T_GrantRoleStmt:
		case T_TruncateStmt:
		case T_DropOwnedStmt:
		case T_ReassignOwnedStmt:
			ereport(ERROR,
					(errcode(ERRCODE_READ_ONLY_SQL_TRANSACTION),
					 errmsg("transaction is read-only")));
			break;
		default:
			/* do nothing */
			break;
	}
}


/*
 * Process one relation in a drop statement.
 */
static bool
ProcessDropStatement(DropStmt *stmt)
{
	ListCell   *arg;
	bool		dispatchDrop = true;

	Assert(list_length(stmt->objects) == 1);

	foreach(arg, stmt->objects)
	{
		List	   *names = (List *) lfirst(arg);
		RangeVar   *rel;

		/*
		 * MPP-2879: We don't yet have locks, if we
		 * noticed that we don't have permission to drop
		 * on the QD, we *must* not dispatch -- we may be
		 * racing other DDL. Multiple creates/drops racing
		 * each other will produce very bad problems.
		 */
		switch (stmt->removeType)
		{
			case OBJECT_TABLE:
			case OBJECT_EXTTABLE:
				rel = makeRangeVarFromNameList(names);
				if (CheckDropPermissions(rel, RELKIND_RELATION,
										 stmt->missing_ok) &&
						CheckDropRelStorage(rel, stmt->removeType))
				{
					/*
					 * RemoveRelation fails to find the relation on QD, will return false.
					 * Should not dispatch the drop to segments as not holding Exclusive Lock.
					 */
					dispatchDrop = RemoveRelation(rel, stmt->behavior, stmt, RELKIND_RELATION);
				}
				else
					dispatchDrop = false;
				break;

			case OBJECT_SEQUENCE:
				rel = makeRangeVarFromNameList(names);
				if (CheckDropPermissions(rel, RELKIND_SEQUENCE,
										 stmt->missing_ok))
					dispatchDrop = RemoveRelation(rel, stmt->behavior, stmt, RELKIND_SEQUENCE);
				else
					dispatchDrop = false;
				break;

			case OBJECT_VIEW:
				rel = makeRangeVarFromNameList(names);
				if (CheckDropPermissions(rel, RELKIND_VIEW,
										 stmt->missing_ok))
					RemoveView(rel, stmt->behavior);
				else
					dispatchDrop = false;
				break;

			case OBJECT_INDEX:
				rel = makeRangeVarFromNameList(names);
				if (CheckDropPermissions(rel, RELKIND_INDEX,
										 stmt->missing_ok))
					RemoveIndex(rel, stmt->behavior);
				else
					dispatchDrop = false;
				break;

			case OBJECT_TYPE:
				/* RemoveType does its own permissions checks */
				RemoveType(names, stmt->behavior,
						   stmt->missing_ok);
				break;

			case OBJECT_DOMAIN:

				/*
				 * RemoveDomain does its own permissions checks
				 */
				RemoveDomain(names, stmt->behavior,
							 stmt->missing_ok);
				break;

			case OBJECT_CONVERSION:
				DropConversionCommand(names, stmt->behavior,
									  stmt->missing_ok);
				break;

			case OBJECT_SCHEMA:

				/*
				 * RemoveSchema does its own permissions checks
				 */
				RemoveSchema(names, stmt->behavior,
							 stmt->missing_ok);
				break;

			case OBJECT_FILESPACE:
				/*
				 * RemoveFileSpace does its own permissions checks
				 */
				RemoveFileSpace(names, stmt->behavior, stmt->missing_ok);
				break;

			case OBJECT_TABLESPACE:
				/*
				 * RemoveTableSpace does its own permissions checks
				 */
				RemoveTableSpace(names, stmt->behavior, stmt->missing_ok);
				break;

			case OBJECT_EXTPROTOCOL:
				
				/*
				 * RemoveExtProtocol does its own permissions checks
				 */
				RemoveExtProtocol(names, stmt->behavior, stmt->missing_ok);
				break;

			default:
				elog(ERROR, "unrecognized drop object type: %d",
					 (int) stmt->removeType);
				break;
		}

		/*
		 * We used to need to do CommandCounterIncrement() here,
		 * but now it's done inside performDeletion().
		 */
	}
	return dispatchDrop;
}

/*
 * CheckRestrictedOperation: throw error for hazardous command if we're
 * inside a security restriction context.
 *
 * This is needed to protect session-local state for which there is not any
 * better-defined protection mechanism, such as ownership.
 */
static void
CheckRestrictedOperation(const char *cmdname)
{
	if (InSecurityRestrictedOperation())
		ereport(ERROR,
				(errcode(ERRCODE_INSUFFICIENT_PRIVILEGE),
				 /* translator: %s is name of a SQL command, eg PREPARE */
				 errmsg("cannot execute %s within security-restricted operation",
						cmdname)));
}


/*
 * ProcessUtility
 *		general utility function invoker
 *
 *	parsetree: the parse tree for the utility statement
 *	queryString: original source text of command
 *	params: parameters to use during execution
 *	isTopLevel: true if executing a "top level" (interactively issued) command
 *	dest: where to send results
 *	completionTag: points to a buffer of size COMPLETION_TAG_BUFSIZE
 *		in which to store a command completion status string.
 *
 * Notes: as of PG 8.4, caller MUST supply a queryString; it is not
 * allowed anymore to pass NULL.  (If you really don't have source text,
 * you can pass a constant string, perhaps "(query not available)".)
 *
 * completionTag is only set nonempty if we want to return a nondefault status.
 *
 * completionTag may be NULL if caller doesn't want a status string.
 */
void
ProcessUtility(Node *parsetree,
			   const char *queryString,
			   ParamListInfo params,
			   bool isTopLevel,
			   DestReceiver *dest,
			   char *completionTag)
{
	Assert(queryString != NULL);	/* required as of 8.4 */

	check_xact_readonly(parsetree);

	if (completionTag)
		completionTag[0] = '\0';

	switch (nodeTag(parsetree))
	{
			/*
			 * ******************** transactions ********************
			 */
		case T_TransactionStmt:
			{
				TransactionStmt *stmt = (TransactionStmt *) parsetree;

				switch (stmt->kind)
				{
						/*
						 * START TRANSACTION, as defined by SQL99: Identical
						 * to BEGIN.  Same code for both.
						 */
					case TRANS_STMT_BEGIN:
					case TRANS_STMT_START:
						{
							ListCell   *lc;

							BeginTransactionBlock();
							foreach(lc, stmt->options)
							{
								DefElem    *item = (DefElem *) lfirst(lc);

								if (strcmp(item->defname, "transaction_isolation") == 0)
									SetPGVariable("transaction_isolation",
												  list_make1(item->arg),
												  true,
												  /* gp_dispatch */ false);
								else if (strcmp(item->defname, "transaction_read_only") == 0)
									SetPGVariable("transaction_read_only",
												  list_make1(item->arg),
												  true,
												  /* gp_dispatch */ false);
							}

							sendDtxExplicitBegin();
						}
						break;

					case TRANS_STMT_COMMIT:
						if (!EndTransactionBlock())
						{
							/* report unsuccessful commit in completionTag */
							if (completionTag)
								strcpy(completionTag, "ROLLBACK");
						}
						break;

					case TRANS_STMT_PREPARE:
						if (Gp_role == GP_ROLE_DISPATCH)
						{
							ereport(ERROR, (
											errcode(ERRCODE_GP_COMMAND_ERROR),
									 errmsg("PREPARE TRANSACTION is not yet supported in Greenplum Database.")
											));

						}
						if (!PrepareTransactionBlock(stmt->gid))
						{
							/* report unsuccessful commit in completionTag */
							if (completionTag)
								strcpy(completionTag, "ROLLBACK");
						}
						break;

					case TRANS_STMT_COMMIT_PREPARED:
						if (Gp_role == GP_ROLE_DISPATCH)
						{
							ereport(ERROR, (
											errcode(ERRCODE_GP_COMMAND_ERROR),
									 errmsg("COMMIT PREPARED is not yet supported in Greenplum Database.")
											));

						}
						PreventTransactionChain(stmt, "COMMIT PREPARED");
						FinishPreparedTransaction(stmt->gid, /* isCommit */ true, /* raiseErrorIfNotFound */ true);
						break;

					case TRANS_STMT_ROLLBACK_PREPARED:
						if (Gp_role == GP_ROLE_DISPATCH)
						{
							ereport(ERROR, (
											errcode(ERRCODE_GP_COMMAND_ERROR),
									 errmsg("ROLLBACK PREPARED is not yet supported in Greenplum Database.")
											));

						}
						PreventTransactionChain(stmt, "ROLLBACK PREPARED");
						FinishPreparedTransaction(stmt->gid, /* isCommit */ false, /* raiseErrorIfNotFound */ true);
						break;

					case TRANS_STMT_ROLLBACK:
						UserAbortTransactionBlock();
						break;

					case TRANS_STMT_SAVEPOINT:
						{
							ListCell   *cell;
							char	   *name = NULL;

							RequireTransactionChain((void *) stmt, "SAVEPOINT");

							foreach(cell, stmt->options)
							{
								DefElem    *elem = lfirst(cell);

								if (strcmp(elem->defname, "savepoint_name") == 0)
									name = strVal(elem->arg);
							}

							Assert(PointerIsValid(name));

							if (Gp_role == GP_ROLE_DISPATCH)
							{
								/* We already checked that we're in a
								 * transaction; need to make certain
								 * that the BEGIN has been dispatched
								 * before we start dispatching our savepoint.
								 */
								sendDtxExplicitBegin();
							}

							DefineDispatchSavepoint(
									name);
						}
						break;

					case TRANS_STMT_RELEASE:
						RequireTransactionChain((void *) stmt, "RELEASE SAVEPOINT");
						ReleaseSavepoint(stmt->options);
						break;

					case TRANS_STMT_ROLLBACK_TO:
						RequireTransactionChain((void *) stmt, "ROLLBACK TO SAVEPOINT");
						RollbackToSavepoint(stmt->options);

						/*
						 * CommitTransactionCommand is in charge of
						 * re-defining the savepoint again
						 */
						break;
				}
			}
			break;

			/*
			 * Portal (cursor) manipulation
			 *
			 * Note: DECLARE CURSOR is processed mostly as a SELECT, and
			 * therefore what we will get here is a PlannedStmt not a bare
			 * DeclareCursorStmt.
			 */
		case T_PlannedStmt:
		{
			PlannedStmt *stmt = (PlannedStmt *) parsetree;

			if (stmt->utilityStmt == NULL ||
				!IsA(stmt->utilityStmt, DeclareCursorStmt))
				elog(ERROR, "non-DECLARE CURSOR PlannedStmt passed to ProcessUtility");
			PerformCursorOpen(stmt, params, queryString, isTopLevel);
		}
			break;

		case T_ClosePortalStmt:
			{
				ClosePortalStmt *stmt = (ClosePortalStmt *) parsetree;

				CheckRestrictedOperation("CLOSE");
				PerformPortalClose(stmt->portalname);
			}
			break;

		case T_FetchStmt:
			PerformPortalFetch((FetchStmt *) parsetree, dest,
							   completionTag);
			break;

			/*
			 * relation and attribute manipulation
			 */
		case T_CreateSchemaStmt:
			CreateSchemaCommand((CreateSchemaStmt *) parsetree, queryString);
			break;

		case T_CreateStmt:
			{
				Oid			relOid;
				char		relKind = RELKIND_RELATION;
				char		relStorage = RELSTORAGE_HEAP;

				/*
				 * If this T_CreateStmt was dispatched and we're a QE
				 * receiving it, extract the relkind and relstorage from
				 * it
				 */
				if (Gp_role == GP_ROLE_EXECUTE)
				{
					if (((CreateStmt *) parsetree)->relKind != 0)
						relKind = ((CreateStmt *) parsetree)->relKind;

					if (((CreateStmt *) parsetree)->relStorage != 0)
						relStorage = ((CreateStmt *) parsetree)->relStorage;

					/* sanity check */
					switch(relKind)
					{
						case RELKIND_VIEW:
						case RELKIND_COMPOSITE_TYPE:
							Assert(relStorage = RELSTORAGE_VIRTUAL);
							break;
						default:
							Assert(relStorage == RELSTORAGE_HEAP ||
								   relStorage == RELSTORAGE_AOROWS ||
								   relStorage == RELSTORAGE_AOCOLS ||
								   relStorage == RELSTORAGE_EXTERNAL ||
								   relStorage == RELSTORAGE_FOREIGN);
					}
				}

				relOid = DefineRelation((CreateStmt *) parsetree,
										relKind, relStorage);

				/*
				 * Let AlterTableCreateToastTable decide if this one needs a
				 * secondary relation too.
				 */
				CommandCounterIncrement();

				DefinePartitionedRelation((CreateStmt *) parsetree, relOid);

				elog(DEBUG2,"CreateStmt: rel Oid %d toast Oid %d AoSeg Oid %d"
					 "AoBlkdir Oid %d AoVisimap Oid %d",
					 relOid,
					 ((CreateStmt *) parsetree)->oidInfo.toastOid,
					 ((CreateStmt *) parsetree)->oidInfo.aosegOid,
					 ((CreateStmt *) parsetree)->oidInfo.aoblkdirOid,
					 ((CreateStmt *) parsetree)->oidInfo.aovisimapOid);

				if (relKind != RELKIND_COMPOSITE_TYPE)
				{
					AlterTableCreateToastTableWithOid(relOid,
						((CreateStmt *) parsetree)->oidInfo.toastOid,
						((CreateStmt *) parsetree)->oidInfo.toastIndexOid,
					    &(((CreateStmt *) parsetree)->oidInfo.toastComptypeOid),
						((CreateStmt *)parsetree)->is_part_child);
					AlterTableCreateAoSegTableWithOid(relOid,
						((CreateStmt *) parsetree)->oidInfo.aosegOid,
						((CreateStmt *) parsetree)->oidInfo.aosegIndexOid,
						&(((CreateStmt *) parsetree)->oidInfo.aosegComptypeOid),
						((CreateStmt *)parsetree)->is_part_child);

					if (((CreateStmt *)parsetree)->buildAoBlkdir)
						AlterTableCreateAoBlkdirTableWithOid(relOid,
							((CreateStmt *) parsetree)->oidInfo.aoblkdirOid,
							((CreateStmt *) parsetree)->oidInfo.aoblkdirIndexOid,
							&(((CreateStmt *) parsetree)->oidInfo.aoblkdirComptypeOid),
							((CreateStmt *)parsetree)->is_part_child);

					AlterTableCreateAoVisimapTableWithOid(relOid,
							((CreateStmt *) parsetree)->oidInfo.aovisimapOid,
							((CreateStmt *) parsetree)->oidInfo.aovisimapIndexOid,
							&(((CreateStmt *) parsetree)->oidInfo.aovisimapComptypeOid),
							((CreateStmt *)parsetree)->is_part_child);

				}
				CommandCounterIncrement();
				/*
				 * Deferred statements should be evaluated *after* AO tables
				 * are updated correctly.  Otherwise, they may not have
				 * segment information yet and operations like create_index
				 * in the deferred statements cannot see the relfile.
				 */
				EvaluateDeferredStatements(
						((CreateStmt *) parsetree)->deferredStmts);
			}
			break;

		case T_CreateExternalStmt:
			DefineExternalRelation((CreateExternalStmt *) parsetree);
			break;

		case T_CreateFileSpaceStmt:
			CreateFileSpace((CreateFileSpaceStmt *) parsetree);
			break;

		case T_CreateTableSpaceStmt:
			CreateTableSpace((CreateTableSpaceStmt *) parsetree);
			break;

		case T_DropStmt:
			{
				DropStmt   *stmt = (DropStmt *) parsetree;
				ListCell   *arg;
				List       *objects;
				bool       if_exists;

				if_exists = stmt->missing_ok;
				objects = stmt->objects;

				foreach(arg, objects)
				{
					List	   *names = (List *)lfirst(arg);

					stmt->objects = NIL;
					stmt->objects = lappend(stmt->objects, list_copy(names));
					stmt->missing_ok = if_exists;

					if (ProcessDropStatement(stmt))
					{
						/*
						 * If we are the QD, dispatch this DROP command to all the QEs
						 */
						if (Gp_role == GP_ROLE_DISPATCH)
						{
							CdbDispatchUtilityStatement((Node *) stmt, "ProcessUtility");
						}
					}
				}
			}
			break;

		case T_TruncateStmt:
			ExecuteTruncate((TruncateStmt *) parsetree);
			break;

		case T_CommentStmt:
			/* NOTE: Not currently dispatched to QEs */
			CommentObject((CommentStmt *) parsetree);
			break;

		case T_CopyStmt:
			{
				uint64		processed = DoCopy((CopyStmt *) parsetree, debug_query_string);

				if (completionTag)
					snprintf(completionTag, COMPLETION_TAG_BUFSIZE,
							 "COPY " UINT64_FORMAT, processed);
			}
			break;

		case T_PrepareStmt:
			CheckRestrictedOperation("PREPARE");
			PrepareQuery((PrepareStmt *) parsetree, debug_query_string);
			break;

		case T_ExecuteStmt:
			ExecuteQuery((ExecuteStmt *) parsetree, debug_query_string, params,
						 dest, completionTag);
			break;

		case T_DeallocateStmt:
			CheckRestrictedOperation("DEALLOCATE");
			DeallocateQuery((DeallocateStmt *) parsetree);
			break;


			/*
			 * schema
			 */
		case T_RenameStmt:
			ExecRenameStmt((RenameStmt *) parsetree);
			break;

		case T_AlterObjectSchemaStmt:
			ExecAlterObjectSchemaStmt((AlterObjectSchemaStmt *) parsetree);
			break;

		case T_AlterOwnerStmt:
			ExecAlterOwnerStmt((AlterOwnerStmt *) parsetree);
			break;

		case T_AlterTableStmt:
			AlterTable((AlterTableStmt *) parsetree);
			break;

		case T_AlterDomainStmt:
			{
				AlterDomainStmt *stmt = (AlterDomainStmt *) parsetree;

				/*
				 * Some or all of these functions are recursive to cover
				 * inherited things, so permission checks are done there.
				 */
				switch (stmt->subtype)
				{
					case 'T':	/* ALTER DOMAIN DEFAULT */

						/*
						 * Recursively alter column default for table and, if
						 * requested, for descendants
						 */
						AlterDomainDefault(stmt->typname,
										   stmt->def);
						break;
					case 'N':	/* ALTER DOMAIN DROP NOT NULL */
						AlterDomainNotNull(stmt->typname,
										   false);
						break;
					case 'O':	/* ALTER DOMAIN SET NOT NULL */
						AlterDomainNotNull(stmt->typname,
										   true);
						break;
					case 'C':	/* ADD CONSTRAINT */
						AlterDomainAddConstraint(stmt->typname,
												 stmt->def);
						break;
					case 'X':	/* DROP CONSTRAINT */
						AlterDomainDropConstraint(stmt->typname,
												  stmt->name,
												  stmt->behavior);
						break;
					default:	/* oops */
						elog(ERROR, "unrecognized alter domain type: %d",
							 (int) stmt->subtype);
						break;
				}

				if (Gp_role == GP_ROLE_DISPATCH)
				{
					CdbDispatchUtilityStatement((Node *) stmt, "ProcessUtility");
				}
			}
			break;

		case T_GrantStmt:
			ExecuteGrantStmt((GrantStmt *) parsetree);
			break;

		case T_GrantRoleStmt:
			GrantRole((GrantRoleStmt *) parsetree);
			break;

			/*
			 * **************** object creation / destruction *****************
			 */
		case T_DefineStmt:
			{
				DefineStmt *stmt = (DefineStmt *) parsetree;

				switch (stmt->kind)
				{
					case OBJECT_AGGREGATE:
						DefineAggregate(stmt->defnames, stmt->args,
										stmt->oldstyle, stmt->definition,
										stmt->newOid, stmt->ordered);
						break;
					case OBJECT_OPERATOR:
						Assert(stmt->args == NIL);
						DefineOperator(stmt->defnames, stmt->definition, stmt->newOid);
						break;
					case OBJECT_TYPE:
						Assert(stmt->args == NIL);
						DefineType(stmt->defnames, stmt->definition, stmt->newOid, stmt->shadowOid);
						break;
					case OBJECT_EXTPROTOCOL:
						Assert(stmt->args == NIL);
						DefineExtProtocol(stmt->defnames, stmt->definition, stmt->newOid, stmt->trusted);
						break;						
					default:
						elog(ERROR, "unrecognized define stmt type: %d",
							 (int) stmt->kind);
						break;
				}
			}
			break;

		case T_CompositeTypeStmt:		/* CREATE TYPE (composite) */
			{
				CompositeTypeStmt *stmt = (CompositeTypeStmt *) parsetree;

				DefineCompositeType(stmt->typevar, stmt->coldeflist, stmt->relOid, stmt->comptypeOid);
			}
			break;

		case T_ViewStmt:		/* CREATE VIEW */
			{
				ViewStmt   *stmt = (ViewStmt *) parsetree;

				DefineView(stmt);
			}
			break;

		case T_CreateFunctionStmt:		/* CREATE FUNCTION */
			CreateFunction((CreateFunctionStmt *) parsetree, queryString);
			break;

		case T_AlterFunctionStmt:		/* ALTER FUNCTION */
			AlterFunction((AlterFunctionStmt *) parsetree);
			break;

		case T_IndexStmt:		/* CREATE INDEX */
			{
				IndexStmt  *stmt = (IndexStmt *) parsetree;

				if (stmt->concurrent)
					PreventTransactionChain(stmt, "CREATE INDEX CONCURRENTLY");

				CheckRelationOwnership(stmt->relation, true);

				fix_opfuncids(stmt->whereClause);

				DefineIndex(stmt->relation,		/* relation */
							stmt->idxname,		/* index name */
							InvalidOid, /* no predefined OID */
							stmt->accessMethod, /* am name */
							stmt->tableSpace,
							stmt->indexParams,	/* parameters */
							(Expr *) stmt->whereClause,
							stmt->rangetable,
							stmt->options,
							stmt->unique,
							stmt->primary,
							stmt->isconstraint,
							false,		/* is_alter_table */
							true,		/* check_rights */
							false,		/* skip_build */
							false,		/* quiet */
							stmt->concurrent,	/* concurrent */
							false, /* expanded from partitioning? */
							stmt);
			}
			break;

		case T_RuleStmt:		/* CREATE RULE */
			DefineQueryRewrite((RuleStmt *) parsetree);
			if (Gp_role == GP_ROLE_DISPATCH)
			{
				CdbDispatchUtilityStatement((Node *) parsetree, "ProcessUtility");
			}
			break;

		case T_CreateSeqStmt:
			DefineSequence((CreateSeqStmt *) parsetree);
			break;

		case T_AlterSeqStmt:
			AlterSequence((AlterSeqStmt *) parsetree);
			break;

		case T_RemoveFuncStmt:
			{
				RemoveFuncStmt *stmt = (RemoveFuncStmt *) parsetree;

				switch (stmt->kind)
				{
					case OBJECT_FUNCTION:
						RemoveFunction(stmt);
						break;
					case OBJECT_AGGREGATE:
						RemoveAggregate(stmt);
						break;
					case OBJECT_OPERATOR:
						RemoveOperator(stmt);
						break;
					default:
						elog(ERROR, "unrecognized object type: %d",
							 (int) stmt->kind);
						break;
				}
			}
			break;

		case T_CreatedbStmt:
			createdb((CreatedbStmt *) parsetree);
			break;

		case T_AlterDatabaseStmt:
			AlterDatabase((AlterDatabaseStmt *) parsetree);
			break;

		case T_AlterDatabaseSetStmt:
			AlterDatabaseSet((AlterDatabaseSetStmt *) parsetree);
			break;

		case T_DropdbStmt:
			{
				DropdbStmt *stmt = (DropdbStmt *) parsetree;

				dropdb(stmt->dbname, stmt->missing_ok);
			}
			break;

			/* Query-level asynchronous notification */
		case T_NotifyStmt:
			{
				NotifyStmt *stmt = (NotifyStmt *) parsetree;

				if (Gp_role == GP_ROLE_EXECUTE)
					ereport(ERROR, (
								errcode(ERRCODE_GP_COMMAND_ERROR),
						 errmsg("Notify command cannot run in a function running on a segDB.")
								));

				Async_Notify(stmt->relation->relname);
			}
			break;

		case T_ListenStmt:
			{
				ListenStmt *stmt = (ListenStmt *) parsetree;

				if (Gp_role == GP_ROLE_EXECUTE)
					ereport(ERROR, (
								errcode(ERRCODE_GP_COMMAND_ERROR),
						 errmsg("Listen command cannot run in a function running on a segDB.")
								));

				CheckRestrictedOperation("LISTEN");
				Async_Listen(stmt->relation->relname);
			}
			break;

		case T_UnlistenStmt:
			{
				UnlistenStmt *stmt = (UnlistenStmt *) parsetree;

				if (Gp_role == GP_ROLE_EXECUTE)
					ereport(ERROR, (
								errcode(ERRCODE_GP_COMMAND_ERROR),
						 errmsg("Unlisten command cannot run in a function running on a segDB.")
								));

				CheckRestrictedOperation("UNLISTEN");
				Async_Unlisten(stmt->relation->relname);
			}
			break;

		case T_LoadStmt:
			{
				LoadStmt   *stmt = (LoadStmt *) parsetree;

				closeAllVfds(); /* probably not necessary... */
				/* Allowed names are restricted if you're not superuser */
				load_file(stmt->filename, !superuser());

				if (Gp_role == GP_ROLE_DISPATCH)
				{
					StringInfoData buffer;

					initStringInfo(&buffer);

					appendStringInfo(&buffer, "LOAD '%s'", stmt->filename);

					CdbDoCommand(buffer.data, false, /*no txn*/ false);
				}
			}
			break;

		case T_ClusterStmt:
			cluster((ClusterStmt *) parsetree);
			break;

		case T_VacuumStmt:
			vacuum((VacuumStmt *) parsetree, NIL);
			break;

		case T_ExplainStmt:
			ExplainQuery((ExplainStmt *) parsetree, debug_query_string, params, dest);
			break;

		case T_VariableSetStmt:
			{
				VariableSetStmt *n = (VariableSetStmt *) parsetree;

				/*
				 * Special cases for special SQL syntax that effectively sets
				 * more than one variable per statement.
				 */
				if (strcmp(n->name, "TRANSACTION") == 0)
				{
					ListCell   *head;

					foreach(head, n->args)
					{
						DefElem    *item = (DefElem *) lfirst(head);

						if (strcmp(item->defname, "transaction_isolation") == 0)
							SetPGVariable("transaction_isolation",
										  list_make1(item->arg), n->is_local,
										  /* gp_dispatch */ true);
						else if (strcmp(item->defname, "transaction_read_only") == 0)
							SetPGVariable("transaction_read_only",
										  list_make1(item->arg), n->is_local,
									      /* gp_dispatch */ true);
					}
				}
				else if (strcmp(n->name, "SESSION CHARACTERISTICS") == 0)
				{
					ListCell   *head;

					foreach(head, n->args)
					{
						DefElem    *item = (DefElem *) lfirst(head);

						if (strcmp(item->defname, "transaction_isolation") == 0)
							SetPGVariable("default_transaction_isolation",
										  list_make1(item->arg), n->is_local,
									      /* gp_dispatch */ true);
						else if (strcmp(item->defname, "transaction_read_only") == 0)
							SetPGVariable("default_transaction_read_only",
										  list_make1(item->arg), n->is_local,
										  /* gp_dispatch */ true);
					}
				}
				else
					SetPGVariable(n->name, n->args, n->is_local, /* gp_dispatch */ true);
			}
			break;

		case T_VariableShowStmt:
			{
				VariableShowStmt *n = (VariableShowStmt *) parsetree;

				GetPGVariable(n->name, dest);
			}
			break;

		case T_VariableResetStmt:
			{
				VariableResetStmt *n = (VariableResetStmt *) parsetree;

				ResetPGVariable(n->name);

				if (Gp_role == GP_ROLE_DISPATCH)
				{
					/*
					 * RESET must be dispatched different, because it can't
					 * be in a user transaction
					 */
					StringInfoData buffer;

					initStringInfo(&buffer);

					appendStringInfo(&buffer, "RESET %s", n->name);

					CdbDoCommand(buffer.data, false, /*no txn*/ false);
				}
			}
			break;

		case T_CreateTrigStmt:
<<<<<<< HEAD
			{
				Oid trigOid = CreateTrigger((CreateTrigStmt *) parsetree, false);
				if (Gp_role == GP_ROLE_DISPATCH)
				{
					((CreateTrigStmt *) parsetree)->trigOid = trigOid;
					CdbDispatchUtilityStatement((Node *) parsetree, "ProcessUtility");
				}
			}
=======
			CreateTrigger((CreateTrigStmt *) parsetree, InvalidOid);
>>>>>>> 5c63829f
			break;

		case T_DropPropertyStmt:
			{
				DropPropertyStmt *stmt = (DropPropertyStmt *) parsetree;
				Oid			relId;

				relId = RangeVarGetRelid(stmt->relation, false);

				switch (stmt->removeType)
				{
					case OBJECT_RULE:
						/* RemoveRewriteRule checks permissions */
						RemoveRewriteRule(relId, stmt->property,
										  stmt->behavior, stmt->missing_ok);
						break;
					case OBJECT_TRIGGER:
						/* DropTrigger checks permissions */
						DropTrigger(relId, stmt->property,
									stmt->behavior, stmt->missing_ok);
						break;
					default:
						elog(ERROR, "unrecognized object type: %d",
							 (int) stmt->removeType);
						break;
				}
				if (Gp_role == GP_ROLE_DISPATCH)
				{
					CdbDispatchUtilityStatement((Node *) parsetree, "ProcessUtility");
				}
			}
			break;

		case T_CreatePLangStmt:
			CreateProceduralLanguage((CreatePLangStmt *) parsetree);
			break;

		case T_DropPLangStmt:
			DropProceduralLanguage((DropPLangStmt *) parsetree);
			break;

			/*
			 * ******************************** DOMAIN statements ****
			 */
		case T_CreateDomainStmt:
			DefineDomain((CreateDomainStmt *) parsetree);
			break;

			/*
			 * ********************* RESOOURCE QUEUE statements ****
			 */
		case T_CreateQueueStmt:
			CreateQueue((CreateQueueStmt *) parsetree);
			break;

		case T_AlterQueueStmt:
			AlterQueue((AlterQueueStmt *) parsetree);
			break;

		case T_DropQueueStmt:
			DropQueue((DropQueueStmt *) parsetree);
			break;

			/*
			 * ******************************** ROLE statements ****
			 */
		case T_CreateRoleStmt:
			CreateRole((CreateRoleStmt *) parsetree);
			break;

		case T_AlterRoleStmt:
			AlterRole((AlterRoleStmt *) parsetree);
			break;

		case T_AlterRoleSetStmt:
			AlterRoleSet((AlterRoleSetStmt *) parsetree);
			break;

		case T_DropRoleStmt:
			DropRole((DropRoleStmt *) parsetree);
			break;

		case T_DropOwnedStmt:
			DropOwnedObjects((DropOwnedStmt *) parsetree);
			break;

		case T_ReassignOwnedStmt:
			ReassignOwnedObjects((ReassignOwnedStmt *) parsetree);
			break;

		case T_LockStmt:
			LockTableCommand((LockStmt *) parsetree);
			break;

		case T_ConstraintsSetStmt:
			AfterTriggerSetState((ConstraintsSetStmt *) parsetree);
			break;

		case T_CheckPointStmt:
			if (!superuser())
				ereport(ERROR,
						(errcode(ERRCODE_INSUFFICIENT_PRIVILEGE),
						 errmsg("must be superuser to do CHECKPOINT")));
			if (Gp_role == GP_ROLE_DISPATCH)
			{
				CdbDoCommand("CHECKPOINT", false, false);
			}
			RequestCheckpoint(true, false);
			break;

		case T_ReindexStmt:
			{
				ReindexStmt *stmt = (ReindexStmt *) parsetree;

				switch (stmt->kind)
				{
					case OBJECT_INDEX:
						ReindexIndex(stmt);
						break;
					case OBJECT_TABLE:
						ReindexTable(stmt);
						break;
					case OBJECT_DATABASE:
						ReindexDatabase(stmt);
						break;
					default:
						elog(ERROR, "unrecognized object type: %d",
							 (int) stmt->kind);
						break;
				}
			}
			break;

		case T_CreateConversionStmt:
			CreateConversionCommand((CreateConversionStmt *) parsetree);
			break;

		case T_CreateCastStmt:
			CreateCast((CreateCastStmt *) parsetree);
			break;

		case T_DropCastStmt:
			DropCast((DropCastStmt *) parsetree);
			break;

		case T_CreateOpClassStmt:
			DefineOpClass((CreateOpClassStmt *) parsetree);
			break;

		case T_CreateOpFamilyStmt:
			DefineOpFamily((CreateOpFamilyStmt *) parsetree);
			break;

		case T_AlterOpFamilyStmt:
			AlterOpFamily((AlterOpFamilyStmt *) parsetree);
			break;

		case T_RemoveOpClassStmt:
			RemoveOpClass((RemoveOpClassStmt *) parsetree);
			break;

		case T_RemoveOpFamilyStmt:
			RemoveOpFamily((RemoveOpFamilyStmt *) parsetree);
			break;

		case T_AlterTypeStmt:
			AlterType((AlterTypeStmt *) parsetree);
			break;

		default:
			elog(ERROR, "unrecognized node type: %d",
				 (int) nodeTag(parsetree));
			break;
	}
}

/*
 * UtilityReturnsTuples
 *		Return "true" if this utility statement will send output to the
 *		destination.
 *
 * Generally, there should be a case here for each case in ProcessUtility
 * where "dest" is passed on.
 */
bool
UtilityReturnsTuples(Node *parsetree)
{
	switch (nodeTag(parsetree))
	{
		case T_FetchStmt:
			{
				FetchStmt  *stmt = (FetchStmt *) parsetree;
				Portal		portal;

				if (stmt->ismove)
					return false;
				portal = GetPortalByName(stmt->portalname);
				if (!PortalIsValid(portal))
					return false;		/* not our business to raise error */
				return portal->tupDesc ? true : false;
			}

		case T_ExecuteStmt:
			{
				ExecuteStmt *stmt = (ExecuteStmt *) parsetree;
				PreparedStatement *entry;

				if (stmt->into)
					return false;
				entry = FetchPreparedStatement(stmt->name, false);
				if (!entry)
					return false;		/* not our business to raise error */
				switch (ChoosePortalStrategy(entry->query_list))
				{
					case PORTAL_ONE_SELECT:
					case PORTAL_ONE_RETURNING:
					case PORTAL_UTIL_SELECT:
						return true;
					case PORTAL_MULTI_QUERY:
						/* will not return tuples */
						break;
				}
				return false;
			}

		case T_ExplainStmt:
			return true;

		case T_VariableShowStmt:
			return true;

		default:
			return false;
	}
}

/*
 * UtilityTupleDescriptor
 *		Fetch the actual output tuple descriptor for a utility statement
 *		for which UtilityReturnsTuples() previously returned "true".
 *
 * The returned descriptor is created in (or copied into) the current memory
 * context.
 */
TupleDesc
UtilityTupleDescriptor(Node *parsetree)
{
	switch (nodeTag(parsetree))
	{
		case T_FetchStmt:
			{
				FetchStmt  *stmt = (FetchStmt *) parsetree;
				Portal		portal;

				if (stmt->ismove)
					return NULL;
				portal = GetPortalByName(stmt->portalname);
				if (!PortalIsValid(portal))
					return NULL;	/* not our business to raise error */
				return CreateTupleDescCopy(portal->tupDesc);
			}

		case T_ExecuteStmt:
			{
				ExecuteStmt *stmt = (ExecuteStmt *) parsetree;
				PreparedStatement *entry;

				if (stmt->into)
					return NULL;
				entry = FetchPreparedStatement(stmt->name, false);
				if (!entry)
					return NULL;	/* not our business to raise error */
				return FetchPreparedStatementResultDesc(entry);
			}

		case T_ExplainStmt:
			return ExplainResultDesc((ExplainStmt *) parsetree);

		case T_VariableShowStmt:
			{
				VariableShowStmt *n = (VariableShowStmt *) parsetree;

				return GetPGVariableResultDesc(n->name);
			}

		default:
			return NULL;
	}
}


/*
 * QueryReturnsTuples
 *		Return "true" if this Query will send output to the destination.
 */
#ifdef NOT_USED
bool
QueryReturnsTuples(Query *parsetree)
{
	switch (parsetree->commandType)
	{
		case CMD_SELECT:
			/* returns tuples ... unless it's SELECT INTO */
			if (parsetree->intoClause == NULL)
				return true;
			break;
		case CMD_INSERT:
		case CMD_UPDATE:
		case CMD_DELETE:
			/* the forms with RETURNING return tuples */
			if (parsetree->returningList)
				return true;
			break;
		case CMD_UTILITY:
			return UtilityReturnsTuples(parsetree->utilityStmt);
		case CMD_UNKNOWN:
		case CMD_NOTHING:
			/* probably shouldn't get here */
			break;
	}
	return false;				/* default */
}
#endif


/*
 * CreateCommandTag
 *		utility to get a string representation of the command operation,
 *		given either a raw (un-analyzed) parsetree or a planned query.
 *
 * This must handle all command types, but since the vast majority
 * of 'em are utility commands, it seems sensible to keep it here.
 *
 * NB: all result strings must be shorter than COMPLETION_TAG_BUFSIZE.
 * Also, the result must point at a true constant (permanent storage).
 */
const char *
CreateCommandTag(Node *parsetree)
{
	const char *tag;

	switch (nodeTag(parsetree))
	{
		/* raw plannable queries */
		case T_InsertStmt:
			tag = "INSERT";
			break;

		case T_DeleteStmt:
			tag = "DELETE";
			break;

		case T_UpdateStmt:
			tag = "UPDATE";
			break;

		case T_SelectStmt:
			tag = "SELECT";
			break;

		/* utility statements --- same whether raw or cooked */
		case T_TransactionStmt:
			{
				TransactionStmt *stmt = (TransactionStmt *) parsetree;

				switch (stmt->kind)
				{
					case TRANS_STMT_BEGIN:
						tag = "BEGIN";
						break;

					case TRANS_STMT_START:
						tag = "START TRANSACTION";
						break;

					case TRANS_STMT_COMMIT:
						tag = "COMMIT";
						break;

					case TRANS_STMT_ROLLBACK:
					case TRANS_STMT_ROLLBACK_TO:
						tag = "ROLLBACK";
						break;

					case TRANS_STMT_SAVEPOINT:
						tag = "SAVEPOINT";
						break;

					case TRANS_STMT_RELEASE:
						tag = "RELEASE";
						break;

					case TRANS_STMT_PREPARE:
						tag = "PREPARE TRANSACTION";
						break;

					case TRANS_STMT_COMMIT_PREPARED:
						tag = "COMMIT PREPARED";
						break;

					case TRANS_STMT_ROLLBACK_PREPARED:
						tag = "ROLLBACK PREPARED";
						break;

					default:
						tag = "???";
						break;
				}
			}
			break;

		case T_DeclareCursorStmt:
			tag = "DECLARE CURSOR";
			break;

		case T_ClosePortalStmt:
			tag = "CLOSE CURSOR";
			break;

		case T_FetchStmt:
			{
				FetchStmt  *stmt = (FetchStmt *) parsetree;

				tag = (stmt->ismove) ? "MOVE" : "FETCH";
			}
			break;

		case T_CreateDomainStmt:
			tag = "CREATE DOMAIN";
			break;

		case T_CreateSchemaStmt:
			tag = "CREATE SCHEMA";
			break;

		case T_CreateStmt:
			tag = "CREATE TABLE";
			break;

		case T_CreateExternalStmt:
			tag = "CREATE EXTERNAL TABLE";
			break;

		case T_CreateFileSpaceStmt:
			tag = "CREATE FILESPACE";
			break;

		case T_CreateTableSpaceStmt:
			tag = "CREATE TABLESPACE";
			break;

		case T_DropStmt:
			switch (((DropStmt *) parsetree)->removeType)
			{
				case OBJECT_TABLE:
					tag = "DROP TABLE";
					break;
				case OBJECT_EXTTABLE:
					tag = "DROP EXTERNAL TABLE";
					break;
				case OBJECT_SEQUENCE:
					tag = "DROP SEQUENCE";
					break;
				case OBJECT_VIEW:
					tag = "DROP VIEW";
					break;
				case OBJECT_INDEX:
					tag = "DROP INDEX";
					break;
				case OBJECT_TYPE:
					tag = "DROP TYPE";
					break;
				case OBJECT_DOMAIN:
					tag = "DROP DOMAIN";
					break;
				case OBJECT_CONVERSION:
					tag = "DROP CONVERSION";
					break;
				case OBJECT_SCHEMA:
					tag = "DROP SCHEMA";
					break;
				case OBJECT_FILESPACE:
					tag = "DROP FILESPACE";
					break;
				case OBJECT_TABLESPACE:
					tag = "DROP TABLESPACE";
					break;
				case OBJECT_EXTPROTOCOL:
					tag = "DROP PROTOCOL";
					break;					
				default:
					tag = "???";
			}
			break;

		case T_TruncateStmt:
			tag = "TRUNCATE TABLE";
			break;

		case T_CommentStmt:
			tag = "COMMENT";
			break;

		case T_CopyStmt:
			tag = "COPY";
			break;

		case T_RenameStmt:
			switch (((RenameStmt *) parsetree)->renameType)
			{
				case OBJECT_AGGREGATE:
					tag = "ALTER AGGREGATE";
					break;
				case OBJECT_CONVERSION:
					tag = "ALTER CONVERSION";
					break;
				case OBJECT_DATABASE:
					tag = "ALTER DATABASE";
					break;
				case OBJECT_EXTPROTOCOL:
					tag = "ALTER PROTOCOL";
					break;
				case OBJECT_FUNCTION:
					tag = "ALTER FUNCTION";
					break;
				case OBJECT_INDEX:
					tag = "ALTER INDEX";
					break;
				case OBJECT_LANGUAGE:
					tag = "ALTER LANGUAGE";
					break;
				case OBJECT_OPCLASS:
					tag = "ALTER OPERATOR CLASS";
					break;
				case OBJECT_OPFAMILY:
					tag = "ALTER OPERATOR FAMILY";
					break;
				case OBJECT_ROLE:
					tag = "ALTER ROLE";
					break;
				case OBJECT_SCHEMA:
					tag = "ALTER SCHEMA";
					break;
				case OBJECT_COLUMN:
				case OBJECT_TABLE:
					tag = "ALTER TABLE";
					break;
				case OBJECT_FILESPACE:
					tag = "ALTER FILESPACE";
					break;
				case OBJECT_TABLESPACE:
					tag = "ALTER TABLESPACE";
					break;
				case OBJECT_TRIGGER:
					tag = "ALTER TRIGGER";
					break;
				default:
					tag = "???";
					break;
			}
			break;

		case T_AlterObjectSchemaStmt:
			switch (((AlterObjectSchemaStmt *) parsetree)->objectType)
			{
				case OBJECT_AGGREGATE:
					tag = "ALTER AGGREGATE";
					break;
				case OBJECT_DOMAIN:
					tag = "ALTER DOMAIN";
					break;
				case OBJECT_FUNCTION:
					tag = "ALTER FUNCTION";
					break;
				case OBJECT_SEQUENCE:
					tag = "ALTER SEQUENCE";
					break;
				case OBJECT_TABLE:
					tag = "ALTER TABLE";
					break;
				case OBJECT_TYPE:
					tag = "ALTER TYPE";
					break;
				default:
					tag = "???";
					break;
			}
			break;

		case T_AlterOwnerStmt:
			switch (((AlterOwnerStmt *) parsetree)->objectType)
			{
				case OBJECT_AGGREGATE:
					tag = "ALTER AGGREGATE";
					break;
				case OBJECT_CONVERSION:
					tag = "ALTER CONVERSION";
					break;
				case OBJECT_DATABASE:
					tag = "ALTER DATABASE";
					break;
				case OBJECT_DOMAIN:
					tag = "ALTER DOMAIN";
					break;
				case OBJECT_FUNCTION:
					tag = "ALTER FUNCTION";
					break;
				case OBJECT_OPERATOR:
					tag = "ALTER OPERATOR";
					break;
				case OBJECT_OPCLASS:
					tag = "ALTER OPERATOR CLASS";
					break;
				case OBJECT_OPFAMILY:
					tag = "ALTER OPERATOR FAMILY";
					break;
				case OBJECT_SCHEMA:
					tag = "ALTER SCHEMA";
					break;
				case OBJECT_FILESPACE:
					tag = "ALTER FILESPACE";
					break;
				case OBJECT_TABLESPACE:
					tag = "ALTER TABLESPACE";
					break;
				case OBJECT_TYPE:
					tag = "ALTER TYPE";
					break;
				case OBJECT_EXTPROTOCOL:
					tag = "ALTER PROTOCOL";
					break;
				default:
					tag = "???";
					break;
			}
			break;

		case T_AlterTableStmt:
			{
				AlterTableStmt *stmt = (AlterTableStmt *) parsetree;

				/*
				 * We might be supporting ALTER INDEX here, so set the
				 * completion table appropriately. Catch all other
				 * possibilities with ALTER TABLE
				 */

				if (stmt->relkind == OBJECT_INDEX)
					tag = "ALTER INDEX";
				else if (stmt->relkind == OBJECT_EXTTABLE)
					tag = "ALTER EXTERNAL TABLE";
				else
					tag = "ALTER TABLE";
			}
			break;

		case T_AlterDomainStmt:
			tag = "ALTER DOMAIN";
			break;

		case T_AlterFunctionStmt:
			tag = "ALTER FUNCTION";
			break;

		case T_GrantStmt:
			{
				GrantStmt  *stmt = (GrantStmt *) parsetree;

				tag = (stmt->is_grant) ? "GRANT" : "REVOKE";
			}
			break;

		case T_GrantRoleStmt:
			{
				GrantRoleStmt *stmt = (GrantRoleStmt *) parsetree;

				tag = (stmt->is_grant) ? "GRANT ROLE" : "REVOKE ROLE";
			}
			break;

		case T_DefineStmt:
			switch (((DefineStmt *) parsetree)->kind)
			{
				case OBJECT_AGGREGATE:
					tag = "CREATE AGGREGATE";
					break;
				case OBJECT_OPERATOR:
					tag = "CREATE OPERATOR";
					break;
				case OBJECT_TYPE:
					tag = "CREATE TYPE";
					break;
				case OBJECT_EXTPROTOCOL:
					tag = "CREATE PROTOCOL";
					break;
				default:
					tag = "???";
			}
			break;

		case T_CompositeTypeStmt:
			tag = "CREATE TYPE";
			break;

		case T_ViewStmt:
			tag = "CREATE VIEW";
			break;

		case T_CreateFunctionStmt:
			tag = "CREATE FUNCTION";
			break;

		case T_IndexStmt:
			tag = "CREATE INDEX";
			break;

		case T_RuleStmt:
			tag = "CREATE RULE";
			break;

		case T_CreateSeqStmt:
			tag = "CREATE SEQUENCE";
			break;

		case T_AlterSeqStmt:
			tag = "ALTER SEQUENCE";
			break;

		case T_RemoveFuncStmt:
			switch (((RemoveFuncStmt *) parsetree)->kind)
			{
				case OBJECT_FUNCTION:
					tag = "DROP FUNCTION";
					break;
				case OBJECT_AGGREGATE:
					tag = "DROP AGGREGATE";
					break;
				case OBJECT_OPERATOR:
					tag = "DROP OPERATOR";
					break;
				default:
					tag = "???";
			}
			break;

		case T_CreatedbStmt:
			tag = "CREATE DATABASE";
			break;

		case T_AlterDatabaseStmt:
			tag = "ALTER DATABASE";
			break;

		case T_AlterDatabaseSetStmt:
			tag = "ALTER DATABASE";
			break;

		case T_DropdbStmt:
			tag = "DROP DATABASE";
			break;

		case T_NotifyStmt:
			tag = "NOTIFY";
			break;

		case T_ListenStmt:
			tag = "LISTEN";
			break;

		case T_UnlistenStmt:
			tag = "UNLISTEN";
			break;

		case T_LoadStmt:
			tag = "LOAD";
			break;

		case T_ClusterStmt:
			tag = "CLUSTER";
			break;

		case T_VacuumStmt:
			if (((VacuumStmt *) parsetree)->vacuum)
				tag = "VACUUM";
			else
				tag = "ANALYZE";
			break;

		case T_ExplainStmt:
			tag = "EXPLAIN";
			break;

		case T_VariableSetStmt:
			tag = "SET";
			break;

		case T_VariableShowStmt:
			tag = "SHOW";
			break;

		case T_VariableResetStmt:
			tag = "RESET";
			break;

		case T_CreateTrigStmt:
			tag = "CREATE TRIGGER";
			break;

		case T_DropPropertyStmt:
			switch (((DropPropertyStmt *) parsetree)->removeType)
			{
				case OBJECT_TRIGGER:
					tag = "DROP TRIGGER";
					break;
				case OBJECT_RULE:
					tag = "DROP RULE";
					break;
				default:
					tag = "???";
			}
			break;

		case T_CreatePLangStmt:
			tag = "CREATE LANGUAGE";
			break;

		case T_DropPLangStmt:
			tag = "DROP LANGUAGE";
			break;

		case T_CreateQueueStmt:
			tag = "CREATE QUEUE";
			break;

		case T_AlterQueueStmt:
			tag = "ALTER QUEUE";
			break;

		case T_DropQueueStmt:
			tag = "DROP QUEUE";
			break;

		case T_CreateRoleStmt:
			tag = "CREATE ROLE";
			break;

		case T_AlterRoleStmt:
			tag = "ALTER ROLE";
			break;

		case T_AlterRoleSetStmt:
			tag = "ALTER ROLE";
			break;

		case T_DropRoleStmt:
			tag = "DROP ROLE";
			break;

		case T_DropOwnedStmt:
			tag = "DROP OWNED";
			break;

		case T_ReassignOwnedStmt:
			tag = "REASSIGN OWNED";
			break;

		case T_LockStmt:
			tag = "LOCK TABLE";
			break;

		case T_ConstraintsSetStmt:
			tag = "SET CONSTRAINTS";
			break;

		case T_CheckPointStmt:
			tag = "CHECKPOINT";
			break;

		case T_ReindexStmt:
			tag = "REINDEX";
			break;

		case T_CreateConversionStmt:
			tag = "CREATE CONVERSION";
			break;

		case T_CreateCastStmt:
			tag = "CREATE CAST";
			break;

		case T_DropCastStmt:
			tag = "DROP CAST";
			break;

		case T_CreateOpClassStmt:
			tag = "CREATE OPERATOR CLASS";
			break;

		case T_CreateOpFamilyStmt:
			tag = "CREATE OPERATOR FAMILY";
			break;

		case T_AlterOpFamilyStmt:
			tag = "ALTER OPERATOR FAMILY";
			break;

		case T_RemoveOpClassStmt:
			tag = "DROP OPERATOR CLASS";
			break;

		case T_RemoveOpFamilyStmt:
			tag = "DROP OPERATOR FAMILY";
			break;

		case T_PrepareStmt:
			tag = "PREPARE";
			break;

		case T_ExecuteStmt:
			tag = "EXECUTE";
			break;

		case T_DeallocateStmt:
			tag = "DEALLOCATE";
			break;
		
		case T_Query: /* used to be function CreateQueryTag */
			{
				Query *query = (Query*)parsetree;
				
				switch (query->commandType)
				{
					case CMD_SELECT:
						
						/*
						 * We take a little extra care here so that the result will be
						 * useful for complaints about read-only statements
						 */
						if (query->intoClause != NULL)
							tag = "SELECT INTO";
						else if (query->rowMarks != NIL)
						{
							if (((RowMarkClause *) linitial(query->rowMarks))->forUpdate)
								tag = "SELECT FOR UPDATE";
							else
								tag = "SELECT FOR SHARE";
						}
						else
							tag = "SELECT";
						break;
					case CMD_UPDATE:
						tag = "UPDATE";
						break;
					case CMD_INSERT:
						tag = "INSERT";
						break;
					case CMD_DELETE:
						tag = "DELETE";
						break;
					case CMD_UTILITY:
						tag = CreateCommandTag(query->utilityStmt);
						break;
					default:
						elog(WARNING, "unrecognized commandType: %d",
							 (int) query->commandType);
						tag = "???";
						break;
				}
			}
			break;

		case T_AlterTypeStmt:
			tag = "ALTER TYPE";
			break;
		default:
			Assert(false);
			elog(WARNING, "unrecognized node type: %d",
				 (int) nodeTag(parsetree));
			tag = "???";
			break;
	}

	return tag;
}


/*
 * GetCommandLogLevel
 *		utility to get the minimum log_statement level for a command,
 *		given either a raw (un-analyzed) parsetree or a planned query.
 *
 * This must handle all command types, but since the vast majority
 * of 'em are utility commands, it seems sensible to keep it here.
 */
LogStmtLevel
GetCommandLogLevel(Node *parsetree)
{
	LogStmtLevel lev;

	switch (nodeTag(parsetree))
	{
		/* raw plannable queries */
		case T_InsertStmt:
		case T_DeleteStmt:
		case T_UpdateStmt:
			lev = LOGSTMT_MOD;
			break;

		case T_SelectStmt:
			if (((SelectStmt *) parsetree)->intoClause)
				lev = LOGSTMT_DDL;		/* CREATE AS, SELECT INTO */
			else
				lev = LOGSTMT_ALL;
			break;

		/* utility statements --- same whether raw or cooked */
		case T_TransactionStmt:
			lev = LOGSTMT_ALL;
			break;

		case T_DeclareCursorStmt:
			lev = LOGSTMT_ALL;
			break;

		case T_ClosePortalStmt:
			lev = LOGSTMT_ALL;
			break;

		case T_FetchStmt:
			lev = LOGSTMT_ALL;
			break;

		case T_CreateDomainStmt:
			lev = LOGSTMT_DDL;
			break;

		case T_CreateSchemaStmt:
			lev = LOGSTMT_DDL;
			break;

		case T_CreateStmt:
			lev = LOGSTMT_DDL;
			break;

		case T_CreateExternalStmt:
			lev = LOGSTMT_DDL;
			break;

		case T_CreateFileSpaceStmt:
			lev = LOGSTMT_DDL;
			break;

		case T_CreateTableSpaceStmt:
			lev = LOGSTMT_DDL;
			break;

		case T_DropStmt:
			lev = LOGSTMT_DDL;
			break;

		case T_TruncateStmt:
			lev = LOGSTMT_MOD;
			break;

		case T_CommentStmt:
			lev = LOGSTMT_DDL;
			break;

		case T_CopyStmt:
			if (((CopyStmt *) parsetree)->is_from)
				lev = LOGSTMT_MOD;
			else
				lev = LOGSTMT_ALL;
			break;

		case T_RenameStmt:
			lev = LOGSTMT_DDL;
			break;

		case T_AlterObjectSchemaStmt:
			lev = LOGSTMT_DDL;
			break;

		case T_AlterOwnerStmt:
			lev = LOGSTMT_DDL;
			break;

		case T_AlterTableStmt:
			lev = LOGSTMT_DDL;
			break;

		case T_AlterDomainStmt:
			lev = LOGSTMT_DDL;
			break;

		case T_AlterFunctionStmt:
			lev = LOGSTMT_DDL;
			break;

		case T_GrantStmt:
			lev = LOGSTMT_DDL;
			break;

		case T_GrantRoleStmt:
			lev = LOGSTMT_DDL;
			break;

		case T_DefineStmt:
			lev = LOGSTMT_DDL;
			break;

		case T_CompositeTypeStmt:
			lev = LOGSTMT_DDL;
			break;

		case T_ViewStmt:
			lev = LOGSTMT_DDL;
			break;

		case T_CreateFunctionStmt:
			lev = LOGSTMT_DDL;
			break;

		case T_IndexStmt:
			lev = LOGSTMT_DDL;
			break;

		case T_RuleStmt:
			lev = LOGSTMT_DDL;
			break;

		case T_CreateSeqStmt:
			lev = LOGSTMT_DDL;
			break;

		case T_AlterSeqStmt:
			lev = LOGSTMT_DDL;
			break;

		case T_RemoveFuncStmt:
			lev = LOGSTMT_DDL;
			break;

		case T_CreatedbStmt:
			lev = LOGSTMT_DDL;
			break;

		case T_AlterDatabaseStmt:
			lev = LOGSTMT_DDL;
			break;

		case T_AlterDatabaseSetStmt:
			lev = LOGSTMT_DDL;
			break;

		case T_DropdbStmt:
			lev = LOGSTMT_DDL;
			break;

		case T_NotifyStmt:
			lev = LOGSTMT_ALL;
			break;

		case T_ListenStmt:
			lev = LOGSTMT_ALL;
			break;

		case T_UnlistenStmt:
			lev = LOGSTMT_ALL;
			break;

		case T_LoadStmt:
			lev = LOGSTMT_ALL;
			break;

		case T_ClusterStmt:
			lev = LOGSTMT_DDL;
			break;

		case T_VacuumStmt:
			lev = LOGSTMT_ALL;
			break;

		case T_ExplainStmt:
			{
				ExplainStmt *stmt = (ExplainStmt *) parsetree;

				/* Look through an EXPLAIN ANALYZE to the contained stmt */
				if (stmt->analyze)
					return GetCommandLogLevel((Node *) stmt->query);
				/* Plain EXPLAIN isn't so interesting */
				lev = LOGSTMT_ALL;
			}
			break;

		case T_VariableSetStmt:
			lev = LOGSTMT_ALL;
			break;

		case T_VariableShowStmt:
			lev = LOGSTMT_ALL;
			break;

		case T_VariableResetStmt:
			lev = LOGSTMT_ALL;
			break;

		case T_CreateTrigStmt:
			lev = LOGSTMT_DDL;
			break;

		case T_DropPropertyStmt:
			lev = LOGSTMT_DDL;
			break;

		case T_CreatePLangStmt:
			lev = LOGSTMT_DDL;
			break;

		case T_DropPLangStmt:
			lev = LOGSTMT_DDL;
			break;

		case T_CreateRoleStmt:
			lev = LOGSTMT_DDL;
			break;

		case T_AlterRoleStmt:
			lev = LOGSTMT_DDL;
			break;

		case T_AlterRoleSetStmt:
			lev = LOGSTMT_DDL;
			break;

		case T_DropRoleStmt:
			lev = LOGSTMT_DDL;
			break;

		case T_DropOwnedStmt:
			lev = LOGSTMT_DDL;
			break;

		case T_ReassignOwnedStmt:
			lev = LOGSTMT_DDL;
			break;

		case T_LockStmt:
			lev = LOGSTMT_ALL;
			break;

		case T_ConstraintsSetStmt:
			lev = LOGSTMT_ALL;
			break;

		case T_CheckPointStmt:
			lev = LOGSTMT_ALL;
			break;

		case T_ReindexStmt:
			lev = LOGSTMT_ALL;	/* should this be DDL? */
			break;

		case T_CreateConversionStmt:
			lev = LOGSTMT_DDL;
			break;

		case T_CreateCastStmt:
			lev = LOGSTMT_DDL;
			break;

		case T_DropCastStmt:
			lev = LOGSTMT_DDL;
			break;

		case T_CreateOpClassStmt:
			lev = LOGSTMT_DDL;
			break;

		case T_CreateOpFamilyStmt:
			lev = LOGSTMT_DDL;
			break;

		case T_AlterOpFamilyStmt:
			lev = LOGSTMT_DDL;
			break;

		case T_RemoveOpClassStmt:
			lev = LOGSTMT_DDL;
			break;

		case T_RemoveOpFamilyStmt:
			lev = LOGSTMT_DDL;
			break;

		case T_PrepareStmt:
			{
				PrepareStmt *stmt = (PrepareStmt *) parsetree;

				/* Look through a PREPARE to the contained stmt */
				return GetCommandLogLevel((Node *) stmt->query);
			}
			break;

		case T_ExecuteStmt:
			{
				ExecuteStmt *stmt = (ExecuteStmt *) parsetree;
				PreparedStatement *pstmt;
				ListCell   *l;

				/* Look through an EXECUTE to the referenced stmt(s) */
				lev = LOGSTMT_ALL;
				pstmt = FetchPreparedStatement(stmt->name, false);
				if (pstmt)
				{
					foreach(l, pstmt->query_list)
					{
						Query	   *query = (Query *) lfirst(l);
						LogStmtLevel stmt_lev;

						stmt_lev = GetQueryLogLevel(query);
						lev = Min(lev, stmt_lev);
					}
				}
			}
			break;

		case T_DeallocateStmt:
			lev = LOGSTMT_ALL;
			break;

		case T_Query:

			/*
			 * In complicated situations (eg, EXPLAIN ANALYZE in an extended
			 * Query protocol), we might find an already-analyzed query within
			 * a utility statement.  Cope.
			 */
			lev = GetQueryLogLevel((Query *) parsetree);
			break;

		case T_PlannedStmt:
			lev = GetPlannedStmtLogLevel((PlannedStmt *) parsetree);
			break;

		default:
			elog(WARNING, "unrecognized node type: %d",
				 (int) nodeTag(parsetree));
			lev = LOGSTMT_ALL;
			break;
	}

	return lev;
}

/*
 * GetQueryLogLevel
 *		utility to get the minimum log_statement level for a Query operation.
 *
 * This is exactly like GetCommandLogLevel, except it works on a Query
 * that has already been through parse analysis (and possibly further).
 */
LogStmtLevel
GetQueryLogLevel(Query *parsetree)
{
	LogStmtLevel lev;

	Assert(IsA(parsetree, Query));

	switch (parsetree->commandType)
	{
		case CMD_SELECT:
			if (parsetree->intoClause != NULL)
				lev = LOGSTMT_DDL;		/* CREATE AS, SELECT INTO */
			else
				lev = LOGSTMT_ALL;
			break;

		case CMD_UPDATE:
		case CMD_INSERT:
		case CMD_DELETE:
			lev = LOGSTMT_MOD;
			break;

		case CMD_UTILITY:
			lev = GetCommandLogLevel(parsetree->utilityStmt);
			break;

		default:
			elog(WARNING, "unrecognized commandType: %d",
				 (int) parsetree->commandType);
			lev = LOGSTMT_ALL;
			break;
	}

	return lev;
}

/*
 * GetPlannedStmtLogLevel
 *		utility to get the minimum log_statement level for a PlannedStmt.
 *
 * This is exactly like GetCommandLogLevel, except it works on a PlannedStmt.
 */
LogStmtLevel
GetPlannedStmtLogLevel(PlannedStmt * stmt)
{
	LogStmtLevel lev;
		
	switch (stmt->commandType)
	{
		case CMD_SELECT:
			if ( stmt->utilityStmt != NULL )
			{
				if ( stmt->intoClause != NULL )
					elog(WARNING, "into specified on utility statement type: %d",
						 (int) stmt->utilityStmt->type);
				if ( ! IsA(stmt->utilityStmt, DeclareCursorStmt) )
					elog(WARNING, "unexpected utility statement type: %d",
						 (int) stmt->utilityStmt->type);
				lev = LOGSTMT_ALL;
			}
			else if (stmt->intoClause != NULL)
				lev = LOGSTMT_DDL;		/* CREATE AS, SELECT INTO */
			else
				lev = LOGSTMT_ALL;
			break;
			
		case CMD_UPDATE:
		case CMD_INSERT:
		case CMD_DELETE:
			lev = LOGSTMT_MOD;
			break;
			
		default:
			elog(WARNING, "expected commandType: %d",
				 (int) stmt->commandType);
			lev = LOGSTMT_ALL;
			break;
	}
	
	return lev;
}<|MERGE_RESOLUTION|>--- conflicted
+++ resolved
@@ -1473,18 +1473,14 @@
 			break;
 
 		case T_CreateTrigStmt:
-<<<<<<< HEAD
-			{
-				Oid trigOid = CreateTrigger((CreateTrigStmt *) parsetree, false);
+			{
+				Oid trigOid = CreateTrigger((CreateTrigStmt *) parsetree, InvalidOid);
 				if (Gp_role == GP_ROLE_DISPATCH)
 				{
 					((CreateTrigStmt *) parsetree)->trigOid = trigOid;
 					CdbDispatchUtilityStatement((Node *) parsetree, "ProcessUtility");
 				}
 			}
-=======
-			CreateTrigger((CreateTrigStmt *) parsetree, InvalidOid);
->>>>>>> 5c63829f
 			break;
 
 		case T_DropPropertyStmt:

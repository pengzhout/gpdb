/*-------------------------------------------------------------------------
 *
 * dependency.c
 *	  Routines to support inter-object dependencies.
 *
 *
 * Portions Copyright (c) 1996-2008, PostgreSQL Global Development Group
 * Portions Copyright (c) 1994, Regents of the University of California
 *
 * IDENTIFICATION
<<<<<<< HEAD
 *	  $PostgreSQL: pgsql/src/backend/catalog/dependency.c,v 1.81 2008/10/04 21:56:52 tgl Exp $
=======
 *	  $PostgreSQL: pgsql/src/backend/catalog/dependency.c,v 1.71 2008/03/27 03:57:33 tgl Exp $
>>>>>>> f260edb1
 *
 *-------------------------------------------------------------------------
 */
#include "postgres.h"

#include "access/genam.h"
#include "access/heapam.h"
#include "access/sysattr.h"
#include "access/xact.h"
#include "catalog/dependency.h"
#include "catalog/heap.h"
#include "catalog/index.h"
#include "catalog/indexing.h"
#include "catalog/namespace.h"
#include "catalog/pg_amop.h"
#include "catalog/pg_amproc.h"
#include "catalog/pg_attrdef.h"
#include "catalog/pg_attribute_encoding.h"
#include "catalog/pg_authid.h"
#include "catalog/pg_cast.h"
#include "catalog/pg_compression.h"
#include "catalog/pg_constraint.h"
#include "catalog/pg_conversion.h"
#include "catalog/pg_conversion_fn.h"
#include "catalog/pg_database.h"
#include "catalog/pg_depend.h"
#include "catalog/pg_extprotocol.h"
#include "catalog/pg_extension.h"
#include "catalog/pg_filespace.h"
#include "catalog/pg_language.h"
#include "catalog/pg_namespace.h"
#include "catalog/pg_opclass.h"
#include "catalog/pg_operator.h"
#include "catalog/pg_opfamily.h"
#include "catalog/pg_partition_encoding.h"
#include "catalog/pg_proc.h"
#include "catalog/pg_rewrite.h"
#include "catalog/pg_tablespace.h"
#include "catalog/pg_trigger.h"
#include "catalog/pg_ts_config.h"
#include "catalog/pg_ts_dict.h"
#include "catalog/pg_ts_parser.h"
#include "catalog/pg_ts_template.h"
#include "catalog/pg_type.h"
#include "catalog/pg_type_encoding.h"
#include "cdb/cdbpartition.h"
#include "commands/comment.h"
#include "commands/dbcommands.h"
#include "commands/defrem.h"
#include "commands/extension.h"
#include "commands/extprotocolcmds.h"
#include "commands/filespace.h"
#include "commands/proclang.h"
#include "commands/schemacmds.h"
#include "commands/tablespace.h"
#include "commands/trigger.h"
#include "commands/typecmds.h"
#include "miscadmin.h"
#include "optimizer/clauses.h"
#include "parser/parsetree.h"
#include "rewrite/rewriteRemove.h"
#include "utils/builtins.h"
#include "utils/fmgroids.h"
#include "utils/lsyscache.h"
#include "utils/syscache.h"
#include "utils/tqual.h"

#include "cdb/cdbvars.h"


/* expansible list of ObjectAddresses */
struct ObjectAddresses
{
	ObjectAddress *refs;		/* => palloc'd array */
	int			numrefs;		/* current number of references */
	int			maxrefs;		/* current size of palloc'd array */
};

/* typedef ObjectAddresses appears in dependency.h */

/* for find_expr_references_walker */
typedef struct
{
	ObjectAddresses *addrs;		/* addresses being accumulated */
	List	   *rtables;		/* list of rangetables to resolve Vars */
} find_expr_references_context;

/*
 * This constant table maps ObjectClasses to the corresponding catalog OIDs.
 * See also getObjectClass().
 */
static const Oid object_classes[MAX_OCLASS] = {
	RelationRelationId,			/* OCLASS_CLASS */
	ProcedureRelationId,		/* OCLASS_PROC */
	TypeRelationId,				/* OCLASS_TYPE */
	CastRelationId,				/* OCLASS_CAST */
	ConstraintRelationId,		/* OCLASS_CONSTRAINT */
	ConversionRelationId,		/* OCLASS_CONVERSION */
	AttrDefaultRelationId,		/* OCLASS_DEFAULT */
	LanguageRelationId,			/* OCLASS_LANGUAGE */
	OperatorRelationId,			/* OCLASS_OPERATOR */
	OperatorClassRelationId,	/* OCLASS_OPCLASS */
	OperatorFamilyRelationId,	/* OCLASS_OPFAMILY */
	AccessMethodOperatorRelationId,		/* OCLASS_AMOP */
	AccessMethodProcedureRelationId,	/* OCLASS_AMPROC */
	RewriteRelationId,			/* OCLASS_REWRITE */
	TriggerRelationId,			/* OCLASS_TRIGGER */
	NamespaceRelationId,		/* OCLASS_SCHEMA */
	TSParserRelationId,			/* OCLASS_TSPARSER */
	TSDictionaryRelationId,		/* OCLASS_TSDICT */
	TSTemplateRelationId,		/* OCLASS_TSTEMPLATE */
	TSConfigRelationId,			/* OCLASS_TSCONFIG */
	AuthIdRelationId,			/* OCLASS_ROLE */
	DatabaseRelationId,			/* OCLASS_DATABASE */
	TableSpaceRelationId,		/* OCLASS_TBLSPACE */
	FileSpaceRelationId,		/* OCLASS_FILESPACE */
	ExtprotocolRelationId,		/* OCLASS_EXTPROTOCOL */
	CompressionRelationId,		/* OCLASS_COMPRESSION */
	ExtensionRelationId			/* OCLASS_EXTENSION */
};


static void performDeletionWithList(const ObjectAddress *object,
						ObjectAddresses *oktodelete,
						DropBehavior behavior,
						ObjectAddresses *alreadyDeleted);
static void findAutoDeletableObjects(const ObjectAddress *object,
						 ObjectAddresses *oktodelete,
						 Relation depRel, bool addself);
static bool recursiveDeletion(const ObjectAddress *object,
				  DropBehavior behavior,
				  int msglevel,
				  const ObjectAddress *callingObject,
				  ObjectAddresses *oktodelete,
				  Relation depRel,
				  ObjectAddresses *alreadyDeleted);
static bool deleteDependentObjects(const ObjectAddress *object,
					   const char *objDescription,
					   DropBehavior behavior,
					   int msglevel,
					   ObjectAddresses *oktodelete,
					   Relation depRel,
					   ObjectAddresses *alreadyDeleted);
static void doDeletion(const ObjectAddress *object);
static bool find_expr_references_walker(Node *node,
							find_expr_references_context *context);
static void eliminate_duplicate_dependencies(ObjectAddresses *addrs);
static int	object_address_comparator(const void *a, const void *b);
static void add_object_address(ObjectClass oclass, Oid objectId, int32 subId,
				   ObjectAddresses *addrs);
static void getRelationDescription(StringInfo buffer, Oid relid);
static void getOpFamilyDescription(StringInfo buffer, Oid opfid);


/*
 * performDeletion: attempt to drop the specified object.  If CASCADE
 * behavior is specified, also drop any dependent objects (recursively).
 * If RESTRICT behavior is specified, error out if there are any dependent
 * objects, except for those that should be implicitly dropped anyway
 * according to the dependency type.
 *
 * This is the outer control routine for all forms of DROP that drop objects
 * that can participate in dependencies.
 */
void
performDeletion(const ObjectAddress *object,
				DropBehavior behavior)
{
	char	   *objDescription;
	Relation	depRel;
	ObjectAddresses *oktodelete;

	/*
	 * Get object description for possible use in failure message. Must do
	 * this before deleting it ...
	 */
	objDescription = getObjectDescription(object);

	/*
	 * We save some cycles by opening pg_depend just once and passing the
	 * Relation pointer down to all the recursive deletion steps.
	 */
	depRel = heap_open(DependRelationId, RowExclusiveLock);

	/*
	 * Construct a list of objects that are reachable by AUTO or INTERNAL
	 * dependencies from the target object.  These should be deleted silently,
	 * even if the actual deletion pass first reaches one of them via a
	 * non-auto dependency.
	 */
	oktodelete = new_object_addresses();

	findAutoDeletableObjects(object, oktodelete, depRel, true);

	if (!recursiveDeletion(object, behavior, NOTICE,
						   NULL, oktodelete, depRel, NULL))
		ereport(ERROR,
				(errcode(ERRCODE_DEPENDENT_OBJECTS_STILL_EXIST),
				 errmsg("cannot drop %s because other objects depend on it",
						objDescription),
		errhint("Use DROP ... CASCADE to drop the dependent objects too.")));

	free_object_addresses(oktodelete);

	heap_close(depRel, RowExclusiveLock);

	pfree(objDescription);
}


/*
 * performDeletionWithList: As above, but the oktodelete list may have already
 * filled with some objects.  Also, the deleted objects are saved in the
 * alreadyDeleted list.
 *
 * XXX performDeletion could be refactored to be a thin wrapper around this
 * function.
 */
static void
performDeletionWithList(const ObjectAddress *object,
						ObjectAddresses *oktodelete,
						DropBehavior behavior,
						ObjectAddresses *alreadyDeleted)
{
	char	   *objDescription;
	Relation	depRel;

	/*
	 * Get object description for possible use in failure message. Must do
	 * this before deleting it ...
	 */
	objDescription = getObjectDescription(object);

	/*
	 * We save some cycles by opening pg_depend just once and passing the
	 * Relation pointer down to all the recursive deletion steps.
	 */
	depRel = heap_open(DependRelationId, RowExclusiveLock);

	/*
	 * Construct a list of objects that are reachable by AUTO or INTERNAL
	 * dependencies from the target object.  These should be deleted silently,
	 * even if the actual deletion pass first reaches one of them via a
	 * non-auto dependency.
	 */
	findAutoDeletableObjects(object, oktodelete, depRel, true);

	if (!recursiveDeletion(object, behavior, NOTICE,
						   NULL, oktodelete, depRel, alreadyDeleted))
		ereport(ERROR,
				(errcode(ERRCODE_DEPENDENT_OBJECTS_STILL_EXIST),
				 errmsg("cannot drop %s because other objects depend on it",
						objDescription),
		errhint("Use DROP ... CASCADE to drop the dependent objects too.")));

	heap_close(depRel, RowExclusiveLock);

	pfree(objDescription);
}

/*
 * performMultipleDeletion: Similar to performDeletion, but act on multiple
 * objects at once.
 *
 * The main difference from issuing multiple performDeletion calls is that the
 * list of objects that would be implicitly dropped, for each object to be
 * dropped, is the union of the implicit-object list for all objects.  This
 * makes each check be more relaxed.
 */
void
performMultipleDeletions(const ObjectAddresses *objects,
						 DropBehavior behavior)
{
	ObjectAddresses *implicit;
	ObjectAddresses *alreadyDeleted;
	Relation	depRel;
	int			i;

	implicit = new_object_addresses();
	alreadyDeleted = new_object_addresses();

	depRel = heap_open(DependRelationId, RowExclusiveLock);

	/*
	 * Get the list of all objects that would be deleted after deleting the
	 * whole "objects" list.  We do this by creating a list of all implicit
	 * (INTERNAL and AUTO) dependencies for each object we collected above.
	 * Note that we must exclude the objects themselves from this list!
	 */
	for (i = 0; i < objects->numrefs; i++)
	{
		ObjectAddress obj = objects->refs[i];

		/*
		 * If it's in the implicit list, we don't need to delete it explicitly
		 * nor follow the dependencies, because that was already done in a
		 * previous iteration.
		 */
		if (object_address_present(&obj, implicit))
			continue;

		/*
		 * Add the objects dependent on this one to the global list of
		 * implicit objects.
		 */
		findAutoDeletableObjects(&obj, implicit, depRel, false);
	}

	/* Do the deletion. */
	for (i = 0; i < objects->numrefs; i++)
	{
		ObjectAddress obj = objects->refs[i];

		/*
		 * Skip this object if it was already deleted in a previous iteration.
		 */
		if (object_address_present(&obj, alreadyDeleted))
			continue;

		/*
		 * Skip this object if it's also present in the list of implicit
		 * objects --- it will be deleted later.
		 */
		if (object_address_present(&obj, implicit))
			continue;

		/* delete it */
		performDeletionWithList(&obj, implicit, behavior, alreadyDeleted);
	}

	heap_close(depRel, RowExclusiveLock);

	free_object_addresses(implicit);
	free_object_addresses(alreadyDeleted);
}

/*
 * deleteWhatDependsOn: attempt to drop everything that depends on the
 * specified object, though not the object itself.	Behavior is always
 * CASCADE.
 *
 * This is currently used only to clean out the contents of a schema
 * (namespace): the passed object is a namespace.  We normally want this
 * to be done silently, so there's an option to suppress NOTICE messages.
 */
void
deleteWhatDependsOn(const ObjectAddress *object,
					bool showNotices)
{
	char	   *objDescription;
	Relation	depRel;
	ObjectAddresses *oktodelete;

	/*
	 * Get object description for possible use in failure messages
	 */
	objDescription = getObjectDescription(object);

	/*
	 * We save some cycles by opening pg_depend just once and passing the
	 * Relation pointer down to all the recursive deletion steps.
	 */
	depRel = heap_open(DependRelationId, RowExclusiveLock);

	/*
	 * Construct a list of objects that are reachable by AUTO or INTERNAL
	 * dependencies from the target object.  These should be deleted silently,
	 * even if the actual deletion pass first reaches one of them via a
	 * non-auto dependency.
	 */
	oktodelete = new_object_addresses();

	findAutoDeletableObjects(object, oktodelete, depRel, true);

	/*
	 * Now invoke only step 2 of recursiveDeletion: just recurse to the stuff
	 * dependent on the given object.
	 */
	if (!deleteDependentObjects(object, objDescription,
								DROP_CASCADE,
								showNotices ? NOTICE : DEBUG2,
								oktodelete, depRel, NULL))
		ereport(ERROR,
				(errcode(ERRCODE_DEPENDENT_OBJECTS_STILL_EXIST),
				 errmsg("failed to drop all objects depending on %s",
						objDescription)));

	/*
	 * We do not need CommandCounterIncrement here, since if step 2 did
	 * anything then each recursive call will have ended with one.
	 */

	free_object_addresses(oktodelete);

	heap_close(depRel, RowExclusiveLock);

	pfree(objDescription);
}


/*
 * findAutoDeletableObjects: find all objects that are reachable by AUTO or
 * INTERNAL dependency paths from the given object.  Add them all to the
 * oktodelete list.  If addself is true, the originally given object will also
 * be added to the list.
 *
 * depRel is the already-open pg_depend relation.
 */
static void
findAutoDeletableObjects(const ObjectAddress *object,
						 ObjectAddresses *oktodelete,
						 Relation depRel, bool addself)
{
	ScanKeyData key[3];
	int			nkeys;
	SysScanDesc scan;
	HeapTuple	tup;
	ObjectAddress otherObject;

	/*
	 * If this object is already in oktodelete, then we already visited it;
	 * don't do so again (this prevents infinite recursion if there's a loop
	 * in pg_depend).  Otherwise, add it.
	 */
	if (object_address_present(object, oktodelete))
		return;
	if (addself)
		add_exact_object_address(object, oktodelete);

	/*
	 * Scan pg_depend records that link to this object, showing the things
	 * that depend on it.  For each one that is AUTO or INTERNAL, visit the
	 * referencing object.
	 *
	 * When dropping a whole object (subId = 0), find pg_depend records for
	 * its sub-objects too.
	 */
	ScanKeyInit(&key[0],
				Anum_pg_depend_refclassid,
				BTEqualStrategyNumber, F_OIDEQ,
				ObjectIdGetDatum(object->classId));
	ScanKeyInit(&key[1],
				Anum_pg_depend_refobjid,
				BTEqualStrategyNumber, F_OIDEQ,
				ObjectIdGetDatum(object->objectId));
	if (object->objectSubId != 0)
	{
		ScanKeyInit(&key[2],
					Anum_pg_depend_refobjsubid,
					BTEqualStrategyNumber, F_INT4EQ,
					Int32GetDatum(object->objectSubId));
		nkeys = 3;
	}
	else
		nkeys = 2;

	scan = systable_beginscan(depRel, DependReferenceIndexId, true,
							  SnapshotNow, nkeys, key);

	while (HeapTupleIsValid(tup = systable_getnext(scan)))
	{
		Form_pg_depend foundDep = (Form_pg_depend) GETSTRUCT(tup);

		switch (foundDep->deptype)
		{
			case DEPENDENCY_NORMAL:
				/* ignore */
				break;
			case DEPENDENCY_AUTO:
			case DEPENDENCY_INTERNAL:
			case DEPENDENCY_EXTENSION:
				/* recurse */
				otherObject.classId = foundDep->classid;
				otherObject.objectId = foundDep->objid;
				otherObject.objectSubId = foundDep->objsubid;
				findAutoDeletableObjects(&otherObject, oktodelete, depRel, true);
				break;
			case DEPENDENCY_PIN:

				/*
				 * For a PIN dependency we just ereport immediately; there
				 * won't be any others to examine, and we aren't ever going to
				 * let the user delete it.
				 */
				ereport(ERROR,
						(errcode(ERRCODE_DEPENDENT_OBJECTS_STILL_EXIST),
						 errmsg("cannot drop %s because it is required by the database system",
								getObjectDescription(object))));
				break;
			default:
				elog(ERROR, "unrecognized dependency type '%c' for %s",
					 foundDep->deptype, getObjectDescription(object));
				break;
		}
	}

	systable_endscan(scan);
}


/*
 * recursiveDeletion: delete a single object for performDeletion, plus
 * (recursively) anything that depends on it.
 *
 * Returns TRUE if successful, FALSE if not.
 *
 * callingObject is NULL at the outer level, else identifies the object that
 * we recursed from (the reference object that someone else needs to delete).
 *
 * oktodelete is a list of objects verified deletable (ie, reachable by one
 * or more AUTO or INTERNAL dependencies from the original target).
 *
 * depRel is the already-open pg_depend relation.
 *
 * alreadyDeleted is a list to add objects to as they are deleted, or NULL
 * if the caller doesn't need to have such a list.
 *
 *
 * In RESTRICT mode, we perform all the deletions anyway, but ereport a message
 * and return FALSE if we find a restriction violation.  performDeletion
 * will then abort the transaction to nullify the deletions.  We have to
 * do it this way to (a) report all the direct and indirect dependencies
 * while (b) not going into infinite recursion if there's a cycle.
 *
 * This is even more complex than one could wish, because it is possible for
 * the same pair of objects to be related by both NORMAL and AUTO/INTERNAL
 * dependencies.  Also, we might have a situation where we've been asked to
 * delete object A, and objects B and C both have AUTO dependencies on A,
 * but B also has a NORMAL dependency on C.  (Since any of these paths might
 * be indirect, we can't prevent these scenarios, but must cope instead.)
 * If we visit C before B then we would mistakenly decide that the B->C link
 * should prevent the restricted drop from occurring.  To handle this, we make
 * a pre-scan to find all the objects that are auto-deletable from A.  If we
 * visit C first, but B is present in the oktodelete list, then we make no
 * complaint but recurse to delete B anyway.  (Note that in general we must
 * delete B before deleting C; the drop routine for B may try to access C.)
 *
 * Note: in the case where the path to B is traversed first, we will not
 * see the NORMAL dependency when we reach C, because of the pg_depend
 * removals done in step 1.  The oktodelete list is necessary just
 * to make the behavior independent of the order in which pg_depend
 * entries are visited.
 */
static bool
recursiveDeletion(const ObjectAddress *object,
				  DropBehavior behavior,
				  int msglevel,
				  const ObjectAddress *callingObject,
				  ObjectAddresses *oktodelete,
				  Relation depRel,
				  ObjectAddresses *alreadyDeleted)
{
	bool		ok = true;
	char	   *objDescription;
	ScanKeyData key[3];
	int			nkeys;
	SysScanDesc scan;
	HeapTuple	tup;
	ObjectAddress otherObject;
	ObjectAddress owningObject;
	bool		amOwned = false;

	/*
	 * Get object description for possible use in messages.  Must do this
	 * before deleting it ...
	 */
	objDescription = getObjectDescription(object);

	/*
	 * Step 1: find and remove pg_depend records that link from this object to
	 * others.	We have to do this anyway, and doing it first ensures that we
	 * avoid infinite recursion in the case of cycles. Also, some dependency
	 * types require extra processing here.
	 *
	 * When dropping a whole object (subId = 0), remove all pg_depend records
	 * for its sub-objects too.
	 */

	/*
	 * Step 1: find and remove pg_depend records that link from this object to
	 * others.	We have to do this anyway, and doing it first ensures that we
	 * avoid infinite recursion in the case of cycles. Also, some dependency
	 * types require extra processing here.
	 *
	 * When dropping a whole object (subId = 0), remove all pg_depend records
	 * for its sub-objects too.
	 */
	ScanKeyInit(&key[0],
				Anum_pg_depend_classid,
				BTEqualStrategyNumber, F_OIDEQ,
				ObjectIdGetDatum(object->classId));
	ScanKeyInit(&key[1],
				Anum_pg_depend_objid,
				BTEqualStrategyNumber, F_OIDEQ,
				ObjectIdGetDatum(object->objectId));
	if (object->objectSubId != 0)
	{
		ScanKeyInit(&key[2],
					Anum_pg_depend_objsubid,
					BTEqualStrategyNumber, F_INT4EQ,
					Int32GetDatum(object->objectSubId));
		nkeys = 3;
	}
	else
		nkeys = 2;

	scan = systable_beginscan(depRel, DependDependerIndexId, true,
							  SnapshotNow, nkeys, key);

	while (HeapTupleIsValid(tup = systable_getnext(scan)))
	{
		Form_pg_depend foundDep = (Form_pg_depend) GETSTRUCT(tup);

		otherObject.classId = foundDep->refclassid;
		otherObject.objectId = foundDep->refobjid;
		otherObject.objectSubId = foundDep->refobjsubid;

		switch (foundDep->deptype)
		{
			case DEPENDENCY_NORMAL:
			case DEPENDENCY_AUTO:
				/* no problem */
				break;
			case DEPENDENCY_INTERNAL:
			case DEPENDENCY_EXTENSION:

				/*
				 * This object is part of the internal implementation of
				 * another object.	We have three cases:
				 *
				 * 1. At the outermost recursion level, disallow the DROP. (We
				 * just ereport here, rather than proceeding, since no other
				 * dependencies are likely to be interesting.)
				 */
				if (callingObject == NULL)
				{
					char	   *otherObjDesc = getObjectDescription(&otherObject);

					ereport(ERROR,
							(errcode(ERRCODE_DEPENDENT_OBJECTS_STILL_EXIST),
							 errmsg("cannot drop %s because %s requires it",
									objDescription, otherObjDesc),
							 errhint("You can drop %s instead.",
									 otherObjDesc)));
				}

				/*
				 * 2. When recursing from the other end of this dependency,
				 * it's okay to continue with the deletion. This holds when
				 * recursing from a whole object that includes the nominal
				 * other end as a component, too.
				 */
				if (callingObject->classId == otherObject.classId &&
					callingObject->objectId == otherObject.objectId &&
					(callingObject->objectSubId == otherObject.objectSubId ||
					 callingObject->objectSubId == 0))
					break;

				/*
				 * 3. When recursing from anyplace else, transform this
				 * deletion request into a delete of the other object. (This
				 * will be an error condition iff RESTRICT mode.) In this case
				 * we finish deleting my dependencies except for the INTERNAL
				 * link, which will be needed to cause the owning object to
				 * recurse back to me.
				 */
				if (amOwned)	/* shouldn't happen */
					elog(ERROR, "multiple INTERNAL dependencies for %s",
						 objDescription);
				owningObject = otherObject;
				amOwned = true;
				/* "continue" bypasses the simple_heap_delete call below */
				continue;
			case DEPENDENCY_PIN:

				/*
				 * Should not happen; PIN dependencies should have zeroes in
				 * the depender fields...
				 */
				elog(ERROR, "incorrect use of PIN dependency with %s",
					 objDescription);
				break;
			default:
				elog(ERROR, "unrecognized dependency type '%c' for %s",
					 foundDep->deptype, objDescription);
				break;
		}

		/* delete the pg_depend tuple */
		simple_heap_delete(depRel, &tup->t_self);
	}

	systable_endscan(scan);

	/*
	 * CommandCounterIncrement here to ensure that preceding changes are all
	 * visible; in particular, that the above deletions of pg_depend entries
	 * are visible.  That prevents infinite recursion in case of a dependency
	 * loop (which is perfectly legal).
	 */
	CommandCounterIncrement();

	/*
	 * If we found we are owned by another object, ask it to delete itself
	 * instead of proceeding.  Complain if RESTRICT mode, unless the other
	 * object is in oktodelete.
	 */
	if (amOwned)
	{
		if (object_address_present(&owningObject, oktodelete))
			ereport(DEBUG2,
					(errmsg("drop auto-cascades to %s",
							getObjectDescription(&owningObject))));
		else if (behavior == DROP_RESTRICT)
		{
			if (msglevel == NOTICE && Gp_role == GP_ROLE_EXECUTE)
			ereport(DEBUG1,
					(errmsg("%s depends on %s",
							getObjectDescription(&owningObject),
							objDescription)));
			else
			ereport(msglevel,
					(errmsg("%s depends on %s",
							getObjectDescription(&owningObject),
							objDescription)));
			ok = false;
		}
		else
		{
			if (Gp_role == GP_ROLE_EXECUTE)
			ereport(DEBUG1,
					(errmsg("drop cascades to %s",
							getObjectDescription(&owningObject))));
			else
			ereport(msglevel,
					(errmsg("drop cascades to %s",
							getObjectDescription(&owningObject))));
		}

		if (!recursiveDeletion(&owningObject, behavior, msglevel,
							   object, oktodelete, depRel, alreadyDeleted))
			ok = false;

		pfree(objDescription);

		return ok;
	}

	/*
	 * Step 2: scan pg_depend records that link to this object, showing the
	 * things that depend on it.  Recursively delete those things. Note it's
	 * important to delete the dependent objects before the referenced one,
	 * since the deletion routines might do things like try to update the
	 * pg_class record when deleting a check constraint.
	 */
	if (!deleteDependentObjects(object, objDescription,
								behavior, msglevel,
								oktodelete, depRel, alreadyDeleted))
		ok = false;

	/*
	 * We do not need CommandCounterIncrement here, since if step 2 did
	 * anything then each recursive call will have ended with one.
	 */

	/*
	 * Step 3: delete the object itself, and save it to the list of deleted
	 * objects if appropiate.
	 */
	doDeletion(object);
	if (alreadyDeleted != NULL)
	{
		if (!object_address_present(object, alreadyDeleted))
			add_exact_object_address(object, alreadyDeleted);
	}

	/*
	 * Delete any comments associated with this object.  (This is a convenient
	 * place to do it instead of having every object type know to do it.)
	 */
	DeleteComments(object->objectId, object->classId, object->objectSubId);

	/*
	 * Delete shared dependency references related to this object. Sub-objects
	 * (columns) don't have dependencies on global objects, so skip them.
	 */
	if (object->objectSubId == 0)
		deleteSharedDependencyRecordsFor(object->classId, object->objectId);

	/*
	 * CommandCounterIncrement here to ensure that preceding changes are all
	 * visible.
	 */
	CommandCounterIncrement();

	/*
	 * And we're done!
	 */
	pfree(objDescription);

	return ok;
}


/*
 * deleteDependentObjects - find and delete objects that depend on 'object'
 *
 * Scan pg_depend records that link to the given object, showing
 * the things that depend on it.  Recursively delete those things. (We
 * don't delete the pg_depend records here, as the recursive call will
 * do that.)  Note it's important to delete the dependent objects
 * before the referenced one, since the deletion routines might do
 * things like try to update the pg_class record when deleting a check
 * constraint.
 *
 * When dropping a whole object (subId = 0), find pg_depend records for
 * its sub-objects too.
 *
 *	object: the object to find dependencies on
 *	objDescription: description of object (only used for error messages)
 *	behavior: desired drop behavior
 *	oktodelete: stuff that's AUTO-deletable
 *	depRel: already opened pg_depend relation
 *	alreadyDeleted: optional list to add deleted objects to
 *
 * Returns TRUE if all is well, false if any problem found.
 *
 * NOTE: because we are using SnapshotNow, if a recursive call deletes
 * any pg_depend tuples that our scan hasn't yet visited, we will not
 * see them as good when we do visit them.	This is essential for
 * correct behavior if there are multiple dependency paths between two
 * objects --- else we might try to delete an already-deleted object.
 */
static bool
deleteDependentObjects(const ObjectAddress *object,
					   const char *objDescription,
					   DropBehavior behavior,
					   int msglevel,
					   ObjectAddresses *oktodelete,
					   Relation depRel,
					   ObjectAddresses *alreadyDeleted)
{
	bool		ok = true;
	ScanKeyData key[3];
	int			nkeys;
	SysScanDesc scan;
	HeapTuple	tup;
	ObjectAddress otherObject;

	ScanKeyInit(&key[0],
				Anum_pg_depend_refclassid,
				BTEqualStrategyNumber, F_OIDEQ,
				ObjectIdGetDatum(object->classId));
	ScanKeyInit(&key[1],
				Anum_pg_depend_refobjid,
				BTEqualStrategyNumber, F_OIDEQ,
				ObjectIdGetDatum(object->objectId));
	if (object->objectSubId != 0)
	{
		ScanKeyInit(&key[2],
					Anum_pg_depend_refobjsubid,
					BTEqualStrategyNumber, F_INT4EQ,
					Int32GetDatum(object->objectSubId));
		nkeys = 3;
	}
	else
		nkeys = 2;

	scan = systable_beginscan(depRel, DependReferenceIndexId, true,
							  SnapshotNow, nkeys, key);

	while (HeapTupleIsValid(tup = systable_getnext(scan)))
	{
		Form_pg_depend foundDep = (Form_pg_depend) GETSTRUCT(tup);

		otherObject.classId = foundDep->classid;
		otherObject.objectId = foundDep->objid;
		otherObject.objectSubId = foundDep->objsubid;

		switch (foundDep->deptype)
		{
			case DEPENDENCY_NORMAL:

				/*
				 * Perhaps there was another dependency path that would have
				 * allowed silent deletion of the otherObject, had we only
				 * taken that path first. In that case, act like this link is
				 * AUTO, too.
				 */
				if (object_address_present(&otherObject, oktodelete))
					ereport(DEBUG2,
							(errmsg("drop auto-cascades to %s",
									getObjectDescription(&otherObject))));
				else if (behavior == DROP_RESTRICT)
				{
					if (msglevel == NOTICE && Gp_role == GP_ROLE_EXECUTE)
					ereport(DEBUG1,
							(errmsg("%s depends on %s",
									getObjectDescription(&otherObject),
									objDescription)));
					else
					ereport(msglevel,
							(errmsg("%s depends on %s",
									getObjectDescription(&otherObject),
									objDescription)));
					ok = false;
				}
				else
				{
					if (Gp_role == GP_ROLE_EXECUTE)
					ereport(DEBUG1,
							(errmsg("drop cascades to %s",
									getObjectDescription(&otherObject))));
					else
					ereport(msglevel,
							(errmsg("drop cascades to %s",
									getObjectDescription(&otherObject))));
				}

				if (!recursiveDeletion(&otherObject, behavior, msglevel,
									   object, oktodelete, depRel,
									   alreadyDeleted))
					ok = false;
				break;
			case DEPENDENCY_AUTO:
			case DEPENDENCY_INTERNAL:
			case DEPENDENCY_EXTENSION:

				/*
				 * We propagate the DROP without complaint even in the
				 * RESTRICT case.  (However, normal dependencies on the
				 * component object could still cause failure.)
				 */
				ereport(DEBUG2,
						(errmsg("drop auto-cascades to %s",
								getObjectDescription(&otherObject))));

				if (!recursiveDeletion(&otherObject, behavior, msglevel,
									   object, oktodelete, depRel,
									   alreadyDeleted))
					ok = false;
				break;
			case DEPENDENCY_PIN:

				/*
				 * For a PIN dependency we just ereport immediately; there
				 * won't be any others to report.
				 */
				ereport(ERROR,
						(errcode(ERRCODE_DEPENDENT_OBJECTS_STILL_EXIST),
						 errmsg("cannot drop %s because it is required by the database system",
								objDescription)));
				break;
			default:
				elog(ERROR, "unrecognized dependency type '%c' for %s",
					 foundDep->deptype, objDescription);
				break;
		}
	}

	systable_endscan(scan);

	return ok;
}


/*
 * doDeletion: actually delete a single object
 */
static void
doDeletion(const ObjectAddress *object)
{
	switch (getObjectClass(object))
	{
		case OCLASS_CLASS:
			{
				char		relKind = get_rel_relkind(object->objectId);

				if (relKind == RELKIND_INDEX)
				{
					Assert(object->objectSubId == 0);
					index_drop(object->objectId);
				}
				else
				{
					if (object->objectSubId != 0)
						RemoveAttributeById(object->objectId,
											object->objectSubId);
					else
						heap_drop_with_catalog(object->objectId);
				}
				break;
			}

		case OCLASS_PROC:
			RemoveFunctionById(object->objectId);
			break;

		case OCLASS_TYPE:
			RemoveTypeById(object->objectId);
			break;

		case OCLASS_CAST:
			DropCastById(object->objectId);
			break;

		case OCLASS_CONSTRAINT:
			RemoveConstraintById(object->objectId);
			break;

		case OCLASS_CONVERSION:
			RemoveConversionById(object->objectId);
			break;

		case OCLASS_DEFAULT:
			RemoveAttrDefaultById(object->objectId);
			break;

		case OCLASS_LANGUAGE:
			DropProceduralLanguageById(object->objectId);
			break;

		case OCLASS_OPERATOR:
			RemoveOperatorById(object->objectId);
			break;

		case OCLASS_OPCLASS:
			RemoveOpClassById(object->objectId);
			break;

		case OCLASS_OPFAMILY:
			RemoveOpFamilyById(object->objectId);
			break;

		case OCLASS_AMOP:
			RemoveAmOpEntryById(object->objectId);
			break;

		case OCLASS_AMPROC:
			RemoveAmProcEntryById(object->objectId);
			break;

		case OCLASS_REWRITE:
			RemoveRewriteRuleById(object->objectId);
			break;

		case OCLASS_TRIGGER:
			RemoveTriggerById(object->objectId);
			break;

		case OCLASS_SCHEMA:
			RemoveSchemaById(object->objectId);
			break;

		case OCLASS_TSPARSER:
			RemoveTSParserById(object->objectId);
			break;

		case OCLASS_TSDICT:
			RemoveTSDictionaryById(object->objectId);
			break;

		case OCLASS_TSTEMPLATE:
			RemoveTSTemplateById(object->objectId);
			break;

		case OCLASS_TSCONFIG:
			RemoveTSConfigurationById(object->objectId);
			break;

		case OCLASS_EXTENSION:
			RemoveExtensionById(object->objectId);
			break;

		case OCLASS_FILESPACE:
			RemoveFileSpaceById(object->objectId);
			break;

		case OCLASS_EXTPROTOCOL:
			RemoveExtProtocolById(object->objectId);
			break;

		case OCLASS_COMPRESSION:
			elog(NOTICE, "dependency: not yet implemented!");
			break;

			/*
			 * OCLASS_ROLE, OCLASS_DATABASE, OCLASS_TBLSPACE intentionally
			 * not handled here
			 */

		default:
			elog(ERROR, "unrecognized object class: %u",
				 object->classId);
	}
}

/*
 * recordDependencyOnExpr - find expression dependencies
 *
 * This is used to find the dependencies of rules, constraint expressions,
 * etc.
 *
 * Given an expression or query in node-tree form, find all the objects
 * it refers to (tables, columns, operators, functions, etc).  Record
 * a dependency of the specified type from the given depender object
 * to each object mentioned in the expression.
 *
 * rtable is the rangetable to be used to interpret Vars with varlevelsup=0.
 * It can be NIL if no such variables are expected.
 */
void
recordDependencyOnExpr(const ObjectAddress *depender,
					   Node *expr, List *rtable,
					   DependencyType behavior)
{
	find_expr_references_context context;

	context.addrs = new_object_addresses();

	/* Set up interpretation for Vars at varlevelsup = 0 */
	context.rtables = list_make1(rtable);

	/* Scan the expression tree for referenceable objects */
	find_expr_references_walker(expr, &context);

	/* Remove any duplicates */
	eliminate_duplicate_dependencies(context.addrs);

	/* And record 'em */
	recordMultipleDependencies(depender,
							   context.addrs->refs, context.addrs->numrefs,
							   behavior);

	free_object_addresses(context.addrs);
}

/*
 * recordDependencyOnSingleRelExpr - find expression dependencies
 *
 * As above, but only one relation is expected to be referenced (with
 * varno = 1 and varlevelsup = 0).	Pass the relation OID instead of a
 * range table.  An additional frammish is that dependencies on that
 * relation (or its component columns) will be marked with 'self_behavior',
 * whereas 'behavior' is used for everything else.
 *
 * NOTE: the caller should ensure that a whole-table dependency on the
 * specified relation is created separately, if one is needed.  In particular,
 * a whole-row Var "relation.*" will not cause this routine to emit any
 * dependency item.  This is appropriate behavior for subexpressions of an
 * ordinary query, so other cases need to cope as necessary.
 */
void
recordDependencyOnSingleRelExpr(const ObjectAddress *depender,
								Node *expr, Oid relId,
								DependencyType behavior,
								DependencyType self_behavior)
{
	find_expr_references_context context;
	RangeTblEntry rte;

	context.addrs = new_object_addresses();

	/* We gin up a rather bogus rangetable list to handle Vars */
	MemSet(&rte, 0, sizeof(rte));
	rte.type = T_RangeTblEntry;
	rte.rtekind = RTE_RELATION;
	rte.relid = relId;

	context.rtables = list_make1(list_make1(&rte));

	/* Scan the expression tree for referenceable objects */
	find_expr_references_walker(expr, &context);

	/* Remove any duplicates */
	eliminate_duplicate_dependencies(context.addrs);

	/* Separate self-dependencies if necessary */
	if (behavior != self_behavior && context.addrs->numrefs > 0)
	{
		ObjectAddresses *self_addrs;
		ObjectAddress *outobj;
		int			oldref,
					outrefs;

		self_addrs = new_object_addresses();

		outobj = context.addrs->refs;
		outrefs = 0;
		for (oldref = 0; oldref < context.addrs->numrefs; oldref++)
		{
			ObjectAddress *thisobj = context.addrs->refs + oldref;

			if (thisobj->classId == RelationRelationId &&
				thisobj->objectId == relId)
			{
				/* Move this ref into self_addrs */
				add_object_address(OCLASS_CLASS, relId, thisobj->objectSubId,
								   self_addrs);
			}
			else
			{
				/* Keep it in context.addrs */
				outobj->classId = thisobj->classId;
				outobj->objectId = thisobj->objectId;
				outobj->objectSubId = thisobj->objectSubId;
				outobj++;
				outrefs++;
			}
		}
		context.addrs->numrefs = outrefs;

		/* Record the self-dependencies */
		recordMultipleDependencies(depender,
								   self_addrs->refs, self_addrs->numrefs,
								   self_behavior);

		free_object_addresses(self_addrs);
	}

	/* Record the external dependencies */
	recordMultipleDependencies(depender,
							   context.addrs->refs, context.addrs->numrefs,
							   behavior);

	free_object_addresses(context.addrs);
}

/*
 * Recursively search an expression tree for object references.
 *
 * Note: we avoid creating references to columns of tables that participate
 * in an SQL JOIN construct, but are not actually used anywhere in the query.
 * To do so, we do not scan the joinaliasvars list of a join RTE while
 * scanning the query rangetable, but instead scan each individual entry
 * of the alias list when we find a reference to it.
 *
 * Note: in many cases we do not need to create dependencies on the datatypes
 * involved in an expression, because we'll have an indirect dependency via
 * some other object.  For instance Var nodes depend on a column which depends
 * on the datatype, and OpExpr nodes depend on the operator which depends on
 * the datatype.  However we do need a type dependency if there is no such
 * indirect dependency, as for example in Const and CoerceToDomain nodes.
 */
static bool
find_expr_references_walker(Node *node,
							find_expr_references_context *context)
{
	if (node == NULL)
		return false;
	if (IsA(node, Var))
	{
		Var		   *var = (Var *) node;
		List	   *rtable;
		RangeTblEntry *rte;

		/* Find matching rtable entry, or complain if not found */
		if (var->varlevelsup >= list_length(context->rtables))
			elog(ERROR, "invalid varlevelsup %d", var->varlevelsup);
		rtable = (List *) list_nth(context->rtables, var->varlevelsup);
		if (var->varno <= 0 || var->varno > list_length(rtable))
			elog(ERROR, "invalid varno %d", var->varno);
		rte = rt_fetch(var->varno, rtable);

		/*
		 * A whole-row Var references no specific columns, so adds no new
		 * dependency.  (We assume that there is a whole-table dependency
		 * arising from each underlying rangetable entry.  While we could
		 * record such a dependency when finding a whole-row Var that
		 * references a relation directly, it's quite unclear how to extend
		 * that to whole-row Vars for JOINs, so it seems better to leave the
		 * responsibility with the range table.  Note that this poses some
		 * risks for identifying dependencies of stand-alone expressions:
		 * whole-table references may need to be created separately.)
		 */
		if (var->varattno == InvalidAttrNumber)
			return false;
		if (rte->rtekind == RTE_RELATION)
		{
			/* If it's a plain relation, reference this column */
			add_object_address(OCLASS_CLASS, rte->relid, var->varattno,
							   context->addrs);
		}
		else if (rte->rtekind == RTE_JOIN)
		{
			/* Scan join output column to add references to join inputs */
			List	   *save_rtables;

			/* We must make the context appropriate for join's level */
			save_rtables = context->rtables;
			context->rtables = list_copy_tail(context->rtables,
											  var->varlevelsup);
			if (var->varattno <= 0 ||
				var->varattno > list_length(rte->joinaliasvars))
				elog(ERROR, "invalid varattno %d", var->varattno);
			find_expr_references_walker((Node *) list_nth(rte->joinaliasvars,
														  var->varattno - 1),
										context);
			list_free(context->rtables);
			context->rtables = save_rtables;
		}
		return false;
	}
	if (IsA(node, Const))
	{
		Const	   *con = (Const *) node;
		Oid			objoid;

		/* A constant must depend on the constant's datatype */
		add_object_address(OCLASS_TYPE, con->consttype, 0,
						   context->addrs);

		/*
		 * If it's a regclass or similar literal referring to an existing
		 * object, add a reference to that object.	(Currently, only the
		 * regclass and regconfig cases have any likely use, but we may as
		 * well handle all the OID-alias datatypes consistently.)
		 */
		if (!con->constisnull)
		{
			switch (con->consttype)
			{
				case REGPROCOID:
				case REGPROCEDUREOID:
					objoid = DatumGetObjectId(con->constvalue);
					if (SearchSysCacheExists(PROCOID,
											 ObjectIdGetDatum(objoid),
											 0, 0, 0))
						add_object_address(OCLASS_PROC, objoid, 0,
										   context->addrs);
					break;
				case REGOPEROID:
				case REGOPERATOROID:
					objoid = DatumGetObjectId(con->constvalue);
					if (SearchSysCacheExists(OPEROID,
											 ObjectIdGetDatum(objoid),
											 0, 0, 0))
						add_object_address(OCLASS_OPERATOR, objoid, 0,
										   context->addrs);
					break;
				case REGCLASSOID:
					objoid = DatumGetObjectId(con->constvalue);
					if (SearchSysCacheExists(RELOID,
											 ObjectIdGetDatum(objoid),
											 0, 0, 0))
						add_object_address(OCLASS_CLASS, objoid, 0,
										   context->addrs);
					break;
				case REGTYPEOID:
					objoid = DatumGetObjectId(con->constvalue);
					if (SearchSysCacheExists(TYPEOID,
											 ObjectIdGetDatum(objoid),
											 0, 0, 0))
						add_object_address(OCLASS_TYPE, objoid, 0,
										   context->addrs);
					break;
				case REGCONFIGOID:
					objoid = DatumGetObjectId(con->constvalue);
					if (SearchSysCacheExists(TSCONFIGOID,
											 ObjectIdGetDatum(objoid),
											 0, 0, 0))
						add_object_address(OCLASS_TSCONFIG, objoid, 0,
										   context->addrs);
					break;
				case REGDICTIONARYOID:
					objoid = DatumGetObjectId(con->constvalue);
					if (SearchSysCacheExists(TSDICTOID,
											 ObjectIdGetDatum(objoid),
											 0, 0, 0))
						add_object_address(OCLASS_TSDICT, objoid, 0,
										   context->addrs);
					break;
			}
		}
		return false;
	}
	if (IsA(node, Param))
	{
		Param	   *param = (Param *) node;

		/* A parameter must depend on the parameter's datatype */
		add_object_address(OCLASS_TYPE, param->paramtype, 0,
						   context->addrs);
	}
	if (IsA(node, FuncExpr))
	{
		FuncExpr   *funcexpr = (FuncExpr *) node;

		add_object_address(OCLASS_PROC, funcexpr->funcid, 0,
						   context->addrs);
		/* fall through to examine arguments */
	}
	if (IsA(node, OpExpr))
	{
		OpExpr	   *opexpr = (OpExpr *) node;

		add_object_address(OCLASS_OPERATOR, opexpr->opno, 0,
						   context->addrs);
		/* fall through to examine arguments */
	}
	if (IsA(node, DistinctExpr))
	{
		DistinctExpr *distinctexpr = (DistinctExpr *) node;

		add_object_address(OCLASS_OPERATOR, distinctexpr->opno, 0,
						   context->addrs);
		/* fall through to examine arguments */
	}
	if (IsA(node, ScalarArrayOpExpr))
	{
		ScalarArrayOpExpr *opexpr = (ScalarArrayOpExpr *) node;

		add_object_address(OCLASS_OPERATOR, opexpr->opno, 0,
						   context->addrs);
		/* fall through to examine arguments */
	}
	if (IsA(node, NullIfExpr))
	{
		NullIfExpr *nullifexpr = (NullIfExpr *) node;

		add_object_address(OCLASS_OPERATOR, nullifexpr->opno, 0,
						   context->addrs);
		/* fall through to examine arguments */
	}
	if (IsA(node, Aggref))
	{
		Aggref	   *aggref = (Aggref *) node;

		add_object_address(OCLASS_PROC, aggref->aggfnoid, 0,
						   context->addrs);
		/* fall through to examine arguments */
	}
	if (IsA(node, WindowRef))
	{
		WindowRef	*windowref = (WindowRef *) node;

		add_object_address(OCLASS_PROC, windowref->winfnoid, 0,
						   context->addrs);
		/* fall through to examine arguments */
	}
	if (is_subplan(node))
	{
		/* Extra work needed here if we ever need this case */
		elog(ERROR, "already-planned subqueries not supported");
	}
	if (IsA(node, RelabelType))
	{
		RelabelType *relab = (RelabelType *) node;

		/* since there is no function dependency, need to depend on type */
		add_object_address(OCLASS_TYPE, relab->resulttype, 0,
						   context->addrs);
	}
	if (IsA(node, CoerceViaIO))
	{
		CoerceViaIO *iocoerce = (CoerceViaIO *) node;

		/* since there is no exposed function, need to depend on type */
		add_object_address(OCLASS_TYPE, iocoerce->resulttype, 0,
						   context->addrs);
	}
	if (IsA(node, ArrayCoerceExpr))
	{
		ArrayCoerceExpr *acoerce = (ArrayCoerceExpr *) node;

		if (OidIsValid(acoerce->elemfuncid))
			add_object_address(OCLASS_PROC, acoerce->elemfuncid, 0,
							   context->addrs);
		add_object_address(OCLASS_TYPE, acoerce->resulttype, 0,
						   context->addrs);
		/* fall through to examine arguments */
	}
	if (IsA(node, ConvertRowtypeExpr))
	{
		ConvertRowtypeExpr *cvt = (ConvertRowtypeExpr *) node;

		/* since there is no function dependency, need to depend on type */
		add_object_address(OCLASS_TYPE, cvt->resulttype, 0,
						   context->addrs);
	}
	if (IsA(node, RowExpr))
	{
		RowExpr    *rowexpr = (RowExpr *) node;

		add_object_address(OCLASS_TYPE, rowexpr->row_typeid, 0,
						   context->addrs);
	}
	if (IsA(node, RowCompareExpr))
	{
		RowCompareExpr *rcexpr = (RowCompareExpr *) node;
		ListCell   *l;

		foreach(l, rcexpr->opnos)
		{
			add_object_address(OCLASS_OPERATOR, lfirst_oid(l), 0,
							   context->addrs);
		}
		foreach(l, rcexpr->opfamilies)
		{
			add_object_address(OCLASS_OPFAMILY, lfirst_oid(l), 0,
							   context->addrs);
		}
		/* fall through to examine arguments */
	}
	if (IsA(node, CoerceToDomain))
	{
		CoerceToDomain *cd = (CoerceToDomain *) node;

		add_object_address(OCLASS_TYPE, cd->resulttype, 0,
						   context->addrs);
	}
	if (IsA(node, Query))
	{
		/* Recurse into RTE subquery or not-yet-planned sublink subquery */
		Query	   *query = (Query *) node;
		ListCell   *rtable;
		bool		result;

		/*
		 * Add whole-relation refs for each plain relation mentioned in the
		 * subquery's rtable, as well as datatype refs for any datatypes used
		 * as a RECORD function's output.  (Note: query_tree_walker takes care
		 * of recursing into RTE_FUNCTION RTEs, subqueries, etc, so no need to
		 * do that here.  But keep it from looking at join alias lists.)
		 */
		foreach(rtable, query->rtable)
		{
			RangeTblEntry *rte = (RangeTblEntry *) lfirst(rtable);
			ListCell   *ct;

			switch (rte->rtekind)
			{
				case RTE_RELATION:
					add_object_address(OCLASS_CLASS, rte->relid, 0,
									   context->addrs);
					break;
				case RTE_TABLEFUNCTION:
				case RTE_FUNCTION:
					foreach(ct, rte->funccoltypes)
					{
						add_object_address(OCLASS_TYPE, lfirst_oid(ct), 0,
										   context->addrs);
					}
					break;
				default:
					break;
			}
		}

		/* Examine substructure of query */
		context->rtables = lcons(query->rtable, context->rtables);
		result = query_tree_walker(query,
								   find_expr_references_walker,
								   (void *) context,
								   QTW_IGNORE_JOINALIASES);
		context->rtables = list_delete_first(context->rtables);
		return result;
	}
	return expression_tree_walker(node, find_expr_references_walker,
								  (void *) context);
}

/*
 * Given an array of dependency references, eliminate any duplicates.
 */
static void
eliminate_duplicate_dependencies(ObjectAddresses *addrs)
{
	ObjectAddress *priorobj;
	int			oldref,
				newrefs;

	if (addrs->numrefs <= 1)
		return;					/* nothing to do */

	/* Sort the refs so that duplicates are adjacent */
	qsort((void *) addrs->refs, addrs->numrefs, sizeof(ObjectAddress),
		  object_address_comparator);

	/* Remove dups */
	priorobj = addrs->refs;
	newrefs = 1;
	for (oldref = 1; oldref < addrs->numrefs; oldref++)
	{
		ObjectAddress *thisobj = addrs->refs + oldref;

		if (priorobj->classId == thisobj->classId &&
			priorobj->objectId == thisobj->objectId)
		{
			if (priorobj->objectSubId == thisobj->objectSubId)
				continue;		/* identical, so drop thisobj */

			/*
			 * If we have a whole-object reference and a reference to a part
			 * of the same object, we don't need the whole-object reference
			 * (for example, we don't need to reference both table foo and
			 * column foo.bar).  The whole-object reference will always appear
			 * first in the sorted list.
			 */
			if (priorobj->objectSubId == 0)
			{
				/* replace whole ref with partial */
				priorobj->objectSubId = thisobj->objectSubId;
				continue;
			}
		}
		/* Not identical, so add thisobj to output set */
		priorobj++;
		priorobj->classId = thisobj->classId;
		priorobj->objectId = thisobj->objectId;
		priorobj->objectSubId = thisobj->objectSubId;
		newrefs++;
	}

	addrs->numrefs = newrefs;
}

/*
 * qsort comparator for ObjectAddress items
 */
static int
object_address_comparator(const void *a, const void *b)
{
	const ObjectAddress *obja = (const ObjectAddress *) a;
	const ObjectAddress *objb = (const ObjectAddress *) b;

	if (obja->classId < objb->classId)
		return -1;
	if (obja->classId > objb->classId)
		return 1;
	if (obja->objectId < objb->objectId)
		return -1;
	if (obja->objectId > objb->objectId)
		return 1;

	/*
	 * We sort the subId as an unsigned int so that 0 will come first. See
	 * logic in eliminate_duplicate_dependencies.
	 */
	if ((unsigned int) obja->objectSubId < (unsigned int) objb->objectSubId)
		return -1;
	if ((unsigned int) obja->objectSubId > (unsigned int) objb->objectSubId)
		return 1;
	return 0;
}

/*
 * Routines for handling an expansible array of ObjectAddress items.
 *
 * new_object_addresses: create a new ObjectAddresses array.
 */
ObjectAddresses *
new_object_addresses(void)
{
	ObjectAddresses *addrs;

	addrs = palloc(sizeof(ObjectAddresses));

	addrs->numrefs = 0;
	addrs->maxrefs = 32;
	addrs->refs = (ObjectAddress *)
		palloc(addrs->maxrefs * sizeof(ObjectAddress));

	return addrs;
}

/*
 * Add an entry to an ObjectAddresses array.
 *
 * It is convenient to specify the class by ObjectClass rather than directly
 * by catalog OID.
 */
static void
add_object_address(ObjectClass oclass, Oid objectId, int32 subId,
				   ObjectAddresses *addrs)
{
	ObjectAddress *item;

	/* enlarge array if needed */
	if (addrs->numrefs >= addrs->maxrefs)
	{
		addrs->maxrefs *= 2;
		addrs->refs = (ObjectAddress *)
			repalloc(addrs->refs, addrs->maxrefs * sizeof(ObjectAddress));
	}
	/* record this item */
	item = addrs->refs + addrs->numrefs;
	item->classId = object_classes[oclass];
	item->objectId = objectId;
	item->objectSubId = subId;
	addrs->numrefs++;
}

/*
 * Add an entry to an ObjectAddresses array.
 *
 * As above, but specify entry exactly.
 */
void
add_exact_object_address(const ObjectAddress *object,
						 ObjectAddresses *addrs)
{
	ObjectAddress *item;

	/* enlarge array if needed */
	if (addrs->numrefs >= addrs->maxrefs)
	{
		addrs->maxrefs *= 2;
		addrs->refs = (ObjectAddress *)
			repalloc(addrs->refs, addrs->maxrefs * sizeof(ObjectAddress));
	}
	/* record this item */
	item = addrs->refs + addrs->numrefs;
	*item = *object;
	addrs->numrefs++;
}

/*
 * Test whether an object is present in an ObjectAddresses array.
 *
 * We return "true" if object is a subobject of something in the array, too.
 */
bool
object_address_present(const ObjectAddress *object,
					   const ObjectAddresses *addrs)
{
	int			i;

	for (i = addrs->numrefs - 1; i >= 0; i--)
	{
		ObjectAddress *thisobj = addrs->refs + i;

		if (object->classId == thisobj->classId &&
			object->objectId == thisobj->objectId)
		{
			if (object->objectSubId == thisobj->objectSubId ||
				thisobj->objectSubId == 0)
				return true;
		}
	}

	return false;
}

/*
 * Record multiple dependencies from an ObjectAddresses array, after first
 * removing any duplicates.
 */
void
record_object_address_dependencies(const ObjectAddress *depender,
								   ObjectAddresses *referenced,
								   DependencyType behavior)
{
	eliminate_duplicate_dependencies(referenced);
	recordMultipleDependencies(depender,
							   referenced->refs, referenced->numrefs,
							   behavior);
}

/*
 * Clean up when done with an ObjectAddresses array.
 */
void
free_object_addresses(ObjectAddresses *addrs)
{
	pfree(addrs->refs);
	pfree(addrs);
}

/*
 * Determine the class of a given object identified by objectAddress.
 *
 * This function is essentially the reverse mapping for the object_classes[]
 * table.  We implement it as a function because the OIDs aren't consecutive.
 */
ObjectClass
getObjectClass(const ObjectAddress *object)
{
	switch (object->classId)
	{
		case RelationRelationId:
			/* caller must check objectSubId */
			return OCLASS_CLASS;

		case ProcedureRelationId:
			Assert(object->objectSubId == 0);
			return OCLASS_PROC;

		case TypeRelationId:
			Assert(object->objectSubId == 0);
			return OCLASS_TYPE;

		case CastRelationId:
			Assert(object->objectSubId == 0);
			return OCLASS_CAST;

		case ConstraintRelationId:
			Assert(object->objectSubId == 0);
			return OCLASS_CONSTRAINT;

		case ConversionRelationId:
			Assert(object->objectSubId == 0);
			return OCLASS_CONVERSION;

		case AttrDefaultRelationId:
			Assert(object->objectSubId == 0);
			return OCLASS_DEFAULT;

		case LanguageRelationId:
			Assert(object->objectSubId == 0);
			return OCLASS_LANGUAGE;

		case OperatorRelationId:
			Assert(object->objectSubId == 0);
			return OCLASS_OPERATOR;

		case OperatorClassRelationId:
			Assert(object->objectSubId == 0);
			return OCLASS_OPCLASS;

		case OperatorFamilyRelationId:
			Assert(object->objectSubId == 0);
			return OCLASS_OPFAMILY;

		case AccessMethodOperatorRelationId:
			Assert(object->objectSubId == 0);
			return OCLASS_AMOP;

		case AccessMethodProcedureRelationId:
			Assert(object->objectSubId == 0);
			return OCLASS_AMPROC;

		case RewriteRelationId:
			Assert(object->objectSubId == 0);
			return OCLASS_REWRITE;

		case TriggerRelationId:
			Assert(object->objectSubId == 0);
			return OCLASS_TRIGGER;

		case NamespaceRelationId:
			Assert(object->objectSubId == 0);
			return OCLASS_SCHEMA;

		case TSParserRelationId:
			Assert(object->objectSubId == 0);
			return OCLASS_TSPARSER;

		case TSDictionaryRelationId:
			Assert(object->objectSubId == 0);
			return OCLASS_TSDICT;

		case TSTemplateRelationId:
			Assert(object->objectSubId == 0);
			return OCLASS_TSTEMPLATE;

		case TSConfigRelationId:
			Assert(object->objectSubId == 0);
			return OCLASS_TSCONFIG;

		case AuthIdRelationId:
			Assert(object->objectSubId == 0);
			return OCLASS_ROLE;

		case DatabaseRelationId:
			Assert(object->objectSubId == 0);
			return OCLASS_DATABASE;

		case TableSpaceRelationId:
			Assert(object->objectSubId == 0);
			return OCLASS_TBLSPACE;

		case FileSpaceRelationId:
			Assert(object->objectSubId == 0);
			return OCLASS_FILESPACE;
			
		case ExtprotocolRelationId:
			Assert(object->objectSubId == 0);
			return OCLASS_EXTPROTOCOL;

		case ExtensionRelationId:
			Assert(object->objectSubId == 0);
			return OCLASS_EXTENSION;

		case CompressionRelationId:
			Assert(object->objectSubId == 0);
			return OCLASS_COMPRESSION;
	}

	/* shouldn't get here */
	elog(ERROR, "unrecognized object class: %u", object->classId);
	return OCLASS_CLASS;		/* keep compiler quiet */
}

/*
 * getObjectDescription: build an object description for messages
 *
 * The result is a palloc'd string.
 */
char *
getObjectDescription(const ObjectAddress *object)
{
	StringInfoData buffer;

	initStringInfo(&buffer);

	switch (getObjectClass(object))
	{
		case OCLASS_CLASS:
			getRelationDescription(&buffer, object->objectId);
			if (object->objectSubId != 0)
				appendStringInfo(&buffer, _(" column %s"),
								 get_relid_attribute_name(object->objectId,
													   object->objectSubId));
			break;

		case OCLASS_PROC:
			appendStringInfo(&buffer, _("function %s"),
							 format_procedure(object->objectId));
			break;

		case OCLASS_TYPE:
			appendStringInfo(&buffer, _("type %s"),
							 format_type_be(object->objectId));
			break;

		case OCLASS_CAST:
			{
				Relation	castDesc;
				ScanKeyData skey[1];
				SysScanDesc rcscan;
				HeapTuple	tup;
				Form_pg_cast castForm;

				castDesc = heap_open(CastRelationId, AccessShareLock);

				ScanKeyInit(&skey[0],
							ObjectIdAttributeNumber,
							BTEqualStrategyNumber, F_OIDEQ,
							ObjectIdGetDatum(object->objectId));

				rcscan = systable_beginscan(castDesc, CastOidIndexId, true,
											SnapshotNow, 1, skey);

				tup = systable_getnext(rcscan);

				if (!HeapTupleIsValid(tup))
					elog(ERROR, "could not find tuple for cast %u",
						 object->objectId);

				castForm = (Form_pg_cast) GETSTRUCT(tup);

				appendStringInfo(&buffer, _("cast from %s to %s"),
								 format_type_be(castForm->castsource),
								 format_type_be(castForm->casttarget));

				systable_endscan(rcscan);
				heap_close(castDesc, AccessShareLock);
				break;
			}

		case OCLASS_CONSTRAINT:
			{
				HeapTuple	conTup;
				Form_pg_constraint con;

				conTup = SearchSysCache(CONSTROID,
										ObjectIdGetDatum(object->objectId),
										0, 0, 0);
				if (!HeapTupleIsValid(conTup))
					elog(ERROR, "cache lookup failed for constraint %u",
						 object->objectId);
				con = (Form_pg_constraint) GETSTRUCT(conTup);

				if (OidIsValid(con->conrelid))
				{
					appendStringInfo(&buffer, _("constraint %s on "),
									 NameStr(con->conname));
					getRelationDescription(&buffer, con->conrelid);
				}
				else
				{
					appendStringInfo(&buffer, _("constraint %s"),
									 NameStr(con->conname));
				}

				ReleaseSysCache(conTup);
				break;
			}

		case OCLASS_CONVERSION:
			{
				HeapTuple	conTup;

				conTup = SearchSysCache(CONVOID,
										ObjectIdGetDatum(object->objectId),
										0, 0, 0);
				if (!HeapTupleIsValid(conTup))
					elog(ERROR, "cache lookup failed for conversion %u",
						 object->objectId);
				appendStringInfo(&buffer, _("conversion %s"),
				 NameStr(((Form_pg_conversion) GETSTRUCT(conTup))->conname));
				ReleaseSysCache(conTup);
				break;
			}

		case OCLASS_DEFAULT:
			{
				Relation	attrdefDesc;
				ScanKeyData skey[1];
				SysScanDesc adscan;
				HeapTuple	tup;
				Form_pg_attrdef attrdef;
				ObjectAddress colobject;

				attrdefDesc = heap_open(AttrDefaultRelationId, AccessShareLock);

				ScanKeyInit(&skey[0],
							ObjectIdAttributeNumber,
							BTEqualStrategyNumber, F_OIDEQ,
							ObjectIdGetDatum(object->objectId));

				adscan = systable_beginscan(attrdefDesc, AttrDefaultOidIndexId,
											true, SnapshotNow, 1, skey);

				tup = systable_getnext(adscan);

				if (!HeapTupleIsValid(tup))
					elog(ERROR, "could not find tuple for attrdef %u",
						 object->objectId);

				attrdef = (Form_pg_attrdef) GETSTRUCT(tup);

				colobject.classId = RelationRelationId;
				colobject.objectId = attrdef->adrelid;
				colobject.objectSubId = attrdef->adnum;

				appendStringInfo(&buffer, _("default for %s"),
								 getObjectDescription(&colobject));

				systable_endscan(adscan);
				heap_close(attrdefDesc, AccessShareLock);
				break;
			}

		case OCLASS_LANGUAGE:
			{
				HeapTuple	langTup;

				langTup = SearchSysCache(LANGOID,
										 ObjectIdGetDatum(object->objectId),
										 0, 0, 0);
				if (!HeapTupleIsValid(langTup))
					elog(ERROR, "cache lookup failed for language %u",
						 object->objectId);
				appendStringInfo(&buffer, _("language %s"),
				  NameStr(((Form_pg_language) GETSTRUCT(langTup))->lanname));
				ReleaseSysCache(langTup);
				break;
			}

		case OCLASS_OPERATOR:
			appendStringInfo(&buffer, _("operator %s"),
							 format_operator(object->objectId));
			break;

		case OCLASS_OPCLASS:
			{
				HeapTuple	opcTup;
				Form_pg_opclass opcForm;
				HeapTuple	amTup;
				Form_pg_am	amForm;
				char	   *nspname;

				opcTup = SearchSysCache(CLAOID,
										ObjectIdGetDatum(object->objectId),
										0, 0, 0);
				if (!HeapTupleIsValid(opcTup))
					elog(ERROR, "cache lookup failed for opclass %u",
						 object->objectId);
				opcForm = (Form_pg_opclass) GETSTRUCT(opcTup);

				amTup = SearchSysCache(AMOID,
									   ObjectIdGetDatum(opcForm->opcmethod),
									   0, 0, 0);
				if (!HeapTupleIsValid(amTup))
					elog(ERROR, "cache lookup failed for access method %u",
						 opcForm->opcmethod);
				amForm = (Form_pg_am) GETSTRUCT(amTup);

				/* Qualify the name if not visible in search path */
				if (OpclassIsVisible(object->objectId))
					nspname = NULL;
				else
					nspname = get_namespace_name(opcForm->opcnamespace);

				appendStringInfo(&buffer, _("operator class %s for access method %s"),
								 quote_qualified_identifier(nspname,
												  NameStr(opcForm->opcname)),
								 NameStr(amForm->amname));

				ReleaseSysCache(amTup);
				ReleaseSysCache(opcTup);
				break;
			}

		case OCLASS_OPFAMILY:
			getOpFamilyDescription(&buffer, object->objectId);
			break;

		case OCLASS_AMOP:
			{
				Relation	amopDesc;
				ScanKeyData skey[1];
				SysScanDesc amscan;
				HeapTuple	tup;
				Form_pg_amop amopForm;

				amopDesc = heap_open(AccessMethodOperatorRelationId,
									 AccessShareLock);

				ScanKeyInit(&skey[0],
							ObjectIdAttributeNumber,
							BTEqualStrategyNumber, F_OIDEQ,
							ObjectIdGetDatum(object->objectId));

				amscan = systable_beginscan(amopDesc, AccessMethodOperatorOidIndexId, true,
											SnapshotNow, 1, skey);

				tup = systable_getnext(amscan);

				if (!HeapTupleIsValid(tup))
					elog(ERROR, "could not find tuple for amop entry %u",
						 object->objectId);

				amopForm = (Form_pg_amop) GETSTRUCT(tup);

				appendStringInfo(&buffer, _("operator %d %s of "),
								 amopForm->amopstrategy,
								 format_operator(amopForm->amopopr));
				getOpFamilyDescription(&buffer, amopForm->amopfamily);

				systable_endscan(amscan);
				heap_close(amopDesc, AccessShareLock);
				break;
			}

		case OCLASS_AMPROC:
			{
				Relation	amprocDesc;
				ScanKeyData skey[1];
				SysScanDesc amscan;
				HeapTuple	tup;
				Form_pg_amproc amprocForm;

				amprocDesc = heap_open(AccessMethodProcedureRelationId,
									   AccessShareLock);

				ScanKeyInit(&skey[0],
							ObjectIdAttributeNumber,
							BTEqualStrategyNumber, F_OIDEQ,
							ObjectIdGetDatum(object->objectId));

				amscan = systable_beginscan(amprocDesc, AccessMethodProcedureOidIndexId, true,
											SnapshotNow, 1, skey);

				tup = systable_getnext(amscan);

				if (!HeapTupleIsValid(tup))
					elog(ERROR, "could not find tuple for amproc entry %u",
						 object->objectId);

				amprocForm = (Form_pg_amproc) GETSTRUCT(tup);

				appendStringInfo(&buffer, _("function %d %s of "),
								 amprocForm->amprocnum,
								 format_procedure(amprocForm->amproc));
				getOpFamilyDescription(&buffer, amprocForm->amprocfamily);

				systable_endscan(amscan);
				heap_close(amprocDesc, AccessShareLock);
				break;
			}

		case OCLASS_REWRITE:
			{
				Relation	ruleDesc;
				ScanKeyData skey[1];
				SysScanDesc rcscan;
				HeapTuple	tup;
				Form_pg_rewrite rule;

				ruleDesc = heap_open(RewriteRelationId, AccessShareLock);

				ScanKeyInit(&skey[0],
							ObjectIdAttributeNumber,
							BTEqualStrategyNumber, F_OIDEQ,
							ObjectIdGetDatum(object->objectId));

				rcscan = systable_beginscan(ruleDesc, RewriteOidIndexId, true,
											SnapshotNow, 1, skey);

				tup = systable_getnext(rcscan);

				if (!HeapTupleIsValid(tup))
					elog(ERROR, "could not find tuple for rule %u",
						 object->objectId);

				rule = (Form_pg_rewrite) GETSTRUCT(tup);

				appendStringInfo(&buffer, _("rule %s on "),
								 NameStr(rule->rulename));
				getRelationDescription(&buffer, rule->ev_class);

				systable_endscan(rcscan);
				heap_close(ruleDesc, AccessShareLock);
				break;
			}

		case OCLASS_TRIGGER:
			{
				Relation	trigDesc;
				ScanKeyData skey[1];
				SysScanDesc tgscan;
				HeapTuple	tup;
				Form_pg_trigger trig;

				trigDesc = heap_open(TriggerRelationId, AccessShareLock);

				ScanKeyInit(&skey[0],
							ObjectIdAttributeNumber,
							BTEqualStrategyNumber, F_OIDEQ,
							ObjectIdGetDatum(object->objectId));

				tgscan = systable_beginscan(trigDesc, TriggerOidIndexId, true,
											SnapshotNow, 1, skey);

				tup = systable_getnext(tgscan);

				if (!HeapTupleIsValid(tup))
					elog(ERROR, "could not find tuple for trigger %u",
						 object->objectId);

				trig = (Form_pg_trigger) GETSTRUCT(tup);

				appendStringInfo(&buffer, _("trigger %s on "),
								 NameStr(trig->tgname));
				getRelationDescription(&buffer, trig->tgrelid);

				systable_endscan(tgscan);
				heap_close(trigDesc, AccessShareLock);
				break;
			}

		case OCLASS_SCHEMA:
			{
				char	   *nspname;

				nspname = get_namespace_name(object->objectId);
				if (!nspname)
					elog(ERROR, "cache lookup failed for namespace %u",
						 object->objectId);
				appendStringInfo(&buffer, _("schema %s"), nspname);
				break;
			}

		case OCLASS_TSPARSER:
			{
				HeapTuple	tup;

				tup = SearchSysCache(TSPARSEROID,
									 ObjectIdGetDatum(object->objectId),
									 0, 0, 0);
				if (!HeapTupleIsValid(tup))
					elog(ERROR, "cache lookup failed for text search parser %u",
						 object->objectId);
				appendStringInfo(&buffer, _("text search parser %s"),
					 NameStr(((Form_pg_ts_parser) GETSTRUCT(tup))->prsname));
				ReleaseSysCache(tup);
				break;
			}

		case OCLASS_TSDICT:
			{
				HeapTuple	tup;

				tup = SearchSysCache(TSDICTOID,
									 ObjectIdGetDatum(object->objectId),
									 0, 0, 0);
				if (!HeapTupleIsValid(tup))
					elog(ERROR, "cache lookup failed for text search dictionary %u",
						 object->objectId);
				appendStringInfo(&buffer, _("text search dictionary %s"),
					  NameStr(((Form_pg_ts_dict) GETSTRUCT(tup))->dictname));
				ReleaseSysCache(tup);
				break;
			}

		case OCLASS_TSTEMPLATE:
			{
				HeapTuple	tup;

				tup = SearchSysCache(TSTEMPLATEOID,
									 ObjectIdGetDatum(object->objectId),
									 0, 0, 0);
				if (!HeapTupleIsValid(tup))
					elog(ERROR, "cache lookup failed for text search template %u",
						 object->objectId);
				appendStringInfo(&buffer, _("text search template %s"),
				  NameStr(((Form_pg_ts_template) GETSTRUCT(tup))->tmplname));
				ReleaseSysCache(tup);
				break;
			}

		case OCLASS_TSCONFIG:
			{
				HeapTuple	tup;

				tup = SearchSysCache(TSCONFIGOID,
									 ObjectIdGetDatum(object->objectId),
									 0, 0, 0);
				if (!HeapTupleIsValid(tup))
					elog(ERROR, "cache lookup failed for text search configuration %u",
						 object->objectId);
				appendStringInfo(&buffer, _("text search configuration %s"),
					 NameStr(((Form_pg_ts_config) GETSTRUCT(tup))->cfgname));
				ReleaseSysCache(tup);
				break;
			}

		case OCLASS_ROLE:
			{
				appendStringInfo(&buffer, _("role %s"),
								 GetUserNameFromId(object->objectId));
				break;
			}

		case OCLASS_DATABASE:
			{
				char	   *datname;

				datname = get_database_name(object->objectId);
				if (!datname)
					elog(ERROR, "cache lookup failed for database %u",
						 object->objectId);
				appendStringInfo(&buffer, _("database %s"), datname);
				break;
			}

		case OCLASS_TBLSPACE:
			{
				char	   *tblspace;

				tblspace = get_tablespace_name(object->objectId);
				if (!tblspace)
					elog(ERROR, "cache lookup failed for tablespace %u",
						 object->objectId);
				appendStringInfo(&buffer, _("tablespace %s"), tblspace);
				break;
			}

		case OCLASS_FILESPACE:
			{
				char       *fsname;

				fsname = get_filespace_name(object->objectId);
				if (!fsname)
					elog(ERROR, "cache lookup failed for filespace %u",
						 object->objectId);
				appendStringInfo(&buffer, _("filespace %s"), fsname);
				break;
			}				

		case OCLASS_EXTENSION:
			{
				char       *extname;

				extname = get_extension_name(object->objectId);
				if (!extname)
					elog(ERROR, "cache lookup failed for extension %u",
						 object->objectId);
				appendStringInfo(&buffer, _("extension %s"), extname);
				break;
			}

		case OCLASS_EXTPROTOCOL:
			{
				appendStringInfo(&buffer, _("protocol %s"),
								 ExtProtocolGetNameByOid(object->objectId));
				break;
			}
		case OCLASS_COMPRESSION:
			{
				elog(NOTICE, "NOT YET IMPLEMENTED");
				break;
			}
		default:
			appendStringInfo(&buffer, "unrecognized object %u %u %d",
							 object->classId,
							 object->objectId,
							 object->objectSubId);
			break;
	}

	return buffer.data;
}

/*
 * getObjectDescriptionOids: as above, except the object is specified by Oids
 */
char *
getObjectDescriptionOids(Oid classid, Oid objid)
{
	ObjectAddress address;

	address.classId = classid;
	address.objectId = objid;
	address.objectSubId = 0;

	return getObjectDescription(&address);
}

/*
 * subroutine for getObjectDescription: describe a relation
 */
static void
getRelationDescription(StringInfo buffer, Oid relid)
{
	HeapTuple	relTup;
	Form_pg_class relForm;
	char	   *nspname;
	char	   *relname;

	relTup = SearchSysCache(RELOID,
							ObjectIdGetDatum(relid),
							0, 0, 0);
	if (!HeapTupleIsValid(relTup))
		elog(ERROR, "cache lookup failed for relation %u", relid);
	relForm = (Form_pg_class) GETSTRUCT(relTup);

	/* Qualify the name if not visible in search path */
	if (RelationIsVisible(relid))
		nspname = NULL;
	else
		nspname = get_namespace_name(relForm->relnamespace);

	relname = quote_qualified_identifier(nspname, NameStr(relForm->relname));

	switch (relForm->relkind)
	{
		case RELKIND_RELATION:
			if(relForm->relstorage == RELSTORAGE_AOROWS)
				appendStringInfo(buffer, _("append only table %s"), relname);
            		else if (relForm->relstorage == RELSTORAGE_AOCOLS)
				appendStringInfo(buffer, _("append only columnar table %s"), relname);
            		else if (relForm->relstorage == RELSTORAGE_EXTERNAL)
    				appendStringInfo(buffer, _("external table %s"), relname);
			else
				appendStringInfo(buffer, _("table %s"), relname);
			break;
		case RELKIND_INDEX:
			appendStringInfo(buffer, _("index %s"),
							 relname);
			break;
		case RELKIND_SEQUENCE:
			appendStringInfo(buffer, _("sequence %s"),
							 relname);
			break;
		case RELKIND_UNCATALOGED:
			appendStringInfo(buffer, _("uncataloged table %s"),
							 relname);
			break;
		case RELKIND_TOASTVALUE:
			appendStringInfo(buffer, _("toast table %s"),
							 relname);
			break;
		case RELKIND_AOSEGMENTS:
			appendStringInfo(buffer, _("append only file segment listing %s"),
							 relname);
			break;
		case RELKIND_AOBLOCKDIR:
			appendStringInfo(buffer, _("append only file block directory %s"),
							 relname);
			break;
		case RELKIND_AOVISIMAP:
			appendStringInfo(buffer, _("append only file visibility map %s"),
							 relname);
			break;
		case RELKIND_VIEW:
			appendStringInfo(buffer, _("view %s"),
							 relname);
			break;
		case RELKIND_COMPOSITE_TYPE:
			appendStringInfo(buffer, _("composite type %s"),
							 relname);
			break;
		default:
			/* shouldn't get here */
			appendStringInfo(buffer, _("relation %s"),
							 relname);
			break;
	}

	ReleaseSysCache(relTup);
}

/*
 * subroutine for getObjectDescription: describe an operator family
 */
static void
getOpFamilyDescription(StringInfo buffer, Oid opfid)
{
	HeapTuple	opfTup;
	Form_pg_opfamily opfForm;
	HeapTuple	amTup;
	Form_pg_am	amForm;
	char	   *nspname;

	opfTup = SearchSysCache(OPFAMILYOID,
							ObjectIdGetDatum(opfid),
							0, 0, 0);
	if (!HeapTupleIsValid(opfTup))
		elog(ERROR, "cache lookup failed for opfamily %u", opfid);
	opfForm = (Form_pg_opfamily) GETSTRUCT(opfTup);

	amTup = SearchSysCache(AMOID,
						   ObjectIdGetDatum(opfForm->opfmethod),
						   0, 0, 0);
	if (!HeapTupleIsValid(amTup))
		elog(ERROR, "cache lookup failed for access method %u",
			 opfForm->opfmethod);
	amForm = (Form_pg_am) GETSTRUCT(amTup);

	/* Qualify the name if not visible in search path */
	if (OpfamilyIsVisible(opfid))
		nspname = NULL;
	else
		nspname = get_namespace_name(opfForm->opfnamespace);

	appendStringInfo(buffer, _("operator family %s for access method %s"),
					 quote_qualified_identifier(nspname,
												NameStr(opfForm->opfname)),
					 NameStr(amForm->amname));

	ReleaseSysCache(amTup);
	ReleaseSysCache(opfTup);
}<|MERGE_RESOLUTION|>--- conflicted
+++ resolved
@@ -8,11 +8,7 @@
  * Portions Copyright (c) 1994, Regents of the University of California
  *
  * IDENTIFICATION
-<<<<<<< HEAD
- *	  $PostgreSQL: pgsql/src/backend/catalog/dependency.c,v 1.81 2008/10/04 21:56:52 tgl Exp $
-=======
  *	  $PostgreSQL: pgsql/src/backend/catalog/dependency.c,v 1.71 2008/03/27 03:57:33 tgl Exp $
->>>>>>> f260edb1
  *
  *-------------------------------------------------------------------------
  */

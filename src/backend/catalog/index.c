--- conflicted
+++ resolved
@@ -3,13 +3,9 @@
  * index.c
  *	  code to create and destroy POSTGRES index relations
  *
-<<<<<<< HEAD
  * Portions Copyright (c) 2006-2009, Greenplum inc
  * Portions Copyright (c) 2012-Present Pivotal Software, Inc.
- * Portions Copyright (c) 1996-2010, PostgreSQL Global Development Group
-=======
  * Portions Copyright (c) 1996-2011, PostgreSQL Global Development Group
->>>>>>> a4bebdd9
  * Portions Copyright (c) 1994, Regents of the University of California
  *
  *
@@ -43,11 +39,8 @@
 #include "catalog/index.h"
 #include "catalog/indexing.h"
 #include "catalog/namespace.h"
-<<<<<<< HEAD
 #include "catalog/pg_appendonly_fn.h"
-=======
 #include "catalog/pg_collation.h"
->>>>>>> a4bebdd9
 #include "catalog/pg_constraint.h"
 #include "catalog/pg_namespace.h"
 #include "catalog/pg_operator.h"
@@ -101,7 +94,6 @@
 } v_i_state;
 
 /* non-export function prototypes */
-static bool relationHasPrimaryKey(Relation rel);
 static TupleDesc ConstructTupleDescriptor(Relation heapRelation,
 						 IndexInfo *indexInfo,
 						 List *indexColNames,
@@ -132,7 +124,6 @@
 						IndexInfo *indexInfo,
 						Snapshot snapshot,
 						v_i_state *state);
-<<<<<<< HEAD
 static double IndexBuildHeapScan(Relation heapRelation,
 								 Relation indexRelation,
 								 struct IndexInfo *indexInfo,
@@ -157,10 +148,7 @@
 										  IndexBuildCallback callback,
 										  void *callback_state);
 
-=======
-static Oid	IndexGetRelation(Oid indexId);
 static bool ReindexIsCurrentlyProcessingIndex(Oid indexOid);
->>>>>>> a4bebdd9
 static void SetReindexProcessing(Oid heapOid, Oid indexOid);
 static void ResetReindexProcessing(void);
 static void SetReindexPending(List *indexes);
@@ -174,7 +162,7 @@
  *
  * Caller must have suitable lock on the relation.
  */
-static bool
+bool
 relationHasPrimaryKey(Relation rel)
 {
 	bool		result = false;
@@ -282,6 +270,7 @@
 
 			cmd->subtype = AT_SetNotNull;
 			cmd->name = pstrdup(NameStr(attform->attname));
+			cmd->part_expanded = true;
 			cmds = lappend(cmds, cmd);
 		}
 
@@ -446,12 +435,8 @@
 			 * whether a table column is of a safe type (which is why we
 			 * needn't check for the non-expression case).
 			 */
-<<<<<<< HEAD
-			CheckAttributeType(NameStr(to->attname), to->atttypid,
-=======
 			CheckAttributeType(NameStr(to->attname),
 							   to->atttypid, to->attcollation,
->>>>>>> a4bebdd9
 							   NIL, false);
 		}
 
@@ -748,29 +733,13 @@
 	bool		is_exclusion;
 	Oid			namespaceId;
 	int			i;
-<<<<<<< HEAD
-	LOCKMODE	heap_lockmode;
-=======
 	char		relpersistence;
->>>>>>> a4bebdd9
 
 	is_exclusion = (indexInfo->ii_ExclusionOps != NULL);
 
 	pg_class = heap_open(RelationRelationId, RowExclusiveLock);
 
 	/*
-<<<<<<< HEAD
-	 * Only SELECT ... FOR UPDATE/SHARE are allowed while doing a standard
-	 * index build; but for concurrent builds we allow INSERT/UPDATE/DELETE
-	 * (but not VACUUM).
-	 */
-	heap_lockmode = (concurrent ? ShareUpdateExclusiveLock : ShareLock);
-	heapRelation = heap_open(heapRelationId, heap_lockmode);
-
-
-	/*
-=======
->>>>>>> a4bebdd9
 	 * The index will be in the same namespace as its parent table, and is
 	 * shared across databases if and only if the parent is.  Likewise, it
 	 * will use the relfilenode map if and only if the parent does; and it
@@ -855,28 +824,10 @@
 	 */
 	if (!OidIsValid(indexRelationId))
 	{
-<<<<<<< HEAD
 		if (Gp_role == GP_ROLE_EXECUTE || IsBinaryUpgradeQE())
 			indexRelationId = GetPreassignedOidForRelation(namespaceId, indexRelationName);
 		else
 			indexRelationId = GetNewOid(pg_class);
-=======
-		/*
-		 * Use binary-upgrade override for pg_class.oid/relfilenode, if
-		 * supplied.
-		 */
-		if (IsBinaryUpgrade &&
-			OidIsValid(binary_upgrade_next_index_pg_class_oid))
-		{
-			indexRelationId = binary_upgrade_next_index_pg_class_oid;
-			binary_upgrade_next_index_pg_class_oid = InvalidOid;
-		}
-		else
-		{
-			indexRelationId =
-				GetNewRelFileNode(tableSpaceId, pg_class, relpersistence);
-		}
->>>>>>> a4bebdd9
 	}
 
 	/*
@@ -891,11 +842,8 @@
 								indexTupDesc,
 								accessMethodObjectId,
 								RELKIND_INDEX,
-<<<<<<< HEAD
+								relpersistence,
 								RELSTORAGE_HEAP,
-=======
-								relpersistence,
->>>>>>> a4bebdd9
 								shared_relation,
 								mapped_relation,
 								allow_system_table_mods);
@@ -1020,11 +968,7 @@
 		if (isconstraint)
 		{
 			char		constraintType;
-<<<<<<< HEAD
 			const char *constraintName = indexRelationName;
-			Oid			conOid;
-=======
->>>>>>> a4bebdd9
 
 			if ( altConName )
 			{
@@ -1057,90 +1001,16 @@
 				constraintType = 0;		/* keep compiler quiet */
 			}
 
-<<<<<<< HEAD
-			/* primary/unique constraints shouldn't have any expressions */
-			if (indexInfo->ii_Expressions &&
-				constraintType != CONSTRAINT_EXCLUSION)
-				elog(ERROR, "constraints cannot have index expressions");
-
-			conOid = CreateConstraintEntry(constraintName,
-										   namespaceId,
-										   constraintType,
-										   deferrable,
-										   initdeferred,
-										   heapRelationId,
-										   indexInfo->ii_KeyAttrNumbers,
-										   indexInfo->ii_NumIndexAttrs,
-										   InvalidOid,	/* no domain */
-										   indexRelationId,		/* index OID */
-										   InvalidOid,	/* no foreign key */
-										   NULL,
-										   NULL,
-										   NULL,
-										   NULL,
-										   0,
-										   ' ',
-										   ' ',
-										   ' ',
-										   indexInfo->ii_ExclusionOps,
-										   NULL,		/* no check constraint */
-										   NULL,
-										   NULL,
-										   true,		/* islocal */
-										   0);	/* inhcount */
-
-			referenced.classId = ConstraintRelationId;
-			referenced.objectId = conOid;
-			referenced.objectSubId = 0;
-
-			recordDependencyOn(&myself, &referenced, DEPENDENCY_INTERNAL);
-
-			/*
-			 * If the constraint is deferrable, create the deferred uniqueness
-			 * checking trigger.  (The trigger will be given an internal
-			 * dependency on the constraint by CreateTrigger, so there's no
-			 * need to do anything more here.)
-			 */
-			if (deferrable)
-			{
-				RangeVar   *heapRel;
-				CreateTrigStmt *trigger;
-
-				heapRel = makeRangeVar(get_namespace_name(namespaceId),
-							  pstrdup(RelationGetRelationName(heapRelation)),
-									   -1);
-
-				trigger = makeNode(CreateTrigStmt);
-				trigger->trigname = (isprimary ? "PK_ConstraintTrigger" :
-									 "Unique_ConstraintTrigger");
-				trigger->relation = heapRel;
-				trigger->funcname = SystemFuncName("unique_key_recheck");
-				trigger->args = NIL;
-				trigger->before = false;
-				trigger->row = true;
-				trigger->events = TRIGGER_TYPE_INSERT | TRIGGER_TYPE_UPDATE;
-				trigger->columns = NIL;
-				trigger->whenClause = NULL;
-				trigger->isconstraint = true;
-				trigger->deferrable = true;
-				trigger->initdeferred = initdeferred;
-				trigger->constrrel = NULL;
-
-				(void) CreateTrigger(trigger, NULL, conOid, indexRelationId,
-									 true);
-			}
-=======
 			index_constraint_create(heapRelation,
 									indexRelationId,
 									indexInfo,
-									indexRelationName,
+									constraintName,
 									constraintType,
 									deferrable,
 									initdeferred,
 									false,		/* already marked primary */
 									false,		/* pg_index entry is OK */
 									allow_system_table_mods);
->>>>>>> a4bebdd9
 		}
 		else
 		{
@@ -1163,11 +1033,7 @@
 
 			/*
 			 * If there are no simply-referenced columns, give the index an
-<<<<<<< HEAD
-			 * auto dependency on the whole table.  In most cases, this will
-=======
 			 * auto dependency on the whole table.	In most cases, this will
->>>>>>> a4bebdd9
 			 * be redundant, but it might not be if the index expressions and
 			 * predicate contain no Vars or only whole-row Vars.
 			 */
@@ -1288,27 +1154,20 @@
 	}
 
 	/*
-<<<<<<< HEAD
-	 * Close the heap and index; but we keep the locks that we acquired above
-	 * until end of transaction unless we're dealing with a child of a partition
-	 * table, in which case the lock on the master is sufficient.
-	 */
-	if (rel_needs_long_lock(RelationGetRelid(heapRelation)))
-	{
-		index_close(indexRelation, NoLock);
-		heap_close(heapRelation, NoLock);
-	}
-	else
-	{
-		index_close(indexRelation, AccessExclusiveLock);
-		heap_close(heapRelation, heap_lockmode);
-	}
-=======
 	 * Close the index; but we keep the lock that we acquired above until end
 	 * of transaction.	Closing the heap is caller's responsibility.
-	 */
-	index_close(indexRelation, NoLock);
->>>>>>> a4bebdd9
+	 *
+	 * GPDB: if we're dealing with a child of a partitioned table, also release
+	 * the lock. We should be holding a lock on the master, which is sufficient.
+	 */
+	if (rel_needs_long_lock(RelationGetRelid(heapRelation)))
+	{
+		index_close(indexRelation, NoLock);
+	}
+	else
+	{
+		index_close(indexRelation, AccessExclusiveLock);
+	}
 
 	return indexRelationId;
 }
@@ -1543,26 +1402,18 @@
 	userIndexRelation = index_open(indexId, AccessExclusiveLock);
 
 	/*
-<<<<<<< HEAD
-	 * There can no longer be anyone *else* touching the index, but we
-	 * might still have open queries using it in our own session.
-=======
 	 * There can no longer be anyone *else* touching the index, but we might
 	 * still have open queries using it in our own session.
->>>>>>> a4bebdd9
 	 */
 	CheckTableNotInUse(userIndexRelation, "DROP INDEX");
 
 	/*
-<<<<<<< HEAD
-=======
 	 * All predicate locks on the index are about to be made invalid. Promote
 	 * them to relation locks on the heap.
 	 */
 	TransferPredicateLocksToHeapRelation(userIndexRelation);
 
 	/*
->>>>>>> a4bebdd9
 	 * Schedule physical removal of the files
 	 */
 	RelationDropStorage(userIndexRelation);
@@ -2033,9 +1884,8 @@
 	 * However, when reindexing an existing index, we should do nothing here.
 	 * Any HOT chains that are broken with respect to the index must predate
 	 * the index's original creation, so there is no need to change the
-<<<<<<< HEAD
-	 * index's usability horizon.  Moreover, we *must not* try to change
-	 * the index's pg_index entry while reindexing pg_index itself, and this
+	 * index's usability horizon.  Moreover, we *must not* try to change the
+	 * index's pg_index entry while reindexing pg_index itself, and this
 	 * optimization nicely prevents that.
 	 *
 	 * We also need not set indcheckxmin during a concurrent index build,
@@ -2051,13 +1901,6 @@
 	 */
 	if (indexInfo->ii_BrokenHotChain && !isreindex &&
 		!indexInfo->ii_Concurrent)
-=======
-	 * index's usability horizon.  Moreover, we *must not* try to change the
-	 * index's pg_index entry while reindexing pg_index itself, and this
-	 * optimization nicely prevents that.
-	 */
-	if (indexInfo->ii_BrokenHotChain && !isreindex)
->>>>>>> a4bebdd9
 	{
 		Oid			indexId = RelationGetRelid(indexRelation);
 		Relation	pg_index;
@@ -2501,12 +2344,7 @@
 
 						/*
 						 * Otherwise index it but don't check for uniqueness,
-<<<<<<< HEAD
-						 * the same as a RECENTLY_DEAD tuple.  (We can't
-						 * actually get here, but keep compiler quiet.)
-=======
 						 * the same as a RECENTLY_DEAD tuple.
->>>>>>> a4bebdd9
 						 */
 						indexIt = true;
 					}
@@ -2515,13 +2353,8 @@
 						/*
 						 * It's a HOT-updated tuple deleted by our own xact.
 						 * We can assume the deletion will commit (else the
-<<<<<<< HEAD
-						 * index contents don't matter), so treat the same
-						 * as RECENTLY_DEAD HOT-updated tuples.
-=======
 						 * index contents don't matter), so treat the same as
 						 * RECENTLY_DEAD HOT-updated tuples.
->>>>>>> a4bebdd9
 						 */
 						indexIt = false;
 						/* mark the index as unsafe for old snapshots */
@@ -2530,15 +2363,9 @@
 					else
 					{
 						/*
-<<<<<<< HEAD
-						 * It's a regular tuple deleted by our own xact.
-						 * Index it but don't check for uniqueness, the same
-						 * as a RECENTLY_DEAD tuple.
-=======
 						 * It's a regular tuple deleted by our own xact. Index
 						 * it but don't check for uniqueness, the same as a
 						 * RECENTLY_DEAD tuple.
->>>>>>> a4bebdd9
 						 */
 						indexIt = true;
 					}
@@ -3084,14 +2911,9 @@
 	ivinfo.num_heap_tuples = heapRelation->rd_rel->reltuples;
 	ivinfo.strategy = NULL;
 
-<<<<<<< HEAD
 	state.tuplesort = tuplesort_begin_datum(NULL,
-											TIDOID,
-											TIDLessOperator, false,
-=======
-	state.tuplesort = tuplesort_begin_datum(TIDOID, TIDLessOperator,
+											TIDOID, TIDLessOperator,
 											InvalidOid, false,
->>>>>>> a4bebdd9
 											maintenance_work_mem,
 											false);
 	state.htups = state.itups = state.tups_inserted = 0;
@@ -3546,7 +3368,6 @@
 	 *
 	 * We can also reset indcheckxmin, because we have now done a
 	 * non-concurrent index build, *except* in the case where index_build
-<<<<<<< HEAD
 	 * found some still-broken HOT chains. If it did, and we don't have to
 	 * change any of the other flags, we just leave indcheckxmin alone (note
 	 * that index_build won't have changed it, because this is a reindex).
@@ -3572,24 +3393,6 @@
 	 * reindexing pg_index itself, we must not try to update tuples in it.
 	 * pg_index's indexes should always have these flags in their clean state,
 	 * so that won't happen.
-=======
-	 * found some still-broken HOT chains.	If it did, we normally leave
-	 * indcheckxmin alone (note that index_build won't have changed it,
-	 * because this is a reindex).	But if the index was invalid or not ready
-	 * and there were broken HOT chains, it seems best to force indcheckxmin
-	 * true, because the normal argument that the HOT chains couldn't conflict
-	 * with the index is suspect for an invalid index.
-	 *
-	 * Note that it is important to not update the pg_index entry if we don't
-	 * have to, because updating it will move the index's usability horizon
-	 * (recorded as the tuple's xmin value) if indcheckxmin is true.  We don't
-	 * really want REINDEX to move the usability horizon forward ever, but we
-	 * have no choice if we are to fix indisvalid or indisready.  Of course,
-	 * clearing indcheckxmin eliminates the issue, so we're happy to do that
-	 * if we can.  Another reason for caution here is that while reindexing
-	 * pg_index itself, we must not try to update it.  We assume that
-	 * pg_index's indexes will always have these flags in their clean state.
->>>>>>> a4bebdd9
 	 */
 	if (!skipped_constraint)
 	{
@@ -3613,11 +3416,7 @@
 		{
 			if (!indexInfo->ii_BrokenHotChain)
 				indexForm->indcheckxmin = false;
-<<<<<<< HEAD
 			else if (index_bad)
-=======
-			else if (!indexForm->indisvalid || !indexForm->indisready)
->>>>>>> a4bebdd9
 				indexForm->indcheckxmin = true;
 			indexForm->indisvalid = true;
 			indexForm->indisready = true;
@@ -3687,6 +3486,8 @@
  * "flags" is a bitmask that can include any combination of these bits:
  *
  * REINDEX_REL_PROCESS_TOAST: if true, process the toast table too (if any).
+ * In GPDB, auxiliary AO heap tables, i.e. AO segments, AO block directory,
+ * and AO visibilitymap, are also processed if this is set.
  *
  * REINDEX_REL_SUPPRESS_INDEX_USE: if true, the relation was just completely
  * rebuilt by an operation such as VACUUM FULL or CLUSTER, and therefore its
@@ -3705,17 +3506,10 @@
  * performance, other callers should include the flag only after transforming
  * the data in a manner that risks a change in constraint validity.
  *
-<<<<<<< HEAD
- * Returns true if any indexes were rebuilt.  Note that a
- * CommandCounterIncrement will occur after each index rebuild.
- *
- * In GPDB, if 'toast_too' is true, we also reindex auxiliary AO heap
- * tables: AO segments, AO block directory, and AO visibilitymap.
-=======
  * Returns true if any indexes were rebuilt (including toast table's index
  * when relevant).	Note that a CommandCounterIncrement will occur after each
  * index rebuild.
->>>>>>> a4bebdd9
+ *
  */
 bool
 reindex_relation(Oid relid, int flags)
@@ -3841,7 +3635,7 @@
 		result |= reindex_relation(toast_relid, flags);
 
 	/* Obtain the aoseg_relid and aoblkdir_relid if the relation is an AO table. */
-	if (toast_too && relIsAO)
+	if ((flags & REINDEX_REL_PROCESS_TOAST) && relIsAO)
 		GetAppendOnlyEntryAuxOids(relid, SnapshotNow,
 								  &aoseg_relid,
 								  &aoblkdir_relid, NULL,
@@ -3851,22 +3645,22 @@
 	 * If an AO rel has a secondary segment list rel, reindex that too while we
 	 * still hold the lock on the master table.
 	 */
-	if (toast_too && OidIsValid(aoseg_relid))
-		result |= reindex_relation(aoseg_relid, false, false);
+	if (OidIsValid(aoseg_relid))
+		result |= reindex_relation(aoseg_relid, 0);
 
 	/*
 	 * If an AO rel has a secondary block directory rel, reindex that too while we
 	 * still hold the lock on the master table.
 	 */
-	if (toast_too && OidIsValid(aoblkdir_relid))
-		result |= reindex_relation(aoblkdir_relid, false, false);
+	if (OidIsValid(aoblkdir_relid))
+		result |= reindex_relation(aoblkdir_relid, 0);
 	
 	/*
 	 * If an AO rel has a secondary visibility map rel, reindex that too while we
 	 * still hold the lock on the master table.
 	 */
-	if (toast_too && OidIsValid(aovisimap_relid))
-		result |= reindex_relation(aovisimap_relid, false, false);
+	if (OidIsValid(aovisimap_relid))
+		result |= reindex_relation(aovisimap_relid, 0);
 
 	return result;
 }

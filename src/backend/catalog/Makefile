#-------------------------------------------------------------------------
#
# Makefile for backend/catalog
#
<<<<<<< HEAD
# src/backend/catalog/Makefile
=======
# $PostgreSQL: pgsql/src/backend/catalog/Makefile,v 1.70 2009/05/12 00:56:05 tgl Exp $
>>>>>>> 4d53a2f9
#
#-------------------------------------------------------------------------

subdir = src/backend/catalog
top_builddir = ../../..
include $(top_builddir)/src/Makefile.global

ifndef ADDON_DIR
QUICKLZ_COMPRESSION = quicklz_compression.o
endif

OBJS = catalog.o dependency.o heap.o index.o indexing.o namespace.o aclchk.o \
<<<<<<< HEAD
       objectaddress.o pg_aggregate.o pg_constraint.o pg_conversion.o pg_depend.o pg_enum.o \
       pg_largeobject.o pg_namespace.o pg_operator.o pg_proc.o pg_shdepend.o \
       pg_type.o storage.o toasting.o \
       pg_exttable.o pg_extprotocol.o \
       pg_proc_callback.o \
       aoseg.o aoblkdir.o gp_fastsequence.o gp_segment_config.o \
       pg_attribute_encoding.o pg_compression.o aovisimap.o \
       gp_global_sequence.o gp_persistent.o pg_appendonly.o \
       oid_dispatch.o aocatalog.o zstd_compression.o $(QUICKLZ_COMPRESSION)
=======
       pg_aggregate.o pg_constraint.o pg_conversion.o pg_depend.o pg_enum.o \
       pg_inherits.o pg_largeobject.o pg_namespace.o pg_operator.o pg_proc.o \
       pg_shdepend.o pg_type.o storage.o toasting.o
>>>>>>> 4d53a2f9

BKIFILES = postgres.bki postgres.description postgres.shdescription

CATALOG_JSON:= $(addprefix $(top_srcdir)/gpMgmt/bin/gppylib/data/, $(addsuffix .json,$(GP_MAJORVERSION)))

include $(top_srcdir)/src/backend/common.mk

all: $(BKIFILES) $(CATALOG_JSON)

# Note: there are some undocumented dependencies on the ordering in which
# the catalog header files are assembled into postgres.bki.  In particular,
# indexing.h had better be last, and toasting.h just before it.
# And pg_proc_gp.h must be immediately after pg_proc.h

<<<<<<< HEAD
POSTGRES_BKI_SRCS := $(addprefix $(top_srcdir)/src/include/catalog/, \
	pg_proc.h pg_proc_gp.h \
	pg_type.h pg_attribute.h pg_class.h pg_autovacuum.h \
=======
POSTGRES_BKI_SRCS = $(addprefix $(top_srcdir)/src/include/catalog/,\
	pg_proc.h pg_type.h pg_attribute.h pg_class.h \
>>>>>>> 4d53a2f9
	pg_attrdef.h pg_constraint.h pg_inherits.h pg_index.h pg_operator.h \
	pg_opfamily.h pg_opclass.h pg_am.h pg_amop.h pg_amproc.h \
	pg_language.h pg_largeobject.h pg_aggregate.h pg_statistic.h \
	pg_rewrite.h pg_trigger.h pg_listener.h pg_description.h pg_cast.h \
	pg_enum.h pg_namespace.h pg_conversion.h pg_depend.h \
	pg_database.h pg_tablespace.h pg_pltemplate.h \
	pg_authid.h pg_auth_members.h pg_shdepend.h pg_shdescription.h pg_resqueue.h pg_resgroup.h\
	pg_ts_config.h pg_ts_config_map.h pg_ts_dict.h \
	pg_ts_parser.h pg_ts_template.h pg_extension.h \
	pg_foreign_data_wrapper.h pg_foreign_server.h pg_user_mapping.h \
	gp_configuration_history.h gp_id.h gp_policy.h gp_version.h \
	gp_segment_config.h \
	pg_exttable.h pg_appendonly.h aoseg.h \
	gp_fastsequence.h pg_extprotocol.h \
	pg_partition.h pg_partition_rule.h pg_filespace.h pg_filespace_entry.h \
	gp_global_sequence.h gp_persistent.h \
	pg_attribute_encoding.h \
	pg_auth_time_constraint.h \
	pg_compression.h \
	pg_proc_callback.h \
	pg_partition_encoding.h \
	pg_type_encoding.h \
	toasting.h indexing.h \
    )

pg_includes = $(sort -I$(top_srcdir)/src/include -I$(top_builddir)/src/include)

# see explanation in ../parser/Makefile
postgres.description: postgres.bki ;

postgres.shdescription: postgres.bki ;

# In Greenplum, we have added extra columns to some catalog tables. To avoid
# having to change every single DATA row in those header files, which would
# create massive merge conflicts when merging with upstream, the extra
# columns are marked with GPDB_COLUMN_DEFAULT() lines in the header files,
# which provides a default for every data row that's missing the column. That
# way, new rows can have all the columns, but there's no need to modify rows
# inherited from upstream.
#
# process_col_defaults.pl reads the catalog headers, and creates a modified
# source file (postgres_bki_srcs) that has all the defaults injected into
# the DATA rows. That is fed to genbki.sh, instead of the original headers.
postgres_bki_srcs: process_col_defaults.pl $(POSTGRES_BKI_SRCS)
	cat $(POSTGRES_BKI_SRCS) | $(PERL) process_col_defaults.pl > postgres_bki_srcs

$(CATALOG_JSON): process_foreign_keys.pl $(POSTGRES_BKI_SRCS) $(top_srcdir)/src/include/catalog/catversion.h
	cat $(POSTGRES_BKI_SRCS) $(top_srcdir)/src/include/catalog/catversion.h | $(PERL) process_foreign_keys.pl > $@

postgres.bki: genbki.sh postgres_bki_srcs $(top_srcdir)/src/include/pg_config_manual.h
	AWK='$(AWK)' $(SHELL) $< $(pg_includes) --set-version=$(PG_VERSION) -o postgres postgres_bki_srcs

.PHONY: install-data
install-data: $(BKIFILES) installdirs
	$(INSTALL_DATA) $(call vpathsearch,postgres.bki) '$(DESTDIR)$(datadir)/postgres.bki'
	$(INSTALL_DATA) $(call vpathsearch,postgres.description) '$(DESTDIR)$(datadir)/postgres.description'
	$(INSTALL_DATA) $(call vpathsearch,postgres.shdescription) '$(DESTDIR)$(datadir)/postgres.shdescription'
	$(INSTALL_DATA) $(srcdir)/system_views.sql '$(DESTDIR)$(datadir)/system_views.sql'
	$(INSTALL_DATA) $(srcdir)/information_schema.sql '$(DESTDIR)$(datadir)/information_schema.sql'
	$(INSTALL_DATA) $(call vpathsearch,cdb_util.sql) '$(DESTDIR)$(datadir)/cdb_util.sql'
	$(INSTALL_DATA) $(call vpathsearch,cdb_schema.sql) '$(DESTDIR)$(datadir)/cdb_init.d/cdb_schema.sql'
	$(INSTALL_DATA) $(srcdir)/sql_features.txt '$(DESTDIR)$(datadir)/sql_features.txt'
	$(INSTALL_DATA) $(call vpathsearch,gp_toolkit.sql) '$(DESTDIR)$(datadir)/cdb_init.d/gp_toolkit.sql'

installdirs:
	$(MKDIR_P) '$(DESTDIR)$(datadir)'

.PHONY: uninstall-data
uninstall-data:
	rm -f $(addprefix '$(DESTDIR)$(datadir)'/, $(BKIFILES) system_views.sql information_schema.sql cdb_init.d/cdb_schema.sql sql_features.txt)

# postgres_bki_srcs is in the distribution tarball, so it is not cleaned here.
clean:
	rm -f $(BKIFILES)

maintainer-clean: clean
	rm -f postgres_bki_srcs<|MERGE_RESOLUTION|>--- conflicted
+++ resolved
@@ -2,11 +2,7 @@
 #
 # Makefile for backend/catalog
 #
-<<<<<<< HEAD
 # src/backend/catalog/Makefile
-=======
-# $PostgreSQL: pgsql/src/backend/catalog/Makefile,v 1.70 2009/05/12 00:56:05 tgl Exp $
->>>>>>> 4d53a2f9
 #
 #-------------------------------------------------------------------------
 
@@ -19,21 +15,15 @@
 endif
 
 OBJS = catalog.o dependency.o heap.o index.o indexing.o namespace.o aclchk.o \
-<<<<<<< HEAD
        objectaddress.o pg_aggregate.o pg_constraint.o pg_conversion.o pg_depend.o pg_enum.o \
-       pg_largeobject.o pg_namespace.o pg_operator.o pg_proc.o pg_shdepend.o \
-       pg_type.o storage.o toasting.o \
+       pg_inherits.o pg_largeobject.o pg_namespace.o pg_operator.o pg_proc.o \
+       pg_shdepend.o pg_type.o storage.o toasting.o \
        pg_exttable.o pg_extprotocol.o \
        pg_proc_callback.o \
        aoseg.o aoblkdir.o gp_fastsequence.o gp_segment_config.o \
        pg_attribute_encoding.o pg_compression.o aovisimap.o \
        gp_global_sequence.o gp_persistent.o pg_appendonly.o \
        oid_dispatch.o aocatalog.o zstd_compression.o $(QUICKLZ_COMPRESSION)
-=======
-       pg_aggregate.o pg_constraint.o pg_conversion.o pg_depend.o pg_enum.o \
-       pg_inherits.o pg_largeobject.o pg_namespace.o pg_operator.o pg_proc.o \
-       pg_shdepend.o pg_type.o storage.o toasting.o
->>>>>>> 4d53a2f9
 
 BKIFILES = postgres.bki postgres.description postgres.shdescription
 
@@ -48,14 +38,9 @@
 # indexing.h had better be last, and toasting.h just before it.
 # And pg_proc_gp.h must be immediately after pg_proc.h
 
-<<<<<<< HEAD
 POSTGRES_BKI_SRCS := $(addprefix $(top_srcdir)/src/include/catalog/, \
 	pg_proc.h pg_proc_gp.h \
-	pg_type.h pg_attribute.h pg_class.h pg_autovacuum.h \
-=======
-POSTGRES_BKI_SRCS = $(addprefix $(top_srcdir)/src/include/catalog/,\
-	pg_proc.h pg_type.h pg_attribute.h pg_class.h \
->>>>>>> 4d53a2f9
+	pg_type.h pg_attribute.h pg_class.h \
 	pg_attrdef.h pg_constraint.h pg_inherits.h pg_index.h pg_operator.h \
 	pg_opfamily.h pg_opclass.h pg_am.h pg_amop.h pg_amproc.h \
 	pg_language.h pg_largeobject.h pg_aggregate.h pg_statistic.h \

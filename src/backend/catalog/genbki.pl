#!/usr/bin/perl -w
#----------------------------------------------------------------------
#
# genbki.pl
#    Perl script that generates postgres.bki, postgres.description,
#    postgres.shdescription, and schemapg.h from specially formatted
#    header files.  The .bki files are used to initialize the postgres
#    template database.
#
# Portions Copyright (c) 1996-2015, PostgreSQL Global Development Group
# Portions Copyright (c) 1994, Regents of the University of California
#
# src/backend/catalog/genbki.pl
#
#----------------------------------------------------------------------

use Catalog;

use strict;
use warnings;

my @input_files;
our @include_path;
my $output_path = '';
my $major_version;

# Process command line switches.
while (@ARGV)
{
	my $arg = shift @ARGV;
	if ($arg !~ /^-/)
	{
		push @input_files, $arg;
	}
	elsif ($arg =~ /^-o/)
	{
		$output_path = length($arg) > 2 ? substr($arg, 2) : shift @ARGV;
	}
	elsif ($arg =~ /^-I/)
	{
		push @include_path, length($arg) > 2 ? substr($arg, 2) : shift @ARGV;
	}
	elsif ($arg =~ /^--set-version=(.*)$/)
	{
		$major_version = $1;
		die "Version must be in format nn.nn.\n"
		  if !($major_version =~ /^\d+\.\d+$/);
	}
	else
	{
		usage();
	}
}

# Sanity check arguments.
die "No input files.\n"                                     if !@input_files;
die "No include path; you must specify -I at least once.\n" if !@include_path;
die "--set-version must be specified.\n" if !defined $major_version;

# Make sure output_path ends in a slash.
if ($output_path ne '' && substr($output_path, -1) ne '/')
{
	$output_path .= '/';
}

# Open temp files
my $tmpext  = ".tmp$$";
my $bkifile = $output_path . 'postgres.bki';
open BKI, '>', $bkifile . $tmpext
  or die "can't open $bkifile$tmpext: $!";
my $schemafile = $output_path . 'schemapg.h';
open SCHEMAPG, '>', $schemafile . $tmpext
  or die "can't open $schemafile$tmpext: $!";
my $descrfile = $output_path . 'postgres.description';
open DESCR, '>', $descrfile . $tmpext
  or die "can't open $descrfile$tmpext: $!";
my $shdescrfile = $output_path . 'postgres.shdescription';
open SHDESCR, '>', $shdescrfile . $tmpext
  or die "can't open $shdescrfile$tmpext: $!";

# Fetch some special data that we will substitute into the output file.
# CAUTION: be wary about what symbols you substitute into the .bki file here!
# It's okay to substitute things that are expected to be really constant
# within a given Postgres release, such as fixed OIDs.  Do not substitute
# anything that could depend on platform or configuration.  (The right place
# to handle those sorts of things is in initdb.c's bootstrap_template1().)
# NB: make sure that the files used here are known to be part of the .bki
# file's dependencies by src/backend/catalog/Makefile.
my $BOOTSTRAP_SUPERUSERID =
  find_defined_symbol('pg_authid.h', 'BOOTSTRAP_SUPERUSERID');
my $PG_CATALOG_NAMESPACE =
  find_defined_symbol('pg_namespace.h', 'PG_CATALOG_NAMESPACE');

# Read all the input header files into internal data structures
my $catalogs = Catalog::Catalogs(@input_files);

# Generate postgres.bki, postgres.description, and postgres.shdescription

# version marker for .bki file
print BKI "# PostgreSQL $major_version\n";

# vars to hold data needed for schemapg.h
my %schemapg_entries;
my @tables_needing_macros;
our @types;

# produce output, one catalog at a time
foreach my $catname (@{ $catalogs->{names} })
{
	# .bki CREATE command for this catalog
	my $catalog = $catalogs->{$catname};
	print BKI "create $catname $catalog->{relation_oid}"
	  . $catalog->{shared_relation}
	  . $catalog->{bootstrap}
	  . $catalog->{without_oids}
	  . $catalog->{rowtype_oid} . "\n";

	my %bki_attr;
	my @attnames;
	my $first = 1;

	print BKI " (\n";
	foreach my $column (@{ $catalog->{columns} })
	{
		my $attname = $column->{name};
		my $atttype = $column->{type};
		$bki_attr{$attname} = $column;
		push @attnames, $attname;

		if (!$first)
		{
			print BKI " ,\n";
		}
		$first = 0;

		print BKI " $attname = $atttype";

		if (defined $column->{forcenotnull})
		{
			print BKI " FORCE NOT NULL";
		}
		elsif (defined $column->{forcenull})
		{
			print BKI " FORCE NULL";
		}
	}
	print BKI "\n )\n";

   # open it, unless bootstrap case (create bootstrap does this automatically)
	if ($catalog->{bootstrap} eq '')
	{
		print BKI "open $catname\n";
	}

	if (defined $catalog->{data})
	{

		# Ordinary catalog with DATA line(s)
		foreach my $row (@{ $catalog->{data} })
		{

			# substitute constant values we acquired above
			$row->{bki_values} =~ s/\bPGUID\b/$BOOTSTRAP_SUPERUSERID/g;
			$row->{bki_values} =~ s/\bPGNSP\b/$PG_CATALOG_NAMESPACE/g;

			# Save pg_type info for pg_attribute processing below
			if ($catname eq 'pg_type')
			{
				my %type;
				$type{oid} = $row->{oid};
				@type{@attnames} = split /\s+/, $row->{bki_values};
				push @types, \%type;
			}

			# Write to postgres.bki
			my $oid = $row->{oid} ? "OID = $row->{oid} " : '';
			printf BKI "insert %s( %s)\n", $oid, $row->{bki_values};

		   # Write comments to postgres.description and postgres.shdescription
			if (defined $row->{descr})
			{
				printf DESCR "%s\t%s\t0\t%s\n", $row->{oid}, $catname,
				  $row->{descr};
			}
			if (defined $row->{shdescr})
			{
				printf SHDESCR "%s\t%s\t%s\n", $row->{oid}, $catname,
				  $row->{shdescr};
			}
		}
	}
	if ($catname eq 'pg_attribute')
	{

		# For pg_attribute.h, we generate DATA entries ourselves.
		# NB: pg_type.h must come before pg_attribute.h in the input list
		# of catalog names, since we use info from pg_type.h here.
		foreach my $table_name (@{ $catalogs->{names} })
		{
			my $table = $catalogs->{$table_name};

			# Currently, all bootstrapped relations also need schemapg.h
			# entries, so skip if the relation isn't to be in schemapg.h.
			next if $table->{schema_macro} ne 'True';

			$schemapg_entries{$table_name} = [];
			push @tables_needing_macros, $table_name;
			my $is_bootstrap = $table->{bootstrap};

			# Generate entries for user attributes.
			my $attnum       = 0;
			my $priornotnull = 1;
			my @user_attrs   = @{ $table->{columns} };
			foreach my $attr (@user_attrs)
			{
				$attnum++;
				my $row = emit_pgattr_row($table_name, $attr, $priornotnull);
				$row->{attnum}        = $attnum;
				$row->{attstattarget} = '-1';
				$priornotnull &= ($row->{attnotnull} eq 't');

				# If it's bootstrapped, put an entry in postgres.bki.
				if ($is_bootstrap eq ' bootstrap')
				{
					bki_insert($row, @attnames);
				}

				# Store schemapg entries for later.
				$row =
				  emit_schemapg_row($row,
					grep { $bki_attr{$_}{type} eq 'bool' } @attnames);
				push @{ $schemapg_entries{$table_name} }, '{ '
				  . join(
					', ',             grep { defined $_ }
					  map $row->{$_}, @attnames) . ' }';
			}

			# Generate entries for system attributes.
			# We only need postgres.bki entries, not schemapg.h entries.
			if ($is_bootstrap eq ' bootstrap')
			{
				$attnum = 0;
				my @SYS_ATTRS = (
<<<<<<< HEAD
					{ ctid     => 'tid' },
					{ oid      => 'oid' },
					{ xmin     => 'xid' },
					{ cmin     => 'cid' },
					{ xmax     => 'xid' },
					{ cmax     => 'cid' },
					{ tableoid => 'oid' },
					{ gp_segment_id => 'int4' });
=======
					{ name => 'ctid',     type => 'tid' },
					{ name => 'oid',      type => 'oid' },
					{ name => 'xmin',     type => 'xid' },
					{ name => 'cmin',     type => 'cid' },
					{ name => 'xmax',     type => 'xid' },
					{ name => 'cmax',     type => 'cid' },
					{ name => 'tableoid', type => 'oid' });
>>>>>>> ab93f90c
				foreach my $attr (@SYS_ATTRS)
				{
					$attnum--;
					my $row = emit_pgattr_row($table_name, $attr, 1);
					$row->{attnum}        = $attnum;
					$row->{attstattarget} = '0';

					# some catalogs don't have oids
					next
					  if $table->{without_oids} eq ' without_oids'
						  && $row->{attname} eq 'oid';

					bki_insert($row, @attnames);
				}
			}
		}
	}

	print BKI "close $catname\n";
}

# Any information needed for the BKI that is not contained in a pg_*.h header
# (i.e., not contained in a header with a CATALOG() statement) comes here

# Write out declare toast/index statements
foreach my $declaration (@{ $catalogs->{toasting}->{data} })
{
	print BKI $declaration;
}

foreach my $declaration (@{ $catalogs->{indexing}->{data} })
{
	print BKI $declaration;
}


# Now generate schemapg.h

# Opening boilerplate for schemapg.h
print SCHEMAPG <<EOM;
/*-------------------------------------------------------------------------
 *
 * schemapg.h
 *    Schema_pg_xxx macros for use by relcache.c
 *
 * Portions Copyright (c) 1996-2015, PostgreSQL Global Development Group
 * Portions Copyright (c) 1994, Regents of the University of California
 *
 * NOTES
 *  ******************************
 *  *** DO NOT EDIT THIS FILE! ***
 *  ******************************
 *
 *  It has been GENERATED by $0
 *
 *-------------------------------------------------------------------------
 */
#ifndef SCHEMAPG_H
#define SCHEMAPG_H
EOM

# Emit schemapg declarations
foreach my $table_name (@tables_needing_macros)
{
	print SCHEMAPG "\n#define Schema_$table_name \\\n";
	print SCHEMAPG join ", \\\n", @{ $schemapg_entries{$table_name} };
	print SCHEMAPG "\n";
}

# Closing boilerplate for schemapg.h
print SCHEMAPG "\n#endif /* SCHEMAPG_H */\n";

# We're done emitting data
close BKI;
close SCHEMAPG;
close DESCR;
close SHDESCR;

# Finally, rename the completed files into place.
Catalog::RenameTempFile($bkifile,     $tmpext);
Catalog::RenameTempFile($schemafile,  $tmpext);
Catalog::RenameTempFile($descrfile,   $tmpext);
Catalog::RenameTempFile($shdescrfile, $tmpext);

exit 0;

#################### Subroutines ########################


# Given a system catalog name and a reference to a key-value pair corresponding
# to the name and type of a column, generate a reference to a hash that
# represents a pg_attribute entry.  We must also be told whether preceding
# columns were all not-null.
sub emit_pgattr_row
{
	my ($table_name, $attr, $priornotnull) = @_;
	my $attname = $attr->{name};
	my $atttype = $attr->{type};
	my %row;

	$row{attrelid} = $catalogs->{$table_name}->{relation_oid};
	$row{attname}  = $attname;

	# Adjust type name for arrays: foo[] becomes _foo
	# so we can look it up in pg_type
	if ($atttype =~ /(.+)\[\]$/)
	{
		$atttype = '_' . $1;
	}

	# Copy the type data from pg_type, and add some type-dependent items
	foreach my $type (@types)
	{
		if (defined $type->{typname} && $type->{typname} eq $atttype)
		{
			$row{atttypid}   = $type->{oid};
			$row{attlen}     = $type->{typlen};
			$row{attbyval}   = $type->{typbyval};
			$row{attstorage} = $type->{typstorage};
			$row{attalign}   = $type->{typalign};

			# set attndims if it's an array type
			$row{attndims} = $type->{typcategory} eq 'A' ? '1' : '0';
			$row{attcollation} = $type->{typcollation};

			if (defined $attr->{forcenotnull})
			{
				$row{attnotnull} = 't';
			}
			elsif (defined $attr->{forcenull})
			{
				$row{attnotnull} = 'f';
			}
			elsif ($priornotnull)
			{

				# attnotnull will automatically be set if the type is
				# fixed-width and prior columns are all NOT NULL ---
				# compare DefineAttr in bootstrap.c. oidvector and
				# int2vector are also treated as not-nullable.
				$row{attnotnull} =
				    $type->{typname} eq 'oidvector'   ? 't'
				  : $type->{typname} eq 'int2vector'  ? 't'
				  : $type->{typlen}  eq 'NAMEDATALEN' ? 't'
				  : $type->{typlen} > 0 ? 't'
				  :                       'f';
			}
			else
			{
				$row{attnotnull} = 'f';
			}
			last;
		}
	}

	# Add in default values for pg_attribute
	my %PGATTR_DEFAULTS = (
		attcacheoff   => '-1',
		atttypmod     => '-1',
		atthasdef     => 'f',
		attisdropped  => 'f',
		attislocal    => 't',
		attinhcount   => '0',
		attacl        => '_null_',
		attoptions    => '_null_',
		attfdwoptions => '_null_');
	return { %PGATTR_DEFAULTS, %row };
}

# Write a pg_attribute entry to postgres.bki
sub bki_insert
{
	my $row        = shift;
	my @attnames   = @_;
	my $oid        = $row->{oid} ? "OID = $row->{oid} " : '';
	my $bki_values = join ' ', map $row->{$_}, @attnames;
	printf BKI "insert %s( %s)\n", $oid, $bki_values;
}

# The field values of a Schema_pg_xxx declaration are similar, but not
# quite identical, to the corresponding values in postgres.bki.
sub emit_schemapg_row
{
	my $row        = shift;
	my @bool_attrs = @_;

	# Supply appropriate quoting for these fields.
	$row->{attname}    = q|{"| . $row->{attname} . q|"}|;
	$row->{attstorage} = q|'| . $row->{attstorage} . q|'|;
	$row->{attalign}   = q|'| . $row->{attalign} . q|'|;

	# We don't emit initializers for the variable length fields at all.
	# Only the fixed-size portions of the descriptors are ever used.
	delete $row->{attacl};
	delete $row->{attoptions};
	delete $row->{attfdwoptions};

	# Expand booleans from 'f'/'t' to 'false'/'true'.
	# Some values might be other macros (eg FLOAT4PASSBYVAL), don't change.
	foreach my $attr (@bool_attrs)
	{
		$row->{$attr} =
		    $row->{$attr} eq 't' ? 'true'
		  : $row->{$attr} eq 'f' ? 'false'
		  :                        $row->{$attr};
	}
	return $row;
}

# Find a symbol defined in a particular header file and extract the value.
sub find_defined_symbol
{
	my ($catalog_header, $symbol) = @_;
	for my $path (@include_path)
	{

		# Make sure include path ends in a slash.
		if (substr($path, -1) ne '/')
		{
			$path .= '/';
		}
		my $file = $path . $catalog_header;
		next if !-f $file;
		open(FIND_DEFINED_SYMBOL, '<', $file) || die "$file: $!";
		while (<FIND_DEFINED_SYMBOL>)
		{
			if (/^#define\s+\Q$symbol\E\s+(\S+)/)
			{
				return $1;
			}
		}
		close FIND_DEFINED_SYMBOL;
		die "$file: no definition found for $symbol\n";
	}
	die "$catalog_header: not found in any include directory\n";
}

sub usage
{
	die <<EOM;
Usage: genbki.pl [options] header...

Options:
    -I               path to include files
    -o               output path
    --set-version    PostgreSQL version number for initdb cross-check

genbki.pl generates BKI files from specially formatted
header files.  These BKI files are used to initialize the
postgres template database.

Report bugs to <pgsql-bugs\@postgresql.org>.
EOM
}<|MERGE_RESOLUTION|>--- conflicted
+++ resolved
@@ -241,24 +241,14 @@
 			{
 				$attnum = 0;
 				my @SYS_ATTRS = (
-<<<<<<< HEAD
-					{ ctid     => 'tid' },
-					{ oid      => 'oid' },
-					{ xmin     => 'xid' },
-					{ cmin     => 'cid' },
-					{ xmax     => 'xid' },
-					{ cmax     => 'cid' },
-					{ tableoid => 'oid' },
-					{ gp_segment_id => 'int4' });
-=======
 					{ name => 'ctid',     type => 'tid' },
 					{ name => 'oid',      type => 'oid' },
 					{ name => 'xmin',     type => 'xid' },
 					{ name => 'cmin',     type => 'cid' },
 					{ name => 'xmax',     type => 'xid' },
 					{ name => 'cmax',     type => 'cid' },
-					{ name => 'tableoid', type => 'oid' });
->>>>>>> ab93f90c
+					{ name => 'tableoid', type => 'oid' },
+					{ name => 'gp_segment_id', type => 'int4' });
 				foreach my $attr (@SYS_ATTRS)
 				{
 					$attnum--;

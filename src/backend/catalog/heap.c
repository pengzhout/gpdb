--- conflicted
+++ resolved
@@ -3,13 +3,9 @@
  * heap.c
  *	  code to create and destroy POSTGRES heap relations
  *
-<<<<<<< HEAD
  * Portions Copyright (c) 2005-2010, Greenplum inc
  * Portions Copyright (c) 2012-Present Pivotal Software, Inc.
- * Portions Copyright (c) 1996-2012, PostgreSQL Global Development Group
-=======
  * Portions Copyright (c) 1996-2013, PostgreSQL Global Development Group
->>>>>>> e472b921
  * Portions Copyright (c) 1994, Regents of the University of California
  *
  *
@@ -48,6 +44,7 @@
 #include "catalog/index.h"
 #include "catalog/namespace.h"
 #include "catalog/objectaccess.h"
+#include "catalog/oid_dispatch.h"
 #include "catalog/pg_appendonly_fn.h"
 #include "catalog/pg_attrdef.h"
 #include "catalog/pg_attribute_encoding.h"
@@ -377,7 +374,6 @@
 									 relid,
 									 relfilenode,
 									 reltablespace,
-                                     relkind,           /*CDB*/
 									 shared_relation,
 									 mapped_relation,
 									 relpersistence,
@@ -1222,15 +1218,8 @@
 			break;
 	}
 
-<<<<<<< HEAD
-	/* Initialize relfrozenxid */
+	/* Initialize relfrozenxid and relminmxid */
 	if (should_have_valid_relfrozenxid(relkind, relstorage, is_part_parent))
-=======
-	/* Initialize relfrozenxid and relminmxid */
-	if (relkind == RELKIND_RELATION ||
-		relkind == RELKIND_MATVIEW ||
-		relkind == RELKIND_TOASTVALUE)
->>>>>>> e472b921
 	{
 		/*
 		 * Initialize to the minimum XID that could put tuples in the table.
@@ -1264,11 +1253,8 @@
 	new_rel_reltup->relowner = relowner;
 	new_rel_reltup->reltype = new_type_oid;
 	new_rel_reltup->reloftype = reloftype;
-<<<<<<< HEAD
 	new_rel_reltup->relkind = relkind;
 	new_rel_reltup->relstorage = relstorage;
-=======
->>>>>>> e472b921
 
 	new_rel_desc->rd_att->tdtypeid = new_type_oid;
 
@@ -1381,13 +1367,10 @@
 						 Datum reloptions,
 						 bool use_user_acl,
 						 bool allow_system_table_mods,
-<<<<<<< HEAD
+						 bool is_internal,
 						 bool valid_opts,
 						 bool is_part_child,
 						 bool is_part_parent)
-=======
-						 bool is_internal)
->>>>>>> e472b921
 {
 	Relation	pg_class_desc;
 	Relation	new_rel_desc;
@@ -1495,31 +1478,8 @@
 	 */
 	if (!OidIsValid(relid) && Gp_role != GP_ROLE_EXECUTE)
 	{
-<<<<<<< HEAD
 		if (IsBootstrapProcessingMode())
 			relid = GetNewOid(pg_class_desc);
-=======
-		/*
-		 * Use binary-upgrade override for pg_class.oid/relfilenode, if
-		 * supplied.
-		 */
-		if (IsBinaryUpgrade &&
-			OidIsValid(binary_upgrade_next_heap_pg_class_oid) &&
-			(relkind == RELKIND_RELATION || relkind == RELKIND_SEQUENCE ||
-			 relkind == RELKIND_VIEW || relkind == RELKIND_MATVIEW ||
-			 relkind == RELKIND_COMPOSITE_TYPE || relkind == RELKIND_FOREIGN_TABLE))
-		{
-			relid = binary_upgrade_next_heap_pg_class_oid;
-			binary_upgrade_next_heap_pg_class_oid = InvalidOid;
-		}
-		else if (IsBinaryUpgrade &&
-				 OidIsValid(binary_upgrade_next_toast_pg_class_oid) &&
-				 relkind == RELKIND_TOASTVALUE)
-		{
-			relid = binary_upgrade_next_toast_pg_class_oid;
-			binary_upgrade_next_toast_pg_class_oid = InvalidOid;
-		}
->>>>>>> e472b921
 		else
 			relid = GetNewOid(pg_class_desc);
 	}
@@ -1813,7 +1773,7 @@
 			 Gp_role == GP_ROLE_EXECUTE ||
 			 IsBinaryUpgrade))
 	{
-		Assert(relkind == RELKIND_RELATION);
+		Assert(relkind == RELKIND_RELATION || relkind == RELKIND_MATVIEW);
 		new_rel_desc->rd_cdbpolicy = GpPolicyCopy(GetMemoryChunkContext(new_rel_desc), policy);
 		GpPolicyStore(relid, policy);
 	}
@@ -1826,6 +1786,7 @@
 		switch (relkind)
 		{
 			case RELKIND_RELATION:
+				// GPDB_93_MERGE_FIXME: What about MATVIEW?
 				break;
 			case RELKIND_INDEX:
 				subtyp = "INDEX";
@@ -2369,13 +2330,6 @@
 
 	is_appendonly_rel = RelationIsAppendOptimized(rel);
 	is_external_rel = RelationIsExternal(rel);
-
-	/*
-	 * There can no longer be anyone *else* touching the relation, but we
-	 * might still have open queries or cursors, or pending trigger events,
-	 * in our own session.
-	 */
-	CheckTableNotInUse(rel, "DROP TABLE");
 
 	/*
 	 * There can no longer be anyone *else* touching the relation, but we
@@ -3697,6 +3651,7 @@
 			return true;
 
 		case RELKIND_TOASTVALUE:
+		case RELKIND_MATVIEW:
 		case RELKIND_AOSEGMENTS:
 		case RELKIND_AOBLOCKDIR:
 		case RELKIND_AOVISIMAP:

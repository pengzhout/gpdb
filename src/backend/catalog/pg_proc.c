--- conflicted
+++ resolved
@@ -8,7 +8,7 @@
  *
  *
  * IDENTIFICATION
- *	  $PostgreSQL: pgsql/src/backend/catalog/pg_proc.c,v 1.158 2008/12/28 18:53:54 tgl Exp $
+ *	  $PostgreSQL: pgsql/src/backend/catalog/pg_proc.c,v 1.157 2008/12/19 18:25:19 tgl Exp $
  *
  *-------------------------------------------------------------------------
  */
@@ -76,7 +76,7 @@
 				const char *prosrc,
 				const char *probin,
 				bool isAgg,
-				bool isWin,
+				bool isWindowFunc,
 				bool security_definer,
 				bool isStrict,
 				char volatility,
@@ -92,8 +92,6 @@
 				char proexeclocation)
 {
 	Oid			retval;
-	/* XXX we don't currently have a way to make new window functions */
-	bool		isWindowFunc = false;
 	int			parameterCount;
 	int			allParamCount;
 	const Oid  *allParams;
@@ -287,6 +285,12 @@
 		}
 	}
 
+	/* Guard against a case the planner doesn't handle yet */
+	if (isWindowFunc && parameterDefaults != NIL)
+		ereport(ERROR,
+				(errcode(ERRCODE_FEATURE_NOT_SUPPORTED),
+				 errmsg("window functions cannot have default arguments")));
+
 	/*
 	 * All seems OK; prepare the data to be inserted into pg_proc.
 	 */
@@ -307,11 +311,7 @@
 	values[Anum_pg_proc_prorows - 1] = Float4GetDatum(prorows);
 	values[Anum_pg_proc_provariadic - 1] = ObjectIdGetDatum(variadicType);
 	values[Anum_pg_proc_proisagg - 1] = BoolGetDatum(isAgg);
-<<<<<<< HEAD
-	values[Anum_pg_proc_proiswindow - 1] = BoolGetDatum(isWin);
-=======
 	values[Anum_pg_proc_proiswindow - 1] = BoolGetDatum(isWindowFunc);
->>>>>>> 95b07bc7
 	values[Anum_pg_proc_prosecdef - 1] = BoolGetDatum(security_definer);
 	values[Anum_pg_proc_proisstrict - 1] = BoolGetDatum(isStrict);
 	values[Anum_pg_proc_proretset - 1] = BoolGetDatum(returnsSet);
@@ -463,7 +463,6 @@
 			}
 		}
 
-<<<<<<< HEAD
 		/*
 		 * Cannot add a describe callback to a function that has views defined
 		 * on it.  This restriction is for the same set of reasons that we 
@@ -512,36 +511,20 @@
 		}
 
 		/* Can't change aggregate or window status, either */
-=======
-		/* Can't change aggregate or window-function status, either */
->>>>>>> 95b07bc7
 		if (oldproc->proisagg != isAgg)
 		{
 			if (oldproc->proisagg)
 				ereport(ERROR,
 						(errcode(ERRCODE_WRONG_OBJECT_TYPE),
-						 errmsg("function \"%s\" is an aggregate function",
+						 errmsg("function \"%s\" is an aggregate",
 								procedureName)));
 			else
 				ereport(ERROR,
 						(errcode(ERRCODE_WRONG_OBJECT_TYPE),
-						 errmsg("function \"%s\" is not an aggregate function",
+						 errmsg("function \"%s\" is not an aggregate",
 								procedureName)));
 		}
 		if (oldproc->proiswindow != isWindowFunc)
-		{
-			if (oldproc->proiswindow)
-				ereport(ERROR,
-						(errcode(ERRCODE_WRONG_OBJECT_TYPE),
-						 errmsg("function \"%s\" is a window function",
-								procedureName)));
-			else
-				ereport(ERROR,
-						(errcode(ERRCODE_WRONG_OBJECT_TYPE),
-						 errmsg("function \"%s\" is not a window function",
-								procedureName)));
-		}
-		if (oldproc->proiswindow != isWin)
 		{
 			if (oldproc->proiswindow)
 				ereport(ERROR,

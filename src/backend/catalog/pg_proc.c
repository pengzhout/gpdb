/*-------------------------------------------------------------------------
 *
 * pg_proc.c
 *	  routines to support manipulation of the pg_proc relation
 *
 * Portions Copyright (c) 1996-2015, PostgreSQL Global Development Group
 * Portions Copyright (c) 1994, Regents of the University of California
 *
 *
 * IDENTIFICATION
 *	  src/backend/catalog/pg_proc.c
 *
 *-------------------------------------------------------------------------
 */
#include "postgres.h"

#include "access/genam.h"
#include "access/heapam.h"
#include "access/htup_details.h"
#include "access/xact.h"
#include "catalog/dependency.h"
#include "catalog/indexing.h"
#include "catalog/objectaccess.h"
#include "catalog/oid_dispatch.h"
#include "catalog/pg_depend.h"
#include "catalog/pg_language.h"
#include "catalog/pg_namespace.h"
#include "catalog/pg_proc.h"
#include "catalog/pg_proc_callback.h"
#include "catalog/pg_proc_fn.h"
#include "catalog/pg_transform.h"
#include "catalog/pg_type.h"
<<<<<<< HEAD
#include "catalog/pg_rewrite.h"
=======
#include "commands/defrem.h"
>>>>>>> ab93f90c
#include "executor/functions.h"
#include "funcapi.h"
#include "mb/pg_wchar.h"
#include "miscadmin.h"
#include "nodes/nodeFuncs.h"
#include "parser/parse_expr.h"
#include "parser/parse_type.h"
#include "tcop/pquery.h"
#include "tcop/tcopprot.h"
#include "utils/acl.h"
#include "utils/builtins.h"
#include "utils/fmgroids.h"
#include "utils/lsyscache.h"
#include "utils/rel.h"
#include "utils/syscache.h"
#include "utils/tqual.h"
#include "cdb/cdbvars.h"


Datum		fmgr_internal_validator(PG_FUNCTION_ARGS);
Datum		fmgr_c_validator(PG_FUNCTION_ARGS);
Datum		fmgr_sql_validator(PG_FUNCTION_ARGS);

typedef struct
{
	char	   *proname;
	char	   *prosrc;
} parse_error_callback_arg;

static void sql_function_parse_error_callback(void *arg);
static int match_prosrc_to_query(const char *prosrc, const char *queryText,
					  int cursorpos);
static bool match_prosrc_to_literal(const char *prosrc, const char *literal,
						int cursorpos, int *newcursorpos);


/* ----------------------------------------------------------------
 *		ProcedureCreate
 *
 * Note: allParameterTypes, parameterModes, parameterNames, trftypes, and proconfig
 * are either arrays of the proper types or NULL.  We declare them Datum,
 * not "ArrayType *", to avoid importing array.h into pg_proc_fn.h.
 * ----------------------------------------------------------------
 */
ObjectAddress
ProcedureCreate(const char *procedureName,
				Oid procNamespace,
				bool replace,
				bool returnsSet,
				Oid returnType,
				Oid proowner,
				Oid languageObjectId,
				Oid languageValidator,
				Oid describeFuncOid,
				const char *prosrc,
				const char *probin,
				bool isAgg,
				bool isWindowFunc,
				bool security_definer,
				bool isLeakProof,
				bool isStrict,
				char volatility,
				oidvector *parameterTypes,
				Datum allParameterTypes,
				Datum parameterModes,
				Datum parameterNames,
				List *parameterDefaults,
				Datum trftypes,
				Datum proconfig,
				float4 procost,
				float4 prorows,
				char prodataaccess,
				char proexeclocation)
{
	Oid			retval;
	int			parameterCount;
	int			allParamCount;
	Oid		   *allParams;
	char	   *paramModes = NULL;
	bool		genericInParam = false;
	bool		genericOutParam = false;
	bool		anyrangeInParam = false;
	bool		anyrangeOutParam = false;
	bool		internalInParam = false;
	bool		internalOutParam = false;
	Oid			variadicType = InvalidOid;
	Acl		   *proacl = NULL;
	Relation	rel;
	HeapTuple	tup;
	HeapTuple	oldtup;
	bool		nulls[Natts_pg_proc];
	Datum		values[Natts_pg_proc];
	bool		replaces[Natts_pg_proc];
	Oid			relid;
	NameData	procname;
	TupleDesc	tupDesc;
	bool		is_update;
	ObjectAddress myself,
				referenced;
	int			i;
	Oid			trfid;

	/*
	 * sanity checks
	 */
	Assert(PointerIsValid(prosrc));

	parameterCount = parameterTypes->dim1;
	if (parameterCount < 0 || parameterCount > FUNC_MAX_ARGS)
		ereport(ERROR,
				(errcode(ERRCODE_TOO_MANY_ARGUMENTS),
				 errmsg_plural("functions cannot have more than %d argument",
							   "functions cannot have more than %d arguments",
							   FUNC_MAX_ARGS,
							   FUNC_MAX_ARGS)));
	/* note: the above is correct, we do NOT count output arguments */

	/* Deconstruct array inputs */
	if (allParameterTypes != PointerGetDatum(NULL))
	{
		/*
		 * We expect the array to be a 1-D OID array; verify that. We don't
		 * need to use deconstruct_array() since the array data is just going
		 * to look like a C array of OID values.
		 */
		ArrayType  *allParamArray = (ArrayType *) DatumGetPointer(allParameterTypes);

		allParamCount = ARR_DIMS(allParamArray)[0];
		if (ARR_NDIM(allParamArray) != 1 ||
			allParamCount <= 0 ||
			ARR_HASNULL(allParamArray) ||
			ARR_ELEMTYPE(allParamArray) != OIDOID)
			elog(ERROR, "allParameterTypes is not a 1-D Oid array");
		allParams = (Oid *) ARR_DATA_PTR(allParamArray);
		Assert(allParamCount >= parameterCount);
		/* we assume caller got the contents right */
	}
	else
	{
		allParamCount = parameterCount;
		allParams = parameterTypes->values;
	}

	if (parameterModes != PointerGetDatum(NULL))
	{
		/*
		 * We expect the array to be a 1-D CHAR array; verify that. We don't
		 * need to use deconstruct_array() since the array data is just going
		 * to look like a C array of char values.
		 */
		ArrayType  *modesArray = (ArrayType *) DatumGetPointer(parameterModes);

		if (ARR_NDIM(modesArray) != 1 ||
			ARR_DIMS(modesArray)[0] != allParamCount ||
			ARR_HASNULL(modesArray) ||
			ARR_ELEMTYPE(modesArray) != CHAROID)
			elog(ERROR, "parameterModes is not a 1-D char array");
		paramModes = (char *) ARR_DATA_PTR(modesArray);
	}

	/*
	 * Detect whether we have polymorphic or INTERNAL arguments.  The first
	 * loop checks input arguments, the second output arguments.
	 */
	for (i = 0; i < parameterCount; i++)
	{
		switch (parameterTypes->values[i])
		{
			case ANYARRAYOID:
			case ANYELEMENTOID:
			case ANYNONARRAYOID:
			case ANYENUMOID:
				genericInParam = true;
				break;
			case ANYRANGEOID:
				genericInParam = true;
				anyrangeInParam = true;
				break;
			case INTERNALOID:
				internalInParam = true;
				break;
		}
	}

	if (allParameterTypes != PointerGetDatum(NULL))
	{
		for (i = 0; i < allParamCount; i++)
		{
			if (paramModes == NULL ||
				paramModes[i] == PROARGMODE_IN ||
				paramModes[i] == PROARGMODE_VARIADIC)
				continue;		/* ignore input-only params */

			switch (allParams[i])
			{
				case ANYARRAYOID:
				case ANYELEMENTOID:
				case ANYNONARRAYOID:
				case ANYENUMOID:
					genericOutParam = true;
					break;
				case ANYRANGEOID:
					genericOutParam = true;
					anyrangeOutParam = true;
					break;
				case INTERNALOID:
					internalOutParam = true;
					break;
			}
		}
	}

	/*
	 * Do not allow polymorphic return type unless at least one input argument
	 * is polymorphic.  ANYRANGE return type is even stricter: must have an
	 * ANYRANGE input (since we can't deduce the specific range type from
	 * ANYELEMENT).  Also, do not allow return type INTERNAL unless at least
	 * one input argument is INTERNAL.
	 */
	if ((IsPolymorphicType(returnType) || genericOutParam)
		&& !genericInParam)
		ereport(ERROR,
				(errcode(ERRCODE_INVALID_FUNCTION_DEFINITION),
				 errmsg("cannot determine result data type"),
				 errdetail("A function returning a polymorphic type must have at least one polymorphic argument.")));

	if ((returnType == ANYRANGEOID || anyrangeOutParam) &&
		!anyrangeInParam)
		ereport(ERROR,
				(errcode(ERRCODE_INVALID_FUNCTION_DEFINITION),
				 errmsg("cannot determine result data type"),
				 errdetail("A function returning \"anyrange\" must have at least one \"anyrange\" argument.")));

	if ((returnType == INTERNALOID || internalOutParam) && !internalInParam)
		ereport(ERROR,
				(errcode(ERRCODE_INVALID_FUNCTION_DEFINITION),
				 errmsg("unsafe use of pseudo-type \"internal\""),
				 errdetail("A function returning \"internal\" must have at least one \"internal\" argument.")));

	/*
	 * don't allow functions of complex types that have the same name as
	 * existing attributes of the type
	 */
	if (parameterCount == 1 &&
		OidIsValid(parameterTypes->values[0]) &&
		(relid = typeidTypeRelid(parameterTypes->values[0])) != InvalidOid &&
		get_attnum(relid, procedureName) != InvalidAttrNumber)
		ereport(ERROR,
				(errcode(ERRCODE_DUPLICATE_COLUMN),
				 errmsg("\"%s\" is already an attribute of type %s",
						procedureName,
						format_type_be(parameterTypes->values[0]))));

	if (paramModes != NULL)
	{
		/*
		 * Only the last input parameter can be variadic; if it is, save its
		 * element type.  Errors here are just elog since caller should have
		 * checked this already.
		 */
		for (i = 0; i < allParamCount; i++)
		{
			switch (paramModes[i])
			{
				case PROARGMODE_IN:
				case PROARGMODE_INOUT:
					if (OidIsValid(variadicType))
						elog(ERROR, "variadic parameter must be last");
					break;
				case PROARGMODE_OUT:
				case PROARGMODE_TABLE:
					/* okay */
					break;
				case PROARGMODE_VARIADIC:
					if (OidIsValid(variadicType))
						elog(ERROR, "variadic parameter must be last");
					switch (allParams[i])
					{
						case ANYOID:
							variadicType = ANYOID;
							break;
						case ANYARRAYOID:
							variadicType = ANYELEMENTOID;
							break;
						default:
							variadicType = get_element_type(allParams[i]);
							if (!OidIsValid(variadicType))
								elog(ERROR, "variadic parameter is not an array");
							break;
					}
					break;
				default:
					elog(ERROR, "invalid parameter mode '%c'", paramModes[i]);
					break;
			}
		}
	}

	/*
	 * All seems OK; prepare the data to be inserted into pg_proc.
	 */

	for (i = 0; i < Natts_pg_proc; ++i)
	{
		nulls[i] = false;
		values[i] = (Datum) 0;
		replaces[i] = true;
	}

	namestrcpy(&procname, procedureName);
	values[Anum_pg_proc_proname - 1] = NameGetDatum(&procname);
	values[Anum_pg_proc_pronamespace - 1] = ObjectIdGetDatum(procNamespace);
	values[Anum_pg_proc_proowner - 1] = ObjectIdGetDatum(proowner);
	values[Anum_pg_proc_prolang - 1] = ObjectIdGetDatum(languageObjectId);
	values[Anum_pg_proc_procost - 1] = Float4GetDatum(procost);
	values[Anum_pg_proc_prorows - 1] = Float4GetDatum(prorows);
	values[Anum_pg_proc_provariadic - 1] = ObjectIdGetDatum(variadicType);
	values[Anum_pg_proc_protransform - 1] = ObjectIdGetDatum(InvalidOid);
	values[Anum_pg_proc_proisagg - 1] = BoolGetDatum(isAgg);
	values[Anum_pg_proc_proiswindow - 1] = BoolGetDatum(isWindowFunc);
	values[Anum_pg_proc_prosecdef - 1] = BoolGetDatum(security_definer);
	values[Anum_pg_proc_proleakproof - 1] = BoolGetDatum(isLeakProof);
	values[Anum_pg_proc_proisstrict - 1] = BoolGetDatum(isStrict);
	values[Anum_pg_proc_proretset - 1] = BoolGetDatum(returnsSet);
	values[Anum_pg_proc_provolatile - 1] = CharGetDatum(volatility);
	values[Anum_pg_proc_pronargs - 1] = UInt16GetDatum(parameterCount);
	values[Anum_pg_proc_pronargdefaults - 1] = UInt16GetDatum(list_length(parameterDefaults));
	values[Anum_pg_proc_prorettype - 1] = ObjectIdGetDatum(returnType);
	values[Anum_pg_proc_proargtypes - 1] = PointerGetDatum(parameterTypes);
	if (allParameterTypes != PointerGetDatum(NULL))
		values[Anum_pg_proc_proallargtypes - 1] = allParameterTypes;
	else
		nulls[Anum_pg_proc_proallargtypes - 1] = true;
	if (parameterModes != PointerGetDatum(NULL))
		values[Anum_pg_proc_proargmodes - 1] = parameterModes;
	else
		nulls[Anum_pg_proc_proargmodes - 1] = true;
	if (parameterNames != PointerGetDatum(NULL))
		values[Anum_pg_proc_proargnames - 1] = parameterNames;
	else
		nulls[Anum_pg_proc_proargnames - 1] = true;
	if (parameterDefaults != NIL)
		values[Anum_pg_proc_proargdefaults - 1] = CStringGetTextDatum(nodeToString(parameterDefaults));
	else
		nulls[Anum_pg_proc_proargdefaults - 1] = true;
	if (trftypes != PointerGetDatum(NULL))
		values[Anum_pg_proc_protrftypes - 1] = trftypes;
	else
		nulls[Anum_pg_proc_protrftypes - 1] = true;
	values[Anum_pg_proc_prosrc - 1] = CStringGetTextDatum(prosrc);
	if (probin)
		values[Anum_pg_proc_probin - 1] = CStringGetTextDatum(probin);
	else
		nulls[Anum_pg_proc_probin - 1] = true;
	if (proconfig != PointerGetDatum(NULL))
		values[Anum_pg_proc_proconfig - 1] = proconfig;
	else
		nulls[Anum_pg_proc_proconfig - 1] = true;
	/* proacl will be determined later */
	values[Anum_pg_proc_prodataaccess - 1] = CharGetDatum(prodataaccess);
	values[Anum_pg_proc_proexeclocation - 1] = CharGetDatum(proexeclocation);

	rel = heap_open(ProcedureRelationId, RowExclusiveLock);
	tupDesc = RelationGetDescr(rel);

	/* Check for pre-existing definition */
	oldtup = SearchSysCache3(PROCNAMEARGSNSP,
							 PointerGetDatum(procedureName),
							 PointerGetDatum(parameterTypes),
							 ObjectIdGetDatum(procNamespace));

	if (HeapTupleIsValid(oldtup))
	{
		/* There is one; okay to replace it? */
		Form_pg_proc oldproc = (Form_pg_proc) GETSTRUCT(oldtup);
		Datum		proargnames;
		bool		isnull;
		Oid oldOid = HeapTupleGetOid(oldtup);

		if (!replace)
			ereport(ERROR,
					(errcode(ERRCODE_DUPLICATE_FUNCTION),
			errmsg("function \"%s\" already exists with same argument types",
				   procedureName)));
		if (!pg_proc_ownercheck(oldOid, proowner))
			aclcheck_error(ACLCHECK_NOT_OWNER, ACL_KIND_PROC,
						   procedureName);

		/*
		 * Not okay to change the return type of the existing proc, since
		 * existing rules, views, etc may depend on the return type.
		 */
		if (returnType != oldproc->prorettype ||
			returnsSet != oldproc->proretset)
			ereport(ERROR,
					(errcode(ERRCODE_INVALID_FUNCTION_DEFINITION),
					 errmsg("cannot change return type of existing function"),
					 errhint("Use DROP FUNCTION %s first.",
							 format_procedure(HeapTupleGetOid(oldtup)))));

		/*
		 * If it returns RECORD, check for possible change of record type
		 * implied by OUT parameters
		 */
		if (returnType == RECORDOID)
		{
			TupleDesc	olddesc;
			TupleDesc	newdesc;

			olddesc = build_function_result_tupdesc_t(oldtup);
			newdesc = build_function_result_tupdesc_d(allParameterTypes,
													  parameterModes,
													  parameterNames);
			if (olddesc == NULL && newdesc == NULL)
				 /* ok, both are runtime-defined RECORDs */ ;
			else if (olddesc == NULL || newdesc == NULL ||
					 !equalTupleDescs(olddesc, newdesc, true))
				ereport(ERROR,
						(errcode(ERRCODE_INVALID_FUNCTION_DEFINITION),
					errmsg("cannot change return type of existing function"),
				errdetail("Row type defined by OUT parameters is different."),
						 errhint("Use DROP FUNCTION %s first.",
								 format_procedure(HeapTupleGetOid(oldtup)))));
		}

		/*
		 * If there were any named input parameters, check to make sure the
		 * names have not been changed, as this could break existing calls. We
		 * allow adding names to formerly unnamed parameters, though.
		 */
		proargnames = SysCacheGetAttr(PROCNAMEARGSNSP, oldtup,
									  Anum_pg_proc_proargnames,
									  &isnull);
		if (!isnull)
		{
			Datum		proargmodes;
			char	  **old_arg_names;
			char	  **new_arg_names;
			int			n_old_arg_names;
			int			n_new_arg_names;
			int			j;

			proargmodes = SysCacheGetAttr(PROCNAMEARGSNSP, oldtup,
										  Anum_pg_proc_proargmodes,
										  &isnull);
			if (isnull)
				proargmodes = PointerGetDatum(NULL);	/* just to be sure */

			n_old_arg_names = get_func_input_arg_names(proargnames,
													   proargmodes,
													   &old_arg_names);
			n_new_arg_names = get_func_input_arg_names(parameterNames,
													   parameterModes,
													   &new_arg_names);
			for (j = 0; j < n_old_arg_names; j++)
			{
				if (old_arg_names[j] == NULL)
					continue;
				if (j >= n_new_arg_names || new_arg_names[j] == NULL ||
					strcmp(old_arg_names[j], new_arg_names[j]) != 0)
					ereport(ERROR,
							(errcode(ERRCODE_INVALID_FUNCTION_DEFINITION),
					   errmsg("cannot change name of input parameter \"%s\"",
							  old_arg_names[j]),
							 errhint("Use DROP FUNCTION %s first.",
								format_procedure(HeapTupleGetOid(oldtup)))));
			}
		}

		/*
		 * If there are existing defaults, check compatibility: redefinition
		 * must not remove any defaults nor change their types.  (Removing a
		 * default might cause a function to fail to satisfy an existing call.
		 * Changing type would only be possible if the associated parameter is
		 * polymorphic, and in such cases a change of default type might alter
		 * the resolved output type of existing calls.)
		 */
		if (oldproc->pronargdefaults != 0)
		{
			Datum		proargdefaults;
			List	   *oldDefaults;
			ListCell   *oldlc;
			ListCell   *newlc;

			if (list_length(parameterDefaults) < oldproc->pronargdefaults)
				ereport(ERROR,
						(errcode(ERRCODE_INVALID_FUNCTION_DEFINITION),
						 errmsg("cannot remove parameter defaults from existing function"),
						 errhint("Use DROP FUNCTION %s first.",
								 format_procedure(HeapTupleGetOid(oldtup)))));

			proargdefaults = SysCacheGetAttr(PROCNAMEARGSNSP, oldtup,
											 Anum_pg_proc_proargdefaults,
											 &isnull);
			Assert(!isnull);
			oldDefaults = (List *) stringToNode(TextDatumGetCString(proargdefaults));
			Assert(IsA(oldDefaults, List));
			Assert(list_length(oldDefaults) == oldproc->pronargdefaults);

			/* new list can have more defaults than old, advance over 'em */
			newlc = list_head(parameterDefaults);
			for (i = list_length(parameterDefaults) - oldproc->pronargdefaults;
				 i > 0;
				 i--)
				newlc = lnext(newlc);

			foreach(oldlc, oldDefaults)
			{
				Node	   *oldDef = (Node *) lfirst(oldlc);
				Node	   *newDef = (Node *) lfirst(newlc);

				if (exprType(oldDef) != exprType(newDef))
					ereport(ERROR,
							(errcode(ERRCODE_INVALID_FUNCTION_DEFINITION),
							 errmsg("cannot change data type of existing parameter default value"),
							 errhint("Use DROP FUNCTION %s first.",
								format_procedure(HeapTupleGetOid(oldtup)))));
				newlc = lnext(newlc);
			}
		}

		/*
		 * Cannot add a describe callback to a function that has views defined
		 * on it.  This restriction is for the same set of reasons that we 
		 * cannot change the return type of existing functions.
		 */
		if (OidIsValid(describeFuncOid))
		{
			Relation	depRel;
			ScanKeyData key[3];
			SysScanDesc scan;
			HeapTuple   depTup;

			depRel = heap_open(DependRelationId, AccessShareLock);

			/*
			 * This is equivalent to:
			 *
			 * SELECT * FROM pg_depend
			 * WHERE refclassid = :1 AND refobjid = :2 AND classid = :3
			 */
			ScanKeyInit(&key[0],
						Anum_pg_depend_refclassid,
						BTEqualStrategyNumber, F_OIDEQ,
						ObjectIdGetDatum(ProcedureRelationId));
			ScanKeyInit(&key[1],
						Anum_pg_depend_refobjid,
						BTEqualStrategyNumber, F_OIDEQ,
						ObjectIdGetDatum(oldOid));

			scan = systable_beginscan(depRel, DependReferenceIndexId, true,
									  NULL, 2, key);

			while (HeapTupleIsValid(depTup = systable_getnext(scan)))
			{
				Form_pg_depend depData = (Form_pg_depend) GETSTRUCT(depTup);
				if (depData->classid == RewriteRelationId)
				{
					ereport(ERROR,
							(errcode(ERRCODE_INVALID_FUNCTION_DEFINITION),
							 errmsg("cannot add DESCRIBE callback to function used in view(s)")));
				}
			}
			systable_endscan(scan);

			heap_close(depRel, AccessShareLock);
		}

		/* Can't change aggregate or window status, either */
		if (oldproc->proisagg != isAgg)
		{
			if (oldproc->proisagg)
				ereport(ERROR,
						(errcode(ERRCODE_WRONG_OBJECT_TYPE),
						 errmsg("function \"%s\" is an aggregate function",
								procedureName)));
			else
				ereport(ERROR,
						(errcode(ERRCODE_WRONG_OBJECT_TYPE),
					   errmsg("function \"%s\" is not an aggregate function",
							  procedureName)));
		}
		if (oldproc->proiswindow != isWindowFunc)
		{
			if (oldproc->proiswindow)
				ereport(ERROR,
						(errcode(ERRCODE_WRONG_OBJECT_TYPE),
						 errmsg("function \"%s\" is a window function",
								procedureName)));
			else
				ereport(ERROR,
						(errcode(ERRCODE_WRONG_OBJECT_TYPE),
						 errmsg("function \"%s\" is not a window function",
								procedureName)));
		}

		/*
		 * Do not change existing ownership or permissions, either.  Note
		 * dependency-update code below has to agree with this decision.
		 */
		replaces[Anum_pg_proc_proowner - 1] = false;
		replaces[Anum_pg_proc_proacl - 1] = false;

		/* Okay, do it... */
		tup = heap_modify_tuple(oldtup, tupDesc, values, nulls, replaces);
		simple_heap_update(rel, &tup->t_self, tup);

		ReleaseSysCache(oldtup);
		is_update = true;
	}
	else
	{
		/* Creating a new procedure */

		/* First, get default permissions and set up proacl */
		proacl = get_user_default_acl(ACL_OBJECT_FUNCTION, proowner,
									  procNamespace);
		if (proacl != NULL)
			values[Anum_pg_proc_proacl - 1] = PointerGetDatum(proacl);
		else
			nulls[Anum_pg_proc_proacl - 1] = true;

		tup = heap_form_tuple(tupDesc, values, nulls);
		simple_heap_insert(rel, tup);
		is_update = false;
	}

	/* Need to update indexes for either the insert or update case */
	CatalogUpdateIndexes(rel, tup);

	retval = HeapTupleGetOid(tup);

	/*
	 * Create dependencies for the new function.  If we are updating an
	 * existing function, first delete any existing pg_depend entries.
	 * (However, since we are not changing ownership or permissions, the
	 * shared dependencies do *not* need to change, and we leave them alone.)
	 */
	if (is_update)
	{
		deleteDependencyRecordsFor(ProcedureRelationId, retval, true);
		deleteProcCallbacks(retval);
	}

	myself.classId = ProcedureRelationId;
	myself.objectId = retval;
	myself.objectSubId = 0;

	/* dependency on namespace */
	referenced.classId = NamespaceRelationId;
	referenced.objectId = procNamespace;
	referenced.objectSubId = 0;
	recordDependencyOn(&myself, &referenced, DEPENDENCY_NORMAL);

	/* dependency on implementation language */
	referenced.classId = LanguageRelationId;
	referenced.objectId = languageObjectId;
	referenced.objectSubId = 0;
	recordDependencyOn(&myself, &referenced, DEPENDENCY_NORMAL);

	/* dependency on return type */
	referenced.classId = TypeRelationId;
	referenced.objectId = returnType;
	referenced.objectSubId = 0;
	recordDependencyOn(&myself, &referenced, DEPENDENCY_NORMAL);

<<<<<<< HEAD
	/* dependency on describe function */
	if (OidIsValid(describeFuncOid))
	{
		referenced.classId = ProcedureRelationId;
		referenced.objectId = describeFuncOid;
		referenced.objectSubId = 0;
		recordDependencyOn(&myself, &referenced, DEPENDENCY_NORMAL);
		addProcCallback(retval, describeFuncOid, PROMETHOD_DESCRIBE);
=======
	/* dependency on transform used by return type, if any */
	if ((trfid = get_transform_oid(returnType, languageObjectId, true)))
	{
		referenced.classId = TransformRelationId;
		referenced.objectId = trfid;
		referenced.objectSubId = 0;
		recordDependencyOn(&myself, &referenced, DEPENDENCY_NORMAL);
>>>>>>> ab93f90c
	}

	/* dependency on parameter types */
	for (i = 0; i < allParamCount; i++)
	{
		referenced.classId = TypeRelationId;
		referenced.objectId = allParams[i];
		referenced.objectSubId = 0;
		recordDependencyOn(&myself, &referenced, DEPENDENCY_NORMAL);

		/* dependency on transform used by parameter type, if any */
		if ((trfid = get_transform_oid(allParams[i], languageObjectId, true)))
		{
			referenced.classId = TransformRelationId;
			referenced.objectId = trfid;
			referenced.objectSubId = 0;
			recordDependencyOn(&myself, &referenced, DEPENDENCY_NORMAL);
		}
	}

	/* dependency on parameter default expressions */
	if (parameterDefaults)
		recordDependencyOnExpr(&myself, (Node *) parameterDefaults,
							   NIL, DEPENDENCY_NORMAL);

	/* dependency on owner */
	if (!is_update)
		recordDependencyOnOwner(ProcedureRelationId, retval, proowner);

	/* dependency on any roles mentioned in ACL */
	if (!is_update && proacl != NULL)
	{
		int			nnewmembers;
		Oid		   *newmembers;

		nnewmembers = aclmembers(proacl, &newmembers);
		updateAclDependencies(ProcedureRelationId, retval, 0,
							  proowner,
							  0, NULL,
							  nnewmembers, newmembers);
	}

	/* dependency on extension */
	recordDependencyOnCurrentExtension(&myself, is_update);

	heap_freetuple(tup);

	/* Post creation hook for new function */
	InvokeObjectPostCreateHook(ProcedureRelationId, retval, 0);

	heap_close(rel, RowExclusiveLock);

	/* Verify function body */
	if (OidIsValid(languageValidator))
	{
		ArrayType  *set_items = NULL;
		int			save_nestlevel = 0;

		/* Advance command counter so new tuple can be seen by validator */
		CommandCounterIncrement();

		/*
		 * Set per-function configuration parameters so that the validation is
		 * done with the environment the function expects.  However, if
		 * check_function_bodies is off, we don't do this, because that would
		 * create dump ordering hazards that pg_dump doesn't know how to deal
		 * with.  (For example, a SET clause might refer to a not-yet-created
		 * text search configuration.)	This means that the validator
		 * shouldn't complain about anything that might depend on a GUC
		 * parameter when check_function_bodies is off.
		 */
		if (check_function_bodies)
		{
			set_items = (ArrayType *) DatumGetPointer(proconfig);
			if (set_items)		/* Need a new GUC nesting level */
			{
				save_nestlevel = NewGUCNestLevel();
				ProcessGUCArray(set_items,
								(superuser() ? PGC_SUSET : PGC_USERSET),
								PGC_S_SESSION,
								GUC_ACTION_SAVE);
			}
		}

		OidFunctionCall1(languageValidator, ObjectIdGetDatum(retval));

		if (set_items)
			AtEOXact_GUC(true, save_nestlevel);
	}

	return myself;
}



/*
 * Validator for internal functions
 *
 * Check that the given internal function name (the "prosrc" value) is
 * a known builtin function.
 */
Datum
fmgr_internal_validator(PG_FUNCTION_ARGS)
{
	Oid			funcoid = PG_GETARG_OID(0);
	HeapTuple	tuple;
	bool		isnull;
	Datum		tmp;
	char	   *prosrc;

	if (!CheckFunctionValidatorAccess(fcinfo->flinfo->fn_oid, funcoid))
		PG_RETURN_VOID();

	/*
	 * We do not honor check_function_bodies since it's unlikely the function
	 * name will be found later if it isn't there now.
	 */

	tuple = SearchSysCache1(PROCOID, ObjectIdGetDatum(funcoid));
	if (!HeapTupleIsValid(tuple))
		elog(ERROR, "cache lookup failed for function %u", funcoid);

	tmp = SysCacheGetAttr(PROCOID, tuple, Anum_pg_proc_prosrc, &isnull);
	if (isnull)
		elog(ERROR, "null prosrc");
	prosrc = TextDatumGetCString(tmp);

	if (fmgr_internal_function(prosrc) == InvalidOid)
		ereport(ERROR,
				(errcode(ERRCODE_UNDEFINED_FUNCTION),
				 errmsg("there is no built-in function named \"%s\"",
						prosrc)));

	ReleaseSysCache(tuple);

	PG_RETURN_VOID();
}



/*
 * Validator for C language functions
 *
 * Make sure that the library file exists, is loadable, and contains
 * the specified link symbol. Also check for a valid function
 * information record.
 */
Datum
fmgr_c_validator(PG_FUNCTION_ARGS)
{
	Oid			funcoid = PG_GETARG_OID(0);
	void	   *libraryhandle;
	HeapTuple	tuple;
	bool		isnull;
	Datum		tmp;
	char	   *prosrc;
	char	   *probin;

	if (!CheckFunctionValidatorAccess(fcinfo->flinfo->fn_oid, funcoid))
		PG_RETURN_VOID();

	/*
	 * It'd be most consistent to skip the check if !check_function_bodies,
	 * but the purpose of that switch is to be helpful for pg_dump loading,
	 * and for pg_dump loading it's much better if we *do* check.
	 */

	tuple = SearchSysCache1(PROCOID, ObjectIdGetDatum(funcoid));
	if (!HeapTupleIsValid(tuple))
		elog(ERROR, "cache lookup failed for function %u", funcoid);

	tmp = SysCacheGetAttr(PROCOID, tuple, Anum_pg_proc_prosrc, &isnull);
	if (isnull)
		elog(ERROR, "null prosrc for C function %u", funcoid);
	prosrc = TextDatumGetCString(tmp);

	tmp = SysCacheGetAttr(PROCOID, tuple, Anum_pg_proc_probin, &isnull);
	if (isnull)
		elog(ERROR, "null probin for C function %u", funcoid);
	probin = TextDatumGetCString(tmp);

	(void) load_external_function(probin, prosrc, true, &libraryhandle);
	(void) fetch_finfo_record(libraryhandle, prosrc);

	ReleaseSysCache(tuple);

	PG_RETURN_VOID();
}


/*
 * Validator for SQL language functions
 *
 * Parse it here in order to be sure that it contains no syntax errors.
 */
Datum
fmgr_sql_validator(PG_FUNCTION_ARGS)
{
	Oid			funcoid = PG_GETARG_OID(0);
	HeapTuple	tuple;
	Form_pg_proc proc;
	List	   *raw_parsetree_list;
	List	   *querytree_list;
	ListCell   *lc;
	bool		isnull;
	Datum		tmp;
	char	   *prosrc;
	parse_error_callback_arg callback_arg;
	ErrorContextCallback sqlerrcontext;
	bool		haspolyarg;
	int			i;

	if (!CheckFunctionValidatorAccess(fcinfo->flinfo->fn_oid, funcoid))
		PG_RETURN_VOID();

	tuple = SearchSysCache1(PROCOID, ObjectIdGetDatum(funcoid));
	if (!HeapTupleIsValid(tuple))
		elog(ERROR, "cache lookup failed for function %u", funcoid);
	proc = (Form_pg_proc) GETSTRUCT(tuple);

	/* Disallow pseudotype result */
	/* except for RECORD, VOID, or polymorphic */
	if (get_typtype(proc->prorettype) == TYPTYPE_PSEUDO &&
		proc->prorettype != RECORDOID &&
		proc->prorettype != VOIDOID &&
		!IsPolymorphicType(proc->prorettype))
		ereport(ERROR,
				(errcode(ERRCODE_INVALID_FUNCTION_DEFINITION),
				 errmsg("SQL functions cannot return type %s",
						format_type_be(proc->prorettype))));

	/* Disallow pseudotypes in arguments */
	/* except for polymorphic */
	haspolyarg = false;
	for (i = 0; i < proc->pronargs; i++)
	{
		if (get_typtype(proc->proargtypes.values[i]) == TYPTYPE_PSEUDO)
		{
			if (IsPolymorphicType(proc->proargtypes.values[i]))
				haspolyarg = true;
			else
				ereport(ERROR,
						(errcode(ERRCODE_INVALID_FUNCTION_DEFINITION),
					 errmsg("SQL functions cannot have arguments of type %s",
							format_type_be(proc->proargtypes.values[i]))));
		}
	}

	/* Postpone body checks if !check_function_bodies */
	if (check_function_bodies)
	{
		tmp = SysCacheGetAttr(PROCOID, tuple, Anum_pg_proc_prosrc, &isnull);
		if (isnull)
			elog(ERROR, "null prosrc");

		prosrc = TextDatumGetCString(tmp);

		/*
		 * Setup error traceback support for ereport().
		 */
		callback_arg.proname = NameStr(proc->proname);
		callback_arg.prosrc = prosrc;

		sqlerrcontext.callback = sql_function_parse_error_callback;
		sqlerrcontext.arg = (void *) &callback_arg;
		sqlerrcontext.previous = error_context_stack;
		error_context_stack = &sqlerrcontext;

		/*
		 * We can't do full prechecking of the function definition if there
		 * are any polymorphic input types, because actual datatypes of
		 * expression results will be unresolvable.  The check will be done at
		 * runtime instead.
		 *
		 * We can run the text through the raw parser though; this will at
		 * least catch silly syntactic errors.
		 */
		raw_parsetree_list = pg_parse_query(prosrc);

		if (!haspolyarg)
		{
			/*
			 * OK to do full precheck: analyze and rewrite the queries, then
			 * verify the result type.
			 */
			SQLFunctionParseInfoPtr pinfo;

			/* But first, set up parameter information */
			pinfo = prepare_sql_fn_parse_info(tuple, NULL, InvalidOid);

			querytree_list = NIL;
			foreach(lc, raw_parsetree_list)
			{
				Node	   *parsetree = (Node *) lfirst(lc);
				List	   *querytree_sublist;

				querytree_sublist = pg_analyze_and_rewrite_params(parsetree,
																  prosrc,
									   (ParserSetupHook) sql_fn_parser_setup,
																  pinfo);
				querytree_list = list_concat(querytree_list,
											 querytree_sublist);
			}

			(void) check_sql_fn_retval(funcoid, proc->prorettype,
									   querytree_list,
									   NULL, NULL);
		}

		error_context_stack = sqlerrcontext.previous;
	}

	ReleaseSysCache(tuple);

	PG_RETURN_VOID();
}

/*
 * Error context callback for handling errors in SQL function definitions
 */
static void
sql_function_parse_error_callback(void *arg)
{
	parse_error_callback_arg *callback_arg = (parse_error_callback_arg *) arg;

	/* See if it's a syntax error; if so, transpose to CREATE FUNCTION */
	if (!function_parse_error_transpose(callback_arg->prosrc))
	{
		/* If it's not a syntax error, push info onto context stack */
		errcontext("SQL function \"%s\"", callback_arg->proname);
	}
}

/*
 * Adjust a syntax error occurring inside the function body of a CREATE
 * FUNCTION or DO command.  This can be used by any function validator or
 * anonymous-block handler, not only for SQL-language functions.
 * It is assumed that the syntax error position is initially relative to the
 * function body string (as passed in).  If possible, we adjust the position
 * to reference the original command text; if we can't manage that, we set
 * up an "internal query" syntax error instead.
 *
 * Returns true if a syntax error was processed, false if not.
 */
bool
function_parse_error_transpose(const char *prosrc)
{
	int			origerrposition;
	int			newerrposition;
	const char *queryText;

	/*
	 * Nothing to do unless we are dealing with a syntax error that has a
	 * cursor position.
	 *
	 * Some PLs may prefer to report the error position as an internal error
	 * to begin with, so check that too.
	 */
	origerrposition = geterrposition();
	if (origerrposition <= 0)
	{
		origerrposition = getinternalerrposition();
		if (origerrposition <= 0)
			return false;
	}

	/* We can get the original query text from the active portal (hack...) */
	/* Assert(ActivePortal && PortalGetStatus(ActivePortal) == PORTAL_ACTIVE); */
	queryText = ActivePortal->sourceText;

	/* Try to locate the prosrc in the original text */
	newerrposition = match_prosrc_to_query(prosrc, queryText, origerrposition);

	if (newerrposition > 0)
	{
		/* Successful, so fix error position to reference original query */
		errposition(newerrposition);
		/* Get rid of any report of the error as an "internal query" */
		internalerrposition(0);
		internalerrquery(NULL);
	}
	else
	{
		/*
		 * If unsuccessful, convert the position to an internal position
		 * marker and give the function text as the internal query.
		 */
		errposition(0);
		internalerrposition(origerrposition);
		internalerrquery(prosrc);
	}

	return true;
}

/*
 * Try to locate the string literal containing the function body in the
 * given text of the CREATE FUNCTION or DO command.  If successful, return
 * the character (not byte) index within the command corresponding to the
 * given character index within the literal.  If not successful, return 0.
 */
static int
match_prosrc_to_query(const char *prosrc, const char *queryText,
					  int cursorpos)
{
	/*
	 * Rather than fully parsing the original command, we just scan the
	 * command looking for $prosrc$ or 'prosrc'.  This could be fooled (though
	 * not in any very probable scenarios), so fail if we find more than one
	 * match.
	 */
	int			prosrclen = strlen(prosrc);
	int			querylen = strlen(queryText);
	int			matchpos = 0;
	int			curpos;
	int			newcursorpos;

	for (curpos = 0; curpos < querylen - prosrclen; curpos++)
	{
		if (queryText[curpos] == '$' &&
			strncmp(prosrc, &queryText[curpos + 1], prosrclen) == 0 &&
			queryText[curpos + 1 + prosrclen] == '$')
		{
			/*
			 * Found a $foo$ match.  Since there are no embedded quoting
			 * characters in a dollar-quoted literal, we don't have to do any
			 * fancy arithmetic; just offset by the starting position.
			 */
			if (matchpos)
				return 0;		/* multiple matches, fail */
			matchpos = pg_mbstrlen_with_len(queryText, curpos + 1)
				+ cursorpos;
		}
		else if (queryText[curpos] == '\'' &&
				 match_prosrc_to_literal(prosrc, &queryText[curpos + 1],
										 cursorpos, &newcursorpos))
		{
			/*
			 * Found a 'foo' match.  match_prosrc_to_literal() has adjusted
			 * for any quotes or backslashes embedded in the literal.
			 */
			if (matchpos)
				return 0;		/* multiple matches, fail */
			matchpos = pg_mbstrlen_with_len(queryText, curpos + 1)
				+ newcursorpos;
		}
	}

	return matchpos;
}

/*
 * Try to match the given source text to a single-quoted literal.
 * If successful, adjust newcursorpos to correspond to the character
 * (not byte) index corresponding to cursorpos in the source text.
 *
 * At entry, literal points just past a ' character.  We must check for the
 * trailing quote.
 */
static bool
match_prosrc_to_literal(const char *prosrc, const char *literal,
						int cursorpos, int *newcursorpos)
{
	int			newcp = cursorpos;
	int			chlen;

	/*
	 * This implementation handles backslashes and doubled quotes in the
	 * string literal.  It does not handle the SQL syntax for literals
	 * continued across line boundaries.
	 *
	 * We do the comparison a character at a time, not a byte at a time, so
	 * that we can do the correct cursorpos math.
	 */
	while (*prosrc)
	{
		cursorpos--;			/* characters left before cursor */

		/*
		 * Check for backslashes and doubled quotes in the literal; adjust
		 * newcp when one is found before the cursor.
		 */
		if (*literal == '\\')
		{
			literal++;
			if (cursorpos > 0)
				newcp++;
		}
		else if (*literal == '\'')
		{
			if (literal[1] != '\'')
				goto fail;
			literal++;
			if (cursorpos > 0)
				newcp++;
		}
		chlen = pg_mblen(prosrc);
		if (strncmp(prosrc, literal, chlen) != 0)
			goto fail;
		prosrc += chlen;
		literal += chlen;
	}

	if (*literal == '\'' && literal[1] != '\'')
	{
		/* success */
		*newcursorpos = newcp;
		return true;
	}

fail:
	/* Must set *newcursorpos to suppress compiler warning */
	*newcursorpos = newcp;
	return false;
}

List *
oid_array_to_list(Datum datum)
{
	ArrayType  *array = DatumGetArrayTypeP(datum);
	Datum	   *values;
	int			nelems;
	int			i;
	List	   *result = NIL;

	deconstruct_array(array,
					  OIDOID,
					  sizeof(Oid), true, 'i',
					  &values, NULL, &nelems);
	for (i = 0; i < nelems; i++)
		result = lappend_oid(result, values[i]);
	return result;
}<|MERGE_RESOLUTION|>--- conflicted
+++ resolved
@@ -30,11 +30,8 @@
 #include "catalog/pg_proc_fn.h"
 #include "catalog/pg_transform.h"
 #include "catalog/pg_type.h"
-<<<<<<< HEAD
 #include "catalog/pg_rewrite.h"
-=======
 #include "commands/defrem.h"
->>>>>>> ab93f90c
 #include "executor/functions.h"
 #include "funcapi.h"
 #include "mb/pg_wchar.h"
@@ -701,7 +698,6 @@
 	referenced.objectSubId = 0;
 	recordDependencyOn(&myself, &referenced, DEPENDENCY_NORMAL);
 
-<<<<<<< HEAD
 	/* dependency on describe function */
 	if (OidIsValid(describeFuncOid))
 	{
@@ -710,7 +706,8 @@
 		referenced.objectSubId = 0;
 		recordDependencyOn(&myself, &referenced, DEPENDENCY_NORMAL);
 		addProcCallback(retval, describeFuncOid, PROMETHOD_DESCRIBE);
-=======
+	}
+
 	/* dependency on transform used by return type, if any */
 	if ((trfid = get_transform_oid(returnType, languageObjectId, true)))
 	{
@@ -718,7 +715,6 @@
 		referenced.objectId = trfid;
 		referenced.objectSubId = 0;
 		recordDependencyOn(&myself, &referenced, DEPENDENCY_NORMAL);
->>>>>>> ab93f90c
 	}
 
 	/* dependency on parameter types */

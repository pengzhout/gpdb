/*-------------------------------------------------------------------------
 *
 * pqsignal.c
 *	  reliable BSD-style signal(2) routine stolen from RWW who stole it
 *	  from Stevens...
 *
 * Portions Copyright (c) 1996-2010, PostgreSQL Global Development Group
 * Portions Copyright (c) 1994, Regents of the University of California
 *
 *
 * IDENTIFICATION
<<<<<<< HEAD
 *	  $PostgreSQL: pgsql/src/backend/libpq/pqsignal.c,v 1.47 2010/01/02 16:57:45 momjian Exp $
=======
 *	  $PostgreSQL: pgsql/src/backend/libpq/pqsignal.c,v 1.46 2009/08/29 19:26:51 tgl Exp $
>>>>>>> 78a09145
 *
 * NOTES
 *		This shouldn't be in libpq, but the monitor and some other
 *		things need it...
 *
 *	A NOTE ABOUT SIGNAL HANDLING ACROSS THE VARIOUS PLATFORMS.
 *
 *	pg_config.h defines the macro HAVE_POSIX_SIGNALS for some platforms and
 *	not for others.  This file and pqsignal.h use that macro to decide
 *	how to handle signalling.
 *
 *	signal(2) handling - this is here because it affects some of
 *	the frontend commands as well as the backend server.
 *
 *	Ultrix and SunOS provide BSD signal(2) semantics by default.
 *
 *	SVID2 and POSIX signal(2) semantics differ from BSD signal(2)
 *	semantics.	We can use the POSIX sigaction(2) on systems that
 *	allow us to request restartable signals (SA_RESTART).
 *
 *	Some systems don't allow restartable signals at all unless we
 *	link to a special BSD library.
 *
 *	We devoutly hope that there aren't any systems that provide
 *	neither POSIX signals nor BSD signals.	The alternative
 *	is to do signal-handler reinstallation, which doesn't work well
 *	at all.
 * ------------------------------------------------------------------------*/

#include "postgres.h"

#include <signal.h>

#include "libpq/pqsignal.h"


#ifdef HAVE_SIGPROCMASK
sigset_t	UnBlockSig,
			BlockSig,
			StartupBlockSig;
#else
int			UnBlockSig,
			BlockSig,
			StartupBlockSig;
#endif


/*
 * Initialize BlockSig, UnBlockSig, and StartupBlockSig.
 *
 * BlockSig is the set of signals to block when we are trying to block
 * signals.  This includes all signals we normally expect to get, but NOT
 * signals that should never be turned off.
 *
 * StartupBlockSig is the set of signals to block during startup packet
 * collection; it's essentially BlockSig minus SIGTERM, SIGQUIT, SIGALRM.
 *
 * UnBlockSig is the set of signals to block when we don't want to block
 * signals (is this ever nonzero??)
 */
void
pqinitmask(void)
{
#ifdef HAVE_SIGPROCMASK

	sigemptyset(&UnBlockSig);

	/* First set all signals, then clear some. */
	sigfillset(&BlockSig);
	sigfillset(&StartupBlockSig);

	/*
	 * Unmark those signals that should never be blocked. Some of these signal
	 * names don't exist on all platforms.  Most do, but might as well ifdef
	 * them all for consistency...
	 */
#ifdef SIGTRAP
	sigdelset(&BlockSig, SIGTRAP);
	sigdelset(&StartupBlockSig, SIGTRAP);
#endif
#ifdef SIGABRT
	sigdelset(&BlockSig, SIGABRT);
	sigdelset(&StartupBlockSig, SIGABRT);
#endif
#ifdef SIGILL
	sigdelset(&BlockSig, SIGILL);
	sigdelset(&StartupBlockSig, SIGILL);
#endif
#ifdef SIGFPE
	sigdelset(&BlockSig, SIGFPE);
	sigdelset(&StartupBlockSig, SIGFPE);
#endif
#ifdef SIGSEGV
	sigdelset(&BlockSig, SIGSEGV);
	sigdelset(&StartupBlockSig, SIGSEGV);
#endif
#ifdef SIGBUS
	sigdelset(&BlockSig, SIGBUS);
	sigdelset(&StartupBlockSig, SIGBUS);
#endif
#ifdef SIGSYS
	sigdelset(&BlockSig, SIGSYS);
	sigdelset(&StartupBlockSig, SIGSYS);
#endif
#ifdef SIGCONT
	sigdelset(&BlockSig, SIGCONT);
	sigdelset(&StartupBlockSig, SIGCONT);
#endif

/* Signals unique to startup */
#ifdef SIGQUIT
	sigdelset(&StartupBlockSig, SIGQUIT);
#endif
#ifdef SIGTERM
	sigdelset(&StartupBlockSig, SIGTERM);
#endif
#ifdef SIGALRM
	sigdelset(&StartupBlockSig, SIGALRM);
#endif
#else
	/* Set the signals we want. */
	UnBlockSig = 0;
	BlockSig = sigmask(SIGQUIT) |
		sigmask(SIGTERM) | sigmask(SIGALRM) |
	/* common signals between two */
		sigmask(SIGHUP) |
		sigmask(SIGINT) | sigmask(SIGUSR1) |
		sigmask(SIGUSR2) | sigmask(SIGCHLD) |
		sigmask(SIGWINCH) | sigmask(SIGFPE);
	StartupBlockSig = sigmask(SIGHUP) |
		sigmask(SIGINT) | sigmask(SIGUSR1) |
		sigmask(SIGUSR2) | sigmask(SIGCHLD) |
		sigmask(SIGWINCH) | sigmask(SIGFPE);
#endif
}


/* Win32 signal handling is in backend/port/win32/signal.c */
#ifndef WIN32

/*
 * Set up a signal handler
 */
pqsigfunc
pqsignal(int signo, pqsigfunc func)
{
#if !defined(HAVE_POSIX_SIGNALS)
	return signal(signo, func);
#else
	struct sigaction act,
				oact;

	act.sa_handler = func;
	sigemptyset(&act.sa_mask);
	act.sa_flags = 0;
	if (signo != SIGALRM)
		act.sa_flags |= SA_RESTART;
#ifdef SA_NOCLDSTOP
	if (signo == SIGCHLD)
		act.sa_flags |= SA_NOCLDSTOP;
#endif
	if (sigaction(signo, &act, &oact) < 0)
		return SIG_ERR;
	return oact.sa_handler;
#endif   /* !HAVE_POSIX_SIGNALS */
}

#endif   /* WIN32 */<|MERGE_RESOLUTION|>--- conflicted
+++ resolved
@@ -9,11 +9,7 @@
  *
  *
  * IDENTIFICATION
-<<<<<<< HEAD
- *	  $PostgreSQL: pgsql/src/backend/libpq/pqsignal.c,v 1.47 2010/01/02 16:57:45 momjian Exp $
-=======
  *	  $PostgreSQL: pgsql/src/backend/libpq/pqsignal.c,v 1.46 2009/08/29 19:26:51 tgl Exp $
->>>>>>> 78a09145
  *
  * NOTES
  *		This shouldn't be in libpq, but the monitor and some other

--- conflicted
+++ resolved
@@ -104,11 +104,8 @@
 extern Node *fold_arrayexpr_constants(ArrayExpr *arrayexpr);
 
 extern Node *estimate_expression_value(PlannerInfo *root, Node *node);
-<<<<<<< HEAD
 
 extern Expr *evaluate_expr(Expr *expr, Oid result_type);
-=======
->>>>>>> 71b0cf2f
 
 extern Node *expression_tree_mutator(Node *node, Node *(*mutator) (),
 												 void *context);

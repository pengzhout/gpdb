--- conflicted
+++ resolved
@@ -176,15 +176,9 @@
 	 * locations of other fields)
 	 */
 #ifdef USE_SSL
-<<<<<<< HEAD
-	SSL		*ssl;
-	X509	   	*peer;
-	char		*peer_cn;
-=======
 	SSL		   *ssl;
 	X509	   *peer;
 	char	   *peer_cn;
->>>>>>> 80edfd76
 	unsigned long count;
 #endif
 } Port;

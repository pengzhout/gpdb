--- conflicted
+++ resolved
@@ -4,12 +4,6 @@
 #define WIN32_ONLY_COMPILER
 #endif
 
-<<<<<<< HEAD
-#ifndef _WIN32_WINNT
-#define _WIN32_WINNT 0x0501
-#endif
-
-=======
 /*
  * Make sure _WIN32_WINNT has the minumum required value.
  * Leave a higher value in place.
@@ -20,7 +14,6 @@
 #ifndef _WIN32_WINNT
 #define _WIN32_WINNT 0x0501
 #endif
->>>>>>> a4bebdd9
 /*
  * Always build with SSPI support. Keep it as a #define in case
  * we want a switch to disable it sometime in the future.
@@ -40,10 +33,7 @@
  */
 #if !defined(WIN64) || defined(WIN32_ONLY_COMPILER)
 #define _WINSOCKAPI_
-<<<<<<< HEAD
-=======
-#endif
->>>>>>> a4bebdd9
+#endif
 #include <winsock2.h>
 #include <windows.h>
 #include <ws2tcpip.h>

/*-------------------------------------------------------------------------
 *
 * syncrep.h
 *	  Exports from replication/syncrep.c.
 *
 * Portions Copyright (c) 2010-2016, PostgreSQL Global Development Group
 *
 * IDENTIFICATION
 *		src/include/replication/syncrep.h
 *
 *-------------------------------------------------------------------------
 */
#ifndef _SYNCREP_H
#define _SYNCREP_H

#include "access/xlogdefs.h"
#include "utils/guc.h"

#define SyncRepRequested() \
	(max_wal_senders > 0 && synchronous_commit > SYNCHRONOUS_COMMIT_LOCAL_FLUSH)

/* SyncRepWaitMode */
#define SYNC_REP_NO_WAIT		(-1)
#define SYNC_REP_WAIT_WRITE		0
#define SYNC_REP_WAIT_FLUSH		1
#define SYNC_REP_WAIT_APPLY		2

#define NUM_SYNC_REP_WAIT_MODE	3

/* syncRepState */
#define SYNC_REP_NOT_WAITING		0
#define SYNC_REP_WAITING			1
#define SYNC_REP_WAIT_COMPLETE		2

/*
 * Struct for the configuration of synchronous replication.
 *
 * Note: this must be a flat representation that can be held in a single
 * chunk of malloc'd memory, so that it can be stored as the "extra" data
 * for the synchronous_standby_names GUC.
 */
typedef struct SyncRepConfigData
{
	int			config_size;	/* total size of this struct, in bytes */
	int			num_sync;		/* number of sync standbys that we need to
								 * wait for */
	int			nmembers;		/* number of members in the following list */
	/* member_names contains nmembers consecutive nul-terminated C strings */
	char		member_names[FLEXIBLE_ARRAY_MEMBER];
} SyncRepConfigData;

/* communication variables for parsing synchronous_standby_names GUC */
extern SyncRepConfigData *syncrep_parse_result;
extern char *syncrep_parse_error_msg;

/* user-settable parameters for synchronous replication */
extern char *SyncRepStandbyNames;

/* called by user backend */
extern void SyncRepWaitForLSN(XLogRecPtr lsn, bool commit);

/* called at backend exit */
extern void SyncRepCleanupAtProcExit(void);

/* called by wal sender */
extern void SyncRepInitConfig(void);
extern void SyncRepReleaseWaiters(void);

/* called by wal sender and user backend */
extern List *SyncRepGetSyncStandbys(bool *am_sync);

/* called by checkpointer */
extern void SyncRepUpdateSyncStandbysDefined(void);

<<<<<<< HEAD
/* called by various procs */
extern int  SyncRepWakeQueue(bool all, int mode);

/* forward declaration to avoid pulling in walsender_private.h */
struct WalSnd;
extern struct WalSnd *SyncRepGetSynchronousStandby(void);

=======
/* GUC infrastructure */
>>>>>>> b5bce6c1
extern bool check_synchronous_standby_names(char **newval, void **extra, GucSource source);
extern void assign_synchronous_standby_names(const char *newval, void *extra);
extern void assign_synchronous_commit(int newval, void *extra);

/*
 * Internal functions for parsing synchronous_standby_names grammar,
 * in syncrep_gram.y and syncrep_scanner.l
 */
extern int	syncrep_yyparse(void);
extern int	syncrep_yylex(void);
extern void syncrep_yyerror(const char *str);
extern void syncrep_scanner_init(const char *query_string);
extern void syncrep_scanner_finish(void);

#endif   /* _SYNCREP_H */<|MERGE_RESOLUTION|>--- conflicted
+++ resolved
@@ -72,17 +72,10 @@
 /* called by checkpointer */
 extern void SyncRepUpdateSyncStandbysDefined(void);
 
-<<<<<<< HEAD
 /* called by various procs */
 extern int  SyncRepWakeQueue(bool all, int mode);
 
-/* forward declaration to avoid pulling in walsender_private.h */
-struct WalSnd;
-extern struct WalSnd *SyncRepGetSynchronousStandby(void);
-
-=======
 /* GUC infrastructure */
->>>>>>> b5bce6c1
 extern bool check_synchronous_standby_names(char **newval, void **extra, GucSource source);
 extern void assign_synchronous_standby_names(const char *newval, void *extra);
 extern void assign_synchronous_commit(int newval, void *extra);

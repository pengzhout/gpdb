/*-------------------------------------------------------------------------
 *
 * xact.h
 *	  postgres transaction system definitions
 *
 *
 * Portions Copyright (c) 1996-2009, PostgreSQL Global Development Group
 * Portions Copyright (c) 1994, Regents of the University of California
 *
<<<<<<< HEAD
 * $PostgreSQL: pgsql/src/include/access/xact.h,v 1.93.2.1 2008/03/04 19:54:13 tgl Exp $
=======
 * $PostgreSQL: pgsql/src/include/access/xact.h,v 1.94 2008/03/04 19:54:06 tgl Exp $
>>>>>>> f260edb1
 *
 *-------------------------------------------------------------------------
 */
#ifndef XACT_H
#define XACT_H

#include "access/xlog.h"
#include "nodes/pg_list.h"
#include "storage/relfilenode.h"
#include "utils/timestamp.h"
#include "access/persistentendxactrec.h"

#include "cdb/cdbpublic.h"

/*
 * Xact isolation levels
 */
#define XACT_READ_UNCOMMITTED	0
#define XACT_READ_COMMITTED		1
#define XACT_REPEATABLE_READ	2
#define XACT_SERIALIZABLE		3

extern int	DefaultXactIsoLevel;
extern int	XactIsoLevel;

/*
 * We only implement two isolation levels internally.  This macro should
 * be used to check which one is selected.
 */
#define IsXactIsoLevelSerializable (XactIsoLevel >= XACT_REPEATABLE_READ)

/* Xact read-only state */
extern bool DefaultXactReadOnly;
extern bool XactReadOnly;

/* Asynchronous commits */
extern bool XactSyncCommit;

/* Kluge for 2PC support */
extern bool MyXactAccessedTempRel;

/*
 *	start- and end-of-transaction callbacks for dynamically loaded modules
 */
typedef enum
{
	XACT_EVENT_COMMIT,
	XACT_EVENT_ABORT,
	XACT_EVENT_PREPARE
} XactEvent;

typedef void (*XactCallback) (XactEvent event, void *arg);

typedef enum
{
	SUBXACT_EVENT_START_SUB,
	SUBXACT_EVENT_COMMIT_SUB,
	SUBXACT_EVENT_ABORT_SUB
} SubXactEvent;

typedef void (*SubXactCallback) (SubXactEvent event, SubTransactionId mySubid,
									SubTransactionId parentSubid, void *arg);


/* ----------------
 *		transaction-related XLOG entries
 * ----------------
 */

/*
 * XLOG allows to store some information in high 4 bits of log
 * record xl_info field
 */
#define XLOG_XACT_COMMIT			0x00
#define XLOG_XACT_PREPARE			0x10
#define XLOG_XACT_ABORT				0x20
#define XLOG_XACT_COMMIT_PREPARED	0x30
#define XLOG_XACT_ABORT_PREPARED	0x40
#define XLOG_XACT_DISTRIBUTED_COMMIT 0x50
#define XLOG_XACT_DISTRIBUTED_FORGET 0x60

typedef struct xl_xact_commit
{
	TimestampTz xact_time;		/* time of commit */
	time_t		xtime;

	int16		persistentCommitObjectCount;	
								/* number of PersistentEndXactRec style objects */

	int			nsubxacts;		/* number of subtransaction XIDs */

	/* PersistentEndXactRec style objects for commit */
	uint8 data[0];		/* VARIABLE LENGTH ARRAY */

	/* ARRAY OF COMMITTED SUBTRANSACTION XIDs FOLLOWS */
} xl_xact_commit;

#define MinSizeOfXactCommit offsetof(xl_xact_commit, data)

typedef struct xl_xact_abort
{
	TimestampTz xact_time;		/* time of abort */
	time_t		xtime;

	int16		persistentAbortObjectCount;	
								/* number of PersistentEndXactRec style objects */

	int			nsubxacts;		/* number of subtransaction XIDs */
	
	/* PersistentEndXactRec style objects for abort */
	uint8 data[0];		/* VARIABLE LENGTH ARRAY */
	
	/* ARRAY OF COMMITTED SUBTRANSACTION XIDs FOLLOWS */
} xl_xact_abort;

#define MinSizeOfXactAbort offsetof(xl_xact_abort, data)

/*
 * COMMIT_PREPARED and ABORT_PREPARED are identical to COMMIT/ABORT records
 * except that we have to store the XID of the prepared transaction explicitly
 * --- the XID in the record header will be for the transaction doing the
 * COMMIT PREPARED or ABORT PREPARED command.
 */

typedef struct xl_xact_commit_prepared
{
	TransactionId xid;			/* XID of prepared xact */
	DistributedTransactionTimeStamp distribTimeStamp;
	DistributedTransactionId        distribXid;
	xl_xact_commit crec;		/* COMMIT record */
	/* MORE DATA FOLLOWS AT END OF STRUCT */
} xl_xact_commit_prepared;

#define MinSizeOfXactCommitPrepared offsetof(xl_xact_commit_prepared, crec.data)

typedef struct xl_xact_abort_prepared
{
	TransactionId xid;			/* XID of prepared xact */
	xl_xact_abort arec;			/* ABORT record */
	/* MORE DATA FOLLOWS AT END OF STRUCT */
} xl_xact_abort_prepared;

#define MinSizeOfXactAbortPrepared offsetof(xl_xact_abort_prepared, arec.data)

/* 
 * xl_xact_distributed_forget - moved to cdb/cdbtm.h 
 */
typedef struct xl_xact_distributed_forget
{
	TMGXACT_LOG gxact_log;
} xl_xact_distributed_forget;

typedef enum
{
	XACT_INFOKIND_NONE = 0,
	XACT_INFOKIND_COMMIT,
	XACT_INFOKIND_ABORT,
	XACT_INFOKIND_PREPARE
} XactInfoKind;

/* ----------------
 *		extern definitions
 * ----------------
 */

/* Greenplum Database specific */ 
extern char *XactInfoKind_Name(
	const XactInfoKind		kind);
extern void SetSharedTransactionId_writer(void);
extern void SetSharedTransactionId_reader(TransactionId xid, CommandId cid);
extern bool IsTransactionState(void);
extern bool IsAbortInProgress(void);
extern bool IsTransactionPreparing(void);
extern bool IsAbortedTransactionBlockState(void);
extern void GetAllTransactionXids(
	DistributedTransactionId	*distribXid,
	TransactionId				*localXid,
	TransactionId				*subXid);
extern TransactionId GetTopTransactionId(void);
extern TransactionId GetTopTransactionIdIfAny(void);
extern TransactionId GetCurrentTransactionId(void);
extern TransactionId GetCurrentTransactionIdIfAny(void);
extern SubTransactionId GetCurrentSubTransactionId(void);
extern CommandId GetCurrentCommandId(bool used);
extern TimestampTz GetCurrentTransactionStartTimestamp(void);
extern TimestampTz GetCurrentStatementStartTimestamp(void);
extern TimestampTz GetCurrentTransactionStopTimestamp(void);
extern void SetCurrentStatementStartTimestamp(void);
extern void SetCurrentStatementStartTimestampToMaster(TimestampTz masterTime);
extern int	GetCurrentTransactionNestLevel(void);
extern bool TransactionIdIsCurrentTransactionId(TransactionId xid);
extern void CommandCounterIncrement(void);
extern void ForceSyncCommit(void);
extern void StartTransactionCommand(void);
extern void CommitTransactionCommand(void);
extern void AbortCurrentTransaction(void);
extern void BeginTransactionBlock(void);
extern bool EndTransactionBlock(void);
extern bool PrepareTransactionBlock(char *gid);
extern void UserAbortTransactionBlock(void);
extern void ReleaseSavepoint(List *options);
extern void DefineSavepoint(char *name);
extern void DefineDispatchSavepoint(char *name);
extern void RollbackToSavepoint(List *options);
extern void BeginInternalSubTransaction(char *name);
extern void ReleaseCurrentSubTransaction(void);
extern void RollbackAndReleaseCurrentSubTransaction(void);
extern bool IsSubTransaction(void);
extern bool IsTransactionBlock(void);
extern bool IsTransactionOrTransactionBlock(void);
extern void ExecutorMarkTransactionUsesSequences(void);
extern void ExecutorMarkTransactionDoesWrites(void);
extern bool ExecutorSaysTransactionDoesWrites(void);
extern char TransactionBlockStatusCode(void);
extern void AbortOutOfAnyTransaction(void);
extern void PreventTransactionChain(bool isTopLevel, const char *stmtType);
extern void RequireTransactionChain(bool isTopLevel, const char *stmtType);
extern bool IsInTransactionChain(bool isTopLevel);
extern void RegisterXactCallback(XactCallback callback, void *arg);
extern void UnregisterXactCallback(XactCallback callback, void *arg);
extern void RegisterXactCallbackOnce(XactCallback callback, void *arg);
extern void UnregisterXactCallbackOnce(XactCallback callback, void *arg);
extern void RegisterSubXactCallback(SubXactCallback callback, void *arg);
extern void UnregisterSubXactCallback(SubXactCallback callback, void *arg);

extern void RecordDistributedForgetCommitted(struct TMGXACT_LOG *gxact_log);
extern bool RecordCrashTransactionAbortRecord(
	TransactionId				xid,
	PersistentEndXactRecObjects *persistentAbortObjects);

extern int	xactGetCommittedChildren(TransactionId **ptr);

extern void xact_redo(XLogRecPtr beginLoc, XLogRecPtr lsn, XLogRecord *record);
extern bool xact_redo_get_info(
		XLogRecord					*record,
		XactInfoKind				*infoKind,
		TransactionId				*xid,
		PersistentEndXactRecObjects *persistentObjects,
		TransactionId				**subXids,
		int 						*subXidCount);
extern void xact_desc(StringInfo buf, XLogRecPtr beginLoc, XLogRecord *record);
extern const char *IsoLevelAsUpperString(int IsoLevel);

#endif   /* XACT_H */<|MERGE_RESOLUTION|>--- conflicted
+++ resolved
@@ -7,11 +7,7 @@
  * Portions Copyright (c) 1996-2009, PostgreSQL Global Development Group
  * Portions Copyright (c) 1994, Regents of the University of California
  *
-<<<<<<< HEAD
- * $PostgreSQL: pgsql/src/include/access/xact.h,v 1.93.2.1 2008/03/04 19:54:13 tgl Exp $
-=======
  * $PostgreSQL: pgsql/src/include/access/xact.h,v 1.94 2008/03/04 19:54:06 tgl Exp $
->>>>>>> f260edb1
  *
  *-------------------------------------------------------------------------
  */

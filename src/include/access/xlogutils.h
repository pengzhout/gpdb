/*
 * xlogutils.h
 *
 * Utilities for replaying WAL records.
 *
 * Portions Copyright (c) 1996-2016, PostgreSQL Global Development Group
 * Portions Copyright (c) 1994, Regents of the University of California
 *
 * src/include/access/xlogutils.h
 */
#ifndef XLOG_UTILS_H
#define XLOG_UTILS_H

#include "access/xlogreader.h"
#include "storage/bufmgr.h"


extern bool XLogHaveInvalidPages(void);
extern void XLogCheckInvalidPages(void);

extern void XLogDropRelation(RelFileNode rnode, ForkNumber forknum);
extern void XLogDropDatabase(Oid dbid);
extern void XLogTruncateRelation(RelFileNode rnode, ForkNumber forkNum,
					 BlockNumber nblocks);

/* Result codes for XLogReadBufferForRedo[Extended] */
typedef enum
{
	BLK_NEEDS_REDO,				/* changes from WAL record need to be applied */
	BLK_DONE,					/* block is already up-to-date */
	BLK_RESTORED,				/* block was restored from a full-page image */
	BLK_NOTFOUND				/* block was not found (and hence does not
								 * need to be replayed) */
} XLogRedoAction;

extern XLogRedoAction XLogReadBufferForRedo(XLogReaderState *record,
					  uint8 buffer_id, Buffer *buf);
extern Buffer XLogInitBufferForRedo(XLogReaderState *record, uint8 block_id);
extern XLogRedoAction XLogReadBufferForRedoExtended(XLogReaderState *record,
							  uint8 buffer_id,
							  ReadBufferMode mode, bool get_cleanup_lock,
							  Buffer *buf);

extern Buffer XLogReadBufferExtended(RelFileNode rnode, ForkNumber forknum,
					   BlockNumber blkno, ReadBufferMode mode);

extern Relation CreateFakeRelcacheEntry(RelFileNode rnode);
extern void FreeFakeRelcacheEntry(Relation fakerel);

<<<<<<< HEAD
extern void XLogAOSegmentFile(RelFileNode rnode, uint32 segmentFileNum);
extern int read_local_xlog_page(XLogReaderState *state, XLogRecPtr targetPagePtr,
	int reqLen, XLogRecPtr targetRecPtr, char *cur_page, TimeLineID *pageTLI);

extern void XLogReadDetermineTimeline(XLogReaderState *state,
					XLogRecPtr wantPage, uint32 wantLength);
=======
extern int read_local_xlog_page(XLogReaderState *state,
					 XLogRecPtr targetPagePtr, int reqLen,
					 XLogRecPtr targetRecPtr, char *cur_page,
					 TimeLineID *pageTLI);
>>>>>>> b5bce6c1

#endif<|MERGE_RESOLUTION|>--- conflicted
+++ resolved
@@ -47,18 +47,16 @@
 extern Relation CreateFakeRelcacheEntry(RelFileNode rnode);
 extern void FreeFakeRelcacheEntry(Relation fakerel);
 
-<<<<<<< HEAD
+extern int read_local_xlog_page(XLogReaderState *state,
+					 XLogRecPtr targetPagePtr, int reqLen,
+					 XLogRecPtr targetRecPtr, char *cur_page,
+					 TimeLineID *pageTLI);
+
 extern void XLogAOSegmentFile(RelFileNode rnode, uint32 segmentFileNum);
 extern int read_local_xlog_page(XLogReaderState *state, XLogRecPtr targetPagePtr,
 	int reqLen, XLogRecPtr targetRecPtr, char *cur_page, TimeLineID *pageTLI);
 
 extern void XLogReadDetermineTimeline(XLogReaderState *state,
 					XLogRecPtr wantPage, uint32 wantLength);
-=======
-extern int read_local_xlog_page(XLogReaderState *state,
-					 XLogRecPtr targetPagePtr, int reqLen,
-					 XLogRecPtr targetRecPtr, char *cur_page,
-					 TimeLineID *pageTLI);
->>>>>>> b5bce6c1
 
 #endif
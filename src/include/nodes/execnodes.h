--- conflicted
+++ resolved
@@ -9,11 +9,7 @@
  * Portions Copyright (c) 1996-2009, PostgreSQL Global Development Group
  * Portions Copyright (c) 1994, Regents of the University of California
  *
-<<<<<<< HEAD
- * $PostgreSQL: pgsql/src/include/nodes/execnodes.h,v 1.200 2009/01/10 21:08:36 tgl Exp $
-=======
  * $PostgreSQL: pgsql/src/include/nodes/execnodes.h,v 1.205 2009/06/11 14:49:11 momjian Exp $
->>>>>>> 4d53a2f9
  *
  *-------------------------------------------------------------------------
  */
@@ -25,10 +21,7 @@
 #include "access/skey.h"
 #include "nodes/params.h"
 #include "nodes/plannodes.h"
-<<<<<<< HEAD
 #include "nodes/relation.h"
-=======
->>>>>>> 4d53a2f9
 #include "nodes/tidbitmap.h"
 #include "utils/hsearch.h"
 #include "utils/rel.h"
@@ -1400,7 +1393,6 @@
 	TupleTableSlot *ps_ResultTupleSlot; /* slot for my result tuples */
 	ExprContext *ps_ExprContext;	/* node's expression-evaluation context */
 	ProjectionInfo *ps_ProjInfo;	/* info for doing tuple projection */
-<<<<<<< HEAD
 
 	/* The manager manages all the code generators and generation process */
 	void *CodegenManager;
@@ -1418,10 +1410,6 @@
 	 */
 	int		gpmon_plan_tick;
 	gpmon_packet_t gpmon_pkt;
-=======
-	bool		ps_TupFromTlist;/* state flag for processing set-valued
-								 * functions in targetlist */
->>>>>>> 4d53a2f9
 } PlanState;
 
 /* Gpperfmon helper functions defined in execGpmon.c */
@@ -1831,15 +1819,10 @@
 	ScanState	ss;				/* its first field is NodeTag */
 	struct HeapScanDescData *ss_currentScanDesc;
 	List	   *bitmapqualorig;
-<<<<<<< HEAD
 	Node	   *tbm;
 	GenericBMIterator *tbmiterator;
-=======
-	TIDBitmap  *tbm;
-	TBMIterator *tbmiterator;
->>>>>>> 4d53a2f9
 	TBMIterateResult *tbmres;
-	TBMIterator *prefetch_iterator;
+	GenericBMIterator *prefetch_iterator;
 	int			prefetch_pages;
 	int			prefetch_target;
 } BitmapHeapScanState;
@@ -2524,7 +2507,6 @@
 	FmgrInfo   *ordEqfunctions; /* equality funcs for ordering columns */
 	Tuplestorestate *buffer;	/* stores rows of current partition */
 	int			current_ptr;	/* read pointer # for current */
-<<<<<<< HEAD
 	int64		spooled_rows;	/* total # of rows in buffer */
 	int64		currentpos;		/* position of current row in partition */
 	int64		frameheadpos;	/* current frame head position */
@@ -2572,28 +2554,14 @@
 	ExprContext *tmpcontext;	/* short-term evaluation context */
 
 	bool		all_first;		/* true if the scan is starting */
-=======
-	int			agg_ptr;		/* read pointer # for aggregates */
-	int64		spooled_rows;	/* total # of rows in buffer */
-	int64		currentpos;		/* position of current row in partition */
-	int64		frametailpos;	/* current frame tail position */
-	int64		aggregatedupto; /* rows before this one are aggregated */
-
-	MemoryContext wincontext;	/* context for partition-lifespan data */
-	ExprContext *tmpcontext;	/* short-term evaluation context */
-
->>>>>>> 4d53a2f9
 	bool		all_done;		/* true if the scan is finished */
 	bool		partition_spooled;		/* true if all tuples in current
 										 * partition have been spooled into
 										 * tuplestore */
 	bool		more_partitions;/* true if there's more partitions after this
 								 * one */
-<<<<<<< HEAD
 	bool		framehead_valid;/* true if frameheadpos is known up to date
 								 * for current row */
-=======
->>>>>>> 4d53a2f9
 	bool		frametail_valid;/* true if frametailpos is known up to date
 								 * for current row */
 

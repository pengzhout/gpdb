--- conflicted
+++ resolved
@@ -9,11 +9,7 @@
  * Portions Copyright (c) 1996-2009, PostgreSQL Global Development Group
  * Portions Copyright (c) 1994, Regents of the University of California
  *
-<<<<<<< HEAD
- * $PostgreSQL: pgsql/src/include/nodes/relation.h,v 1.160 2008/10/04 21:56:55 tgl Exp $
-=======
  * $PostgreSQL: pgsql/src/include/nodes/relation.h,v 1.155 2008/03/24 21:53:04 tgl Exp $
->>>>>>> f260edb1
  *
  *-------------------------------------------------------------------------
  */

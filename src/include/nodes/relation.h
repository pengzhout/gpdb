--- conflicted
+++ resolved
@@ -4,12 +4,8 @@
  *	  Definitions for planner's internal data structures.
  *
  *
-<<<<<<< HEAD
  * Portions Copyright (c) 2005-2010, Greenplum inc
  * Portions Copyright (c) 1996-2009, PostgreSQL Global Development Group
-=======
- * Portions Copyright (c) 1996-2008, PostgreSQL Global Development Group
->>>>>>> d13f41d2
  * Portions Copyright (c) 1994, Regents of the University of California
  *
  * $PostgreSQL: pgsql/src/include/nodes/relation.h,v 1.154.2.4 2009/04/16 20:42:28 tgl Exp $
@@ -68,11 +64,13 @@
 typedef struct ApplyShareInputContext
 {
 	List *sharedNodes;
+	List	   *curr_rtable;
+	int		   *share_refcounts;
+	int			share_refcounts_sz;		/* allocated sized of 'share_refcounts' */
 	List *sliceMarks;
 	List *motStack;
 	List *qdShares;
 	List *qdSlices;
-	List *planNodes;
 	int nextPlanId;
 } ApplyShareInputContext;
 
@@ -98,16 +96,12 @@
 
 	List	   *subrtables;		/* Rangetables for SubPlan nodes */
 
-<<<<<<< HEAD
-=======
 	Bitmapset  *rewindPlanIDs;	/* indices of subplans that require REWIND */
 
->>>>>>> d13f41d2
 	List	   *finalrtable;	/* "flat" rangetable for executor */
 
 	List	   *relationOids;	/* OIDs of relations the plan depends on */
 
-<<<<<<< HEAD
 	List	   *invalItems;		/* other dependencies, as PlanInvalItems */
 
 	bool		transientPlan;	/* redo plan when TransactionXmin changes? */
@@ -139,14 +133,6 @@
 	 */
 	List *pathkeys;
 } CtePlanInfo;
-=======
-	bool		transientPlan;	/* redo plan when TransactionXmin changes? */
-} PlannerGlobal;
-
-/* macro for fetching the Plan associated with a SubPlan node */
-#define planner_subplan_get_plan(root, subplan) \
-	((Plan *) list_nth((root)->glob->subplans, (subplan)->plan_id - 1))
->>>>>>> d13f41d2
 
 
 /*----------
@@ -201,39 +187,30 @@
 	List	   *join_rel_list;	/* list of join-relation RelOptInfos */
 	struct HTAB *join_rel_hash; /* optional hashtable for join relations */
 
-<<<<<<< HEAD
-	/* Note:  Prior to 3.4, these fields were in the Query node.  Now they
-	 *        are managed here for later installation in PlannedStmt.
-	 */
 	List	   *resultRelations;	/* integer list of RT indexes, or NIL */
+
+	List	   *returningLists; /* list of lists of TargetEntry, or NIL */
+
+	List	   *init_plans;		/* init subplans for query */
+
+	List	   *eq_classes;		/* list of active EquivalenceClasses */
+
+	List	   *non_eq_clauses;
+
+	List	   *canon_pathkeys; /* list of "canonical" PathKeys */
+
 	PartitionNode *result_partitions;
-	List	   *returningLists; /* list of lists of TargetEntry, or NIL */
 	List	   *result_aosegnos;
 
-	List	   *init_plans;				/* init subplans for query */
-
 	List       *list_cteplaninfo; /* list of CtePlannerInfo, one for each CTE */
 
     /* Jointree result is a subset of the cross product of these relids... */
-    Relids      currlevel_relids;   /* CDB: all relids of current query level,
-                                     * omitting any pulled-up subquery relids */
+	Relids		currlevel_relids;	/* CDB: all relids of current query level,
+									 * omitting any pulled-up subquery relids */
 
 	/*
 	 * Outer join info
 	 */
-	List	   *eq_classes;				/* list of active EquivalenceClasses */
-=======
-	List	   *resultRelations;	/* integer list of RT indexes, or NIL */
-
-	List	   *returningLists; /* list of lists of TargetEntry, or NIL */
->>>>>>> d13f41d2
-
-	List	   *init_plans;		/* init subplans for query */
-
-	List	   *eq_classes;		/* list of active EquivalenceClasses */
-
-	List	   *canon_pathkeys; /* list of "canonical" PathKeys */
-
 	List	   *left_join_clauses;		/* list of RestrictInfos for
 										 * mergejoinable outer join clauses
 										 * w/nonnullable var on left */
@@ -271,9 +248,6 @@
 	bool		hasPseudoConstantQuals; /* true if any RestrictInfo has
 										 * pseudoconstant = true */
 
-	/* At the end to avoid breaking existing 8.2 add-ons */
-	List	   *initial_rels;	/* RelOptInfos we are now trying to join */
-
 	PlannerConfig *config;		/* Planner configuration */
 
 } PlannerInfo;
@@ -289,7 +263,6 @@
 	 rt_fetch(rti, (root)->parse->rtable))
 
 
-<<<<<<< HEAD
 /*
  * Fetch the Plan associated with a SubPlan node during planning.
  */
@@ -315,9 +288,6 @@
 	cell->data.ptr_value = plan;
 }
 
-
-=======
->>>>>>> d13f41d2
 /*----------
  * RelOptInfo
  *		Per-relation information for planning/optimization
@@ -477,7 +447,6 @@
     bool        cdb_default_stats_used; /* true if ANALYZE needed */
 	struct Plan *subplan;		/* if subquery */
 	List	   *subrtable;		/* if subquery */
-<<<<<<< HEAD
 
 	/* used by external scan */
 	List		*locationlist;
@@ -489,8 +458,6 @@
 	Oid			fmterrtbl;
 	int32		ext_encoding;
 	bool		writable;	   /* true for writable, false for readable ext tables*/
-=======
->>>>>>> d13f41d2
 
 	/* used by various scans and joins: */
 	List	   *baserestrictinfo;		/* RestrictInfo structures (if base
@@ -568,15 +535,12 @@
 	bool		predOK;			/* true if predicate matches query */
 	bool		unique;			/* true if a unique index */
 	bool		amoptionalkey;	/* can query omit key for the first column? */
-<<<<<<< HEAD
+	bool		amsearchnulls;	/* can AM search for NULL index entries? */
     bool        cdb_default_stats_used; /* true if ANALYZE needed */
     int         num_leading_eq; /* CDB: always 0, except amcostestimate proc may
                                  * set it briefly; it is transferred forthwith
                                  * to the IndexPath (q.v.), then reset. Kludge.
                                  */
-=======
-	bool		amsearchnulls;	/* can AM search for NULL index entries? */
->>>>>>> d13f41d2
 } IndexOptInfo;
 
 
@@ -1247,6 +1211,16 @@
  * (In short, is_pushed_down is only false for non-degenerate outer join
  * conditions.  Possibly we should rename it to reflect that meaning?)
  *
+ * In GPDB, is an there is an additional field, "ojscope_relids". If
+ * this clause is an outer join's JOIN/ON condition, "ojscope_relids" indicates
+ * the extra relations that need to be in scope, independent of what appears
+ * in the clause itself. In PostgreSQL, those are included in "required_relids",
+ * but to do "predicate propagation" in GPDB, we need to preserve the original
+ * ojscope relations. We might derive more RestrictInfos from this RestrictInfo,
+ * with a modified clause, and must be careful to not push/pull the derived
+ * RestrictInfos to places where the original RestrictInfo could not be legally
+ * placed.
+ *
  * RestrictInfo nodes also contain an outerjoin_delayed flag, which is true
  * if the clause's applicability must be delayed due to any outer joins
  * appearing below it (ie, it has to be postponed to some join level higher
@@ -1306,11 +1280,7 @@
 
 	bool		is_pushed_down; /* TRUE if clause was pushed down in level */
 
-<<<<<<< HEAD
-	bool		outerjoin_delayed;	/* TRUE if delayed by outer join */
-=======
 	bool		outerjoin_delayed;	/* TRUE if delayed by lower outer join */
->>>>>>> d13f41d2
 
 	bool		can_join;		/* see comment above */
 
@@ -1321,6 +1291,12 @@
 
 	/* The set of relids required to evaluate the clause: */
 	Relids		required_relids;
+
+	/*
+	 * The set of relids required to evaluate the clause because this is an outer
+	 * join clause. required_relids is a union of this and clause_relids.
+	 */
+	Relids		ojscope_relids;
 
 	/* The relids used in the clause that are nullable by lower outer joins: */
 	Relids		nullable_relids;
@@ -1413,13 +1389,8 @@
 	Relids		other_relids;	/* a set of relevant other relids */
 	bool		isouterjoin;	/* true if join is outer */
 	/* Best paths for this lookup key (NULL if no available indexscans): */
-<<<<<<< HEAD
-	Path	   *cheapest_startup_innerpath;	/* cheapest startup cost */
-	Path	   *cheapest_total_innerpath;	/* cheapest total cost */
-=======
 	Path	   *cheapest_startup_innerpath;		/* cheapest startup cost */
 	Path	   *cheapest_total_innerpath;		/* cheapest total cost */
->>>>>>> d13f41d2
 } InnerIndexscanInfo;
 
 /*
@@ -1450,11 +1421,7 @@
  * to be evaluated after this join is formed (because it references the RHS).
  * Any outer joins that have such a clause and this join in their RHS cannot
  * commute with this join, because that would leave noplace to check the
-<<<<<<< HEAD
- * pushed-down clause.  (We don't track this for FULL JOINs, either.)
-=======
  * pushed-down clause.	(We don't track this for FULL JOINs, either.)
->>>>>>> d13f41d2
  *
  * Note: OuterJoinInfo directly represents only LEFT JOIN and FULL JOIN;
  * RIGHT JOIN is handled by switching the inputs to make it a LEFT JOIN.
@@ -1469,15 +1436,9 @@
 	Relids		min_righthand;	/* base relids in minimum RHS for join */
 	Relids		syn_lefthand;	/* base relids syntactically within LHS */
 	Relids		syn_righthand;	/* base relids syntactically within RHS */
-<<<<<<< HEAD
 	JoinType	join_type;		/* LEFT, FULL, or ANTI */
 	bool		lhs_strict;		/* joinclause is strict for some LHS rel */
-	bool		delay_upper_joins;	/* can't commute with upper RHS */
-=======
-	bool		is_full_join;	/* it's a FULL OUTER JOIN */
-	bool		lhs_strict;		/* joinclause is strict for some LHS rel */
 	bool		delay_upper_joins;		/* can't commute with upper RHS */
->>>>>>> d13f41d2
 } OuterJoinInfo;
 
 /*
@@ -1499,20 +1460,14 @@
 	NodeTag		type;
 	Relids		lefthand;		/* base relids in lefthand expressions */
 	Relids		righthand;		/* base relids coming from the subselect */
-<<<<<<< HEAD
-	List	   *sub_targetlist; /* targetlist of original RHS subquery */
-	List	   *in_operators;	/* OIDs of the IN's equality operator(s) */
+	List	   *sub_targetlist; /* RHS expressions of the IN's comparisons */
+	List	   *in_operators;	/* OIDs of the IN's equality operators */
 
     bool        try_join_unique;
                                 /* CDB: true => comparison is equality op and
                                  *  subquery is not correlated.  Ok to consider
                                  *  JOIN_UNIQUE method of duplicate suppression.
                                  */
-
-=======
-	List	   *sub_targetlist; /* RHS expressions of the IN's comparisons */
-	List	   *in_operators;	/* OIDs of the IN's equality operators */
->>>>>>> d13f41d2
 } InClauseInfo;
 
 /*

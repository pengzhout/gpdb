--- conflicted
+++ resolved
@@ -17,7 +17,7 @@
  * Portions Copyright (c) 2012-Present Pivotal Software, Inc.
  * Copyright (c) 2003-2008, PostgreSQL Global Development Group
  *
- * $PostgreSQL: pgsql/src/include/nodes/tidbitmap.h,v 1.7 2008/04/10 22:25:26 tgl Exp $
+ * $PostgreSQL: pgsql/src/include/nodes/tidbitmap.h,v 1.6 2008/01/01 19:45:58 momjian Exp $
  *
  *-------------------------------------------------------------------------
  */
@@ -101,6 +101,7 @@
 {
 	BlockNumber blockno;		/* page number (hashtable key) */
 	bool		ischunk;		/* T = lossy storage, F = exact */
+	bool		recheck;		/* should the tuples be rechecked? */
 	tbm_bitmapword	words[Max(WORDS_PER_PAGE, WORDS_PER_CHUNK)];
 } PagetableEntry;
 
@@ -162,19 +163,15 @@
 extern HashBitmap *tbm_create(long maxbytes);
 extern void tbm_free(HashBitmap *tbm);
 
-extern void tbm_add_tuples(HashBitmap *tbm, const ItemPointer tids, int ntids);
+extern void tbm_add_tuples(HashBitmap *tbm,
+						   const ItemPointer tids, int ntids,
+						   bool recheck);
 extern void tbm_union(HashBitmap *a, const HashBitmap *b);
 extern void tbm_intersect(HashBitmap *a, const HashBitmap *b);
 extern bool tbm_is_empty(const HashBitmap *tbm);
 
-<<<<<<< HEAD
 extern void tbm_begin_iterate(HashBitmap *tbm);
 extern bool tbm_iterate(Node *tbm, TBMIterateResult *output);
-=======
-extern void tbm_add_tuples(TIDBitmap *tbm,
-						   const ItemPointer tids, int ntids,
-						   bool recheck);
->>>>>>> 4e82a954
 
 extern void stream_move_node(StreamBitmap *strm, StreamBitmap *other, StreamType kind);
 extern void stream_add_node(StreamBitmap *strm, StreamNode *node, StreamType kind);

--- conflicted
+++ resolved
@@ -59,11 +59,7 @@
 extern void AlterDatabaseSet(AlterDatabaseSetStmt *stmt);
 extern void AlterDatabaseOwner(const char *dbname, Oid newOwnerId);
 
-<<<<<<< HEAD
-extern Oid	get_database_oid(const char *dbname, bool missing_ok);
-=======
 extern Oid	get_database_oid(const char *dbname, bool missingok);
->>>>>>> a4bebdd9
 extern char *get_database_name(Oid dbid);
 
 extern void dbase_redo(XLogRecPtr beginLoc  __attribute__((unused)), XLogRecPtr lsn  __attribute__((unused)), XLogRecord *rptr);

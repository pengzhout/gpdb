/*-------------------------------------------------------------------------
 *
 * copy.h
 *	  Definitions for using the POSTGRES copy command.
 *
 *
 * Portions Copyright (c) 1996-2011, PostgreSQL Global Development Group
 * Portions Copyright (c) 1994, Regents of the University of California
 *
 * src/include/commands/copy.h
 *
 *-------------------------------------------------------------------------
 */
#ifndef COPY_H
#define COPY_H

<<<<<<< HEAD
#include "c.h"
=======
#include "nodes/execnodes.h"
>>>>>>> a4bebdd9
#include "nodes/parsenodes.h"
#include "tcop/dest.h"
#include "executor/executor.h"
#include "cdb/cdbhash.h"
#include "cdb/cdbcopy.h"

<<<<<<< HEAD
/*
 * Represents the different source/dest cases we need to worry about at
 * the bottom level
 */
typedef enum CopyDest
{
	COPY_FILE,					/* to/from file (or a piped program) */
	COPY_OLD_FE,				/* to/from frontend (2.0 protocol) */
	COPY_NEW_FE,				/* to/from frontend (3.0 protocol) */
	COPY_EXTERNAL_SOURCE		/* to/from external source (RET/WET) */
} CopyDest;

/*
 *	Represents the end-of-line terminator type of the input
 */
typedef enum EolType
{
	EOL_UNKNOWN,
	EOL_LF,
	EOL_CR,
	EOL_CRLF
} EolType;

/*
 * There are several ways to know the input row number where an error happened,
 * in order to report it reliably.
 *
 * ROWNUM_ORIGINAL - Used when the error happens in the same place that the
 * *whole* file or data is read, and input row numbers can be tracked reliably.
 * So, if an error happens in the n'th data row read, it's actually the n'th row
 * of the file (or data stream).
 * Using this type are - COPY in dispatch mode, COPY in utility mode, External
 * tables with 'file', and external web tables.
 *
 * ROWNUM_EMBEDDED - Used when the error happens in a place where a random
 * part of the file is read (given to us) and therefore the row numbers of the
 * original data are unknown.
 * So, If an error happens in the n'th row read it can actually be the (n+m)'th
 * row of the original file.
 * Using this type are - COPY in execute mode, and External tables getting data
 * from a gpfdist process in a CSV Format (gpfdist only parses CSV row by row,
 * while text format is parsed in chucks).
 * In this case we do some extra work to retrieve the original row number - the
 * distributor (COPY dispatcher, or gpfdist) embeds the original row number in
 * the beginning of each data row, and this number is extracted later on.
 *
 * BYTENUM_EMBEDDED - Original row isn't even known to the distributor, only
 * the byte offset of each chunk it sends. We report errors in byte offset
 * number, not row number. We keep track of byte counts. This is currently
 * only used by external tables with gpfdist in 'text' format.
 *
 */
typedef enum ErrLocType
{
	ROWNUM_ORIGINAL,
	ROWNUM_EMBEDDED,
	BYTENUM_EMBEDDED
} ErrLocType;


/*
 * The error handling mode for this data load.
 */
typedef enum CopyErrMode
{
	ALL_OR_NOTHING,	/* Either all rows or no rows get loaded (the default) */
	SREH_IGNORE,	/* Sreh - ignore errors (REJECT, but don't log errors) */
	SREH_LOG		/* Sreh - log errors */
} CopyErrMode;

typedef struct ProgramPipes
{
	char *shexec;
	int pipes[2];
	int pid;
} ProgramPipes;

/*
 * This struct contains all the state variables used throughout a COPY
 * operation. For simplicity, we use the same struct for all variants of COPY,
 * even though some fields are used in only some cases.
 *
 * Multi-byte encodings: all supported client-side encodings encode multi-byte
 * characters by having the first byte's high bit set. Subsequent bytes of the
 * character can have the high bit not set. When scanning data in such an
 * encoding to look for a match to a single-byte (ie ASCII) character, we must
 * use the full pg_encoding_mblen() machinery to skip over multibyte
 * characters, else we might find a false match to a trailing byte. In
 * supported server encodings, there is no possibility of a false match, and
 * it's faster to make useless comparisons to trailing bytes than it is to
 * invoke pg_encoding_mblen() to skip over them. encoding_embeds_ascii is TRUE
 * when we have to do it the hard way.
 */
typedef struct CopyStateData
{
	/* low-level state data */
	CopyDest	copy_dest;		/* type of copy source/destination */
	FILE	   *copy_file;		/* used if copy_dest == COPY_FILE */
	StringInfo	fe_msgbuf;		/* used for all dests during COPY TO, only for
								 * dest == COPY_NEW_FE in COPY FROM */
	bool		fe_copy;		/* true for all FE copy dests */
	bool		fe_eof;			/* true if detected end of copy data */
	EolType		eol_type;		/* EOL type of input */
	char	   *eol_str;		/* optional NEWLINE from command. before eol_type is defined */
	int			client_encoding;	/* remote side's character encoding */
	bool		need_transcoding;		/* client encoding diff from server? */
	bool		encoding_embeds_ascii;	/* ASCII can be non-first byte? */
	FmgrInfo   *enc_conversion_proc; /* conv proc from exttbl encoding to 
										server or the other way around */
	FmgrInfo   *custom_formatter_func; /* function to convert to custom format */
	char	   *custom_formatter_name; /* name of function to convert to custom format */
	List	   *custom_formatter_params; /* list of defelems that hold user's format parameters */
	uint64		processed;		/* # of tuples processed */
	size_t		bytesread;

	/* parameters from the COPY command */
	Relation	rel;			/* relation to copy to or from */
	QueryDesc  *queryDesc;		/* executable query to copy from */
	List	   *attnumlist;		/* integer list of attnums to copy */
	List	   *attnamelist;	/* list of attributes by name */
	List	   *force_quote;	/* the raw fc column name list */
	List	   *force_notnull;  /* the raw fnn column name list */
	char	   *filename;		/* filename, or NULL for STDIN/STDOUT */
	bool		is_program;		/* is 'filename' a program to popen? */
	bool		custom;			/* custom format? */
	bool		oids;			/* include OIDs? */
	bool        binary;         /* binary format */
	bool		csv_mode;		/* Comma Separated Value format? */
	bool		header_line;	/* CSV header line? */
	char	   *null_print;		/* NULL marker string (server encoding!) */
	int			null_print_len; /* length of same */
	char	   *null_print_client;		/* same converted to client encoding */
	char	   *delim;			/* column delimiter (must be 1 byte) */
	char	   *quote;			/* CSV quote char (must be 1 byte) */
	char	   *escape;			/* CSV escape char (must be 1 byte) */
	bool	   *force_quote_flags;		/* per-column CSV FQ flags */
	bool	   *force_notnull_flags;	/* per-column CSV FNN flags */
	bool		fill_missing;	/* missing attrs at end of line are NULL */

	/* these are just for error messages, see copy_in_error_callback */
	const char *cur_relname;	/* table name for error messages */
	int64		cur_lineno;		/* line number for error messages.  Negative means it isn't available. */
	int64       cur_byteno;     /* number of bytes processed from input */
	const char *cur_attname;	/* current att for error messages */
	//const char *cur_attval;		 /* current att value for error messages */

	/*
	 * Working state for COPY TO
	 */
	FmgrInfo   *out_functions;	/* lookup info for output functions */
	MemoryContext rowcontext;	/* per-row evaluation context */

	/*
	 * These variables are used to reduce overhead in textual COPY FROM.
	 *
	 * attribute_buf holds the separated, de-escaped text for each field of
	 * the current line.  The CopyReadAttributes functions return arrays of
	 * pointers into this buffer.  We avoid palloc/pfree overhead by re-using
	 * the buffer on each cycle.
	 */
	StringInfoData attribute_buf;

	/*
	 * Similarly, line_buf holds the whole input line being processed. The
	 * input cycle is first to read the whole line into line_buf, convert it
	 * to server encoding there, and then extract the individual attribute
	 * fields into attribute_buf.  line_buf is preserved unmodified so that we
	 * can display it in error messages if appropriate.
	 */
	StringInfoData line_buf;
=======
/* CopyStateData is private in commands/copy.c */
typedef struct CopyStateData *CopyState;
>>>>>>> a4bebdd9

	int		   *attr_offsets;

	bool		line_buf_converted;		/* converted to server encoding? */

	/*
	 * Finally, raw_buf holds raw data read from the data source (file or
	 * client connection). CopyReadLine parses this data sufficiently to
	 * locate line boundaries, then transfers the data to line_buf and
	 * converts it.  Note: we guarantee that there is a \0 at
	 * raw_buf[raw_buf_len].
	 */

#define RAW_BUF_SIZE 65536

	/* NOTE: raw_buf in Greenplum Database is used with different logic than postgres COPY */
	char		raw_buf[RAW_BUF_SIZE + 1];		/* extra byte for '\0' */
	int			raw_buf_index;	/* next byte to process */
	bool		raw_buf_done;	/* finished processing the current buffer */
	int			missing_bytes;  /* see scanTextLine() for explanation */
	/* Greenplum Database specific variables */
	bool		is_copy_in;		/* copy in or out? */
	char		eol_ch[2];		/* The byte values of the 1 or 2 eol bytes */
	bool		escape_off;		/* treat backslashes as non-special? */
	bool		delimiter_off;  /* no delimiter. 1-column external tabs only */
	int			last_hash_field;
	bool		line_done;		/* finished processing the whole line or
								 * stopped in the middle */
	bool		end_marker;
	char	   *begloc;
	char	   *endloc;
	bool		error_on_executor;		/* true if errors arrived from the
										 * executors COPY (QEs) */
	StringInfoData executor_err_context;		/* error context text from QE */


	/* for CSV format */
	bool		in_quote;
	bool		last_was_esc;

	/* for TEXT format */
	bool		esc_in_prevbuf; /* escape was last character of the data input
								 * buffer */
	bool		cr_in_prevbuf;	/* CR was last character of the data input
								 * buffer */

	/* Original row number tracking variables */
#define COPY_METADATA_DELIM '^'
	ErrLocType  err_loc_type;   /* see enum def for description */
	bool		md_error;
	
	/* Error handling options */
	CopyErrMode	errMode;
	struct CdbSreh		*cdbsreh; /* single row error handler */
	int			num_consec_csv_err; /* # of consecutive csv invalid format errs */

	PartitionNode *partitions; /* partitioning meta data from dispatcher */
	List		  *ao_segnos;  /* AO table meta data from dispatcher */
	bool          skip_ext_partition;  /* skip external partition */

	bool		on_segment; /* QE save data files locally */
	bool		ignore_extra_line; /* Don't count CSV header or binary trailer in
									  "processed" line number for on_segment mode*/
	ProgramPipes	*program_pipes; /* COPY PROGRAM pipes for data and stderr */
	/* end Greenplum Database specific variables */
} CopyStateData;

typedef CopyStateData *CopyState;


#define ISOCTAL(c) (((c) >= '0') && ((c) <= '7'))
#define OCTVALUE(c) ((c) - '0')

/*
 * Some platforms like macOS (since Yosemite) already define 64 bit versions
 * of htonl and nhohl so we need to guard against redefinition.
 */
#ifndef htonll
#define htonll(x) ((1==htonl(1)) ? (x) : ((uint64_t)htonl((x) & 0xFFFFFFFF) << 32) | htonl((x) >> 32))
#endif
#ifndef ntohll
#define ntohll(x) ((1==ntohl(1)) ? (x) : ((uint64_t)ntohl((x) & 0xFFFFFFFF) << 32) | ntohl((x) >> 32))
#endif

extern void ValidateControlChars(bool copy, bool load, bool csv_mode, char *delim,
								 char *null_print, char *quote, char *escape,
								 List *force_quote, bool force_quote_all, List *force_notnull,
								 bool header_line, bool fill_missing, char *newline,
								 int numcols);
extern uint64 DoCopy(const CopyStmt *stmt, const char *queryString);

extern void ProcessCopyOptions(CopyState cstate, bool is_from, List *options);
extern CopyState BeginCopyFrom(Relation rel, const char *filename,
			  List *attnamelist, List *options);
extern void EndCopyFrom(CopyState cstate);
extern bool NextCopyFrom(CopyState cstate, ExprContext *econtext,
			 Datum *values, bool *nulls, Oid *tupleOid);
extern bool NextCopyFromRawFields(CopyState cstate,
					  char ***fields, int *nfields);
extern void CopyFromErrorCallback(void *arg);

extern DestReceiver *CreateCopyDestReceiver(void);

extern List *CopyGetAttnums(TupleDesc tupDesc, Relation rel, List *attnamelist);
extern bool CopyReadLineText(CopyState cstate, size_t bytesread);
extern bool CopyReadLineCSV(CopyState cstate, size_t bytesread);
extern void CopyReadAttributesText(CopyState cstate, char * __restrict nulls,
			 int * __restrict attr_offsets, int num_phys_attrs, Form_pg_attribute * __restrict attr);
extern void CopyReadAttributesCSV(CopyState cstate, char *nulls, int *attr_offsets,
					  int num_phys_attrs, Form_pg_attribute *attr);
extern void CopyOneRowTo(CopyState cstate, Oid tupleOid,
						 Datum *values, bool *nulls);
extern void CopyOneCustomRowTo(CopyState cstate, bytea *value);
extern void CopySendEndOfRow(CopyState cstate);
extern char *limit_printout_length(const char *str);
extern void truncateEol(StringInfo buf, EolType	eol_type);
extern void truncateEolStr(char *str, EolType eol_type);
extern void setEncodingConversionProc(CopyState cstate, int client_encoding, bool iswritable);
extern void CopyEolStrToType(CopyState cstate);

typedef struct GpDistributionData
{
	GpPolicy *policy;	/* the partitioning policy for this table */
	AttrNumber p_nattrs; /* num of attributes in the distribution policy */
	Oid *p_attr_types;   /* types for each policy attribute */
	CdbHash *cdbHash;
	HTAB *hashmap;
} GpDistributionData;

typedef struct PartitionData
{
	/* variables for partitioning */
	Datum *part_values ;
	Oid *part_attr_types; /* types for partitioning */
	Oid *part_typio ;
	FmgrInfo *part_infuncs ;
	AttrNumber *part_attnum ;
	int part_attnums ;
} PartitionData;

typedef struct GetAttrContext
{
	TupleDesc tupDesc;
	Form_pg_attribute *attr;
	AttrNumber num_phys_attrs;
	int *attr_offsets;
	bool *nulls;
	Datum *values;
	CdbCopy *cdbCopy;
	int original_lineno_for_qe;
} GetAttrContext;

typedef struct  cdbhashdata
{
	Oid relid;
	CdbHash *cdbHash; /* a CdbHash API object */
	GpPolicy *policy; /* policy for this cdb hash */
} cdbhashdata;

#endif /* COPY_H */<|MERGE_RESOLUTION|>--- conflicted
+++ resolved
@@ -14,18 +14,13 @@
 #ifndef COPY_H
 #define COPY_H
 
-<<<<<<< HEAD
-#include "c.h"
-=======
 #include "nodes/execnodes.h"
->>>>>>> a4bebdd9
 #include "nodes/parsenodes.h"
 #include "tcop/dest.h"
 #include "executor/executor.h"
 #include "cdb/cdbhash.h"
 #include "cdb/cdbcopy.h"
 
-<<<<<<< HEAD
 /*
  * Represents the different source/dest cases we need to worry about at
  * the bottom level
@@ -35,56 +30,23 @@
 	COPY_FILE,					/* to/from file (or a piped program) */
 	COPY_OLD_FE,				/* to/from frontend (2.0 protocol) */
 	COPY_NEW_FE,				/* to/from frontend (3.0 protocol) */
-	COPY_EXTERNAL_SOURCE		/* to/from external source (RET/WET) */
+	COPY_CALLBACK				/* to/from callback function (used for external tables) */
 } CopyDest;
 
+/* CopyStateData is private in commands/copy.c */
+typedef struct CopyStateData *CopyState;
+typedef int (*copy_data_source_cb) (void *outbuf, int datasize, void *extra);
+
 /*
  *	Represents the end-of-line terminator type of the input
  */
 typedef enum EolType
 {
 	EOL_UNKNOWN,
-	EOL_LF,
+	EOL_NL,
 	EOL_CR,
-	EOL_CRLF
+	EOL_CRNL
 } EolType;
-
-/*
- * There are several ways to know the input row number where an error happened,
- * in order to report it reliably.
- *
- * ROWNUM_ORIGINAL - Used when the error happens in the same place that the
- * *whole* file or data is read, and input row numbers can be tracked reliably.
- * So, if an error happens in the n'th data row read, it's actually the n'th row
- * of the file (or data stream).
- * Using this type are - COPY in dispatch mode, COPY in utility mode, External
- * tables with 'file', and external web tables.
- *
- * ROWNUM_EMBEDDED - Used when the error happens in a place where a random
- * part of the file is read (given to us) and therefore the row numbers of the
- * original data are unknown.
- * So, If an error happens in the n'th row read it can actually be the (n+m)'th
- * row of the original file.
- * Using this type are - COPY in execute mode, and External tables getting data
- * from a gpfdist process in a CSV Format (gpfdist only parses CSV row by row,
- * while text format is parsed in chucks).
- * In this case we do some extra work to retrieve the original row number - the
- * distributor (COPY dispatcher, or gpfdist) embeds the original row number in
- * the beginning of each data row, and this number is extracted later on.
- *
- * BYTENUM_EMBEDDED - Original row isn't even known to the distributor, only
- * the byte offset of each chunk it sends. We report errors in byte offset
- * number, not row number. We keep track of byte counts. This is currently
- * only used by external tables with gpfdist in 'text' format.
- *
- */
-typedef enum ErrLocType
-{
-	ROWNUM_ORIGINAL,
-	ROWNUM_EMBEDDED,
-	BYTENUM_EMBEDDED
-} ErrLocType;
-
 
 /*
  * The error handling mode for this data load.
@@ -102,6 +64,32 @@
 	int pipes[2];
 	int pid;
 } ProgramPipes;
+
+/*
+ *
+ * COPY FROM modes (from file/client to table)
+ *
+ * 1. "normal", direct, mode. This means ON SEGMENT running on a segment, or
+ *    utility mode, or non-distributed table in QD.
+ * 2. Dispatcher mode. We are reading from file/client, and forwarding all data to QEs,
+ *    or vice versa.
+ * 3. Executor mode. We are receiving pre-processed data from QD, and inserting to table.
+ *
+ * COPY TO modes (table/query to file/client)
+ *
+ * 1. Direct. This can mean ON SEGMENT running on segment, or utility mode, or
+ *    non-distributed table in QD. Or COPY TO running on segment.
+ * 2. Dispatcher mode. We are receiving pre-formatted data from segments, and forwarding
+ *    it all to to the client.
+ * 3. Executor mode. Not used.
+ */
+
+typedef enum
+{
+	COPY_DIRECT,
+	COPY_DISPATCH,
+	COPY_EXECUTOR
+} CopyDispatchMode;
 
 /*
  * This struct contains all the state variables used throughout a COPY
@@ -126,57 +114,86 @@
 	FILE	   *copy_file;		/* used if copy_dest == COPY_FILE */
 	StringInfo	fe_msgbuf;		/* used for all dests during COPY TO, only for
 								 * dest == COPY_NEW_FE in COPY FROM */
-	bool		fe_copy;		/* true for all FE copy dests */
 	bool		fe_eof;			/* true if detected end of copy data */
 	EolType		eol_type;		/* EOL type of input */
 	char	   *eol_str;		/* optional NEWLINE from command. before eol_type is defined */
-	int			client_encoding;	/* remote side's character encoding */
-	bool		need_transcoding;		/* client encoding diff from server? */
+	int			file_encoding;	/* file or remote side's character encoding */
+	bool		need_transcoding;		/* file encoding diff from server? */
 	bool		encoding_embeds_ascii;	/* ASCII can be non-first byte? */
 	FmgrInfo   *enc_conversion_proc; /* conv proc from exttbl encoding to 
 										server or the other way around */
-	FmgrInfo   *custom_formatter_func; /* function to convert to custom format */
-	char	   *custom_formatter_name; /* name of function to convert to custom format */
-	List	   *custom_formatter_params; /* list of defelems that hold user's format parameters */
-	uint64		processed;		/* # of tuples processed */
 	size_t		bytesread;
 
 	/* parameters from the COPY command */
 	Relation	rel;			/* relation to copy to or from */
+	GpPolicy	cdb_policy;		/* in ON SEGMENT mode, we received this from QD. Otherwise
+								 * it's equal to rel->rd_cdbpolicy */
 	QueryDesc  *queryDesc;		/* executable query to copy from */
 	List	   *attnumlist;		/* integer list of attnums to copy */
 	List	   *attnamelist;	/* list of attributes by name */
-	List	   *force_quote;	/* the raw fc column name list */
-	List	   *force_notnull;  /* the raw fnn column name list */
 	char	   *filename;		/* filename, or NULL for STDIN/STDOUT */
 	bool		is_program;		/* is 'filename' a program to popen? */
-	bool		custom;			/* custom format? */
+	copy_data_source_cb data_source_cb; /* function for reading data */
+	void	   *data_source_cb_extra;
 	bool		oids;			/* include OIDs? */
 	bool        binary;         /* binary format */
 	bool		csv_mode;		/* Comma Separated Value format? */
 	bool		header_line;	/* CSV header line? */
 	char	   *null_print;		/* NULL marker string (server encoding!) */
 	int			null_print_len; /* length of same */
-	char	   *null_print_client;		/* same converted to client encoding */
+	char	   *null_print_client;		/* same converted to file encoding */
 	char	   *delim;			/* column delimiter (must be 1 byte) */
 	char	   *quote;			/* CSV quote char (must be 1 byte) */
 	char	   *escape;			/* CSV escape char (must be 1 byte) */
+	List	   *force_quote;	/* list of column names */
+	bool		force_quote_all;	/* FORCE QUOTE *? */
 	bool	   *force_quote_flags;		/* per-column CSV FQ flags */
+	List	   *force_notnull;	/* list of column names */
 	bool	   *force_notnull_flags;	/* per-column CSV FNN flags */
 	bool		fill_missing;	/* missing attrs at end of line are NULL */
 
-	/* these are just for error messages, see copy_in_error_callback */
+	SingleRowErrorDesc *sreh;
+
+	/* these are just for error messages, see CopyFromErrorCallback */
 	const char *cur_relname;	/* table name for error messages */
 	int64		cur_lineno;		/* line number for error messages.  Negative means it isn't available. */
 	int64       cur_byteno;     /* number of bytes processed from input */
 	const char *cur_attname;	/* current att for error messages */
-	//const char *cur_attval;		 /* current att value for error messages */
+	const char *cur_attval;		/* current att value for error messages */
+
+	/*
+	 * Working state for COPY TO/FROM
+	 */
+	CopyDispatchMode dispatch_mode;
+	MemoryContext copycontext;	/* per-copy execution context */
 
 	/*
 	 * Working state for COPY TO
 	 */
 	FmgrInfo   *out_functions;	/* lookup info for output functions */
 	MemoryContext rowcontext;	/* per-row evaluation context */
+
+	/*
+	 * Working state for COPY FROM
+	 */
+	AttrNumber	num_defaults;
+	bool		file_has_oids;
+	FmgrInfo	oid_in_function;
+	Oid			oid_typioparam;
+	FmgrInfo   *in_functions;	/* array of input functions for each attrs */
+	Oid		   *typioparams;	/* array of element types for in_functions */
+	int		   *defmap;			/* array of default att numbers */
+	ExprState **defexprs;		/* array of default att expressions */
+	List	   *range_table;
+
+	StringInfo	dispatch_msgbuf; /* used in COPY_DISPATCH mode, to construct message
+								  * to send to QE. */
+	
+	/* Error handling options */
+	CopyErrMode	errMode;
+	struct CdbSreh *cdbsreh; /* single row error handler */
+	int			lastsegid;
+	int			num_consec_csv_err; /* # of consecutive csv invalid format errs */
 
 	/*
 	 * These variables are used to reduce overhead in textual COPY FROM.
@@ -188,6 +205,11 @@
 	 */
 	StringInfoData attribute_buf;
 
+	/* field raw data pointers found by COPY FROM */
+
+	int			max_fields;
+	char	  **raw_fields;
+
 	/*
 	 * Similarly, line_buf holds the whole input line being processed. The
 	 * input cycle is first to read the whole line into line_buf, convert it
@@ -196,10 +218,6 @@
 	 * can display it in error messages if appropriate.
 	 */
 	StringInfoData line_buf;
-=======
-/* CopyStateData is private in commands/copy.c */
-typedef struct CopyStateData *CopyState;
->>>>>>> a4bebdd9
 
 	int		   *attr_offsets;
 
@@ -213,21 +231,16 @@
 	 * raw_buf[raw_buf_len].
 	 */
 
-#define RAW_BUF_SIZE 65536
-
-	/* NOTE: raw_buf in Greenplum Database is used with different logic than postgres COPY */
-	char		raw_buf[RAW_BUF_SIZE + 1];		/* extra byte for '\0' */
+#define RAW_BUF_SIZE 65536		/* we palloc RAW_BUF_SIZE+1 bytes */
+	char	   *raw_buf;
 	int			raw_buf_index;	/* next byte to process */
-	bool		raw_buf_done;	/* finished processing the current buffer */
-	int			missing_bytes;  /* see scanTextLine() for explanation */
+	int			raw_buf_len;	/* total # of bytes stored */
+
 	/* Greenplum Database specific variables */
 	bool		is_copy_in;		/* copy in or out? */
-	char		eol_ch[2];		/* The byte values of the 1 or 2 eol bytes */
 	bool		escape_off;		/* treat backslashes as non-special? */
 	bool		delimiter_off;  /* no delimiter. 1-column external tabs only */
 	int			last_hash_field;
-	bool		line_done;		/* finished processing the whole line or
-								 * stopped in the middle */
 	bool		end_marker;
 	char	   *begloc;
 	char	   *endloc;
@@ -246,16 +259,6 @@
 	bool		cr_in_prevbuf;	/* CR was last character of the data input
 								 * buffer */
 
-	/* Original row number tracking variables */
-#define COPY_METADATA_DELIM '^'
-	ErrLocType  err_loc_type;   /* see enum def for description */
-	bool		md_error;
-	
-	/* Error handling options */
-	CopyErrMode	errMode;
-	struct CdbSreh		*cdbsreh; /* single row error handler */
-	int			num_consec_csv_err; /* # of consecutive csv invalid format errs */
-
 	PartitionNode *partitions; /* partitioning meta data from dispatcher */
 	List		  *ao_segnos;  /* AO table meta data from dispatcher */
 	bool          skip_ext_partition;  /* skip external partition */
@@ -264,14 +267,13 @@
 	bool		ignore_extra_line; /* Don't count CSV header or binary trailer in
 									  "processed" line number for on_segment mode*/
 	ProgramPipes	*program_pipes; /* COPY PROGRAM pipes for data and stderr */
-	/* end Greenplum Database specific variables */
+
+
+	/* Information on the connections to QEs. */
+	CdbCopy    *cdbCopy;
+
+/* end Greenplum Database specific variables */
 } CopyStateData;
-
-typedef CopyStateData *CopyState;
-
-
-#define ISOCTAL(c) (((c) >= '0') && ((c) <= '7'))
-#define OCTVALUE(c) ((c) - '0')
 
 /*
  * Some platforms like macOS (since Yosemite) already define 64 bit versions
@@ -284,19 +286,18 @@
 #define ntohll(x) ((1==ntohl(1)) ? (x) : ((uint64_t)ntohl((x) & 0xFFFFFFFF) << 32) | ntohl((x) >> 32))
 #endif
 
-extern void ValidateControlChars(bool copy, bool load, bool csv_mode, char *delim,
-								 char *null_print, char *quote, char *escape,
-								 List *force_quote, bool force_quote_all, List *force_notnull,
-								 bool header_line, bool fill_missing, char *newline,
-								 int numcols);
 extern uint64 DoCopy(const CopyStmt *stmt, const char *queryString);
 
-extern void ProcessCopyOptions(CopyState cstate, bool is_from, List *options);
+extern void ProcessCopyOptions(CopyState cstate, bool is_from, List *options,
+				   int num_columns, bool is_copy);
 extern CopyState BeginCopyFrom(Relation rel, const char *filename,
-			  List *attnamelist, List *options);
+			  bool is_program, copy_data_source_cb data_source_cb,
+			  void *data_source_cb_extra,
+			  List *attnamelist, List *options, List *ao_segnos);
+extern CopyState BeginCopyToForExternalTable(Relation extrel, List *options);
 extern void EndCopyFrom(CopyState cstate);
 extern bool NextCopyFrom(CopyState cstate, ExprContext *econtext,
-			 Datum *values, bool *nulls, Oid *tupleOid);
+						 Datum *values, bool *nulls, Oid *tupleOid);
 extern bool NextCopyFromRawFields(CopyState cstate,
 					  char ***fields, int *nfields);
 extern void CopyFromErrorCallback(void *arg);
@@ -304,12 +305,8 @@
 extern DestReceiver *CreateCopyDestReceiver(void);
 
 extern List *CopyGetAttnums(TupleDesc tupDesc, Relation rel, List *attnamelist);
-extern bool CopyReadLineText(CopyState cstate, size_t bytesread);
-extern bool CopyReadLineCSV(CopyState cstate, size_t bytesread);
-extern void CopyReadAttributesText(CopyState cstate, char * __restrict nulls,
-			 int * __restrict attr_offsets, int num_phys_attrs, Form_pg_attribute * __restrict attr);
-extern void CopyReadAttributesCSV(CopyState cstate, char *nulls, int *attr_offsets,
-					  int num_phys_attrs, Form_pg_attribute *attr);
+
+extern bool CopyReadLine(CopyState cstate);
 extern void CopyOneRowTo(CopyState cstate, Oid tupleOid,
 						 Datum *values, bool *nulls);
 extern void CopyOneCustomRowTo(CopyState cstate, bytea *value);

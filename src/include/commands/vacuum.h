--- conflicted
+++ resolved
@@ -22,7 +22,7 @@
 #include "storage/buf.h"
 #include "storage/lock.h"
 #include "utils/relcache.h"
-#include "utils/tqual.h"
+#include "utils/snapshot.h"
 
 /*----------
  * ANALYZE builds one of these structs for each attribute (column) that is
@@ -86,11 +86,7 @@
 	Oid			attrtypid;		/* type of data being analyzed */
 	int32		attrtypmod;		/* typmod of data being analyzed */
 	Form_pg_type attrtype;		/* copy of pg_type row for attrtypid */
-<<<<<<< HEAD
-	char		relstorage;		/* pg_class.relstorage for table */
-=======
 	Oid			attrcollid;		/* collation of data being analyzed */
->>>>>>> 9e1c9f95
 	MemoryContext anl_context;	/* where to save long-lived data */
 	int16		elevel;			/* set to LOG for ANALYZE VERBOSE */
 
@@ -154,7 +150,21 @@
 	VACOPT_SKIP_LOCKED = 1 << 5,	/* skip if cannot get lock */
 	VACOPT_SKIPTOAST = 1 << 6,	/* don't process the TOAST table, if any */
 	VACOPT_DISABLE_PAGE_SKIPPING = 1 << 7	/* don't skip any pages */
+
+	/* Extra GPDB options */
+	,
+	VACOPT_ROOTONLY = 1 << 10,
+	VACOPT_FULLSCAN = 1 << 11,
+
+	/* AO vacuum phases. Mutually exclusive */
+	VACOPT_AO_PRE_CLEANUP_PHASE = 1 << 12,
+	VACOPT_AO_COMPACT_PHASE = 1 << 13,
+	VACOPT_AO_POST_CLEANUP_PHASE = 1 << 14
 } VacuumOption;
+
+#define VACUUM_AO_PHASE_MASK (VACOPT_AO_PRE_CLEANUP_PHASE | \
+							  VACOPT_AO_COMPACT_PHASE | \
+							  VACOPT_AO_POST_CLEANUP_PHASE)
 
 /*
  * A ternary value used by vacuum parameters.
@@ -264,29 +274,14 @@
 extern void vac_open_indexes(Relation relation, LOCKMODE lockmode,
 							 int *nindexes, Relation **Irel);
 extern void vac_close_indexes(int nindexes, Relation *Irel, LOCKMODE lockmode);
-<<<<<<< HEAD
-extern double vac_estimate_reltuples(Relation relation, bool is_analyze,
-					   BlockNumber total_pages,
-					   BlockNumber scanned_pages,
-					   double scanned_tuples);
+extern double vac_estimate_reltuples(Relation relation,
+									 BlockNumber total_pages,
+									 BlockNumber scanned_pages,
+									 double scanned_tuples);
 extern void vac_send_relstats_to_qd(Relation relation,
 						BlockNumber num_pages,
 						double num_tuples,
 						BlockNumber num_all_visible_pages);
-extern void vac_update_relstats(Relation relation,
-					BlockNumber num_pages,
-					double num_tuples,
-					BlockNumber num_all_visible_pages,
-					bool hasindex,
-					TransactionId frozenxid,
-					MultiXactId minmulti,
-					bool in_outer_xact,
-					bool isvacuum);
-=======
-extern double vac_estimate_reltuples(Relation relation,
-									 BlockNumber total_pages,
-									 BlockNumber scanned_pages,
-									 double scanned_tuples);
 extern void vac_update_relstats(Relation relation,
 								BlockNumber num_pages,
 								double num_tuples,
@@ -294,8 +289,8 @@
 								bool hasindex,
 								TransactionId frozenxid,
 								MultiXactId minmulti,
-								bool in_outer_xact);
->>>>>>> 9e1c9f95
+								bool in_outer_xact,
+								bool isvacuum);
 extern void vacuum_set_xid_limits(Relation rel,
 								  int freeze_min_age, int freeze_table_age,
 								  int multixact_freeze_min_age,
@@ -307,14 +302,22 @@
 								  MultiXactId *mxactFullScanLimit);
 extern void vac_update_datfrozenxid(void);
 extern void vacuum_delay_point(void);
-<<<<<<< HEAD
+extern bool vacuum_is_relation_owner(Oid relid, Form_pg_class reltuple,
+									 int options);
+extern Relation vacuum_open_relation(Oid relid, RangeVar *relation,
+									 int options, bool verbose, LOCKMODE lmode);
 
 extern bool vacuumStatement_IsTemporary(Relation onerel);
 
+/* in commands/analyze.c */
+extern void analyze_rel(Oid relid, RangeVar *relation,
+						VacuumParams *params, List *va_cols, bool in_outer_xact,
+						BufferAccessStrategy bstrategy, gp_acquire_sample_rows_context *ctx);
+
 /* in commands/vacuumlazy.c */
-extern void lazy_vacuum_rel_heap(Relation onerel, int options,
+extern void lazy_vacuum_rel_heap(Relation onerel,
 							VacuumParams *params, BufferAccessStrategy bstrategy);
-extern void scan_index(Relation indrel, double num_tuples, int elevel);
+extern void scan_index(Relation indrel, double num_tuples, int elevel, BufferAccessStrategy bstrategy);
 
 /* in commands/vacuum_ao.c */
 
@@ -325,22 +328,6 @@
 extern void ao_vacuum_rel_post_cleanup(Relation onerel, int options, VacuumParams *params,
 									   BufferAccessStrategy bstrategy);
 
-/* in commands/analyze.c */
-extern void analyze_rel(Oid relid, RangeVar *relation, int options,
-			VacuumParams *params, List *va_cols, bool in_outer_xact,
-			BufferAccessStrategy bstrategy, gp_acquire_sample_rows_context *ctx);
-
-=======
-extern bool vacuum_is_relation_owner(Oid relid, Form_pg_class reltuple,
-									 int options);
-extern Relation vacuum_open_relation(Oid relid, RangeVar *relation,
-									 int options, bool verbose, LOCKMODE lmode);
-
-/* in commands/analyze.c */
-extern void analyze_rel(Oid relid, RangeVar *relation,
-						VacuumParams *params, List *va_cols, bool in_outer_xact,
-						BufferAccessStrategy bstrategy);
->>>>>>> 9e1c9f95
 extern bool std_typanalyze(VacAttrStats *stats);
 
 /* in utils/misc/sampling.c --- duplicate of declarations in utils/sampling.h */
@@ -348,7 +335,6 @@
 extern double anl_init_selection_state(int n);
 extern double anl_get_next_S(double t, int n, double *stateptr);
 
-<<<<<<< HEAD
 extern int acquire_sample_rows(Relation onerel, int elevel,
 							   HeapTuple *rows, int targrows,
 							   double *totalrows, double *totaldeadrows);
@@ -360,7 +346,4 @@
 extern Datum gp_acquire_sample_rows(PG_FUNCTION_ARGS);
 extern Oid gp_acquire_sample_rows_col_type(Oid typid);
 
-#endif   /* VACUUM_H */
-=======
-#endif							/* VACUUM_H */
->>>>>>> 9e1c9f95
+#endif							/* VACUUM_H */
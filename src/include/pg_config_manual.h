--- conflicted
+++ resolved
@@ -11,28 +11,6 @@
  */
 
 /*
-<<<<<<< HEAD
- * Size of a WAL file block.  This need have no particular relation to BLCKSZ.
- * XLOG_BLCKSZ must be a power of 2, and if your system supports O_DIRECT I/O,
- * XLOG_BLCKSZ must be a multiple of the alignment requirement for direct-I/O
- * buffers, else direct I/O may fail.
- *
- * Changing XLOG_BLCKSZ requires an initdb.
- */
-#define XLOG_BLCKSZ		32768
-
-/*
- * XLOG_SEG_SIZE is the size of a single WAL file.	This must be a power of 2
- * and larger than XLOG_BLCKSZ (preferably, a great deal larger than
- * XLOG_BLCKSZ).
- *
- * Changing XLOG_SEG_SIZE requires an initdb.
- */
-#define XLOG_SEG_SIZE	(64*1024*1024)
-
-/*
-=======
->>>>>>> 49f001d8
  * Maximum length for identifiers (e.g. table names, column names,
  * function names).  Names actually are limited to one less byte than this,
  * because the length must include a trailing zero byte.

--- conflicted
+++ resolved
@@ -5,13 +5,9 @@
  *
  * See src/backend/utils/misc/README for design notes.
  *
-<<<<<<< HEAD
  * Portions Copyright (c) 2006-2008, Greenplum inc
  * Portions Copyright (c) 2012-Present Pivotal Software, Inc.
- * Portions Copyright (c) 1996-2016, PostgreSQL Global Development Group
-=======
  * Portions Copyright (c) 1996-2019, PostgreSQL Global Development Group
->>>>>>> 9e1c9f95
  *
  *	  src/include/utils/guc_tables.h
  *
@@ -65,15 +61,11 @@
 	FILE_LOCATIONS,
 	CONN_AUTH,
 	CONN_AUTH_SETTINGS,
-<<<<<<< HEAD
-	CONN_AUTH_SECURITY,
+	CONN_AUTH_AUTH,
+	CONN_AUTH_SSL,
 
 	EXTERNAL_TABLES,                    /*CDB*/
 	APPENDONLY_TABLES,                  /*CDB*/
-=======
-	CONN_AUTH_AUTH,
-	CONN_AUTH_SSL,
->>>>>>> 9e1c9f95
 	RESOURCES,
 	RESOURCES_MEM,
 	RESOURCES_DISK,
@@ -324,7 +316,6 @@
 									   const char *value, int *retval);
 extern struct config_generic **get_explain_guc_options(int *num);
 
-<<<<<<< HEAD
 extern bool parse_int(const char *value, int *result, int flags, const char **hintmsg);
 
 /* guc_gp.c needs this from guc.c */
@@ -339,7 +330,4 @@
 
 extern void gpdb_assign_sync_flag(struct config_generic **guc_variables, int size, bool predefine);
 
-#endif   /* GUC_TABLES_H */
-=======
-#endif							/* GUC_TABLES_H */
->>>>>>> 9e1c9f95
+#endif							/* GUC_TABLES_H */
/*-------------------------------------------------------------------------
 *
 * lwlock.h
 *	  Lightweight lock manager
 *
 *
<<<<<<< HEAD
 * Portions Copyright (c) 1996-2009, PostgreSQL Global Development Group
 * Portions Copyright (c) 1994, Regents of the University of California
 *
 * $PostgreSQL: pgsql/src/include/storage/lwlock.h,v 1.36 2007/04/16 18:30:04 alvherre Exp $
=======
 * Portions Copyright (c) 1996-2008, PostgreSQL Global Development Group
 * Portions Copyright (c) 1994, Regents of the University of California
 *
 * $PostgreSQL: pgsql/src/include/storage/lwlock.h,v 1.38 2008/01/01 19:45:59 momjian Exp $
>>>>>>> d13f41d2
 *
 *-------------------------------------------------------------------------
 */
#ifndef LWLOCK_H
#define LWLOCK_H

/*
 * It's a bit odd to declare NUM_BUFFER_PARTITIONS and NUM_LOCK_PARTITIONS
 * here, but we need them to set up enum LWLockId correctly, and having
 * this file include lock.h or bufmgr.h would be backwards.
 * This also applies for WORKFILE_HASHSTABLE_NUM_PARTITIONS.
 */

/* Number of partitions of the shared buffer mapping hashtable */
#define NUM_BUFFER_PARTITIONS  16

/* Number of partitions the shared lock tables are divided into */
#define LOG2_NUM_LOCK_PARTITIONS  4
#define NUM_LOCK_PARTITIONS  (1 << LOG2_NUM_LOCK_PARTITIONS)

/* Number of partitions of the workfile manager hashtable */
#define NUM_WORKFILEMGR_PARTITIONS 32

/* Number of partitions of the workfile query diskspace hashtable */
#define NUM_WORKFILE_QUERYSPACE_PARTITIONS 128

/*
 * We have a number of predefined LWLocks, plus a bunch of LWLocks that are
 * dynamically assigned (e.g., for shared buffers).  The LWLock structures
 * live in shared memory (since they contain shared data) and are identified
 * by values of this enumerated type.  We abuse the notion of an enum somewhat
 * by allowing values not listed in the enum declaration to be assigned.
 * The extra value MaxDynamicLWLock is there to keep the compiler from
 * deciding that the enum can be represented as char or short ...
 *
 * If you remove a lock, please replace it with a placeholder. This retains
 * the lock numbering, which is helpful for DTrace and other external
 * debugging scripts.
 */
typedef enum LWLockId
{
	NullLock = 0,		// Have 0 be no lock.
	BufFreelistLock,
	ShmemIndexLock,
	OidGenLock,
	XidGenLock,
	ProcArrayLock,
	SInvalReadLock,
	SInvalWriteLock,
	FreeSpaceLock,
	WALInsertLock,
	WALWriteLock,
	ControlFileLock,
	CheckpointLock,
	CLogControlLock,
	SubtransControlLock,
	MultiXactGenLock,
	MultiXactOffsetControlLock,
	MultiXactMemberControlLock,
	RelCacheInitLock,
	BgWriterCommLock,
	TwoPhaseStateLock,
	TablespaceCreateLock,
	BtreeVacuumLock,
	AddinShmemInitLock,
	AutovacuumLock,
	AutovacuumScheduleLock,
<<<<<<< HEAD
	SharedSnapshotLock,
	DistributedLogControlLock,
	SeqServerControlLock,
	AOSegFileLock,
	PersistentObjLock,
	FileRepShmemLock,
	FileRepAckShmemLock,	
	FileRepAckHashShmemLock,
	ChangeTrackingTransitionLock,
	ChangeTrackingWriteLock,
	ChangeTrackingCompactLock,
	MirroredLock,
	ResQueueLock,
	FileRepAppendOnlyCommitCountLock,
	SyncRepLock,
	ErrorLogLock,
	FirstWorkfileMgrLock,
	FirstWorkfileQuerySpaceLock = FirstWorkfileMgrLock + NUM_WORKFILEMGR_PARTITIONS,
	FirstBufMappingLock = FirstWorkfileQuerySpaceLock + NUM_WORKFILE_QUERYSPACE_PARTITIONS,
=======
	SyncScanLock,
	/* Individual lock IDs end here */
	FirstBufMappingLock,
>>>>>>> d13f41d2
	FirstLockMgrLock = FirstBufMappingLock + NUM_BUFFER_PARTITIONS,
	SessionStateLock = FirstLockMgrLock + NUM_LOCK_PARTITIONS,

	/* must be last except for MaxDynamicLWLock: */
	NumFixedLWLocks,

	MaxDynamicLWLock = 1000000000
} LWLockId;

#define LWLOCK_IS_PREDEFINED(lwlock) (lwlock < NumFixedLWLocks + NUM_LOCK_PARTITIONS)

typedef enum LWLockMode
{
	LW_EXCLUSIVE,
	LW_SHARED
} LWLockMode;


#ifdef LOCK_DEBUG
extern bool Trace_lwlocks;
#endif

extern LWLockId LWLockAssign(void);
extern void LWLockAcquire(LWLockId lockid, LWLockMode mode);
extern bool LWLockConditionalAcquire(LWLockId lockid, LWLockMode mode);
extern void LWLockRelease(LWLockId lockid);
extern void LWLockReleaseAll(void);
extern void LWLockWaitCancel(void);
extern bool LWLockHeldByMe(LWLockId lockid);
extern bool LWLockHeldExclusiveByMe(LWLockId lockid);

#ifdef USE_TEST_UTILS_X86
extern uint32 LWLocksHeld(void);
extern LWLockId LWLockHeldLatestId(void);
extern void *LWLockHeldLatestCaller(void);
extern const char *LWLocksHeldStackTraces(void);
#endif /* USE_TEST_UTILS_X86 */

extern int	NumLWLocks(void);
extern Size LWLockShmemSize(void);
extern void CreateLWLocks(void);

extern void RequestAddinLWLocks(int n);

#endif   /* LWLOCK_H */<|MERGE_RESOLUTION|>--- conflicted
+++ resolved
@@ -4,17 +4,10 @@
  *	  Lightweight lock manager
  *
  *
-<<<<<<< HEAD
  * Portions Copyright (c) 1996-2009, PostgreSQL Global Development Group
  * Portions Copyright (c) 1994, Regents of the University of California
  *
- * $PostgreSQL: pgsql/src/include/storage/lwlock.h,v 1.36 2007/04/16 18:30:04 alvherre Exp $
-=======
- * Portions Copyright (c) 1996-2008, PostgreSQL Global Development Group
- * Portions Copyright (c) 1994, Regents of the University of California
- *
  * $PostgreSQL: pgsql/src/include/storage/lwlock.h,v 1.38 2008/01/01 19:45:59 momjian Exp $
->>>>>>> d13f41d2
  *
  *-------------------------------------------------------------------------
  */
@@ -82,7 +75,7 @@
 	AddinShmemInitLock,
 	AutovacuumLock,
 	AutovacuumScheduleLock,
-<<<<<<< HEAD
+	SyncScanLock,
 	SharedSnapshotLock,
 	DistributedLogControlLock,
 	SeqServerControlLock,
@@ -102,11 +95,6 @@
 	FirstWorkfileMgrLock,
 	FirstWorkfileQuerySpaceLock = FirstWorkfileMgrLock + NUM_WORKFILEMGR_PARTITIONS,
 	FirstBufMappingLock = FirstWorkfileQuerySpaceLock + NUM_WORKFILE_QUERYSPACE_PARTITIONS,
-=======
-	SyncScanLock,
-	/* Individual lock IDs end here */
-	FirstBufMappingLock,
->>>>>>> d13f41d2
 	FirstLockMgrLock = FirstBufMappingLock + NUM_BUFFER_PARTITIONS,
 	SessionStateLock = FirstLockMgrLock + NUM_LOCK_PARTITIONS,
 

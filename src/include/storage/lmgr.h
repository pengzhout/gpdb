--- conflicted
+++ resolved
@@ -4,10 +4,7 @@
  *	  POSTGRES lock manager definitions.
  *
  *
-<<<<<<< HEAD
  * Portions Copyright (c) 2006-2008, Greenplum inc
-=======
->>>>>>> d13f41d2
  * Portions Copyright (c) 1996-2008, PostgreSQL Global Development Group
  * Portions Copyright (c) 1994, Regents of the University of California
  *
@@ -19,10 +16,7 @@
 #define LMGR_H
 
 #include "lib/stringinfo.h"
-<<<<<<< HEAD
 #include "storage/itemptr.h"
-=======
->>>>>>> d13f41d2
 #include "storage/lock.h"
 #include "utils/rel.h"
 
@@ -91,13 +85,8 @@
 				 LOCKMODE lockmode);
 extern void UnlockSharedObject(Oid classid, Oid objid, uint16 objsubid,
 				   LOCKMODE lockmode);
-<<<<<<< HEAD
-/* Knowledge about which locktags describe temp objects */
-extern bool LockTagIsTemp(const LOCKTAG *tag);
-=======
 
 /* Describe a locktag for error messages */
 extern void DescribeLockTag(StringInfo buf, const LOCKTAG *tag);
->>>>>>> d13f41d2
 
 #endif   /* LMGR_H */
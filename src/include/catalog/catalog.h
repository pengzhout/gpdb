--- conflicted
+++ resolved
@@ -45,17 +45,10 @@
 
 extern bool IsSharedRelation(Oid relationId);
 
-extern Oid	GetNewOid(Relation relation);
-<<<<<<< HEAD
-extern Oid	GetNewOidWithIndex(Relation relation, Oid indexId,
-							   AttrNumber oidcolumn);
-extern Oid	GetNewSequenceRelationOid(Relation relation);
-extern Oid GetNewRelFileNode(Oid reltablespace, bool relisshared);
-=======
+extern Oid GetNewOid(Relation relation);
 extern Oid GetNewOidWithIndex(Relation relation, Oid indexId,
 				   AttrNumber oidcolumn);
-extern Oid GetNewRelFileNode(Oid reltablespace, bool relisshared,
-				  Relation pg_class);
->>>>>>> 4d53a2f9
+extern Oid GetNewSequenceRelationOid(Relation relation);
+extern Oid GetNewRelFileNode(Oid reltablespace, bool relisshared);
 
 #endif   /* CATALOG_H */
/*-------------------------------------------------------------------------
 *
 * pg_amproc.h
 *	  definition of the system "amproc" relation (pg_amproc)
 *	  along with the relation's initial contents.
 *
 * The amproc table identifies support procedures associated with index
 * operator families and classes.  These procedures can't be listed in pg_amop
 * since they are not the implementation of any indexable operator.
 *
 * The primary key for this table is <amprocfamily, amproclefttype,
 * amprocrighttype, amprocnum>.  The "default" support functions for a
 * particular opclass within the family are those with amproclefttype =
 * amprocrighttype = opclass's opcintype.  These are the ones loaded into the
 * relcache for an index and typically used for internal index operations.
 * Other support functions are typically used to handle cross-type indexable
 * operators with oprleft/oprright matching the entry's amproclefttype and
 * amprocrighttype. The exact behavior depends on the index AM, however, and
 * some don't pay attention to non-default functions at all.
 *
 *
 * Portions Copyright (c) 1996-2008, PostgreSQL Global Development Group
 * Portions Copyright (c) 1994, Regents of the University of California
 *
 * $PostgreSQL: pgsql/src/include/catalog/pg_amproc.h,v 1.63 2007/01/28 16:16:52 neilc Exp $
 *
 * NOTES
 *	  the genbki.sh script reads this file and generates .bki
 *	  information from the DATA() statements.
 *
 *-------------------------------------------------------------------------
 */
#ifndef PG_AMPROC_H
#define PG_AMPROC_H

#include "catalog/genbki.h"

/* TIDYCAT_BEGINFAKEDEF

   CREATE TABLE pg_amproc
   with (camelcase=AccessMethodProcedure, oid=false, relid=2603)
   (
   amprocfamily   oid,
   amproclefttype oid,
   amprocrighttype oid,
   amprocnum      smallint, 
   amproc         regproc
   );

   create unique index on pg_amproc(amprocfamily, amproclefttype, amprocrighttype, amprocnum) with (indexid=2655, CamelCase=AccessMethodProcedure, syscacheid=AMPROCNUM, syscache_nbuckets=64);

   alter table pg_amproc add fk amprocfamily on pg_opfamily(oid);
   alter table pg_amproc add fk amproclefttype on pg_type(oid);
   alter table pg_amproc add fk amprocrighttype on pg_type(oid);
   alter table pg_amproc add fk amproc on pg_proc(oid);

   TIDYCAT_ENDFAKEDEF
*/

/* ----------------
 *		pg_amproc definition.  cpp turns this into
 *		typedef struct FormData_pg_amproc
 * ----------------
 */
#define AccessMethodProcedureRelationId  2603

CATALOG(pg_amproc,2603)
{
	Oid			amprocfamily;		/* the index opfamily this entry is for */
	Oid			amproclefttype;		/* procedure's left input data type */
	Oid			amprocrighttype;	/* procedure's right input data type */
	int2		amprocnum;			/* support procedure index */
	regproc		amproc;				/* OID of the proc */
} FormData_pg_amproc;

/* ----------------
 *		Form_pg_amproc corresponds to a pointer to a tuple with
 *		the format of pg_amproc relation.
 * ----------------
 */
typedef FormData_pg_amproc *Form_pg_amproc;

/* ----------------
 *		compiler constants for pg_amproc
 * ----------------
 */
#define Natts_pg_amproc					5
#define Anum_pg_amproc_amprocfamily		1
#define Anum_pg_amproc_amproclefttype	2
#define Anum_pg_amproc_amprocrighttype	3
#define Anum_pg_amproc_amprocnum		4
#define Anum_pg_amproc_amproc			5

/* ----------------
 *		initial contents of pg_amproc
 * ----------------
 */

/* btree */
DATA(insert (	397   2277 2277 1 382 ));
DATA(insert (	421   702 702 1 357 ));
DATA(insert (	423   1560 1560 1 1596 ));
DATA(insert (	424   16 16 1 1693 ));
DATA(insert (	426   1042 1042 1 1078 ));
DATA(insert (	428   17 17 1 1954 ));
DATA(insert (	429   18 18 1 358 ));
DATA(insert (	434   1082 1082 1 1092 ));
DATA(insert (	434   1082 1114 1 2344 ));
DATA(insert (	434   1082 1184 1 2357 ));
DATA(insert (	434   1114 1114 1 2045 ));
DATA(insert (	434   1114 1082 1 2370 ));
DATA(insert (	434   1114 1184 1 2526 ));
DATA(insert (	434   1184 1184 1 1314 ));
DATA(insert (	434   1184 1082 1 2383 ));
DATA(insert (	434   1184 1114 1 2533 ));
DATA(insert (	1970   700 700 1 354 ));
DATA(insert (	1970   700 701 1 2194 ));
DATA(insert (	1970   701 701 1 355 ));
DATA(insert (	1970   701 700 1 2195 ));
DATA(insert (	1974   869 869 1 926 ));
DATA(insert (	1976   21 21 1 350 ));
DATA(insert (	1976   21 23 1 2190 ));
DATA(insert (	1976   21 20 1 2192 ));
DATA(insert (	1976   23 23 1 351 ));
DATA(insert (	1976   23 20 1 2188 ));
DATA(insert (	1976   23 21 1 2191 ));
DATA(insert (	1976   20 20 1 842 ));
DATA(insert (	1976   20 23 1 2189 ));
DATA(insert (	1976   20 21 1 2193 ));
DATA(insert (	1982   1186 1186 1 1315 ));
DATA(insert (	1984   829 829 1 836 ));
DATA(insert (	1986   19 19 1 359 ));
DATA(insert (	1988   1700 1700 1 1769 ));
DATA(insert (	1989   26 26 1 356 ));
DATA(insert (	1991   30 30 1 404 ));
DATA(insert (	1994   25 25 1 360 ));
DATA(insert (	1996   1083 1083 1 1107 ));
DATA(insert (	2000   1266 1266 1 1358 ));
DATA(insert (	2002   1562 1562 1 1672 ));
DATA(insert (	2095   25 25 1 2166 ));
DATA(insert (	2097   1042 1042 1 2180 ));
DATA(insert (	2098   19 19 1 2187 ));
DATA(insert (	2099   790 790 1  377 ));
DATA(insert (	2233   703 703 1  380 ));
DATA(insert (	2234   704 704 1  381 ));
DATA(insert (	2789   27 27 1 2794 ));
<<<<<<< HEAD
DATA(insert (	7080   3310 3310 1 7081 ));
=======
DATA(insert (	2968   2950 2950 1 2960 ));
>>>>>>> a534068e


/* hash */
DATA(insert (	427   1042 1042 1 1080 ));
DATA(insert (	431   18 18 1 454 ));
DATA(insert (	435   1082 1082 1 450 ));
DATA(insert (	1971   700 700 1 451 ));
DATA(insert (	1971   701 701 1 452 ));
DATA(insert (	1975   869 869 1 422 ));
DATA(insert (	1977   21 21 1 449 ));
DATA(insert (	1977   23 23 1 450 ));
DATA(insert (	1977   20 20 1 949 ));
DATA(insert (	1983   1186 1186 1 1697 ));
DATA(insert (	1985   829 829 1 399 ));
DATA(insert (	1987   19 19 1 455 ));
DATA(insert (	1990   26 26 1 453 ));
DATA(insert (	1992   30 30 1 457 ));
DATA(insert (	1995   25 25 1 400 ));
DATA(insert (	1997   1083 1083 1 452 ));
DATA(insert (	1998   1700 1700 1 432 ));
DATA(insert (	1999   1184 1184 1 452 ));
DATA(insert (	2001   1266 1266 1 1696 ));
DATA(insert (	2040   1114 1114 1 452 ));
DATA(insert (	2222   16 16 1 454 ));
DATA(insert (	2223   17 17 1 456 ));
DATA(insert (	2224   22 22 1 398 ));
DATA(insert (	2225   28 28 1 450 ));
DATA(insert (	2226   29 29 1 450 ));
DATA(insert (	2227   702 702 1 450 ));
DATA(insert (	2228   703 703 1 450 ));
DATA(insert (	2229   25 25 1 456 ));
DATA(insert (	2231   1042 1042 1 456 ));
DATA(insert (	2232   19 19 1 455 ));
DATA(insert (	2235   1033 1033 1 329 ));
DATA(insert (	2969   2950 2950 1 2963 ));


/* gist */
DATA(insert (	2593   603 603 1 2578 ));
DATA(insert (	2593   603 603 2 2583 ));
DATA(insert (	2593   603 603 3 2579 ));
DATA(insert (	2593   603 603 4 2580 ));
DATA(insert (	2593   603 603 5 2581 ));
DATA(insert (	2593   603 603 6 2582 ));
DATA(insert (	2593   603 603 7 2584 ));
DATA(insert (	2594   604 604 1 2585 ));
DATA(insert (	2594   604 604 2 2583 ));
DATA(insert (	2594   604 604 3 2586 ));
DATA(insert (	2594   604 604 4 2580 ));
DATA(insert (	2594   604 604 5 2581 ));
DATA(insert (	2594   604 604 6 2582 ));
DATA(insert (	2594   604 604 7 2584 ));
DATA(insert (	2595   718 718 1 2591 ));
DATA(insert (	2595   718 718 2 2583 ));
DATA(insert (	2595   718 718 3 2592 ));
DATA(insert (	2595   718 718 4 2580 ));
DATA(insert (	2595   718 718 5 2581 ));
DATA(insert (	2595   718 718 6 2582 ));
DATA(insert (	2595   718 718 7 2584 ));

/* gin */
DATA(insert (	2745   1007 1007 1  351 ));
DATA(insert (	2745   1007 1007 2 2743 ));
DATA(insert (	2745   1007 1007 3 2743 ));
DATA(insert (	2745   1007 1007 4 2744 ));
DATA(insert (	2745   1009 1009 1  360 ));
DATA(insert (	2745   1009 1009 2 2743 ));
DATA(insert (	2745   1009 1009 3 2743 ));
DATA(insert (	2745   1009 1009 4 2744 ));
DATA(insert (	2745   1023 1023 1 357 ));
DATA(insert (	2745   1023 1023 2 2743 ));
DATA(insert (	2745   1023 1023 3 2743 ));
DATA(insert (	2745   1023 1023 4 2744 ));
DATA(insert (	2745   1561 1561 1 1596 ));
DATA(insert (	2745   1561 1561 2 2743 ));
DATA(insert (	2745   1561 1561 3 2743 ));
DATA(insert (	2745   1561 1561 4 2744 ));
DATA(insert (	2745   1000 1000 1 1693 ));
DATA(insert (	2745   1000 1000 2 2743 ));
DATA(insert (	2745   1000 1000 3 2743 ));
DATA(insert (	2745   1000 1000 4 2744 ));
DATA(insert (	2745   1014 1014 1 1078 ));
DATA(insert (	2745   1014 1014 2 2743 ));
DATA(insert (	2745   1014 1014 3 2743 ));
DATA(insert (	2745   1014 1014 4 2744 ));
DATA(insert (	2745   1001 1001 1 1954 ));
DATA(insert (	2745   1001 1001 2 2743 ));
DATA(insert (	2745   1001 1001 3 2743 ));
DATA(insert (	2745   1001 1001 4 2744 ));
DATA(insert (	2745   1002 1002 1 358 ));
DATA(insert (	2745   1002 1002 2 2743 ));
DATA(insert (	2745   1002 1002 3 2743 ));
DATA(insert (	2745   1002 1002 4 2744 ));
DATA(insert (	2745   1182 1182 1 1092 ));
DATA(insert (	2745   1182 1182 2 2743 ));
DATA(insert (	2745   1182 1182 3 2743 ));
DATA(insert (	2745   1182 1182 4 2744 ));
DATA(insert (	2745   1021 1021 1 354 ));
DATA(insert (	2745   1021 1021 2 2743 ));
DATA(insert (	2745   1021 1021 3 2743 ));
DATA(insert (	2745   1021 1021 4 2744 ));
DATA(insert (	2745   1022 1022 1 355 ));
DATA(insert (	2745   1022 1022 2 2743 ));
DATA(insert (	2745   1022 1022 3 2743 ));
DATA(insert (	2745   1022 1022 4 2744 ));
DATA(insert (	2745   1041 1041 1 926 ));
DATA(insert (	2745   1041 1041 2 2743 ));
DATA(insert (	2745   1041 1041 3 2743 ));
DATA(insert (	2745   1041 1041 4 2744 ));
DATA(insert (	2745   1005 1005 1 350 ));
DATA(insert (	2745   1005 1005 2 2743 ));
DATA(insert (	2745   1005 1005 3 2743 ));
DATA(insert (	2745   1005 1005 4 2744 ));
DATA(insert (	2745   1016 1016 1 842 ));
DATA(insert (	2745   1016 1016 2 2743 ));
DATA(insert (	2745   1016 1016 3 2743 ));
DATA(insert (	2745   1016 1016 4 2744 ));
DATA(insert (	2745   1187 1187 1 1315 ));
DATA(insert (	2745   1187 1187 2 2743 ));
DATA(insert (	2745   1187 1187 3 2743 ));
DATA(insert (	2745   1187 1187 4 2744 ));
DATA(insert (	2745   1040 1040 1 836 ));
DATA(insert (	2745   1040 1040 2 2743 ));
DATA(insert (	2745   1040 1040 3 2743 ));
DATA(insert (	2745   1040 1040 4 2744 ));
DATA(insert (	2745   1003 1003 1 359 ));
DATA(insert (	2745   1003 1003 2 2743 ));
DATA(insert (	2745   1003 1003 3 2743 ));
DATA(insert (	2745   1003 1003 4 2744 ));
DATA(insert (	2745   1231 1231 1 1769 ));
DATA(insert (	2745   1231 1231 2 2743 ));
DATA(insert (	2745   1231 1231 3 2743 ));
DATA(insert (	2745   1231 1231 4 2744 ));
DATA(insert (	2745   1028 1028 1 356 ));
DATA(insert (	2745   1028 1028 2 2743 ));
DATA(insert (	2745   1028 1028 3 2743 ));
DATA(insert (	2745   1028 1028 4 2744 ));
DATA(insert (	2745   1013 1013 1 404 ));
DATA(insert (	2745   1013 1013 2 2743 ));
DATA(insert (	2745   1013 1013 3 2743 ));
DATA(insert (	2745   1013 1013 4 2744 ));
DATA(insert (	2745   1183 1183 1 1107 ));
DATA(insert (	2745   1183 1183 2 2743 ));
DATA(insert (	2745   1183 1183 3 2743 ));
DATA(insert (	2745   1183 1183 4 2744 ));
DATA(insert (	2745   1185 1185 1 1314 ));
DATA(insert (	2745   1185 1185 2 2743 ));
DATA(insert (	2745   1185 1185 3 2743 ));
DATA(insert (	2745   1185 1185 4 2744 ));
DATA(insert (	2745   1270 1270 1 1358 ));
DATA(insert (	2745   1270 1270 2 2743 ));
DATA(insert (	2745   1270 1270 3 2743 ));
DATA(insert (	2745   1270 1270 4 2744 ));
DATA(insert (	2745   1563 1563 1 1672 ));
DATA(insert (	2745   1563 1563 2 2743 ));
DATA(insert (	2745   1563 1563 3 2743 ));
DATA(insert (	2745   1563 1563 4 2744 ));
DATA(insert (	2745   1115 1115 1 2045 ));
DATA(insert (	2745   1115 1115 2 2743 ));
DATA(insert (	2745   1115 1115 3 2743 ));
DATA(insert (	2745   1115 1115 4 2744 ));
DATA(insert (	2745   791 791 1 377 ));
DATA(insert (	2745   791 791 2 2743 ));
DATA(insert (	2745   791 791 3 2743 ));
DATA(insert (	2745   791 791 4 2744 ));
DATA(insert (	2745   1024 1024 1 380 ));
DATA(insert (	2745   1024 1024 2 2743 ));
DATA(insert (	2745   1024 1024 3 2743 ));
DATA(insert (	2745   1024 1024 4 2744 ));
DATA(insert (	2745   1025 1025 1 381 ));
DATA(insert (	2745   1025 1025 2 2743 ));
DATA(insert (	2745   1025 1025 3 2743 ));
DATA(insert (	2745   1025 1025 4 2744 ));

/*
 * the operator routines for the on-disk bitmap index.
 */
DATA(insert (	3014	702 702 1 357 ));		/* abstime */
DATA(insert (	3015	2277  2277 1 382 ));		/* array */
DATA(insert (	3016	1560  1560 1 1596 ));	/* bit */
DATA(insert (	3017	16  16 1 1693 ));	/* bool */
DATA(insert (	3018	1042  1042 1 1078 ));	/* bpchar */
DATA(insert (	3019	17  17 1 1954 ));	/* bytea */
DATA(insert (	3020	 18   18 1 358 ));		/* char */
DATA(insert (	3022	1082  1082 1 1092 ));	/* date */
DATA(insert (	3022 1082 1114 1 2344 ));	/* date-timestamp */
DATA(insert (	3022 1082 1184 1 2357 ));	/* date-timestamptz */
DATA(insert (	3023	700  700 1 354 ));		/* float4 */
DATA(insert (	3023  700 701 1 2194 ));	/* float48 */
DATA(insert (	3024	701  701 1 355 ));		/* float8 */
DATA(insert (	3024  701 700 1 2195 ));	/* float84 */
DATA(insert (	3025	869  869 1  926 ));	/* inet */
DATA(insert (	3026	 21   21 1 350 ));		/* int2 */
DATA(insert (	3026   21 23 1 2190 ));	/* int24 */
DATA(insert (	3026   21 20 1 2192 ));	/* int28 */
DATA(insert (	3027	 23   23 1 351 ));		/* int4 */
DATA(insert (	3027   23 20 1 2191 ));	/* int42 */
DATA(insert (	3027   23 21 1 2188 ));	/* int48 */
DATA(insert (	3028	 20   20 1 842 ));		/* int8 */
DATA(insert (	3028   20 21 1 2193 ));	/* int82 */
DATA(insert (	3028   20 23 1 2189 ));	/* int84 */
DATA(insert (	3029	1186  1186 1 1315 ));	/* interval */
DATA(insert (	3030	 829   829 1  836 ));	/* macaddr */
DATA(insert (	3031	 19   19 1 359 ));		/* name */
DATA(insert (	3032	1700  1700 1 1769 ));	/* numeric */
DATA(insert (	3033	 26   26 1 356 ));		/* oid */
DATA(insert (	3034	 30   30 1 404 ));		/* oidvector */
DATA(insert (	3035	 25   25 1 360 ));		/* text */
DATA(insert (	3036	1083  1083 1 1107 ));	/* time */
DATA(insert (	3037	1184  1184 1 1314 ));	/* timestamptz */
DATA(insert (	3037 1184 1082 1 2383 ));	/* timestamptz-date */
DATA(insert (	3037 1184 1114 1 2533 ));	/* timestamptz-timestamp */
DATA(insert (	3038	1266  1266 1 1358 ));	/* timetz */
DATA(insert (	3039	1562  1562 1 1672 ));	/* varbit */
DATA(insert (	3041	1114  1114 1 2045 ));	/* timestamp */
DATA(insert (	3041 1114 1082 1 2370 ));	/* timestamp-date */
DATA(insert (	3041 1114 1184 1 2526 ));	/* timestamp-timestamptz */
DATA(insert (	3042	 25   25 1 2166 ));	/* text pattern */
DATA(insert (	3044	1042  1042 1 2180 ));	/* bpchar pattern */
DATA(insert (	3045	 19   19 1 2187 ));	/* name pattern */
DATA(insert (	3046	790  790 1  377 ));	/* money */
DATA(insert (	3047	703  703 1 380 ));		/* reltime */
DATA(insert (	3048	704  704 1 381 ));		/* tinterval */


#endif   /* PG_AMPROC_H */<|MERGE_RESOLUTION|>--- conflicted
+++ resolved
@@ -144,11 +144,8 @@
 DATA(insert (	2233   703 703 1  380 ));
 DATA(insert (	2234   704 704 1  381 ));
 DATA(insert (	2789   27 27 1 2794 ));
-<<<<<<< HEAD
 DATA(insert (	7080   3310 3310 1 7081 ));
-=======
 DATA(insert (	2968   2950 2950 1 2960 ));
->>>>>>> a534068e
 
 
 /* hash */

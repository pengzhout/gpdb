#!/usr/bin/perl

use strict;
use warnings;

<<<<<<< HEAD
cat pg_*.h gp_*.h toasting.h indexing.h | \
egrep -v -e '^CATALOG\(.*BKI_BOOTSTRAP' | \
sed -n	-e 's/^DATA(insert *OID *= *\([0-9][0-9]*\).*$/\1/p' \
	-e 's/^CATALOG([^,]*, *\([0-9][0-9]*\).*BKI_ROWTYPE_OID(\([0-9][0-9]*\)).*$/\1,\2/p' \
	-e 's/^CATALOG([^,]*, *\([0-9][0-9]*\).*$/\1/p' \
	-e 's/^DECLARE_INDEX([^,]*, *\([0-9][0-9]*\).*$/\1/p' \
	-e 's/^DECLARE_UNIQUE_INDEX([^,]*, *\([0-9][0-9]*\).*$/\1/p' \
	-e 's/^DECLARE_TOAST([^,]*, *\([0-9][0-9]*\), *\([0-9][0-9]*\).*$/\1,\2/p' | \
tr ',' '\n' | \
sort -n | \
uniq -d | \
grep '.'
=======
BEGIN
{
	@ARGV = (glob("pg_*.h"), qw(indexing.h toasting.h));
}
>>>>>>> ab76208e

my %oidcounts;

while (<>)
{
	next if /^CATALOG\(.*BKI_BOOTSTRAP/;
	next
	  unless /^DATA\(insert *OID *= *(\d+)/
		  || /^CATALOG\([^,]*, *(\d+).*BKI_ROWTYPE_OID\((\d+)\)/
		  || /^CATALOG\([^,]*, *(\d+)/
		  || /^DECLARE_INDEX\([^,]*, *(\d+)/
		  || /^DECLARE_UNIQUE_INDEX\([^,]*, *(\d+)/
		  || /^DECLARE_TOAST\([^,]*, *(\d+), *(\d+)/;
	$oidcounts{$1}++;
	$oidcounts{$2}++ if $2;
}

my $found = 0;

foreach my $oid (sort { $a <=> $b } keys %oidcounts)
{
	next unless $oidcounts{$oid} > 1;
	$found = 1;
	print "$oid\n";
}

exit $found;<|MERGE_RESOLUTION|>--- conflicted
+++ resolved
@@ -3,25 +3,10 @@
 use strict;
 use warnings;
 
-<<<<<<< HEAD
-cat pg_*.h gp_*.h toasting.h indexing.h | \
-egrep -v -e '^CATALOG\(.*BKI_BOOTSTRAP' | \
-sed -n	-e 's/^DATA(insert *OID *= *\([0-9][0-9]*\).*$/\1/p' \
-	-e 's/^CATALOG([^,]*, *\([0-9][0-9]*\).*BKI_ROWTYPE_OID(\([0-9][0-9]*\)).*$/\1,\2/p' \
-	-e 's/^CATALOG([^,]*, *\([0-9][0-9]*\).*$/\1/p' \
-	-e 's/^DECLARE_INDEX([^,]*, *\([0-9][0-9]*\).*$/\1/p' \
-	-e 's/^DECLARE_UNIQUE_INDEX([^,]*, *\([0-9][0-9]*\).*$/\1/p' \
-	-e 's/^DECLARE_TOAST([^,]*, *\([0-9][0-9]*\), *\([0-9][0-9]*\).*$/\1,\2/p' | \
-tr ',' '\n' | \
-sort -n | \
-uniq -d | \
-grep '.'
-=======
 BEGIN
 {
-	@ARGV = (glob("pg_*.h"), qw(indexing.h toasting.h));
+	@ARGV = (glob("pg_*.h"), glob("gp_*.h"), qw(indexing.h toasting.h));
 }
->>>>>>> ab76208e
 
 my %oidcounts;
 
